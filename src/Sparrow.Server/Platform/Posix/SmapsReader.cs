﻿using System;
using System.Diagnostics;
using System.IO;
using System.Text;
using Sparrow.Json.Parsing;
using Sparrow.Utils;

namespace Sparrow.Platform.Posix
{
    internal class SmapsReaderResults
    {
        public string ResultString;
        public long Size;
        public long Rss;
        public long SharedClean;
        public long SharedDirty;
        public long PrivateClean;
        public long PrivateDirty;
    }
    
    internal interface ISmapsReaderResultAction
    {
        void Add(SmapsReaderResults results);
    }

    internal struct SmapsReaderJsonResults : ISmapsReaderResultAction
    {
        private DynamicJsonArray _dja;

        public void Add(SmapsReaderResults results)
        {
            var djv = new DynamicJsonValue
            {
                ["File"] = results.ResultString,
                ["Size"] = Sizes.Humane(results.Size),
                ["Rss"] = Sizes.Humane(results.Rss),
                ["SharedClean"] = Sizes.Humane(results.SharedClean),
                ["SharedDirty"] = Sizes.Humane(results.SharedDirty),
                ["PrivateClean"] = Sizes.Humane(results.PrivateClean),
                ["PrivateDirty"] = Sizes.Humane(results.PrivateDirty),
                ["TotalClean"] = results.SharedClean + results.PrivateClean,
                ["TotalCleanHumanly"] = Sizes.Humane(results.SharedClean + results.PrivateClean),
                ["TotalDirty"] = results.SharedDirty + results.PrivateDirty,
                ["TotalDirtyHumanly"] = Sizes.Humane(results.SharedDirty + results.PrivateDirty)
            };
            if (_dja == null)
                _dja = new DynamicJsonArray();
            _dja.Add(djv);
        }

        public DynamicJsonArray ReturnResults()
        {
            return _dja;
        }
    }
    
    internal struct SmapsReaderNoAllocResults : ISmapsReaderResultAction
    {
        public void Add(SmapsReaderResults results)
        {
        // currently we do not use these results with SmapsReaderNoAllocResults so we do not store them
        }
    }
    
    internal class SmapsReader
    {
        // this /proc/self/smaps reader assumes the format of smaps will always be with the following order:
        // - filename line (where we count rw-s) where with white-spaces delimeters - rw-s is second word in line and filename is last word
        // after that, in the following order :
        // Size, Rss, Shared_Clean, Private_Clean, Shared_Dirty, Private_Dirty and in order to finish reading a file data : Locked
        // Each must have with white-space delimiters a value, delimiter, "kB"

        public const int BufferSize = 4096;
        private readonly byte[][] _smapsBuffer;
        private readonly SmapsReaderResults _smapsReaderResults = new SmapsReaderResults();

        private readonly byte[] _rwsBytes = Encoding.UTF8.GetBytes("rw-s");
        private readonly byte[] _sizeBytes = Encoding.UTF8.GetBytes("Size:");
        private readonly byte[] _rssBytes = Encoding.UTF8.GetBytes("Rss:");
        private readonly byte[] _sharedCleanBytes = Encoding.UTF8.GetBytes("Shared_Clean:");
        private readonly byte[] _sharedDirtyBytes = Encoding.UTF8.GetBytes("Shared_Dirty:");
        private readonly byte[] _privateCleanBytes = Encoding.UTF8.GetBytes("Private_Clean:");
        private readonly byte[] _privateDirtyBytes = Encoding.UTF8.GetBytes("Private_Dirty:");

        private readonly byte[] _lockedBytes = Encoding.UTF8.GetBytes("Locked:");
        private readonly byte[] _tempBufferBytes = new byte[256];

        private readonly int[] _endOfBuffer = {0, 0};
        private int _currentBuffer;

        private enum SearchState
        {
            None,
            Rws,
            Size,
            Rss,
            SharedClean,
            SharedDirty,
            PrivateClean,
            PrivateDirty
        }

        public SmapsReader(byte[][] smapsBuffer)
        {
            _smapsBuffer = smapsBuffer;
        }
        
        private int ReadFromFile(Stream fileStream, int bufferIndex)
        {
            var read = fileStream.Read(_smapsBuffer[bufferIndex], 0, _smapsBuffer[bufferIndex].Length);
            _endOfBuffer[bufferIndex] = read;
            return read;
        }

<<<<<<< HEAD
        public unsafe (long Rss, long SharedClean, long PrivateClean, T SmapsResults) CalculateMemUsageFromSmaps<T>() where T : struct, ISmapsReaderResultAction
=======
        public (long Rss, long SharedClean, long PrivateClean, long TotalDirty, T SmapsResults) CalculateMemUsageFromSmaps<T>() where T : struct, ISmapsReaderResultAction
>>>>>>> a13a2d99
        {
            _endOfBuffer[0] = 0;
            _endOfBuffer[1] = 0;
            _currentBuffer = 0;
            
            var state = SearchState.None;
            var smapResultsObject = new T();


            using (var currentProcess = Process.GetCurrentProcess())
            using (var fileStream = new FileStream($"/proc/{currentProcess.Id}/smaps", FileMode.Open, FileAccess.Read, FileShare.Read))
            {
                var read = ReadFromFile(fileStream, _currentBuffer);
                var offsetForNextBuffer = 0;
                long tmpRss = 0, tmpSharedClean = 0, tmpPrivateClean = 0, tmpTotalDirty = 0;
                string resultString = null;
                long valSize = 0, valRss = 0, valPrivateDirty = 0, valSharedDirty = 0, valSharedClean = 0, valPrivateClean = 0;
                while (true)
                {
                    if (read == 0)
                    {
                        return (tmpRss, tmpSharedClean, tmpPrivateClean, tmpTotalDirty, smapResultsObject);
                    }

                    var switchBuffer = false;
                    for (var i = offsetForNextBuffer; i < _endOfBuffer[_currentBuffer]; i++)
                    {
                        byte[] term;
                        var offset = 0;
                        if (_smapsBuffer[_currentBuffer][i] == 'r')
                            term = _rwsBytes;
                        else if (_smapsBuffer[_currentBuffer][i] == 'R')
                            term = _rssBytes;
                        else if (_smapsBuffer[_currentBuffer][i] == 'S')
                        {
                            term = _sizeBytes; // or SharedDirty or SharedCleanBytes (which ARE longer in length from Size)
                            offset = _sharedCleanBytes.Length - term.Length;
                        }
                        else if (_smapsBuffer[_currentBuffer][i] == 'P')
                        {
                            term = _privateCleanBytes; // or PrivateDirty (which is not longer in length from PrivateCleanBytes)
                        }
                        else if (_smapsBuffer[_currentBuffer][i] == 'L')
                        {
                            term = _lockedBytes;
                        }
                        else
                            continue;

                        // check if the current buffer too small for the search term and read next buff if so
                        if (switchBuffer == false && i + term.Length + offset > _endOfBuffer[_currentBuffer])
                        {
                            var nextBuffer = (_currentBuffer + 1) % 2;
                            read = ReadFromFile(fileStream, nextBuffer);
                            switchBuffer = true;
                        }

                        var searchedBuffer = _currentBuffer;
                        var positionToSearch = i;
                        var hasMatch = true;
                        for (var j = 1; j < term.Length; j++)
                        {
                            positionToSearch++;
                            if (positionToSearch == _smapsBuffer[searchedBuffer].Length)
                            {
                                // we assume max search term length doesn't exceed buffer length.. 
                                searchedBuffer = (searchedBuffer + 1) % 2;
                                positionToSearch = 0;
                                Debug.Assert(switchBuffer);
                            }

                            // for 'S' and 'P' we might have to search different term:
                            if (_smapsBuffer[searchedBuffer][positionToSearch] != term[j])
                            {
                                if (term == _privateCleanBytes) // didn't find PrivateCleanBytes - try to find PrivateDiryBytes
                                {
                                    term = _privateDirtyBytes;
                                    if (_smapsBuffer[searchedBuffer][positionToSearch] == term[j])
                                        continue;
                                }

                                if (term == _sizeBytes) // didn't find Size - try to find SharedCleanBytes
                                {
                                    term = _sharedCleanBytes;
                                    if (_smapsBuffer[searchedBuffer][positionToSearch] == term[j])
                                    {
                                        continue;
                                    }
                                }

                                if (term == _sharedCleanBytes) // didn't find SharedCleanBytes - try to find SharedDirtyBytes
                                {
                                    term = _sharedDirtyBytes;
                                    if (_smapsBuffer[searchedBuffer][positionToSearch] == term[j])
                                        continue;
                                }

                                hasMatch = false;
                                break;
                            }
                        }

                        if (hasMatch == false)
                            continue;

                        // now read value.. search until reached letter 'B' (value ends with "kB")
                        var bytesSearched = 0;
                        var posInTempBuf = 0;
                        var valueSearchPosition = i + term.Length;
                        var foundValue = false;
                        var foundK = false;

                        while (bytesSearched < _tempBufferBytes.Length) // just a bullpark figure, usually ~40 bytes are enough
                        {
                            if (valueSearchPosition == _smapsBuffer[searchedBuffer].Length)
                            {
                                searchedBuffer = (_currentBuffer + 1) % 2;
                                valueSearchPosition = 0;

                                if (switchBuffer == false)
                                {

                                    var readFromNextBuffer = ReadFromFile(fileStream, searchedBuffer);
                                    if (readFromNextBuffer == 0)
                                    {
                                        // this should not happen, the file ended without a value
                                        break;
                                    }

                                    switchBuffer = true;
                                }
                            }

                            var currentChar = _smapsBuffer[searchedBuffer][valueSearchPosition];

                            if (term == _rwsBytes) // value is filename which comes after last white-space and before '\n'
                            {
                                // zero previous entries
                                if (posInTempBuf == 0)
                                {
                                    resultString = null; // zero previous entries
                                    valSize = 0;
                                    valRss = 0;
                                    valPrivateDirty = 0;
                                    valSharedDirty = 0;
                                    valSharedClean = 0;
                                    valPrivateClean = 0;
                                }

                                if (currentChar == ' ' || currentChar == '\t')
                                    posInTempBuf = 0;
                                else if (currentChar == '\n')
                                    break;
                                else
                                {
                                    _tempBufferBytes[posInTempBuf++] = currentChar;
                                }
                            }
                            else
                            {
                                if (currentChar >= '0' && currentChar <= '9')
                                    _tempBufferBytes[posInTempBuf++] = currentChar;

                                if (currentChar == 'k')
                                    foundK = true;

                                if (currentChar == 'B')
                                {
                                    foundValue = true;
                                    break;
                                }
                            }

                            ++valueSearchPosition;
                            ++bytesSearched;
                        }

                        if (term != _rwsBytes)
                        {
                            if (foundValue == false)
                                ThrowNotContainsValidValue(term, currentProcess.Id);
                            if (foundK == false)
                                ThrowNotContainsKbValue(term, currentProcess.Id);
                        }
                        

                        i += term.Length + bytesSearched;
                        if (i >= _smapsBuffer[_currentBuffer].Length)
                            offsetForNextBuffer = _smapsBuffer[_currentBuffer].Length - i;
                        else
                            offsetForNextBuffer = 0;


                        long resultLong = 0;
                        if (term != _rwsBytes)
                        {
                            var multiplier = 1;
                            for (var j = posInTempBuf - 1; j >= 0; j--)
                            {
                                resultLong += (_tempBufferBytes[j] - (byte)'0') * multiplier;
                                multiplier *= 10;
                            }

                            resultLong *= 1024; // "kB"
                        }
                        else
                        {
                            resultString = posInTempBuf > 0 ? Encoding.UTF8.GetString(_tempBufferBytes, 0, posInTempBuf) : "";
                        }

                        if (term == _rwsBytes)
                        {
                            if (state != SearchState.None)
                                ThrowNotRwsTermAfterLockedTerm(state, term, currentProcess.Id);
                            state = SearchState.Rws;
                        }
                        else if (term == _sizeBytes)
                        {
                            if (state != SearchState.Rws)
                                continue; // found Rss but not after rw-s - irrelevant
                            state = SearchState.Size;
                            valSize = resultLong;
                        }
                        else if (term == _rssBytes)
                        {
                            if (state != SearchState.Size)
                                continue; // found Rss but not after rw-s - irrelevant
                            state = SearchState.Rss;
                            tmpRss += resultLong;
                            valRss = resultLong;
                        }
                        else if (term == _sharedCleanBytes)
                        {
                            if (state != SearchState.Rss)
                                continue; // found Shared_Clean but not after Rss (which must come after rw-s) - irrelevant
                            state = SearchState.SharedClean;
                            tmpSharedClean += resultLong;
                            valSharedClean = resultLong;
                        }
                        else if (term == _sharedDirtyBytes)
                        {
                            // special case - we want dirty memory of all files and not only after rw-s
                            tmpTotalDirty += resultLong;
                            if (state != SearchState.SharedClean)
                                continue;
                            state = SearchState.SharedDirty;
                            valSharedDirty = resultLong;
                        }
                        else if (term == _privateCleanBytes)
                        {
                            if (state != SearchState.SharedDirty)
                                continue;
                            state = SearchState.PrivateClean;
                            tmpPrivateClean += resultLong;
                            valPrivateClean = resultLong;
                        }
                        else if (term == _privateDirtyBytes)
                        {
                            // special case - we want dirty memory of all files and not only after rw-s
                            tmpTotalDirty += resultLong;
                            if (state != SearchState.PrivateClean)
                                continue;
                            state = SearchState.PrivateDirty;
                            valPrivateDirty = resultLong;
                        }
                        else if (term == _lockedBytes)
                        {
                            if (state != SearchState.PrivateDirty)
                                continue;
                            state = SearchState.None;

                            if (resultString == null)
                                ThrowOnNullString();

                            if (resultString.EndsWith(".voron") == false &&
                                resultString.EndsWith(".buffers") == false)
                                continue;

                            _smapsReaderResults.ResultString = resultString;
                            _smapsReaderResults.Size = valSize;
                            _smapsReaderResults.Rss = valRss;
                            _smapsReaderResults.SharedClean = valSharedClean;
                            _smapsReaderResults.SharedDirty = valSharedDirty;
                            _smapsReaderResults.PrivateClean = valPrivateClean;
                            _smapsReaderResults.PrivateDirty = valPrivateDirty;

                            smapResultsObject.Add(_smapsReaderResults);
                        }
                        else
                        {
                            throw new InvalidOperationException($"Reached unknown unhandled term: '{Encoding.UTF8.GetString(term)}'");
                        }
                    }


                    _currentBuffer = (_currentBuffer + 1) % 2;
                    if (switchBuffer == false)
                    {
                        read = ReadFromFile(fileStream, _currentBuffer);
                        if (read == 0)
                            break;
                    }
                }

                return (tmpRss, tmpSharedClean, tmpPrivateClean, tmpTotalDirty, smapResultsObject);
            }
        }

        private static void ThrowOnNullString()
        {
            throw new InvalidDataException("Got term 'Locked' (end of single mapping data) with no filename (in 'resultString') after rw-s");
        }

        private void ThrowNotRwsTermAfterLockedTerm(SearchState state, byte[] term, int processId)
        {
            throw new InvalidDataException(
                $"Found '{Encoding.UTF8.GetString(term)}' string in /proc/{processId}/smaps, but previous search did not end with '{Encoding.UTF8.GetString(_lockedBytes)}' (instead got {state})");
        }

        private void ThrowNotContainsValidValue(byte[] term, int processId)
        {
            throw new InvalidDataException($"Found '{Encoding.UTF8.GetString(term)}' string in /proc/{processId}/smaps, but no value");
        }

        private void ThrowNotContainsKbValue(byte[] term, int processId)
        {
            throw new InvalidDataException(
                $"Found '{Encoding.UTF8.GetString(term)}' string in /proc/{processId}/smaps, and value but not in kB - invalid format");
        }
    }
}<|MERGE_RESOLUTION|>--- conflicted
+++ resolved
@@ -112,11 +112,7 @@
             return read;
         }
 
-<<<<<<< HEAD
-        public unsafe (long Rss, long SharedClean, long PrivateClean, T SmapsResults) CalculateMemUsageFromSmaps<T>() where T : struct, ISmapsReaderResultAction
-=======
         public (long Rss, long SharedClean, long PrivateClean, long TotalDirty, T SmapsResults) CalculateMemUsageFromSmaps<T>() where T : struct, ISmapsReaderResultAction
->>>>>>> a13a2d99
         {
             _endOfBuffer[0] = 0;
             _endOfBuffer[1] = 0;
