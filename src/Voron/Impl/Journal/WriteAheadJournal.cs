// -----------------------------------------------------------------------
//  <copyright file="WriteAheadJournal.cs" company="Hibernating Rhinos LTD">
//      Copyright (c) Hibernating Rhinos LTD. All rights reserved.
//  </copyright>
// -----------------------------------------------------------------------

using Sparrow;
using Sparrow.Binary;
using System;
using System.Collections.Concurrent;
using System.Collections.Generic;
using System.Diagnostics;
using System.IO;
using System.Linq;
using System.Runtime.ExceptionServices;
using System.Runtime.InteropServices;
using System.Text;
using System.Threading;
using System.Threading.Tasks;
using Sparrow.Compression;
using Sparrow.Logging;
using Sparrow.LowMemory;
using Sparrow.Platform;
using Sparrow.Server;
using Sparrow.Server.Exceptions;
using Sparrow.Server.Meters;
using Sparrow.Server.Utils;
using Sparrow.Threading;
using Sparrow.Utils;
using Voron.Data;
using Voron.Exceptions;
using Voron.Impl.FileHeaders;
using Voron.Impl.Paging;
using Voron.Util;
using Constants = Voron.Global.Constants;

namespace Voron.Impl.Journal
{
    public unsafe class WriteAheadJournal : IDisposable
    {
        private readonly StorageEnvironment _env;
        private readonly AbstractPager _dataPager;

        private long _currentJournalFileSize;
        private DateTime _lastFile;

        private long _journalIndex = -1;

        private readonly JournalApplicator _journalApplicator;

        private ImmutableAppendOnlyList<JournalFile> _files = ImmutableAppendOnlyList<JournalFile>.Empty;
        internal JournalFile CurrentFile;

        private readonly HeaderAccessor _headerAccessor;
        private AbstractPager _compressionPager;
        private long _compressionPagerCounter;

        private LazyTransactionBuffer _lazyTransactionBuffer;
        private readonly DiffPages _diffPage = new DiffPages();
        private readonly Logger _logger;
        private List<JournalSnapshot> _snapshotCache;
        public bool HasDataInLazyTxBuffer() => _lazyTransactionBuffer?.HasDataInBuffer() ?? false;

        private readonly object _writeLock = new object();
        private int _maxNumberOfPagesRequiredForCompressionBuffer;

        internal NativeMemory.ThreadStats CurrentFlushingInProgressHolder;

        private readonly DisposeOnce<SingleAttempt> _disposeRunner;

        public WriteAheadJournal(StorageEnvironment env)
        {
            _env = env;
            _is32Bit = env.Options.ForceUsing32BitsPager || PlatformDetails.Is32Bits;
            _logger = LoggingSource.Instance.GetLogger<WriteAheadJournal>(Path.GetFileName(env.ToString()));
            _dataPager = _env.Options.DataPager;
            _currentJournalFileSize = env.Options.InitialLogFileSize;
            _headerAccessor = env.HeaderAccessor;

            _compressionPager = CreateCompressionPager(_env.Options.InitialFileSize ?? _env.Options.InitialLogFileSize);
            _journalApplicator = new JournalApplicator(this);

            _disposeRunner = new DisposeOnce<SingleAttempt>(() =>
            {
                // We cannot dispose the journal until we are done with all of
                // the pending writes
                if (_lazyTransactionBuffer != null)
                {
                    _lazyTransactionBuffer.WriteBufferToFile(CurrentFile, null);
                    _lazyTransactionBuffer.Dispose();
                }
                _compressionPager.Dispose();

                _journalApplicator.Dispose();
                if (_env.Options.OwnsPagers)
                {
                    foreach (var logFile in _files)
                    {
                        logFile.Dispose();
                    }
                }

                _files = ImmutableAppendOnlyList<JournalFile>.Empty;
            });
        }

        public ImmutableAppendOnlyList<JournalFile> Files => _files;

        public JournalApplicator Applicator => _journalApplicator;

        public bool HasLazyTransactions { get; set; }

        private JournalFile NextFile(int numberOf4Kbs = 1)
        {
            var now = DateTime.UtcNow;
            if ((now - _lastFile).TotalSeconds < 90)
            {
                _currentJournalFileSize = Math.Min(_env.Options.MaxLogFileSize, _currentJournalFileSize * 2);
            }
            var actualLogSize = _currentJournalFileSize;
            long minRequiredSize = numberOf4Kbs * 4 * Constants.Size.Kilobyte;
            if (_currentJournalFileSize < minRequiredSize)
            {
                _currentJournalFileSize = Bits.PowerOf2(minRequiredSize);
                if (_currentJournalFileSize > _env.Options.MaxLogFileSize)
                    _currentJournalFileSize = Math.Max(_env.Options.MaxLogFileSize, minRequiredSize);

                actualLogSize = _currentJournalFileSize;
            }

            var journalPager = _env.Options.CreateJournalWriter(_journalIndex + 1, actualLogSize);

            // we modify the in memory state _after_ we created the file, because we have to make sure that 
            // we have created it successfully first. 
            _journalIndex++;

            _lastFile = now;

            var journal = new JournalFile(_env, journalPager, _journalIndex);
            journal.AddRef(); // one reference added by a creator - write ahead log

            _files = _files.Append(journal);

            _headerAccessor.Modify(header=>
            {
                header->Journal.CurrentJournal = journal.Number;
                header->IncrementalBackup.LastCreatedJournal = journal.Number;
            });

            return journal;
        }

        public bool RecoverDatabase(TransactionHeader* txHeader, Action<string> addToInitLog)
        {
            // note, we don't need to do any concurrency here, happens as a single threaded
            // fashion on db startup
            var requireHeaderUpdate = false;

            var logInfo = _headerAccessor.Get(ptr => ptr->Journal);

            if (_env.Options.IncrementalBackupEnabled == false && _env.Options.CopyOnWriteMode == false)
            {
                // we want to check that we cleanup old log files if they aren't needed
                // this is more just to be safe than anything else, they shouldn't be there.
                var unusedfiles = logInfo.LastSyncedJournal;
                while (true)
                {
                    unusedfiles--;
                    if (_env.Options.TryDeleteJournal(unusedfiles) == false)
                        break;
                }
            }

            var modifiedPages = new HashSet<long>();

            var journalFiles = new List<JournalFile>();
            long lastFlushedTxId = logInfo.LastSyncedTransactionId;
            long lastFlushedJournal = logInfo.LastSyncedJournal;
            long lastProcessedJournal = logInfo.LastSyncedJournal;

            // the last sync journal is allowed to be deleted, it might have been fully synced, which is fine
            // we rely on the lastSyncedTxId to verify correctness.
            var journalToStartReadingFrom = logInfo.LastSyncedJournal;
            if (_env.Options.JournalExists(journalToStartReadingFrom) == false && 
                logInfo.Flags.HasFlag(JournalInfoFlags.IgnoreMissingLastSyncJournal) || 
                journalToStartReadingFrom == -1)
                journalToStartReadingFrom++;

            for (var journalNumber = journalToStartReadingFrom; journalNumber <= logInfo.CurrentJournal; journalNumber++)
            {
                addToInitLog?.Invoke($"Recovering journal {journalNumber} (upto last journal {logInfo.CurrentJournal})");
                var initialSize = _env.Options.InitialFileSize ?? _env.Options.InitialLogFileSize;
                var journalRecoveryName = StorageEnvironmentOptions.JournalRecoveryName(journalNumber);
                try
                {
                using (var recoveryPager = _env.Options.CreateTemporaryBufferPager(journalRecoveryName, initialSize))
                using (var pager = _env.Options.OpenJournalPager(journalNumber, logInfo))
                {
                    RecoverCurrentJournalSize(pager);

<<<<<<< HEAD
                    var transactionHeader = txHeader->TransactionId == 0 ? null : txHeader;
                    using (var journalReader = new JournalReader(pager, _dataPager, recoveryPager, modifiedPages, logInfo, transactionHeader))
                    {
                        var transactionHeaders = journalReader.RecoverAndValidate(_env.Options);

                        var lastReadHeaderPtr = journalReader.LastTransactionHeader;
=======
                        var transactionHeader = txHeader->TransactionId == 0 ? null : txHeader;
                        using (var journalReader = new JournalReader(pager, _dataPager, recoveryPager, modifiedPages, logInfo, transactionHeader))
                        {
                            var transactionHeaders = journalReader.RecoverAndValidate(_env.Options);
                            
                            var lastReadHeaderPtr = journalReader.LastTransactionHeader;
>>>>>>> 9076c34c

                        if (lastReadHeaderPtr != null)
                        {
                            *txHeader = *lastReadHeaderPtr;
                                lastFlushedTxId = txHeader->TransactionId;
<<<<<<< HEAD
                                lastFlushedJournal = journalNumber;
                        }
=======

                                if (journalReader.Next4Kb > 0) // only if journal has some data
                                {
                                    lastFlushedJournal = journalNumber;
                                }
                                else
                                {
                                    // empty journal file

                                    if (transactionHeaders.Count != 0)
                                        throw new InvalidOperationException($"Got empty journal file but it has some transaction headers (count: {transactionHeaders.Count})");
                                }
                            }
>>>>>>> 9076c34c

                        pager.Dispose(); // need to close it before we open the journal writer

                            var jrnlWriter = _env.Options.CreateJournalWriter(journalNumber,
                                pager.NumberOfAllocatedPages * Constants.Storage.PageSize);
                            var jrnlFile = new JournalFile(_env, jrnlWriter, journalNumber);
                            jrnlFile.InitFrom(journalReader, transactionHeaders);
                            jrnlFile.AddRef(); // creator reference - write ahead log

                            journalFiles.Add(jrnlFile);

<<<<<<< HEAD
                        if (journalReader.RequireHeaderUpdate) //this should prevent further loading of transactions
                        {
                            requireHeaderUpdate = true;
                            break;
=======
                            lastProcessedJournal = journalNumber;

                            if (journalReader.RequireHeaderUpdate) //this should prevent further loading of transactions
                            {
                                requireHeaderUpdate = true;
                                break;
                            }
>>>>>>> 9076c34c
                        }
                    }
                    addToInitLog?.Invoke($"Journal {journalNumber} Recovered");
                }
            }
                catch (InvalidJournalException)
                {
                    if (_env.Options.IgnoreInvalidJournalErrors == true)
                    {
                        addToInitLog?.Invoke(
                            $"Encountered invalid journal {journalNumber} @ {_env.Options}. Skipping this journal and keep going the recovery operation because '{nameof(_env.Options.IgnoreInvalidJournalErrors)}' options is set");
                        continue;
                    }

                    throw;
                }
            }

            if (_env.Options.EncryptionEnabled == false) // for encryption, we already use AEAD, so no need
            {
                // here we want to check that the checksum on all the modified pages is valid
                // we can't do that during the journal application process because we may have modifications
                // to pages that overwrite one another. So we have to do this at the end, this will detect
                // corruption when applying journals at recovery time rather than at usage.
                var tempTx = new TempPagerTransaction();

                var sortedPages = modifiedPages.ToArray();
                Array.Sort(sortedPages);

                long minPageChecked = -1;

                if (_env.Options.SkipChecksumValidationOnDatabaseLoading == false)
                {
                    // we need to iterate from the end in order to filter out pages that was overwritten by later transaction
                    addToInitLog?.Invoke($"Validate checksum on {sortedPages.Length} pages");
                    var sp = Stopwatch.StartNew();
                    for (var i = sortedPages.Length - 1; i >= 0; i--)
                    {
                        if (sp.Elapsed.TotalSeconds >= 60)
                        {
                            sp.Restart();
                            addToInitLog?.Invoke($"Still calculating checksum... ({sortedPages.Length - i} out of {sortedPages.Length}");
                        }

                        using (tempTx) // release any resources, we just wanted to validate things
                        {
                            var modifiedPage = sortedPages[i];

                            var ptr = (PageHeader*)_dataPager.AcquirePagePointerWithOverflowHandling(tempTx, modifiedPage, null);

                            var maxPageRange = modifiedPage + VirtualPagerLegacyExtensions.GetNumberOfPages(ptr) - 1;

                            if (minPageChecked != -1 && maxPageRange >= minPageChecked)
                            {
                                continue;
                            }

                            _env.ValidatePageChecksum(modifiedPage, ptr);

                            minPageChecked = modifiedPage;
                        }
                    }
                    sp.Stop();
                    addToInitLog?.Invoke($"Validate of {sortedPages.Length} pages completed in {sp.Elapsed}");
                }
                else
                {
                    if (RuntimeInformation.OSArchitecture == Architecture.Arm || RuntimeInformation.OSArchitecture == Architecture.Arm64)
                    {
                        addToInitLog?.Invoke($"SkipChecksumValidationOnDbLoading set to true. Skipping checksum validation of {sortedPages.Length} pages.");
                    }
                    else
                    {
                        throw new InvalidDataException( // RavenDB-13017
                            $"{nameof(_env.Options.SkipChecksumValidationOnDatabaseLoading)} set to true is not allowed on non ARM architecture. This instance running on {RuntimeInformation.OSArchitecture}");
                    }
                }
            }

            if (lastFlushedTxId < 0)
                VoronUnrecoverableErrorException.Raise(_env,
                    "First transaction initializing the structure of Voron database is corrupted. Cannot access internal database metadata. Create a new database to recover.");

            Debug.Assert(lastFlushedTxId >= 0);
            Debug.Assert(lastFlushedJournal >= 0);
            Debug.Assert(lastProcessedJournal >= 0);

            if (journalFiles.Count > 0)
            {
                var toDelete = new List<JournalFile>();

                foreach (var journalFile in journalFiles)
                {
                    if (journalFile.Number < lastProcessedJournal)
                    {
                        _journalApplicator.AddJournalToDelete(journalFile);
                        toDelete.Add(journalFile);
                    }
                    else
                    {
                        _files = _files.Append(journalFile);
                    }
                }

                var instanceOfLastFlushedJournal = journalFiles.FirstOrDefault(x => x.Number == lastFlushedJournal);

                if (instanceOfLastFlushedJournal != null)
                {
                    // last flushed journal might not exist because it could be already deleted and the only journal we have is empty

                    _journalApplicator.SetLastFlushed(new JournalApplicator.LastFlushState(lastFlushedTxId, lastFlushedJournal,
                        instanceOfLastFlushedJournal, toDelete));
                }
#if DEBUG
                if (instanceOfLastFlushedJournal == null)
                {
                    Debug.Assert(toDelete.Count == 0, $"Last flushed journal (number: {lastFlushedJournal}) doesn't exist so we didn't call {nameof(_journalApplicator.SetLastFlushed)} but" +
                                                      $" there are still some journals to delete ({string.Join(", ", toDelete.Select(x => x.Number))}. )");
                }
#endif
            }

            _journalIndex = lastProcessedJournal;

            addToInitLog?.Invoke($"Cleanup Newer Invalid Journal Files (Last Flushed Journal={lastProcessedJournal})");
            if (_env.Options.CopyOnWriteMode == false)
            {
                CleanupNewerInvalidJournalFiles(lastProcessedJournal);
            }

            if (_files.Count > 0)
            {
                var lastFile = _files.Last();
                if (lastFile.Available4Kbs >= 2)
                    // it must have at least one page for the next transaction header and one 4kb for data
                    CurrentFile = lastFile;
            }
            addToInitLog?.Invoke($"Info: Current File = '{CurrentFile?.Number}', Position (4KB)='{CurrentFile?.WritePosIn4KbPosition}'. Require Header Update = {requireHeaderUpdate}");
            return requireHeaderUpdate;
        }

        private void CleanupNewerInvalidJournalFiles(long lastSyncedJournal)
        {
            // we want to check that we cleanup newer log files, since everything from
            // the current file is considered corrupted
            var badJournalFiles = lastSyncedJournal;
            while (true)
            {
                badJournalFiles++;
                if (_env.Options.TryDeleteJournal(badJournalFiles) == false)
                {
                    break;
                }
            }
        }

        private void RecoverCurrentJournalSize(AbstractPager pager)
        {
            var journalSize = Bits.PowerOf2(pager.NumberOfAllocatedPages * Constants.Storage.PageSize);
            if (journalSize >= _env.Options.MaxLogFileSize) // can't set for more than the max log file size
                return;

            // this set the size of the _next_ journal file size
            _currentJournalFileSize = Math.Min(journalSize, _env.Options.MaxLogFileSize);
        }


        public Page? ReadPage(LowLevelTransaction tx, long pageNumber, Dictionary<int, PagerState> scratchPagerStates)
        {
            // read transactions have to read from journal snapshots
            if (tx.Flags == TransactionFlags.Read)
            {
                // read log snapshots from the back to get the most recent version of a page
                for (var i = tx.JournalSnapshots.Count - 1; i >= 0; i--)
                {
                    PagePosition value;
                    if (tx.JournalSnapshots[i].PageTranslationTable.TryGetValue(tx, pageNumber, out value))
                    {
                        var page = _env.ScratchBufferPool.ReadPage(tx, value.ScratchNumber, value.ScratchPage, scratchPagerStates[value.ScratchNumber]);

                        Debug.Assert(page.PageNumber == pageNumber);

                        return page;
                    }
                }

                return null;
            }

            // write transactions can read directly from journals that they got when they started up
            var files = tx.JournalFiles;
            for (var i = files.Count - 1; i >= 0; i--)
            {
                PagePosition value;
                if (files[i].PageTranslationTable.TryGetValue(tx, pageNumber, out value))
                {
                    // ReSharper disable once RedundantArgumentDefaultValue
                    var page = _env.ScratchBufferPool.ReadPage(tx, value.ScratchNumber, value.ScratchPage, pagerState: null);

                    Debug.Assert(page.PageNumber == pageNumber);

                    return page;
                }
            }

            return null;
        }

        public void Dispose()
        {
            _disposeRunner.Dispose();
        }

        public JournalInfo GetCurrentJournalInfo()
        {
            return _headerAccessor.Get(ptr => ptr->Journal);
        }

        public List<JournalSnapshot> GetSnapshots()
        {
            return _snapshotCache;
        }

        public void UpdateCacheForJournalSnapshots()
        {
            var items = new List<JournalSnapshot>(_files.Count);
            // ReSharper disable once LoopCanBeConvertedToQuery
            foreach (var journalFile in _files)
            {
                var journalSnapshot = journalFile.GetSnapshot();
                // we have to hold a reference to the journals for the lifetime of the cache
                // this call is prevented from running concurrently with GetSnapshots()
                journalSnapshot.FileInstance.AddRef();
                items.Add(journalSnapshot);
            }

            ValidateNoDuplicateJournals(items);

            var old = _snapshotCache;
            _snapshotCache = items;
            if (old == null)
                return;

            foreach (var journalSnapshot in old)
            {
                journalSnapshot.FileInstance.Release();// free the old cache reference
            }
        }

        [Conditional("DEBUG")]
        private static void ValidateNoDuplicateJournals(List<JournalSnapshot> items)
        {
            for (int i = 0; i < items.Count; i++)
            {
                for (int j = i + 1; j < items.Count; j++)
                {
                    if (items[i].Number == items[j].Number)
                    {
                        throw new InvalidOperationException("Cannot add a snapshot of log file with number " + items[i].Number +
                                                            " to the transaction, because it already exists in a snapshot collection");
                    }
                }
            }
        }

        public sealed class JournalApplicator : IDisposable
        {
            private readonly ConcurrentDictionary<long, JournalFile> _journalsToDelete = new ConcurrentDictionary<long, JournalFile>();
            private readonly object _flushingLock = new object();
            private readonly SemaphoreSlim _fsyncLock = new SemaphoreSlim(1);
            private readonly WriteAheadJournal _waj;
            private readonly ManualResetEventSlim _waitForJournalStateUpdateUnderTx = new ManualResetEventSlim();
            private readonly LockTaskResponsible _flushLockTaskResponsible;

            public class LastFlushState
            {
                public readonly long TransactionId;
                public readonly long JournalId;
                public readonly JournalFile Journal;
                public readonly List<JournalFile> JournalsToDelete;
                public readonly SingleUseFlag DoneFlag = new SingleUseFlag();

                public LastFlushState(long transactionId, long journalId, JournalFile journal, List<JournalFile> journalsToDelete)
                {
                    TransactionId = transactionId;
                    JournalId = journalId;
                    Journal = journal;
                    JournalsToDelete = journalsToDelete;
                }

                public bool IsValid => Journal != null && JournalsToDelete != null;
            }

            private LastFlushState _lastFlushed = new LastFlushState(0, 0, null, null);
            private long _totalWrittenButUnsyncedBytes;
            private bool _ignoreLockAlreadyTaken;
            private Action<LowLevelTransaction> _updateJournalStateAfterFlush;

            public void SetLastFlushed(LastFlushState state)
            {
                Interlocked.Exchange(ref _lastFlushed, state);
            }

            public void AddJournalToDelete(JournalFile journal)
            {
                _journalsToDelete[journal.Number] = journal;
            }

            public void OnTransactionCommitted(LowLevelTransaction tx)
            {
                var action = _updateJournalStateAfterFlush;
                action?.Invoke(tx);
            }

            public long LastFlushedTransactionId => _lastFlushed.TransactionId;
            public long LastFlushedJournalId => _lastFlushed.JournalId;
            public long TotalWrittenButUnsyncedBytes => Interlocked.Read(ref _totalWrittenButUnsyncedBytes);
            public int JournalsToDeleteCount => _journalsToDelete.Count;

            public JournalApplicator(WriteAheadJournal waj)
            {
                _waj = waj;
                _flushLockTaskResponsible = new LockTaskResponsible(_flushingLock, waj._env.Token);
            }


            public void ApplyLogsToDataFile(CancellationToken token, TimeSpan timeToWait)
            {
                if (token.IsCancellationRequested)
                    return;

                if (Monitor.IsEntered(_flushingLock) && _ignoreLockAlreadyTaken == false)
                    throw new InvalidJournalFlushRequestException("Applying journals to the data file has been already requested on the same thread");

                ByteStringContext byteStringContext = null;
                bool lockTaken = false;
                try
                {
                    Monitor.TryEnter(_flushingLock, timeToWait, ref lockTaken);

                    if (lockTaken == false)
                    {
                        if (timeToWait == TimeSpan.Zero)
                            // someone else is flushing, and we were explicitly told that we don't care about this
                            // so there is no point in throwing
                            return;

                        throw new TimeoutException(
                            $"Could not acquire the write lock in {timeToWait.TotalSeconds} seconds");
                    }

                    if (_waj._env.Disposed)
                        return;

                    var jrnls = GetJournalSnapshots();

                    if (jrnls.Count == 0)
                        return; // nothing to do

                    var lastFlushed = _lastFlushed;
                    Debug.Assert(jrnls.First().Number >= lastFlushed.JournalId);

                    var pagesToWrite = new Dictionary<long, PagePosition>();

                    long lastProcessedJournal = -1;
                    long previousJournalMaxTransactionId = -1;

                    long lastFlushedTransactionId = -1;

                    // RavenDB-13302: we need to force a re-check this before we make decisions here
                    _waj._env.ActiveTransactions.ForceRecheckingOldestTransactionByFlusherThread();
                    long oldestActiveTransaction = _waj._env.ActiveTransactions.OldestTransaction;

                    foreach (var journalFile in jrnls)
                    {
                        if (journalFile.Number < lastFlushed.JournalId)
                            continue;
                        var currentJournalMaxTransactionId = -1L;

                        var maxTransactionId = journalFile.LastTransaction;
                        if (oldestActiveTransaction != 0)
                            maxTransactionId = Math.Min(oldestActiveTransaction - 1, maxTransactionId);

                        foreach (var modifedPagesInTx in journalFile.PageTranslationTable.GetModifiedPagesForTransactionRange(
                            lastFlushed.TransactionId, maxTransactionId))
                        {
                            foreach (var pagePosition in modifedPagesInTx)
                            {
                                if (pagePosition.Value.IsFreedPageMarker)
                                {
                                    // Avoid the case where an older journal file had written a page that was freed in a different journal
                                    pagesToWrite.Remove(pagePosition.Key);
                                    continue;
                                }

                                if (journalFile.Number == lastFlushed.JournalId &&
                                    pagePosition.Value.TransactionId <= lastFlushed.TransactionId)
                                    continue;

                                currentJournalMaxTransactionId = Math.Max(currentJournalMaxTransactionId,
                                    pagePosition.Value.TransactionId);

                                if (currentJournalMaxTransactionId < previousJournalMaxTransactionId)
                                    ThrowReadByeondOldestActiveTransaction(currentJournalMaxTransactionId, previousJournalMaxTransactionId, oldestActiveTransaction);


                                lastProcessedJournal = journalFile.Number;
                                pagesToWrite[pagePosition.Key] = pagePosition.Value;

                                lastFlushedTransactionId = currentJournalMaxTransactionId;
                            }
                        }

                        if (currentJournalMaxTransactionId == -1L)
                            continue;

                        previousJournalMaxTransactionId = currentJournalMaxTransactionId;
                    }

                    if (pagesToWrite.Count == 0)
                    {
                        return;
                    }

                    try
                    {
                        byteStringContext = new ByteStringContext(SharedMultipleUseFlag.None);
                        ApplyPagesToDataFileFromScratch(pagesToWrite);
                    }
                    catch (Exception e) when (e is OutOfMemoryException || e is EarlyOutOfMemoryException)
                    {
                        if (_waj._logger.IsOperationsEnabled)
                        {
                            _waj._logger.Operations("Could not allocate enough space to apply pages to data file", e);
                        }
                        // on 32 bits systems, we likely run out of address space, nothing that we can do, this should
                        // be handled by the 32 bits pager.
                        return;
                    }
                    catch (DiskFullException diskFullEx)
                    {
                        if (_waj._logger.IsOperationsEnabled)
                        {
                            _waj._logger.Operations("The disk is full!", diskFullEx);
                        }
                        _waj._env.HandleDataDiskFullException(diskFullEx);
                        return;
                    }

                    var unusedJournals = GetUnusedJournalFiles(jrnls, lastProcessedJournal, lastFlushedTransactionId);

                    ApplyJournalStateAfterFlush(token, lastProcessedJournal, lastFlushedTransactionId, unusedJournals, byteStringContext);

                    _waj._env.SuggestSyncDataFile();
                }
                finally
                {
                    byteStringContext?.Dispose();
                    if (lockTaken)
                        Monitor.Exit(_flushingLock);
                }

                _waj._env.LogsApplied();
            }

            private void ApplyJournalStateAfterFlush(CancellationToken token, long lastProcessedJournal, long lastFlushedTransactionId, List<JournalFile> unusedJournals,
                ByteStringContext byteStringContext)
            {
                // the idea here is that even though we need to run the journal through its state update under the transaction lock
                // we don't actually have to do that in our own transaction, what we'll do is to setup things so if there is a running
                // write transaction, we'll piggy back on its commit to complete our process, without interrupting its work
                _waj._env.FlushInProgressLock.EnterWriteLock();
                _waj.CurrentFlushingInProgressHolder = NativeMemory.CurrentThreadStats;

                try
                {
                    var transactionPersistentContext = new TransactionPersistentContext(true);
                    _waitForJournalStateUpdateUnderTx.Reset();
                    ExceptionDispatchInfo edi = null;
                    var sp = Stopwatch.StartNew();
                    
                    var singleUseFlag = new SingleUseFlag();
                    Action<LowLevelTransaction> currentAction = txw =>
                    {
                        if (singleUseFlag.Raise() == false)
                            throw new InvalidOperationException("Tried to update journal state after flush twice");

                        try
                        {
                            UpdateJournalStateUnderWriteTransactionLock(txw, lastProcessedJournal, lastFlushedTransactionId, unusedJournals);
                        }
                        catch (Exception e)
                        {
                            edi = ExceptionDispatchInfo.Capture(e);
                            throw;
                        }
                        finally
                        {
                            if (_waj._logger.IsInfoEnabled)
                                _waj._logger.Info($"Updated journal state under write tx lock after waiting for {sp.Elapsed}");
                            _updateJournalStateAfterFlush = null;
                            _waitForJournalStateUpdateUnderTx.Set();
                        }
                    };
                    Interlocked.Exchange(ref _updateJournalStateAfterFlush, currentAction);

                    WaitForJournalStateToBeUpdated(token, transactionPersistentContext, currentAction, byteStringContext);

                    edi?.Throw();
                }
                finally
                {
                    _waj.CurrentFlushingInProgressHolder = null;
                    _waj._env.FlushInProgressLock.ExitWriteLock();
                }
            }

            private void WaitForJournalStateToBeUpdated(CancellationToken token, TransactionPersistentContext transactionPersistentContext,
                Action<LowLevelTransaction> currentAction, ByteStringContext byteStringContext)
            {
                do
                {
                    LowLevelTransaction txw = null;
                    try
                    {
                        try
                        {
                            txw = _waj._env.NewLowLevelTransaction(transactionPersistentContext,
                                TransactionFlags.ReadWrite, timeout: TimeSpan.Zero, context: byteStringContext);
                        }
                        catch (OperationCanceledException)
                        {
                            break;
                        }
                        catch (TimeoutException)
                        {
                            // couldn't get the transaction lock, we'll wait for the running transaction to complete
                            // for a bit, and then try again
                            try
                            {
                                _flushLockTaskResponsible.RunTaskIfNotAlreadyRan();
                                if (_waitForJournalStateUpdateUnderTx.Wait(TimeSpan.FromMilliseconds(250), token))
                                    break;
                            }
                            catch (OperationCanceledException)
                            {
                                break;
                            }
                            continue;
                        }
                        var action = _updateJournalStateAfterFlush;
                        if (action != null)
                        {
                            action(txw);
                            txw.Commit();
                        }
                        break;
                    }
                    finally
                    {
                        txw?.Dispose();
                    }
                    // if it was changed, this means that we are done
                } while (currentAction == _updateJournalStateAfterFlush);
            }

            private void UpdateJournalStateUnderWriteTransactionLock(LowLevelTransaction txw, long lastProcessedJournal, long lastFlushedTransactionId, List<JournalFile> unusedJournals)
            {
                foreach (var unused in unusedJournals)
                {
                    AddJournalToDelete(unused);
                }

                SetLastFlushed(new LastFlushState(
                    lastFlushedTransactionId,
                    lastProcessedJournal,
                    _waj._files.First(x => x.Number == lastProcessedJournal),
                    _journalsToDelete.Values.ToList()));
                
                if (unusedJournals.Count > 0)
                {
                    var lastUnusedJournalNumber = unusedJournals[unusedJournals.Count - 1].Number;
                    _waj._files = _waj._files.RemoveWhile(x => x.Number <= lastUnusedJournalNumber);
                }

                if (_waj._files.Count == 0)
                    _waj.CurrentFile = null;

                // we release up to the last read transaction, because there might be new read transactions that are currently
                // running, that started after the flush
                var lastSyncedTransactionId =
                    Math.Min(Math.Min(lastFlushedTransactionId, _waj._env.CurrentReadTransactionId - 1), txw.Id - 1);

                // we have to free pages of the unused journals before the remaining ones that are still in use
                // to prevent reading from them by any read transaction (read transactions search journals from the newest
                // to read the most updated version)


                foreach (var journalFile in unusedJournals.OrderBy(x => x.Number))
                {
                    journalFile.FreeScratchPagesOlderThan(txw, lastSyncedTransactionId);
                }

                foreach (var jrnl in _waj._files.OrderBy(x => x.Number))
                {
                    jrnl.FreeScratchPagesOlderThan(txw, lastSyncedTransactionId);
                }

                // by forcing a commit, we free the read transaction that held the lazy tx buffer (if existed)
                // and make those pages available in the scratch files
                txw.IsLazyTransaction = false;
                _waj.HasLazyTransactions = false;
            }

            private static void ThrowReadByeondOldestActiveTransaction(long currentJournalMaxTransactionId,
                long previousJournalMaxTransactionId, long oldestActiveTransaction)
            {
                throw new InvalidOperationException(
                    "Journal applicator read beyond the oldest active transaction in the next journal file. " +
                    "This should never happen. Current journal max tx id: " +
                    currentJournalMaxTransactionId +
                    ", previous journal max ix id: " + previousJournalMaxTransactionId +
                    ", oldest active transaction: " + oldestActiveTransaction);
            }

            private List<JournalSnapshot> GetJournalSnapshots()
            {
                var files = _waj._files;
                var jrnls = new List<JournalSnapshot>(files.Count);
                foreach (var file in files)
                {
                    jrnls.Add(file.GetSnapshot());
                }
                jrnls.Sort();
                return jrnls;
            }

            public void WaitForSyncToCompleteOnDispose()
            {
                if (Monitor.IsEntered(_flushingLock) == false)
                    throw new InvalidOperationException("This method can only be called while holding the flush lock");

                if (_waj._env.Disposed == false)
                    throw new InvalidOperationException(
                        "This method can only be called after the storage environment has been disposed");

                if (_fsyncLock.Wait(0))
                {
                    _fsyncLock.Release();
                    return;
                }

                // now the sync lock is in progress, but it can't complete because we are holding the flush lock
                // we'll first give the flush lock and then wait on the FSync lock until the sync is completed
                // then we'll re-aqcuire the flush lock

                Monitor.Exit(_flushingLock);
                try
                {
                    // we wait to take the lock here to ensure that all previous sync operations
                    // has completed, and we know that no new ones can start
                    _fsyncLock.Wait();
                    try
                    {
                        // now we know that the sync is done
                        // we also know that no other sync can start now
                        // because Disposed is set to true
                    }
                    finally
                    {
                        _fsyncLock.Release();
                    }
                }
                finally
                {
                    Monitor.Enter(_flushingLock);// reacquire the lock
                }
            }

            // This can take a LONG time, and it needs to run concurrently with the
            // rest of the system, so in order to handle this properly, we do:
            // 1) Take the flushing lock (if we fail, we'll requeue for the sync)
            // 2) Take a snapshot of the current status of this env flushing status
            // 3) Release the lock & sync the file (take a long time)
            // 4) Re-take the lock, update the sync status in the header with the values we snapshotted
            public class SyncOperation : IDisposable
            {
                private readonly JournalApplicator _parent;
                bool _fsyncLockTaken;
                private LastFlushState _lastFlushed;
                long _currentTotalWrittenBytes;
                private TransactionHeader _transactionHeader;
                private readonly TaskCompletionSource<object> _tcs = new TaskCompletionSource<object>(TaskCreationOptions.RunContinuationsAsynchronously);

                public SyncOperation(JournalApplicator parent)
                {
                    _parent = parent;
                    _fsyncLockTaken = false;
                    _lastFlushed = null;
                    _currentTotalWrittenBytes = -1;
                    _transactionHeader = new TransactionHeader();
                }

                public Task Task => _tcs.Task;

                internal Action AfterGatherInformationAction;

                public bool SyncDataFile()
                {
                    _fsyncLockTaken = _parent._fsyncLock.Wait(0);
                    if (_fsyncLockTaken == false)
                    {
                        // probably another sync taking place right now, let us schedule another one, just in case
                        _parent._waj._env.SuggestSyncDataFile();
                        return false;
                    }

                    if (_parent._flushLockTaskResponsible.WaitForTaskToBeDone(GatherInformationToStartSync) == false)
                        return false;

                    AfterGatherInformationAction?.Invoke();

                    if (_parent._waj._env.Disposed)
                        return false;

                    CallPagerSync();

                    // can take a long time, need to check again
                    if (_parent._waj._env.Disposed)
                        return false;

                    return _parent._flushLockTaskResponsible.WaitForTaskToBeDone(UpdateDatabaseStateAfterSync);
                }

                private bool UpdateDatabaseStateAfterSync()
                {
                    AssertGatherInformationToStartSyncBeforeUpdate();

                    if (_parent._waj._env.Disposed)
                        return false;

                    Interlocked.Add(ref _parent._totalWrittenButUnsyncedBytes, -_currentTotalWrittenBytes);

                    var ignoreLastSyncJournalMissing = false;
                    foreach (var item in _lastFlushed.JournalsToDelete)
                    {
                        if(item.Number == _lastFlushed.JournalId)
                        {
                            // we are about to delete it, so safe to ignore this
                            ignoreLastSyncJournalMissing = true;
                            break;
                        }
                    }

                    _parent.UpdateFileHeaderAfterDataFileSync(_lastFlushed.JournalId, _lastFlushed.TransactionId, ignoreLastSyncJournalMissing, ref _transactionHeader);

                    foreach (var toDelete in _lastFlushed.JournalsToDelete)
                    {
                        if (toDelete.Number > _lastFlushed.JournalId) // precaution
                            continue;

                        if (_parent._waj._env.Options.IncrementalBackupEnabled == false) 
                            toDelete.DeleteOnClose = true;

                        _parent._journalsToDelete.TryRemove(toDelete.Number, out _);
                        toDelete.Release();
                    }

                    return true;
                }

                [Conditional("DEBUG")]
                private void AssertGatherInformationToStartSyncBeforeUpdate()
                {
                    if (_lastFlushed == null && _currentTotalWrittenBytes == -1)
                    {
                        throw new InvalidOperationException(
                            $"Try to {nameof(UpdateDatabaseStateAfterSync)} without calling {nameof(GatherInformationToStartSync)} before");
                    }
                }

                private void CallPagerSync()
                {
                    // danger mode assumes that no OS crashes can happen, in order to get best performance

                    if (_parent._waj._env.Options.TransactionsMode != TransactionsMode.Danger)
                    {
                        // We do the sync _outside_ of the lock, letting the rest of the stuff proceed
                        var sp = Stopwatch.StartNew();
                        _parent._waj._dataPager.Sync(Interlocked.Read(ref _parent._totalWrittenButUnsyncedBytes));
                        if (_parent._waj._logger.IsInfoEnabled)
                        {
                            var sizeInKb = (_parent._waj._dataPager.NumberOfAllocatedPages * Constants.Storage.PageSize) / Constants.Size.Kilobyte;
                            _parent._waj._logger.Info($"Sync of {sizeInKb:#,#0} kb file with {_currentTotalWrittenBytes / Constants.Size.Kilobyte:#,#0} kb dirty in {sp.Elapsed}");
                        }
                    }
                }

                private bool GatherInformationToStartSync()
                {
                    if (_parent._waj._env.Disposed)
                        return false; // we have already disposed, nothing to do here

                    _lastFlushed = _parent._lastFlushed;

                    if (_lastFlushed.IsValid == false)
                        return false;

                    if (_lastFlushed.DoneFlag.IsRaised())
                        // nothing was flushed since we last synced, nothing to do
                        return false;

                    _currentTotalWrittenBytes = Interlocked.Read(ref _parent._totalWrittenButUnsyncedBytes);
                    _lastFlushed.Journal.SetLastReadTxHeader(_lastFlushed.TransactionId, ref _transactionHeader);
                    if (_lastFlushed.TransactionId != _transactionHeader.TransactionId)
                    {
                        ThrowErrorWhenSyncingDataFile(_lastFlushed, _transactionHeader, _parent._waj._env);
                    }

                    _lastFlushed.DoneFlag.Raise();
                    
                    _parent._waj._env.Options.SetLastReusedJournalCountOnSync(_lastFlushed.JournalsToDelete.Count);

                    return true;
                }
                
                public void Dispose()
                {
                    if (_fsyncLockTaken)
                        _parent._fsyncLock.Release();
                }

                private static void ThrowErrorWhenSyncingDataFile(LastFlushState lastFlushed, TransactionHeader transactionHeader, StorageEnvironment env)
                {
                    var message =
                        $"Error syncing the data file. The last sync tx is {lastFlushed.TransactionId}, " +
                        $"but the journal's last tx id is {transactionHeader.TransactionId}, possible file corruption?";

                    var journalTransactionHeaders = lastFlushed.Journal._transactionHeaders;
                    if (journalTransactionHeaders != null && journalTransactionHeaders.Count > 0)
                    {
                        var firstTx = journalTransactionHeaders.First().TransactionId;
                        var lastTx = journalTransactionHeaders.Last().TransactionId;

                        message += $" Debug details - transaction headers count: {journalTransactionHeaders.Count}, first tx: {firstTx}, last tx: {lastTx}.";
                    }
                    else
                    {
                        message += " Debug details - journal doesn't have transaction headers";
                    }

                    VoronUnrecoverableErrorException.Raise(env, message);
                }
            }

            internal class LockTaskResponsible
            {
                private readonly object _lock;
                private readonly CancellationToken _token;
                private AssignedTask _active;
                private readonly ManualResetEventSlim _waitForTaskToBeDone = new ManualResetEventSlim();

                private class AssignedTask
                {
                    public readonly Func<bool> Task;
                    public readonly SingleUseFlag DoneFlag = new SingleUseFlag();
                    public Exception Error;
                    public volatile bool Result = true;

                    public AssignedTask(Func<bool> task) => Task = task;
                }

                public LockTaskResponsible(object @lock, CancellationToken token)
                {
                    _lock = @lock;
                    _token = token;
                }

                public bool WaitForTaskToBeDone(Func<bool> task)
                {
                    var current = new AssignedTask(task);
                    try
                    {
                        while (true)
                        {
                            var isAssigned = Interlocked.CompareExchange(ref _active, current, null) == null;
                            if (isAssigned)
                                break;

                            if (_waitForTaskToBeDone.Wait(TimeSpan.FromMilliseconds(250), _token))
                            {
                                _waitForTaskToBeDone.Reset();
                            }
                        }

                        while (true)
                        {
                            var isLockTaken = false;
                            Monitor.TryEnter(_lock, 0, ref isLockTaken);
                            if (isLockTaken)
                            {
                                try
                                {
                                    RunTaskIfNotAlreadyRan();
                                }
                                finally
                                {
                                    Monitor.Exit(_lock);
                                }
                            }

                            if (_waitForTaskToBeDone.Wait(TimeSpan.FromMilliseconds(250), _token))
                            {
                                _waitForTaskToBeDone.Reset();
                            }

                            if (current.DoneFlag.IsRaised())
                            {
                                if (current.Error != null)
                                    throw new InvalidOperationException("The lock task failed", current.Error);
                                return current.Result;
                            }
                        }
                    }
                    catch (OperationCanceledException)
                    {
                        return false;
                    }
                }

                public void RunTaskIfNotAlreadyRan()
                {
                    AssertRunTaskWithLock();
                    var current = Interlocked.Exchange(ref _active, null);
                    if (current == null)
                        return;
                    try
                    {
                        _token.ThrowIfCancellationRequested();
                        current.Result = current.Task();
                    }
                    catch (Exception e)
                    {
                        current.Error = e;
                    }
                    finally
                    {
                        current.DoneFlag.Raise();
                        _waitForTaskToBeDone.Set();
                    }
                }

                [Conditional("DEBUG")]
                private void AssertRunTaskWithLock()
                {
                    if (Monitor.IsEntered(_lock))
                        return;

                    throw new InvalidOperationException("The task has to be under the lock");
                }
            }

            private void ApplyPagesToDataFileFromScratch(Dictionary<long, PagePosition> pagesToWrite)
            {
                var scratchBufferPool = _waj._env.ScratchBufferPool;
                var scratchPagerStates = new Dictionary<int, PagerState>();

                try
                {
                    long written = 0;
                    var sp = Stopwatch.StartNew();
                    using (var meter = _waj._dataPager.Options.IoMetrics.MeterIoRate(_waj._dataPager.FileName.FullPath, IoMetrics.MeterType.DataFlush, 0))
                    {
                        using (var batchWrites = _waj._dataPager.BatchWriter())
                        {
                            var tempTx = new TempPagerTransaction();
                            foreach (var pagePosition in pagesToWrite.Values)
                            {
                                var scratchNumber = pagePosition.ScratchNumber;
                                if (scratchPagerStates.TryGetValue(scratchNumber, out var pagerState) == false)
                                {
                                    pagerState = scratchBufferPool.GetPagerState(scratchNumber);
                                    pagerState.AddRef();

                                    scratchPagerStates.Add(scratchNumber, pagerState);
                                }

                                if (_waj._env.Options.EncryptionEnabled == false)
                                {
                                    using (tempTx) // release any resources, we just wanted to validate things
                                    {
                                        var page = (PageHeader*)scratchBufferPool.AcquirePagePointerWithOverflowHandling(tempTx, scratchNumber, pagePosition.ScratchPage);
                                        var checksum = StorageEnvironment.CalculatePageChecksum((byte*)page, page->PageNumber, out var expectedChecksum);
                                        if (checksum != expectedChecksum)
                                            ThrowInvalidChecksumOnPageFromScratch(scratchNumber, pagePosition, page, checksum, expectedChecksum);
                                    }
                                }

                                var numberOfPages = scratchBufferPool.CopyPage(
                                    batchWrites,
                                    scratchNumber,
                                    pagePosition.ScratchPage,
                                    pagerState);

                                written += numberOfPages * Constants.Storage.PageSize;
                            }
                        }

                        meter.SetFileSize(_waj._dataPager.TotalAllocationSize);
                        meter.IncrementSize(written);
                    }

                    if (_waj._logger.IsInfoEnabled)
                        _waj._logger.Info($"Flushed {pagesToWrite.Count:#,#} pages to { _waj._dataPager.FileName} with {written / Constants.Size.Kilobyte:#,#} kb in {sp.Elapsed}");

                    Interlocked.Add(ref _totalWrittenButUnsyncedBytes, written);
                }
                finally
                {
                    foreach (var scratchPagerState in scratchPagerStates.Values)
                    {
                        scratchPagerState.Release();
                    }
                }
            }

            private static void ThrowInvalidChecksumOnPageFromScratch(int scratchNumber, PagePosition pagePosition, PageHeader* page, ulong checksum, ulong expectedChecksum)
            {
                var message = $"During apply logs to data, tried to copy {scratchNumber} / {pagePosition.ScratchNumber} ({page->PageNumber}) " +
                              $"has checksum {checksum} but expected {expectedChecksum}";

                message += $"Page flags: {page->Flags}. ";

                if ((page->Flags & PageFlags.Overflow) == PageFlags.Overflow)
                    message += $"Overflow size: {page->OverflowSize}. ";

                throw new InvalidDataException(message);
            }

            private List<JournalFile> GetUnusedJournalFiles(IEnumerable<JournalSnapshot> jrnls, long lastProcessedJournal, long lastFlushedTransactionId)
            {
                var unusedJournalFiles = new List<JournalFile>();
                foreach (var j in jrnls)
                {
                    if (j.Number > lastProcessedJournal) // after the last log we synced, nothing to do here
                        continue;
                    if (j.Number == lastProcessedJournal) // we are in the last log we synced
                    {
                        if (j.Available4Kbs != 0 || //　if there are more pages to be used here or
                                                    // we didn't synchronize whole journal
                            j.PageTranslationTable.MaxTransactionId() != lastFlushedTransactionId)
                            continue; // do not mark it as unused


                        // Since we got the snapshot, this journal file had writes, so we 
                        // are going to skip it for this round
                        if (j.WritePosIn4KbPosition != j.FileInstance.WritePosIn4KbPosition)
                            continue;
                    }

                    var journalFile = _waj._files.First(x => x.Number == j.Number);

                    unusedJournalFiles.Add(journalFile);
                }
                return unusedJournalFiles;
            }

            private void UpdateFileHeaderAfterDataFileSync(
                long lastSyncedJournal,
                long lastSyncedTransactionId,
                bool ignoreLastSyncJournalMissing,
                ref TransactionHeader lastReadTxHeader)
            {
                Debug.Assert(lastSyncedJournal != -1);
                Debug.Assert(lastSyncedTransactionId != -1);

                var treeRootHeader = lastReadTxHeader.Root;
                var transactionId = lastReadTxHeader.TransactionId;
                var lastPageNumber = lastReadTxHeader.LastPageNumber;

                _waj._headerAccessor.Modify(header =>
                {
                    header->TransactionId = transactionId;
                    header->LastPageNumber = lastPageNumber;

                    header->Journal.LastSyncedJournal = lastSyncedJournal;
                    header->Journal.LastSyncedTransactionId = lastSyncedTransactionId;

                    Memory.Set(header->Journal.Reserved, 0, JournalInfo.NumberOfReservedBytes);

                    if (ignoreLastSyncJournalMissing)
                        header->Journal.Flags |= JournalInfoFlags.IgnoreMissingLastSyncJournal;
                    else
                        header->Journal.Flags &= ~JournalInfoFlags.IgnoreMissingLastSyncJournal;

                    header->Root = treeRootHeader;
                });
            }

            public void Dispose()
            {
                foreach (var journalFile in _journalsToDelete)
                {
                    // we need to release all unused journals
                    // however here we don't force them to DeleteOnClose
                    // because we didn't synced the data file yet
                    // and we will need them on a next database recovery
                    journalFile.Value.Release();
                }
            }

            public bool IsCurrentThreadInFlushOperation => Monitor.IsEntered(_flushingLock);

            public IDisposable TryTakeFlushingLock(ref bool lockTaken, TimeSpan? timeout = null)
            {
                if (timeout == null)
                {
                    Monitor.TryEnter(_flushingLock, ref lockTaken);
                }
                else
                {
                    Monitor.TryEnter(_flushingLock, timeout.Value, ref lockTaken);
                }

                bool localLockTaken = lockTaken;

                _ignoreLockAlreadyTaken = true;

                return new DisposableAction(() =>
                {
                    _ignoreLockAlreadyTaken = false;
                    if (localLockTaken)
                        Monitor.Exit(_flushingLock);
                });
            }

            public IDisposable TakeFlushingLock()
            {
                bool lockTaken = false;
                Monitor.Enter(_flushingLock, ref lockTaken);
                _ignoreLockAlreadyTaken = true;

                return new DisposableAction(() =>
                {
                    _ignoreLockAlreadyTaken = false;
                    if (lockTaken)
                        Monitor.Exit(_flushingLock);
                });
            }

            internal void DeleteCurrentAlreadyFlushedJournal()
            {
                if (_waj._env.Options.IncrementalBackupEnabled)
                    return;

                if (_waj._files.Count == 0)
                    return;

                if (_waj._files.Count != 1)
                    throw new InvalidOperationException("Cannot delete current journal because there is more journals being in use");

                var current = _waj._files.First();

                var logInfo = _waj._env.HeaderAccessor.Get(ptr => ptr->Journal);

                if (current.Number != logInfo.LastSyncedJournal)
                    throw new InvalidOperationException(string.Format("Cannot delete current journal because it isn't last synced file. Current journal number: {0}, the last one which was synced {1}", _waj.CurrentFile?.Number ?? -1, _lastFlushed.JournalId));


                if (_waj._env.NextWriteTransactionId - 1 != logInfo.LastSyncedTransactionId)
                    throw new InvalidOperationException("Cannot delete current journal because it hasn't synced everything up to the last write transaction");

                _waj._files = _waj._files.RemoveFront(1);
                _waj.CurrentFile = null;

                _waj._headerAccessor.Modify(header =>
                {
                    header->Journal.CurrentJournal = -1;

                    if (current.Number != header->Journal.LastSyncedJournal)
                    {
                        throw new InvalidOperationException($"Attempted to remove a journal ({current.Number}) that hasn't been synced yet (last synced journal: {header->Journal.LastSyncedJournal})");
                    }

                    Memory.Set(header->Journal.Reserved, 0, JournalInfo.NumberOfReservedBytes);
                    header->Journal.Flags |= JournalInfoFlags.IgnoreMissingLastSyncJournal;
                });

                current.DeleteOnClose = true;
                current.Release();
            }
        }

        public CompressedPagesResult WriteToJournal(LowLevelTransaction tx, out string journalFilePath)
        {
            lock (_writeLock)
            {
                var sp = Stopwatch.StartNew();

                IPagerLevelTransactionState tempEncCompressionPagerTxState = null;

                if (_env.Options.EncryptionEnabled && _is32Bit)
                {
                    // RavenDB-12854: in 32 bits locking/unlocking the memory is done separately for each mapping
                    // we use temp tx for dealing with compression buffers pager to avoid locking (zeroing) it's content during tx dispose
                    // because we might have another transaction already using it

                    tempEncCompressionPagerTxState = new TempPagerTransaction(true);
                }

                using (tempEncCompressionPagerTxState)
                {
                    var journalEntry = PrepareToWriteToJournal(tx, tempEncCompressionPagerTxState);
                if (_logger.IsInfoEnabled)
                {
                        _logger.Info(
                            $"Preparing to write tx {tx.Id} to journal with {journalEntry.NumberOfUncompressedPages:#,#} pages ({(journalEntry.NumberOfUncompressedPages * Constants.Storage.PageSize) / Constants.Size.Kilobyte:#,#} kb) in {sp.Elapsed} with {Math.Round(journalEntry.NumberOf4Kbs * 4d, 1):#,#.#;;0} kb compressed.");
                }

                if (tx.IsLazyTransaction && _lazyTransactionBuffer == null)
                {
                    _lazyTransactionBuffer = new LazyTransactionBuffer(_env.Options);
                }

                if (CurrentFile == null || CurrentFile.Available4Kbs < journalEntry.NumberOf4Kbs)
                {
                    _lazyTransactionBuffer?.WriteBufferToFile(CurrentFile, tx);
                    CurrentFile = NextFile(journalEntry.NumberOf4Kbs);
                    if (_logger.IsInfoEnabled)
                        _logger.Info($"New journal file created {CurrentFile.Number:D19}");
                }

<<<<<<< HEAD
                sp.Restart();
                journalEntry.UpdatePageTranslationTableAndUnusedPages = CurrentFile.Write(tx, journalEntry, _lazyTransactionBuffer);
                sp.Stop();
                _lastCompressionAccelerationInfo.WriteDuration = sp.Elapsed;
                _lastCompressionAccelerationInfo.CalculateOptimalAcceleration();
=======
                    tx._forTestingPurposes?.ActionToCallJustBeforeWritingToJournal?.Invoke();

                    sp.Restart();
                    journalEntry.UpdatePageTranslationTableAndUnusedPages = CurrentFile.Write(tx, journalEntry, _lazyTransactionBuffer);
                    sp.Stop();
                    _lastCompressionAccelerationInfo.WriteDuration = sp.Elapsed;
                    _lastCompressionAccelerationInfo.CalculateOptimalAcceleration();
>>>>>>> 9076c34c

                if (_logger.IsInfoEnabled)
                    _logger.Info($"Writing {journalEntry.NumberOf4Kbs * 4:#,#} kb to journal {CurrentFile.Number:D19} took {sp.Elapsed}");

                journalFilePath = CurrentFile.JournalWriter.FileName.FullPath;

                if (CurrentFile.Available4Kbs == 0)
                {
                    _lazyTransactionBuffer?.WriteBufferToFile(CurrentFile, tx);
                    CurrentFile = null;
                }

                    ZeroCompressionBufferIfNeeded(tempEncCompressionPagerTxState ?? tx);
                ReduceSizeOfCompressionBufferIfNeeded();

                return journalEntry;
            }
        }
        }

        private CompressedPagesResult PrepareToWriteToJournal(LowLevelTransaction tx, IPagerLevelTransactionState tempEncCompressionPagerTxState)
        {
            var txPages = tx.GetTransactionPages();
            var numberOfPages = txPages.Count;
            var pagesCountIncludingAllOverflowPages = 0;
            foreach (var page in txPages)
            {
                pagesCountIncludingAllOverflowPages += page.NumberOfPages;
            }

            var performCompression = pagesCountIncludingAllOverflowPages > _env.Options.CompressTxAboveSizeInBytes / Constants.Storage.PageSize;

            var sizeOfPagesHeader = numberOfPages * sizeof(TransactionHeaderPageInfo);
            var overhead = sizeOfPagesHeader + (long)numberOfPages * sizeof(long);
            var overheadInPages = checked((int)(overhead / Constants.Storage.PageSize + (overhead % Constants.Storage.PageSize == 0 ? 0 : 1)));

            const int transactionHeaderPageOverhead = 1;
            var pagesRequired = (transactionHeaderPageOverhead + pagesCountIncludingAllOverflowPages + overheadInPages);

            if (_is32Bit)
            {
                pagesRequired = AdjustPagesRequiredFor32Bits(pagesRequired);
            }

            PagerState pagerState;
            try
            {
                pagerState = _compressionPager.EnsureContinuous(0, pagesRequired);
            }
            catch (InsufficientMemoryException)
            {
                // RavenDB-10830: failed to lock memory of temp buffers in encrypted db, let's create new file with initial size

                _compressionPager.Dispose();
                _compressionPager = CreateCompressionPager(_env.Options.InitialFileSize ?? _env.Options.InitialLogFileSize);
                _lastCompressionBufferReduceCheck = DateTime.UtcNow;
                throw;
            }

            var compressionPagerTxState = tempEncCompressionPagerTxState ?? tx;

            compressionPagerTxState.EnsurePagerStateReference(pagerState);

            _compressionPager.EnsureMapped(compressionPagerTxState, 0, pagesRequired);
            var txHeaderPtr = _compressionPager.AcquirePagePointer(compressionPagerTxState, 0);
            var txPageInfoPtr = txHeaderPtr + sizeof(TransactionHeader);
            var pagesInfo = (TransactionHeaderPageInfo*)txPageInfoPtr;

            var write = txPageInfoPtr + sizeOfPagesHeader;
            var pageSequentialNumber = 0;
            var pagesEncountered = 0;
            foreach (var txPage in txPages)
            {
                var scratchPage = tx.Environment.ScratchBufferPool.AcquirePagePointerWithOverflowHandling(tx, txPage.ScratchFileNumber, txPage.PositionInScratchBuffer);
                var pageHeader = (PageHeader*)scratchPage;

                // When encryption is off, we do validation by checksum
                if (_env.Options.EncryptionEnabled == false)
                {
                    pageHeader->Checksum = StorageEnvironment.CalculatePageChecksum(scratchPage, pageHeader->PageNumber, pageHeader->Flags, pageHeader->OverflowSize);
                }

                pagesInfo[pageSequentialNumber].PageNumber = pageHeader->PageNumber;
                txPage.ScratchPageNumber = pageHeader->PageNumber;

                *(long*)write = pageHeader->PageNumber;
                write += sizeof(long);

                if (_env.Options.EncryptionEnabled == false && performCompression)
                {
                    _diffPage.Output = write;

                    int diffPageSize = txPage.NumberOfPages * Constants.Storage.PageSize;
                    pagesEncountered += txPage.NumberOfPages;
                    Debug.Assert(pagesEncountered <= pagesCountIncludingAllOverflowPages);
                    if (txPage.PreviousVersion != null)
                    {
                        _diffPage.ComputeDiff(txPage.PreviousVersion.Value.Pointer, scratchPage, diffPageSize);
                    }
                    else
                    {
                        _diffPage.ComputeNew(scratchPage, diffPageSize);
                    }

                    write += _diffPage.OutputSize;
                    pagesInfo[pageSequentialNumber].Size = _diffPage.OutputSize == 0 ? 0 : diffPageSize;
                    pagesInfo[pageSequentialNumber].IsNewDiff = txPage.PreviousVersion == null;
                    pagesInfo[pageSequentialNumber].DiffSize = _diffPage.IsDiff ? _diffPage.OutputSize : 0;
                    Debug.Assert(Math.Max(pagesInfo[pageSequentialNumber].Size, pagesInfo[pageSequentialNumber].DiffSize) <= diffPageSize);
                }
                else
                {
                    // If encryption is enabled we cannot use diffs in the journal. 
                    // When recovering, we need to compare the page (diff) from the journal to the page on the data file.
                    // To do that we need to first decrypt the page from the data file, but what happens if it was only partially 
                    // written when we crashed? We cannot decrypt partial data, therefore we cannot compare the diff to the plaintext on disk.
                    // The solution is to write the full page to the journal and when recovering, copy the full page to the data file. 
                    int size = txPage.NumberOfPages * Constants.Storage.PageSize;
                    pagesEncountered += txPage.NumberOfPages;
                    Debug.Assert(pagesEncountered <= pagesCountIncludingAllOverflowPages);

                    Memory.Copy(write, scratchPage, size);

                    write += size;
                    pagesInfo[pageSequentialNumber].Size = size;
                    pagesInfo[pageSequentialNumber].DiffSize = 0;
                }
                ++pageSequentialNumber;
            }

            var totalSizeWritten = write - txPageInfoPtr;

            long compressedLen = 0;

            if (performCompression)
            {
                var outputBufferSize = LZ4.MaximumOutputLength(totalSizeWritten);
                int outputBufferInPages = checked((int)((outputBufferSize + sizeof(TransactionHeader)) / Constants.Storage.PageSize +
                                                        ((outputBufferSize + sizeof(TransactionHeader)) % Constants.Storage.PageSize == 0 ? 0 : 1)));

                _maxNumberOfPagesRequiredForCompressionBuffer = Math.Max(pagesRequired + outputBufferInPages, _maxNumberOfPagesRequiredForCompressionBuffer);

                var totalSizeWrittenPlusTxHeader = totalSizeWritten + sizeof(TransactionHeader);
                var pagesWritten = (totalSizeWrittenPlusTxHeader / Constants.Storage.PageSize) +
                                   (totalSizeWrittenPlusTxHeader % Constants.Storage.PageSize == 0 ? 0 : 1);

                try
                {
                    pagerState = _compressionPager.EnsureContinuous(pagesWritten, outputBufferInPages);
                }
                catch (InsufficientMemoryException)
                {
                    // RavenDB-10830: failed to lock memory of temp buffers in encrypted db, let's create new file with initial size

                    _compressionPager.Dispose();
                    _compressionPager = CreateCompressionPager(_env.Options.InitialFileSize ?? _env.Options.InitialLogFileSize);
                    _lastCompressionBufferReduceCheck = DateTime.UtcNow;
                    throw;
                }

                compressionPagerTxState.EnsurePagerStateReference(pagerState);
                _compressionPager.EnsureMapped(compressionPagerTxState, pagesWritten, outputBufferInPages);

                txHeaderPtr = _compressionPager.AcquirePagePointer(compressionPagerTxState, pagesWritten);
                var compressionBuffer = txHeaderPtr + sizeof(TransactionHeader);

                var compressionDuration = Stopwatch.StartNew();
                var path = CurrentFile?.JournalWriter?.FileName?.FullPath ?? _env.Options.GetJournalPath(Math.Max(0, _journalIndex))?.FullPath;
                using (var metrics = _env.Options.IoMetrics.MeterIoRate(path, IoMetrics.MeterType.Compression, 0)) // Note that the last journal may be replaced if we switch journals, however it doesn't affect web graph
                {
                    var compressionAcceleration = _lastCompressionAccelerationInfo.LastAcceleration;

                    compressedLen = LZ4.Encode64LongBuffer(
                        txPageInfoPtr,
                        compressionBuffer,
                        totalSizeWritten,
                        outputBufferSize,
                        compressionAcceleration);

                    metrics.SetCompressionResults(totalSizeWritten, compressedLen, compressionAcceleration);
                }
                compressionDuration.Stop();

                _lastCompressionAccelerationInfo.CompressionDuration = compressionDuration.Elapsed;
            }
            else
            {
                _maxNumberOfPagesRequiredForCompressionBuffer = Math.Max(pagesRequired, _maxNumberOfPagesRequiredForCompressionBuffer);
            }

            // We need to account for the transaction header as part of the total length.
            var totalSize = performCompression ? compressedLen : totalSizeWritten;
            var totalLength = totalSize + sizeof(TransactionHeader);
            var remainder = totalLength % (4 * Constants.Size.Kilobyte);
            int entireBuffer4Kbs = checked((int)((totalLength / (4 * Constants.Size.Kilobyte)) + (remainder == 0 ? 0 : 1)));

            if (remainder != 0)
            {
                // zero the remainder of the page
                Memory.Set(txHeaderPtr + totalLength, 0, 4 * Constants.Size.Kilobyte - remainder);
            }

            var reportedCompressionLength = performCompression ? compressedLen : -1;

            // Debug.Assert(txHeaderPtr != null);

            var txHeader = tx.GetTransactionHeader();
            txHeader->CompressedSize = reportedCompressionLength;
            txHeader->UncompressedSize = totalSizeWritten;
            txHeader->PageCount = numberOfPages;
            if (_env.Options.EncryptionEnabled == false)
            {
                if (performCompression)
                    txHeader->Hash = Hashing.XXHash64.Calculate(txHeaderPtr + sizeof(TransactionHeader), (ulong)compressedLen, (ulong)txHeader->TransactionId);
                else
                    txHeader->Hash = Hashing.XXHash64.Calculate(txPageInfoPtr, (ulong)totalSizeWritten, (ulong)txHeader->TransactionId);
            }
            else
            {
                // if encryption is enabled, we are already validating the tx using
                // the AEAD method, so no need to do it twice
                txHeader->Hash = 0;
            }

            var prepareToWriteToJournal = new CompressedPagesResult
            {
                Base = txHeaderPtr,
                NumberOf4Kbs = entireBuffer4Kbs,
                NumberOfUncompressedPages = pagesCountIncludingAllOverflowPages,
            };
            // Copy the transaction header to the output buffer. 
            Memory.Copy(txHeaderPtr, (byte*)txHeader, sizeof(TransactionHeader));
            Debug.Assert(((long)txHeaderPtr % (4 * Constants.Size.Kilobyte)) == 0, "Memory must be 4kb aligned");

            if (_env.Options.EncryptionEnabled)
                EncryptTransaction(txHeaderPtr);

            return prepareToWriteToJournal;
        }

        private static int _pagesIn1Mb = Constants.Size.Megabyte / Constants.Storage.PageSize;

        /// <summary>
        /// The idea of this function is to calculate page sizes that will cause less fragmentation in 32 bit mode
        /// for allocation smaller than 1MB we will allocate the next power of 2
        /// for allocation larger than 1MB we will alligned them to be MB alligned 
        /// </summary>
        /// <param name="pagesRequired"></param>
        /// <returns></returns>
        private static int AdjustPagesRequiredFor32Bits(int pagesRequired)
        {
            var bytes = pagesRequired * Constants.Storage.PageSize;
            if (bytes < Constants.Size.Megabyte / 2)
            {
                pagesRequired = Bits.PowerOf2(bytes) / Constants.Storage.PageSize ;
            }
            else
            {
                pagesRequired = pagesRequired - pagesRequired % _pagesIn1Mb + _pagesIn1Mb;
            }

            return pagesRequired;
        }

        internal static readonly byte[] Context = Encoding.UTF8.GetBytes("Txn-Acid");

        private void EncryptTransaction(byte* fullTxBuffer)
        {
            var txHeader = (TransactionHeader*)fullTxBuffer;

            txHeader->Flags |= TransactionPersistenceModeFlags.Encrypted;
            ulong macLen = (ulong)Sodium.crypto_aead_xchacha20poly1305_ietf_abytes();
            var subKeyLen = Sodium.crypto_aead_xchacha20poly1305_ietf_keybytes();
            var subKey = stackalloc byte[(int)subKeyLen];
            fixed (byte* mk = _env.Options.MasterKey)
            fixed (byte* ctx = Context)
            {
                var num = txHeader->TransactionId;
                if (Sodium.crypto_kdf_derive_from_key(subKey, subKeyLen, (ulong)num, ctx, mk) != 0)
                    throw new InvalidOperationException("Unable to generate derived key");
            }

            var npub = fullTxBuffer + TransactionHeader.NonceOffset;
            Sodium.randombytes_buf(npub, (UIntPtr)TransactionHeader.NonceSize);

            var size = txHeader->CompressedSize != -1 ? txHeader->CompressedSize : txHeader->UncompressedSize;

            var rc = Sodium.crypto_aead_xchacha20poly1305_ietf_encrypt_detached(
                fullTxBuffer + TransactionHeader.SizeOf,
                fullTxBuffer + TransactionHeader.SizeOf - macLen,
                &macLen,
                fullTxBuffer + TransactionHeader.SizeOf,
                (ulong)size,
                fullTxBuffer,
                (ulong)(TransactionHeader.SizeOf - TransactionHeader.NonceOffset),
                null,
                npub,
                subKey
            );

            Debug.Assert(macLen == (ulong)Sodium.crypto_aead_xchacha20poly1305_ietf_abytes());

            if (rc != 0)
                throw new InvalidOperationException("Failed to call crypto_aead_xchacha20poly1305_ietf_encrypt, rc = " + rc);
        }

        private class CompressionAccelerationStats
        {
            public TimeSpan CompressionDuration;
            public TimeSpan WriteDuration;

            private int _lastAcceleration = 1;
            private int _flux; // allow us to ignore fluctuations by requiring several consecutive operations to change 

            public int LastAcceleration => _lastAcceleration;

            public void CalculateOptimalAcceleration()
            {
                // if comression is _much_ higher than write time, increase acceleration
                if (CompressionDuration > WriteDuration.Add(WriteDuration))
                {
                    if (_lastAcceleration < 99)
                    {
                        _lastAcceleration = Math.Min(99, _lastAcceleration + 2);
                        _flux = -4;
                    }
                    return;
                }

                if (CompressionDuration <= WriteDuration)
                {
                    // write time is higher than compression time, so compression is worth it
                    if (++_flux > 5)
                    {
                        _lastAcceleration = Math.Max(1, _lastAcceleration - 1);
                        _flux = 3;
                    }

                    return;
                }

                // compression time is _higher_ than write time. Probably fast I/O system, so we can 
                // afford to reduce the compression rate and try to get higher speeds
                if (--_flux < -5)
                {
                    _lastAcceleration = Math.Min(99, _lastAcceleration + 1);
                    _flux = -2;
                }
            }
        }

        public void TruncateJournal()
        {
            // switching transactions modes requires to close jounal,
            // truncate it (in case of recovery) and create next journal file
            _lazyTransactionBuffer?.WriteBufferToFile(CurrentFile, null);
            CurrentFile?.JournalWriter.Truncate(Constants.Storage.PageSize * CurrentFile.WritePosIn4KbPosition);
            CurrentFile = null;
        }

        private AbstractPager CreateCompressionPager(long initialSize)
        {
            return _env.Options.CreateTemporaryBufferPager($"compression.{_compressionPagerCounter++:D10}.buffers", initialSize);
        }

        private DateTime _lastCompressionBufferReduceCheck = DateTime.UtcNow;
        private CompressionAccelerationStats _lastCompressionAccelerationInfo = new CompressionAccelerationStats();
        private readonly bool _is32Bit;

        public void ReduceSizeOfCompressionBufferIfNeeded(bool forceReduce = false)
        {
            var maxSize = _env.Options.MaxScratchBufferSize;
            if (ShouldReduceSizeOfCompressionPager(maxSize, forceReduce) == false)
            {
                //PERF: Compression buffer will be reused, it is safe to discard the content to clear the modified bit.
                _compressionPager.DiscardWholeFile();
                return;
            }
                

            // the compression pager is too large, we probably had a big transaction and now can
            // free all of that and come back to more reasonable values.
            if (forceReduce == false && _logger.IsOperationsEnabled)
            {
                _logger.Operations(
                    $"Compression buffer: {_compressionPager} has reached size {new Size(_compressionPager.NumberOfAllocatedPages * Constants.Storage.PageSize, SizeUnit.Bytes)} which is more than the maximum size " +
                    $"of {new Size(maxSize, SizeUnit.Bytes)}. Will trim it now to the max size allowed. If this is happen on a regular basis," +
                    " consider raising the limit (MaxScratchBufferSize option control it), since it can cause performance issues");
            }

            _lastCompressionBufferReduceCheck = DateTime.UtcNow;

            _compressionPager.Dispose();
            _compressionPager = CreateCompressionPager(maxSize);
        }

        public void ZeroCompressionBufferIfNeeded(IPagerLevelTransactionState tx)
        {
            if (_env.Options.EncryptionEnabled == false)
                return;

            var compressionBufferSize = _compressionPager.NumberOfAllocatedPages * Constants.Storage.PageSize;
            _compressionPager.EnsureMapped(tx, 0, checked((int)_compressionPager.NumberOfAllocatedPages));
            var pagePointer = _compressionPager.AcquirePagePointer(tx, 0);
            Sodium.sodium_memzero(pagePointer, (UIntPtr)compressionBufferSize);
        }

        private bool ShouldReduceSizeOfCompressionPager(long maxSize, bool forceReduce)
        {
            var compressionBufferSize = _compressionPager.NumberOfAllocatedPages * Constants.Storage.PageSize;
            if (compressionBufferSize <= maxSize)
                return false;

            if (forceReduce)
                return true;

            if ((DateTime.UtcNow - _lastCompressionBufferReduceCheck).TotalMinutes < 5)
                return false;

            // prevent resize if we recently used at least half of the compression buffer
            var preventResize = _maxNumberOfPagesRequiredForCompressionBuffer > _compressionPager.NumberOfAllocatedPages / 2;

            _maxNumberOfPagesRequiredForCompressionBuffer = 0;
            _lastCompressionBufferReduceCheck = DateTime.UtcNow;
            return !preventResize;
        }

        public void TryReduceSizeOfCompressionBufferIfNeeded()
        {
            if (Monitor.TryEnter(_writeLock) == false)
                return;

            // if we can't get it, we are active, so it doesn't matter
            try
            {
                // called when the storage environment was idle
                ReduceSizeOfCompressionBufferIfNeeded(forceReduce: true);
            }
            finally
            {
                Monitor.Exit(_writeLock);
            }
        }
    }

    public unsafe struct CompressedPagesResult
    {
        public byte* Base;
        public int NumberOf4Kbs;
        public int NumberOfUncompressedPages;
        public JournalFile.UpdatePageTranslationTableAndUnusedPagesAction? UpdatePageTranslationTableAndUnusedPages;
    }

}
<|MERGE_RESOLUTION|>--- conflicted
+++ resolved
@@ -1,4 +1,4 @@
-// -----------------------------------------------------------------------
+﻿// -----------------------------------------------------------------------
 //  <copyright file="WriteAheadJournal.cs" company="Hibernating Rhinos LTD">
 //      Copyright (c) Hibernating Rhinos LTD. All rights reserved.
 //  </copyright>
@@ -198,34 +198,21 @@
                 {
                     RecoverCurrentJournalSize(pager);
 
-<<<<<<< HEAD
                     var transactionHeader = txHeader->TransactionId == 0 ? null : txHeader;
                     using (var journalReader = new JournalReader(pager, _dataPager, recoveryPager, modifiedPages, logInfo, transactionHeader))
                     {
                         var transactionHeaders = journalReader.RecoverAndValidate(_env.Options);
 
                         var lastReadHeaderPtr = journalReader.LastTransactionHeader;
-=======
-                        var transactionHeader = txHeader->TransactionId == 0 ? null : txHeader;
-                        using (var journalReader = new JournalReader(pager, _dataPager, recoveryPager, modifiedPages, logInfo, transactionHeader))
-                        {
-                            var transactionHeaders = journalReader.RecoverAndValidate(_env.Options);
-                            
-                            var lastReadHeaderPtr = journalReader.LastTransactionHeader;
->>>>>>> 9076c34c
 
                         if (lastReadHeaderPtr != null)
                         {
                             *txHeader = *lastReadHeaderPtr;
                                 lastFlushedTxId = txHeader->TransactionId;
-<<<<<<< HEAD
-                                lastFlushedJournal = journalNumber;
-                        }
-=======
 
                                 if (journalReader.Next4Kb > 0) // only if journal has some data
                                 {
-                                    lastFlushedJournal = journalNumber;
+                                lastFlushedJournal = journalNumber;
                                 }
                                 else
                                 {
@@ -235,7 +222,6 @@
                                         throw new InvalidOperationException($"Got empty journal file but it has some transaction headers (count: {transactionHeaders.Count})");
                                 }
                             }
->>>>>>> 9076c34c
 
                         pager.Dispose(); // need to close it before we open the journal writer
 
@@ -247,20 +233,12 @@
 
                             journalFiles.Add(jrnlFile);
 
-<<<<<<< HEAD
+                            lastProcessedJournal = journalNumber;
+
                         if (journalReader.RequireHeaderUpdate) //this should prevent further loading of transactions
                         {
                             requireHeaderUpdate = true;
                             break;
-=======
-                            lastProcessedJournal = journalNumber;
-
-                            if (journalReader.RequireHeaderUpdate) //this should prevent further loading of transactions
-                            {
-                                requireHeaderUpdate = true;
-                                break;
-                            }
->>>>>>> 9076c34c
                         }
                     }
                     addToInitLog?.Invoke($"Journal {journalNumber} Recovered");
@@ -371,9 +349,9 @@
                 {
                     // last flushed journal might not exist because it could be already deleted and the only journal we have is empty
 
-                    _journalApplicator.SetLastFlushed(new JournalApplicator.LastFlushState(lastFlushedTxId, lastFlushedJournal,
+                _journalApplicator.SetLastFlushed(new JournalApplicator.LastFlushState(lastFlushedTxId, lastFlushedJournal,
                         instanceOfLastFlushedJournal, toDelete));
-                }
+            }
 #if DEBUG
                 if (instanceOfLastFlushedJournal == null)
                 {
@@ -1086,7 +1064,7 @@
 
                     return true;
                 }
-                
+
                 public void Dispose()
                 {
                     if (_fsyncLockTaken)
@@ -1106,7 +1084,7 @@
                         var lastTx = journalTransactionHeaders.Last().TransactionId;
 
                         message += $" Debug details - transaction headers count: {journalTransactionHeaders.Count}, first tx: {firstTx}, last tx: {lastTx}.";
-                    }
+            }
                     else
                     {
                         message += " Debug details - journal doesn't have transaction headers";
@@ -1493,21 +1471,13 @@
                         _logger.Info($"New journal file created {CurrentFile.Number:D19}");
                 }
 
-<<<<<<< HEAD
+                    tx._forTestingPurposes?.ActionToCallJustBeforeWritingToJournal?.Invoke();
+
                 sp.Restart();
                 journalEntry.UpdatePageTranslationTableAndUnusedPages = CurrentFile.Write(tx, journalEntry, _lazyTransactionBuffer);
                 sp.Stop();
                 _lastCompressionAccelerationInfo.WriteDuration = sp.Elapsed;
                 _lastCompressionAccelerationInfo.CalculateOptimalAcceleration();
-=======
-                    tx._forTestingPurposes?.ActionToCallJustBeforeWritingToJournal?.Invoke();
-
-                    sp.Restart();
-                    journalEntry.UpdatePageTranslationTableAndUnusedPages = CurrentFile.Write(tx, journalEntry, _lazyTransactionBuffer);
-                    sp.Stop();
-                    _lastCompressionAccelerationInfo.WriteDuration = sp.Elapsed;
-                    _lastCompressionAccelerationInfo.CalculateOptimalAcceleration();
->>>>>>> 9076c34c
 
                 if (_logger.IsInfoEnabled)
                     _logger.Info($"Writing {journalEntry.NumberOf4Kbs * 4:#,#} kb to journal {CurrentFile.Number:D19} took {sp.Elapsed}");
