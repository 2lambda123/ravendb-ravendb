using System;
using System.Collections.Concurrent;
using System.Collections.Generic;
using System.Diagnostics;
using System.IO;
using System.Runtime.CompilerServices;
using Sparrow;
using Sparrow.Binary;
using Sparrow.Json;
using Sparrow.Server;
using Voron.Data.BTrees;
using Voron.Data.Fixed;
using Voron.Data.RawData;
using Voron.Debugging;
using Voron.Exceptions;
using Voron.Impl;
using Voron.Impl.Paging;
using Constants = Voron.Global.Constants;

namespace Voron.Data.Tables
{
    public unsafe class Table : IDisposable
    {
        private readonly bool _forGlobalReadsOnly;
        private readonly TableSchema _schema;
        internal readonly Transaction _tx;
        private readonly Tree _tableTree;

        private ActiveRawDataSmallSection _activeDataSmallSection;
        private FixedSizeTree _inactiveSections;
        private FixedSizeTree _activeCandidateSection;

        private readonly Dictionary<Slice, Tree> _treesBySliceCache = new Dictionary<Slice, Tree>(SliceStructComparer.Instance);
        private readonly Dictionary<Slice, Dictionary<Slice, FixedSizeTree>> _fixedSizeTreeCache = new Dictionary<Slice, Dictionary<Slice, FixedSizeTree>>(SliceStructComparer.Instance);

        public readonly Slice Name;
        private readonly byte _tableType;
        private int? _currentCompressionDictionaryId;

        public long NumberOfEntries { get; private set; }

        private long _overflowPageCount;
        private readonly NewPageAllocator _tablePageAllocator;
        private readonly NewPageAllocator _globalPageAllocator;

        public FixedSizeTree InactiveSections => _inactiveSections ??= GetFixedSizeTree(_tableTree, TableSchema.InactiveSectionSlice, 0, isGlobal: false, isIndexTree: true);

        public FixedSizeTree ActiveCandidateSection => _activeCandidateSection ??= GetFixedSizeTree(_tableTree, TableSchema.ActiveCandidateSectionSlice, 0, isGlobal: false, isIndexTree: true);

        internal int CurrentCompressionDictionaryId
        {
            get
            {
                return _currentCompressionDictionaryId ??=
                    _tableTree.ReadInt32(TableSchema.CurrentCompressionDictionaryIdSlice) ?? 0;
            }
            set
            {
                _currentCompressionDictionaryId = value;
                _tableTree.Add(TableSchema.CurrentCompressionDictionaryIdSlice, value);
            }
        }

        public ActiveRawDataSmallSection ActiveDataSmallSection
        {
            get
            {
                if (_activeDataSmallSection == null)
                {
                    var readResult = _tableTree.Read(TableSchema.ActiveSectionSlice);
                    if (readResult == null)
                        throw new VoronErrorException($"Could not find active sections for {Name}");

                    long pageNumber = readResult.Reader.ReadLittleEndianInt64();

                    _activeDataSmallSection = new ActiveRawDataSmallSection(_tx, pageNumber);
                    _activeDataSmallSection.DataMoved += OnDataMoved;
                }
                return _activeDataSmallSection;
            }
        }

        private void OnDataMoved(long previousId, long newId, byte* data, int size, bool compressed)
        {
#if DEBUG
            if (IsOwned(previousId) == false || IsOwned(newId) == false)
            {
                VoronUnrecoverableErrorException.Raise(_tx.LowLevelTransaction,
                    $"Cannot move data in section because the old ({previousId}) or new ({newId}) belongs to a different owner");

            }
#endif
            var tvr = new TableValueReader(data, size);
            DeleteValueFromIndex(previousId, ref tvr);
            InsertIndexValuesFor(newId, ref tvr);

            if (compressed)
            {
                _tx.CachedDecompressedBuffersByStorageId.Remove(previousId);
            }
        }

        /// <summary>
        /// Tables should not be loaded using this function. The proper way to
        /// do this is to use the OpenTable method in the Transaction class.
        /// Using this constructor WILL NOT register the Table for commit in
        /// the Transaction, and hence changes WILL NOT be committed.
        /// </summary>
        public Table(TableSchema schema, Slice name, Transaction tx, Tree tableTree, byte tableType, bool doSchemaValidation = false)
        {
            Name = name;

            _schema = schema;
            _tx = tx;
            _tableType = tableType;

            _tableTree = tableTree;
            if (_tableTree == null)
                throw new ArgumentNullException(nameof(tableTree), "Cannot open table " + Name);

            var stats = (TableSchemaStats*)_tableTree.DirectRead(TableSchema.StatsSlice);
            if (stats == null)
                throw new InvalidDataException($"Cannot find stats value for table {name}");

            NumberOfEntries = stats->NumberOfEntries;
            _overflowPageCount = stats->OverflowPageCount;
            _tablePageAllocator = new NewPageAllocator(_tx.LowLevelTransaction, _tableTree);
            _globalPageAllocator = new NewPageAllocator(_tx.LowLevelTransaction, _tx.LowLevelTransaction.RootObjects);

            if (doSchemaValidation)
            {
                byte* writtenSchemaData = _tableTree.DirectRead(TableSchema.SchemasSlice);
                int writtenSchemaDataSize = _tableTree.GetDataSize(TableSchema.SchemasSlice);
                var actualSchema = TableSchema.ReadFrom(tx.Allocator, writtenSchemaData, writtenSchemaDataSize);
                actualSchema.Validate(schema);
            }
        }

        /// <summary>
        /// this overload is meant to be used for global reads only, when want to use
        /// a global index to find data, without touching the actual table.
        /// </summary>
        public Table(TableSchema schema, Transaction tx)
        {
            _schema = schema;
            _tx = tx;
            _forGlobalReadsOnly = true;
            _tableType = 0;
        }

        public bool ReadByKey(Slice key, out TableValueReader reader)
        {
            if (TryFindIdFromPrimaryKey(key, out long id) == false)
            {
                reader = default(TableValueReader);
                return false;
            }

            var rawData = DirectRead(id, out int size);
            reader = new TableValueReader(id, rawData, size);
            return true;
        }

        public bool Read(ByteStringContext context, TableSchema.FixedSizeSchemaIndexDef index, long value, out TableValueReader reader)
        {
            var fst = GetFixedSizeTree(index);

            using (fst.Read(value, out var read))
            {
                if (read.HasValue == false)
                {
                    reader = default(TableValueReader);
                    return false;
                }

                var storageId = read.CreateReader().ReadLittleEndianInt64();

                ReadById(storageId, out reader);
                return true;
            }
        }

        public bool VerifyKeyExists(Slice key)
        {
            var pkTree = GetTree(_schema.Key);
            var readResult = pkTree?.Read(key);
            return readResult != null;
        }

        private bool TryFindIdFromPrimaryKey(Slice key, out long id)
        {
            id = -1;
            var pkTree = GetTree(_schema.Key);
            var readResult = pkTree?.Read(key);
            if (readResult == null)
                return false;

            id = readResult.Reader.ReadLittleEndianInt64();
            return true;
        }

        private byte* DirectReadRaw(long id, out int size, out bool compressed)
        {
            var posInPage = id % Constants.Storage.PageSize;
            if (posInPage == 0) // large
            {
                var page = _tx.LowLevelTransaction.GetPage(id / Constants.Storage.PageSize);
                size = page.OverflowSize;

                byte* ptr = page.Pointer + PageHeader.SizeOf;

                compressed = (page.Flags & PageFlags.Compressed) == PageFlags.Compressed;
                return ptr;
            }

            // here we rely on the fact that RawDataSmallSection can
            // read any RawDataSmallSection piece of data, not just something that
            // it exists in its own section, but anything from other sections as well
            return RawDataSection.DirectRead(_tx.LowLevelTransaction, id, out size, out compressed);
        }

        public byte* DirectRead(long id, out int size)
        {
            var result = DirectReadRaw(id, out size, out var compressed);
            if (compressed == false)
                return result;

            return DirectReadDecompress(id, result, ref size);
        }

        public void ForgetAboutCompressed(long id)
        {
            if (_tx.CachedDecompressedBuffersByStorageId.Remove(id, out var t))
            {
                _tx.Allocator.Release(ref t);
            }
        }

        private byte* DirectReadDecompress(long id, byte* directRead, ref int size)
        {
            if (_tx.CachedDecompressedBuffersByStorageId.TryGetValue(id, out var t))
            {
                size = t.Length;
                return t.Ptr;
            }

            // we explicitly do *not* dispose the buffer, it lives as long as the tx
            var _ = DecompressValue(_tx, directRead, size, out ByteString buffer);
            _tx.LowLevelTransaction.DecompressedBufferBytes += buffer.Length;

            _tx.CachedDecompressedBuffersByStorageId[id] = buffer;

            size = buffer.Length;
            return buffer.Ptr;
        }

        internal static ByteStringContext<ByteStringMemoryCache>.InternalScope DecompressValue(
            Transaction tx,
            byte* ptr, int size, out ByteString buffer)
        {
            var dicId = BlittableJsonReaderBase.ReadVariableSizeIntInReverse(ptr, size - 1, out var offset);
            var data = new ReadOnlySpan<byte>(ptr, size - offset);
            var dictionary = tx.LowLevelTransaction.Environment.CompressionDictionariesHolder
                .GetCompressionDictionaryFor(tx, dicId);

            int decompressedSize = ZstdLib.GetDecompressedSize(data);
            var internalScope = tx.Allocator.Allocate(decompressedSize, out buffer);
            var actualSize = ZstdLib.Decompress(data, buffer.ToSpan(), dictionary);
            if (actualSize != decompressedSize)
                throw new InvalidDataException($"Got decompressed size {actualSize} but expected {decompressedSize} in tx #{tx.LowLevelTransaction.Id}, dic id: {dictionary?.Id ?? 0}");
            return internalScope;
        }

        public int GetAllocatedSize(long id)
        {
            var posInPage = id % Constants.Storage.PageSize;
            if (posInPage == 0) // large
            {
                var page = _tx.LowLevelTransaction.GetPage(id / Constants.Storage.PageSize);

                var allocated = VirtualPagerLegacyExtensions.GetNumberOfOverflowPages(page.OverflowSize);

                return allocated * Constants.Storage.PageSize;
            }

            // here we rely on the fact that RawDataSmallSection can
            // read any RawDataSmallSection piece of data, not just something that
            // it exists in its own section, but anything from other sections as well
            return RawDataSection.GetRawDataEntrySizeFor(_tx.LowLevelTransaction, id)->AllocatedSize;
        }

        public long Update(long id, TableValueBuilder builder, bool forceUpdate = false)
        {
            AssertWritableTable();

            if (_schema.Compressed)
                builder.TryCompression(this, _schema);

            int size = builder.Size;

            // We must read before we call TryWriteDirect, because it will modify the size

            var oldData = DirectReadRaw(id, out var oldDataSize, out var oldCompressed);
            AssertNoReferenceToOldData(builder, oldData, oldDataSize);

            ByteStringContext<ByteStringMemoryCache>.InternalScope oldDataDecompressedScope = default;
            if (oldCompressed)
            {
                oldDataDecompressedScope = DecompressValue(_tx, oldData, oldDataSize, out var buffer);
                oldData = buffer.Ptr;
                oldDataSize = buffer.Length;
                _tx.CachedDecompressedBuffersByStorageId?.Remove(id);
            }

            // first, try to fit in place, either in small or large sections
            var prevIsSmall = id % Constants.Storage.PageSize != 0;
            if (size + sizeof(RawDataSection.RawDataEntrySizes) < RawDataSection.MaxItemSize)
            {
                if (prevIsSmall && ActiveDataSmallSection.TryWriteDirect(id, size, builder.Compressed, out byte* pos))
                {
                    var tvr = new TableValueReader(oldData, oldDataSize);
                    UpdateValuesFromIndex(id,
                        ref tvr,
                        builder,
                        forceUpdate);
                    oldDataDecompressedScope.Dispose();

                    builder.CopyTo(pos);

                    return id;
                }
            }
            else if (prevIsSmall == false)
            {
                var pageNumber = id / Constants.Storage.PageSize;
                var page = _tx.LowLevelTransaction.GetPage(pageNumber);
                var existingNumberOfPages = VirtualPagerLegacyExtensions.GetNumberOfOverflowPages(page.OverflowSize);
                var newNumberOfPages = VirtualPagerLegacyExtensions.GetNumberOfOverflowPages(builder.Size);

                if (existingNumberOfPages == newNumberOfPages)
                {
                    page = _tx.LowLevelTransaction.ModifyPage(pageNumber);

                    var pos = page.Pointer + PageHeader.SizeOf;

                    AssertNoReferenceToOldData(builder, pos, builder.Size);

                    var tvr = new TableValueReader(oldData, oldDataSize);
                    UpdateValuesFromIndex(id, ref tvr, builder, forceUpdate);
                    oldDataDecompressedScope.Dispose();

                    // MemoryCopy into final position.
                    page.OverflowSize = builder.Size;

                    if (builder.Compressed)
                        page.Flags |= PageFlags.Compressed;

                    builder.CopyTo(pos);

                    return id;
                }
            }
            oldDataDecompressedScope.Dispose();

            // can't fit in place, will just delete & insert instead
            Delete(id);
            return Insert(builder);
        }

        [Conditional("DEBUG")]
        private void AssertNoReferenceToThisPage(TableValueBuilder builder, long id)
        {
            if (builder == null)
                return;

            var pageNumber = id / Constants.Storage.PageSize;
            var page = _tx.LowLevelTransaction.GetPage(pageNumber);
            for (int i = 0; i < builder.Count; i++)
            {
                Slice slice;
                using (builder.SliceFromLocation(_tx.Allocator, i, out slice))
                {
                    if (slice.Content.Ptr >= page.Pointer &&
                        slice.Content.Ptr < page.Pointer + Constants.Storage.PageSize)
                    {
                        throw new InvalidOperationException(
                            "Invalid attempt to insert data with the source equals to the range we are modifying. This is not permitted since it can cause data corruption when table defrag happens");
                    }
                }
            }
        }

        [Conditional("DEBUG")]
        private void AssertNoReferenceToOldData(TableValueBuilder builder, byte* oldData, int oldDataSize)
        {
            for (int i = 0; i < builder.Count; i++)
            {
                using (builder.SliceFromLocation(_tx.Allocator, i, out Slice slice))
                {
                    if (slice.Content.Ptr >= oldData &&
                        slice.Content.Ptr < oldData + oldDataSize)
                    {
                        throw new InvalidOperationException(
                            "Invalid attempt to update data with the source equals to the range we are modifying. This is not permitted since it can cause data corruption when table defrag happens. You probably should clone your data.");
                    }
                }
            }
        }

        [MethodImpl(MethodImplOptions.AggressiveInlining)]
        public bool IsOwned(long id)
        {
            var posInPage = id % Constants.Storage.PageSize;

            if (posInPage != 0)
                return ActiveDataSmallSection.IsOwned(id);

            // large value

            var page = _tx.LowLevelTransaction.GetPage(id / Constants.Storage.PageSize);
            var header = (RawDataOverflowPageHeader*)page.Pointer;

            return header->SectionOwnerHash == ActiveDataSmallSection.SectionOwnerHash;
        }

        public void Delete(long id)
        {
            if (IsOwned(id) == false)
                ThrowNotOwned(id);

            AssertWritableTable();

            var ptr = DirectReadRaw(id, out int size, out bool compressed);

            if (compressed)
                _tx.CachedDecompressedBuffersByStorageId?.Remove(id);

            ByteStringContext<ByteStringMemoryCache>.InternalScope decompressValue = default;

            if (compressed)
            {
                decompressValue = DecompressValue(_tx, ptr, size, out var buffer);
                ptr = buffer.Ptr;
                size = buffer.Length;
            }

            var tvr = new TableValueReader(ptr, size);
            DeleteValueFromIndex(id, ref tvr);

            decompressValue.Dispose();

            var largeValue = (id % Constants.Storage.PageSize) == 0;
            if (largeValue)
            {
                var page = _tx.LowLevelTransaction.GetPage(id / Constants.Storage.PageSize);
                var numberOfPages = VirtualPagerLegacyExtensions.GetNumberOfOverflowPages(page.OverflowSize);
                _overflowPageCount -= numberOfPages;

                for (var i = 0; i < numberOfPages; i++)
                {
                    _tx.LowLevelTransaction.FreePage(page.PageNumber + i);
                }
            }

            NumberOfEntries--;

            using (_tableTree.DirectAdd(TableSchema.StatsSlice, sizeof(TableSchemaStats), out byte* updatePtr))
            {
                var stats = (TableSchemaStats*)updatePtr;

                stats->NumberOfEntries = NumberOfEntries;
                stats->OverflowPageCount = _overflowPageCount;
            }

            if (largeValue)
                return;

            var density = ActiveDataSmallSection.Free(id);
            if (ActiveDataSmallSection.Contains(id) || density > 0.5)
                return;

            var sectionPageNumber = RawDataSection.GetSectionPageNumber(_tx.LowLevelTransaction, id);
            if (density > 0.15)
            {
                ActiveCandidateSection.Add(sectionPageNumber);
                return;
            }

            ReleaseNearlyEmptySection(id, sectionPageNumber);
        }

        private void ReleaseNearlyEmptySection(long id, long sectionPageNumber)
        {
            // move all the data to the current active section (maybe creating a new one
            // if this is busy)

            // if this is in the active candidate list, remove it so it cannot be reused if the current
            // active is full and need a new one
            ActiveCandidateSection.Delete(sectionPageNumber);
            // need to remove it from the inactive tracking because it is going to be freed in a bit
            InactiveSections.Delete(sectionPageNumber);

            var idsInSection = ActiveDataSmallSection.GetAllIdsInSectionContaining(id);
            foreach (var idToMove in idsInSection)
            {
                var pos = ActiveDataSmallSection.DirectRead(idToMove, out int itemSize, out bool compressed);

                var dataPtr = pos;
                var dataSize = itemSize;
                ByteStringContext<ByteStringMemoryCache>.InternalScope decompressedScope = default;
                if (compressed)
                {
                    decompressedScope = DecompressValue(_tx, dataPtr, dataSize, out var buffer);
                    dataSize = buffer.Length;
                    dataPtr = buffer.Ptr;
                }

                Debug.Assert(itemSize + sizeof(RawDataSection.RawDataEntrySizes) < RawDataSection.MaxItemSize);
                if (ActiveDataSmallSection.TryAllocate(itemSize, out long newId) == false)
                {
                    newId = AllocateFromAnotherSection(itemSize);
                }

                if (ActiveDataSmallSection.TryWriteDirect(newId, itemSize, compressed, out byte* writePos) == false)
                    throw new VoronErrorException($"Cannot write to newly allocated size in {Name} during delete");

                Memory.Copy(writePos, pos, itemSize);

                OnDataMoved(idToMove, newId, dataPtr, dataSize, compressed);

                // avoiding try / finally or using here for perf reasons
                // if we get an error, it will get cleaned up by the context anyway
                decompressedScope.Dispose();
            }

            ActiveDataSmallSection.DeleteSection(sectionPageNumber);
        }

        private void ThrowNotOwned(long id)
        {
            Debug.Assert(false, $"Trying to delete a value (id:{id}) from the wrong table ('{Name}')");
            throw new VoronErrorException($"Trying to delete a value (id:{id}) from the wrong table ('{Name}')");
        }

        private void ThrowInvalidAttemptToRemoveValueFromIndexAndNotFindingIt(long id, Slice indexDefName)
        {
            throw new VoronErrorException(
                $"Invalid index {indexDefName} on {Name}, attempted to delete value but the value from {id} wasn\'t in the index");
        }

        private void DeleteValueFromIndex(long id, ref TableValueReader value)
        {
            AssertWritableTable();

            if (_schema.Key != null)
            {
                using (_schema.Key.GetSlice(_tx.Allocator, ref value, out Slice keySlice))
                {
                    var pkTree = GetTree(_schema.Key);
                    pkTree.Delete(keySlice);
                }
            }

            foreach (var indexDef in _schema.Indexes.Values)
            {
                // For now we wont create secondary indexes on Compact trees.
                var indexTree = GetTree(indexDef);
                using (indexDef.GetSlice(_tx.Allocator, ref value, out Slice val))
                {
                    var fst = GetFixedSizeTree(indexTree, val.Clone(_tx.Allocator), 0, indexDef.IsGlobal);
                    if (fst.Delete(id).NumberOfEntriesDeleted == 0)
                    {
                        ThrowInvalidAttemptToRemoveValueFromIndexAndNotFindingIt(id, indexDef.Name);
                    }
                }
            }

            foreach (var indexDef in _schema.FixedSizeIndexes.Values)
            {
                var index = GetFixedSizeTree(indexDef);
                var key = indexDef.GetValue(ref value);
                if (index.Delete(key).NumberOfEntriesDeleted == 0)
                {
                    ThrowInvalidAttemptToRemoveValueFromIndexAndNotFindingIt(id, indexDef.Name);
                }
            }
        }

        /// <summary>
        /// Resource intensive function that validates fixed size trees in the table's schema
        /// </summary>
        public void AssertValidFixedSizeTrees()
        {
            foreach (var fsi in _schema.FixedSizeIndexes)
            {
                var fixedSizeTree = GetFixedSizeTree(fsi.Value);
                fixedSizeTree.ValidateTree_Forced();
            }
        }

        public long Insert(TableValueBuilder builder)
        {
            AssertWritableTable();

            if (_schema.Compressed
                // we may have tried compressing in the update, so no need to repeat it
                && builder.CompressionTried == false)
                builder.TryCompression(this, _schema);

            byte* pos;
            long id;

            if (builder.Size + sizeof(RawDataSection.RawDataEntrySizes) < RawDataSection.MaxItemSize)
            {
                if (ActiveDataSmallSection.TryAllocate(builder.Size, out id) == false)
                {
                    id = AllocateFromAnotherSection(builder.Size);
                }
                AssertNoReferenceToThisPage(builder, id);

<<<<<<< HEAD
                if (ActiveDataSmallSection.TryWriteDirect(id, builder.Size, builder.Compressed, out pos) == false)
                    ThrowBadWriter(builder.Size, id, builder.Compressed);
=======
                if (ActiveDataSmallSection.TryWriteDirect(id, size, out pos) == false)
                    throw new VoronErrorException(
                        $"After successfully allocating {new Size(size, SizeUnit.Bytes)}, failed to write them on {Name}");
>>>>>>> dab0c01b

                // Memory Copy into final position.
                builder.CopyTo(pos);
            }
            else
            {
                var page = AllocatePageForLargeValue(builder.Size, builder.Compressed);

                pos = page.DataPointer;

                builder.CopyTo(pos);

                id = page.PageNumber * Constants.Storage.PageSize;
            }

            var tvr = builder.CreateReader(pos);
            InsertIndexValuesFor(id, ref tvr);

            NumberOfEntries++;

            using (_tableTree.DirectAdd(TableSchema.StatsSlice, sizeof(TableSchemaStats), out byte* ptr))
            {
                var stats = (TableSchemaStats*)ptr;

                stats->NumberOfEntries = NumberOfEntries;
                stats->OverflowPageCount = _overflowPageCount;
            }

            return id;
        }

        private Page AllocatePageForLargeValue(int size, bool compressed)
        {
            var numberOfOverflowPages = VirtualPagerLegacyExtensions.GetNumberOfOverflowPages(size);
            var page = _tx.LowLevelTransaction.AllocatePage(numberOfOverflowPages);
            _overflowPageCount += numberOfOverflowPages;

            page.Flags = PageFlags.Overflow | PageFlags.RawData;
            if (compressed)
                page.Flags |= PageFlags.Compressed;

            page.OverflowSize = size;

            ((RawDataOverflowPageHeader*)page.Pointer)->SectionOwnerHash = ActiveDataSmallSection.SectionOwnerHash;
            ((RawDataOverflowPageHeader*)page.Pointer)->TableType = _tableType;
            return page;
        }

        private long AllocateFromAnotherSection(int itemSize)
        {
            InactiveSections.Add(_activeDataSmallSection.PageNumber);

            if (TryFindMatchFromCandidateSections(itemSize, out long id))
                return id;

            CreateNewActiveSection();

            if (ActiveDataSmallSection.TryAllocate(itemSize, out id) == false)
                ThrowBadAllocation(itemSize);

            return id;
        }

        private void ThrowBadWriter(int size, long id, bool compressed)
        {
            throw new VoronErrorException(
                $"After successfully allocating {size:#,#;;0} bytes (id: {id} compressed: {compressed}), failed to write them on {Name}");
        }

        private void ThrowBadAllocation(int size)
        {
            throw new VoronErrorException(
                $"After changing active sections, failed to allocate {size:#,#;;0} bytes on {Name}");
        }

        public class CompressionDictionariesHolder : IDisposable
        {
            private readonly ConcurrentDictionary<int, ZstdLib.CompressionDictionary> _compressionDictionaries = new ConcurrentDictionary<int, ZstdLib.CompressionDictionary>();

            public ZstdLib.CompressionDictionary GetCompressionDictionaryFor(Transaction tx, int id)
            {
                if (_compressionDictionaries.TryGetValue(id, out var current))
                    return current;

                current = CreateCompressionDictionary(tx, id);

                var result = _compressionDictionaries.GetOrAdd(id, current);
                if (result != current)
                    current.Dispose();
                return result;
            }

            private ZstdLib.CompressionDictionary CreateCompressionDictionary(Transaction tx, int id)
            {
                var dictionariesTree = tx.ReadTree(TableSchema.CompressionDictionariesSlice);
                var rev = Bits.SwapBytes(id);
                using var _ = Slice.From(tx.Allocator, (byte*)&rev, sizeof(int), out var slice);
                var readResult = dictionariesTree?.Read(slice);
                if (readResult == null)
                {
                    // we may be checking an empty section, so let's return an empty
                    // dictionary there
                    if (id == 0)
                    {
                        return new ZstdLib.CompressionDictionary(0, null, 0, 3);
                    }

                    throw new InvalidOperationException("Trying to read dictionary: " + id + " but it was not found!");
                }

                var info = (CompressionDictionaryInfo*)readResult.Reader.Base;
                var dic = new ZstdLib.CompressionDictionary(id,
                    readResult.Reader.Base + sizeof(CompressionDictionaryInfo),
                    readResult.Reader.Length - sizeof(CompressionDictionaryInfo), 3)
                {
                    ExpectedCompressionRatio = info->ExpectedCompressionRatio
                };
                return dic;
            }

            public void Dispose()
            {
                foreach (var (_, dic) in _compressionDictionaries)
                {
                    dic.Dispose();

                }
            }

            public void Remove(int id)
            {
                // Intentionally orphaning the dictionary here, we'll let the 
                // GC's finalizer to clear it up, this is a *very* rare operation.
                _compressionDictionaries.TryRemove(id, out _);
            }
        }



        private void UpdateValuesFromIndex(long id, ref TableValueReader oldVer, TableValueBuilder newVer, bool forceUpdate)
        {
            AssertWritableTable();

            using (Slice.External(_tx.Allocator, (byte*)&id, sizeof(long), out Slice idAsSlice))
            {
                if (_schema.Key != null)
                {
                    using (_schema.Key.GetSlice(_tx.Allocator, ref oldVer, out Slice oldKeySlice))
                    using (_schema.Key.GetSlice(_tx.Allocator, newVer, out Slice newKeySlice))
                    {
                        if (SliceComparer.AreEqual(oldKeySlice, newKeySlice) == false ||
                            forceUpdate)
                        {
                            var pkTree = GetTree(_schema.Key);
                            pkTree.Delete(oldKeySlice);
                            pkTree.Add(newKeySlice, idAsSlice);
                        }
                    }
                }

                foreach (var indexDef in _schema.Indexes.Values)
                {
                    // For now we wont create secondary indexes on Compact trees.
                    using (indexDef.GetSlice(_tx.Allocator, ref oldVer, out Slice oldVal))
                    using (indexDef.GetSlice(_tx.Allocator, newVer, out Slice newVal))
                    {
                        if (SliceComparer.AreEqual(oldVal, newVal) == false ||
                            forceUpdate)
                        {
                            var indexTree = GetTree(indexDef);
                            var fst = GetFixedSizeTree(indexTree, oldVal.Clone(_tx.Allocator), 0, indexDef.IsGlobal);
                            fst.Delete(id);
                            fst = GetFixedSizeTree(indexTree, newVal.Clone(_tx.Allocator), 0, indexDef.IsGlobal);
                            fst.Add(id);
                        }
                    }
                }

                foreach (var indexDef in _schema.FixedSizeIndexes.Values)
                {
                    var index = GetFixedSizeTree(indexDef);
                    var oldKey = indexDef.GetValue(ref oldVer);
                    var newKey = indexDef.GetValue(_tx.Allocator, newVer);

                    if (oldKey != newKey || forceUpdate)
                    {
                        index.Delete(oldKey);
                        if (index.Add(newKey, idAsSlice) == false)
                            ThrowInvalidDuplicateFixedSizeTreeKey(newKey, indexDef);
                    }
                }
            }
        }

        internal long Insert(ref TableValueReader reader)
        {
            AssertWritableTable();

            using var __ = Allocate(out var builder);

            ByteStringContext<ByteStringMemoryCache>.ExternalScope rawCompressBufferScore = default;

            byte* dataPtr = reader.Pointer;
            int dataSize = reader.Size;
            bool compressed = false;

            if (_schema.Compressed)
            {
                compressed = builder.TryCompression(this, _schema, ref dataPtr, ref dataSize);
            }

            long id;
            if (dataSize + sizeof(RawDataSection.RawDataEntrySizes) < RawDataSection.MaxItemSize)
            {
                if (ActiveDataSmallSection.TryAllocate(dataSize, out id) == false)
                {
                    id = AllocateFromAnotherSection(dataSize);
                }

<<<<<<< HEAD
                if (ActiveDataSmallSection.TryWriteDirect(id, dataSize, compressed, out var pos) == false)
                    ThrowBadWriter(dataSize, id, compressed);

                Memory.Copy(pos, dataPtr, dataSize);
=======
                if (ActiveDataSmallSection.TryWriteDirect(id, size, out pos) == false)
                    throw new VoronErrorException($"After successfully allocating {new Size(size, SizeUnit.Bytes)}, failed to write them on {Name}");
>>>>>>> dab0c01b
            }
            else
            {
                var numberOfOverflowPages = VirtualPagerLegacyExtensions.GetNumberOfOverflowPages(dataSize);
                var page = _tx.LowLevelTransaction.AllocatePage(numberOfOverflowPages);
                _overflowPageCount += numberOfOverflowPages;

                page.Flags = PageFlags.Overflow | PageFlags.RawData;
                page.OverflowSize = dataSize;

                ((RawDataOverflowPageHeader*)page.Pointer)->SectionOwnerHash = ActiveDataSmallSection.SectionOwnerHash;
                ((RawDataOverflowPageHeader*)page.Pointer)->TableType = _tableType;

                if (compressed)
                {
                    page.Flags |= PageFlags.Compressed;
                }

                Memory.Copy(page.DataPointer, dataPtr, dataSize);

                id = page.PageNumber * Constants.Storage.PageSize;
            }

            InsertIndexValuesFor(id, ref reader);

            NumberOfEntries++;

            using (_tableTree.DirectAdd(TableSchema.StatsSlice, sizeof(TableSchemaStats), out byte* ptr))
            {
                var stats = (TableSchemaStats*)ptr;

                stats->NumberOfEntries = NumberOfEntries;
                stats->OverflowPageCount = _overflowPageCount;
            }

            rawCompressBufferScore.Dispose();
            return id;
        }

        private void InsertIndexValuesFor(long id, ref TableValueReader value)
        {
            AssertWritableTable();

            var pk = _schema.Key;
            using (Slice.External(_tx.Allocator, (byte*)&id, sizeof(long), out Slice idAsSlice))
            {
                if (pk != null)
                {
                    using (pk.GetSlice(_tx.Allocator, ref value, out Slice pkVal))
                    {
                        var pkIndex = GetTree(pk);

                        using (pkIndex.DirectAdd(pkVal, idAsSlice.Size, TreeNodeFlags.Data | TreeNodeFlags.NewOnly, out var ptr))
                        {
                            idAsSlice.CopyTo(ptr);
                        }
                    }
                }

                foreach (var indexDef in _schema.Indexes.Values)
                {
                    // For now we wont create secondary indexes on Compact trees.
                    using (indexDef.GetSlice(_tx.Allocator, ref value, out Slice val))
                    {
                        var indexTree = GetTree(indexDef);
                        var index = GetFixedSizeTree(indexTree, val, 0, indexDef.IsGlobal);
                        index.Add(id);
                    }
                }

                foreach (var indexDef in _schema.FixedSizeIndexes.Values)
                {
                    var index = GetFixedSizeTree(indexDef);
                    var key = indexDef.GetValue(ref value);
                    if (index.Add(key, idAsSlice) == false)
                        ThrowInvalidDuplicateFixedSizeTreeKey(key, indexDef);
                }
            }
        }

        private void ThrowInvalidDuplicateFixedSizeTreeKey(long key, TableSchema.FixedSizeSchemaIndexDef indexDef)
        {
            throw new VoronErrorException("Attempt to add duplicate value " + key + " to " + indexDef.Name + " on " + Name);
        }

        public FixedSizeTree GetFixedSizeTree(TableSchema.FixedSizeSchemaIndexDef indexDef)
        {
            if (indexDef.IsGlobal)
                return _tx.GetGlobalFixedSizeTree(indexDef.Name, sizeof(long), isIndexTree: true, newPageAllocator: _globalPageAllocator);

            var tableTree = _tx.ReadTree(Name);
            return GetFixedSizeTree(tableTree, indexDef.Name, sizeof(long), isGlobal: false, isIndexTree: true);
        }

        internal FixedSizeTree GetFixedSizeTree(Tree parent, Slice name, ushort valSize, bool isGlobal, bool isIndexTree = false)
        {
            if (_fixedSizeTreeCache.TryGetValue(parent.Name, out Dictionary<Slice, FixedSizeTree> cache) == false)
            {
                cache = new Dictionary<Slice, FixedSizeTree>(SliceStructComparer.Instance);
                _fixedSizeTreeCache[parent.Name] = cache;
            }

            if (cache.TryGetValue(name, out FixedSizeTree tree) == false)
            {
                var allocator = isGlobal ? _globalPageAllocator : _tablePageAllocator;
                var fixedSizeTree = new FixedSizeTree(_tx.LowLevelTransaction, parent, name, valSize, isIndexTree: isIndexTree | parent.IsIndexTree, newPageAllocator: allocator);
                return cache[fixedSizeTree.Name] = fixedSizeTree;
            }

            return tree;
        }

        private void CreateNewActiveSection()
        {
            ushort maxSectionSizeInPages =
                _tx.LowLevelTransaction.Environment.Options.RunningOn32Bits
                    ? (ushort)((1 * Constants.Size.Megabyte) / Constants.Storage.PageSize)
                    : (ushort)((32 * Constants.Size.Megabyte) / Constants.Storage.PageSize);

            var newNumberOfPages = Math.Min(maxSectionSizeInPages,
                (ushort)(ActiveDataSmallSection.NumberOfPages * 2));

            _activeDataSmallSection = ActiveRawDataSmallSection.Create(_tx, Name, _tableType, newNumberOfPages);
            _activeDataSmallSection.DataMoved += OnDataMoved;
            var val = _activeDataSmallSection.PageNumber;
            using (Slice.External(_tx.Allocator, (byte*)&val, sizeof(long), out Slice pageNumber))
            {
                _tableTree.Add(TableSchema.ActiveSectionSlice, pageNumber);
            }
        }

        private bool TryFindMatchFromCandidateSections(int size, out long id)
        {
            using (var it = ActiveCandidateSection.Iterate())
            {
                if (it.Seek(long.MinValue))
                {
                    do
                    {
                        var sectionPageNumber = it.CurrentKey;

                        _activeDataSmallSection = new ActiveRawDataSmallSection(_tx, sectionPageNumber);

                        _activeDataSmallSection.DataMoved += OnDataMoved;
                        if (_activeDataSmallSection.TryAllocate(size, out id))
                        {
                            var candidatePage = _activeDataSmallSection.PageNumber;
                            using (Slice.External(_tx.Allocator, (byte*)&candidatePage, sizeof(long), out Slice pageNumber))
                            {
                                _tableTree.Add(TableSchema.ActiveSectionSlice, pageNumber);
                            }

                            ActiveCandidateSection.Delete(sectionPageNumber);
                            return true;
                        }
                    } while (it.MoveNext());
                }
            }
            id = 0;
            return false;
        }

        internal Tree GetTree(Slice name, bool isIndexTree)
        {
            if (_treesBySliceCache.TryGetValue(name, out Tree tree))
                return tree;

            var treeHeader = _tableTree.DirectRead(name);
            if (treeHeader == null)
                throw new VoronErrorException($"Cannot find tree {name} in table {Name}");

            tree = Tree.Open(_tx.LowLevelTransaction, _tx, name, (TreeRootHeader*)treeHeader, isIndexTree: isIndexTree, newPageAllocator: _tablePageAllocator);
            _treesBySliceCache[name] = tree;

            return tree;
        }

        internal Tree GetTree(TableSchema.SchemaIndexDef idx)
        {
            if (idx.IsGlobal)
                return _tx.ReadTree(idx.Name, isIndexTree: true, newPageAllocator: _globalPageAllocator);
            return GetTree(idx.Name, true);
        }

        public bool DeleteByKey(Slice key)
        {
            AssertWritableTable();

            var pkTree = GetTree(_schema.Key);

            var readResult = pkTree.Read(key);
            if (readResult == null)
                return false;

            // This is an implementation detail. We read the absolute location pointer (absolute offset on the file)
            var id = readResult.Reader.ReadLittleEndianInt64();

            // And delete the element accordingly.
            Delete(id);

            return true;
        }

        private IEnumerable<TableValueHolder> GetSecondaryIndexForValue(Tree tree, Slice value, TableSchema.SchemaIndexDef index)
        {
            try
            {
                var fstIndex = GetFixedSizeTree(tree, value, 0, index.IsGlobal);
                using (var it = fstIndex.Iterate())
                {
                    if (it.Seek(long.MinValue) == false)
                        yield break;

                    var result = new TableValueHolder();
                    do
                    {
                        ReadById(it.CurrentKey, out result.Reader);
                        yield return result;
                    } while (it.MoveNext());
                }
            }
            finally
            {
                value.Release(_tx.Allocator);
            }
        }

        private IEnumerable<TableValueHolder> GetBackwardSecondaryIndexForValue(Tree tree, Slice value, TableSchema.SchemaIndexDef index)
        {
            try
            {
                var fstIndex = GetFixedSizeTree(tree, value, 0, index.IsGlobal);
                using (var it = fstIndex.Iterate())
                {
                    if (it.SeekToLast() == false)
                        yield break;

                    var result = new TableValueHolder();
                    do
                    {
                        ReadById(it.CurrentKey, out result.Reader);
                        yield return result;
                    } while (it.MovePrev());
                }
            }
            finally
            {
                value.Release(_tx.Allocator);
            }
        }

        private void ReadById(long id, out TableValueReader reader)
        {
            var ptr = DirectRead(id, out int size);
            reader = new TableValueReader(id, ptr, size);
        }

        public long GetNumberOfEntriesAfter(TableSchema.FixedSizeSchemaIndexDef index, long afterValue, out long totalCount)
        {
            var fst = GetFixedSizeTree(index);

            return fst.GetNumberOfEntriesAfter(afterValue, out totalCount);
        }

        public long GetNumberOfEntriesFor(TableSchema.FixedSizeSchemaIndexDef index)
        {
            var fst = GetFixedSizeTree(index);
            return fst.NumberOfEntries;
        }

        public IEnumerable<SeekResult> SeekForwardFrom(TableSchema.SchemaIndexDef index, Slice value, long skip, bool startsWith = false)
        {
            var tree = GetTree(index);
            if (tree == null)
                yield break;

            using (var it = tree.Iterate(true))
            {
                if (startsWith)
                    it.SetRequiredPrefix(value);

                if (it.Seek(value) == false)
                    yield break;

                do
                {
                    foreach (var result in GetSecondaryIndexForValue(tree, it.CurrentKey.Clone(_tx.Allocator), index))
                    {
                        if (skip > 0)
                        {
                            skip--;
                            continue;
                        }

                        yield return new SeekResult
                        {
                            Key = it.CurrentKey,
                            Result = result
                        };
                    }
                } while (it.MoveNext());
            }
        }


        public IEnumerable<SeekResult> SeekForwardFromPrefix(TableSchema.SchemaIndexDef index, Slice start, Slice prefix, long skip)
        {
            var tree = GetTree(index);
            using (var it = tree.Iterate(true))
            {
                it.SetRequiredPrefix(prefix);

                if (it.Seek(start) == false)
                    yield break;

                do
                {
                    foreach (var result in GetSecondaryIndexForValue(tree, it.CurrentKey.Clone(_tx.Allocator), index))
                    {
                        if (skip > 0)
                        {
                            skip--;
                            continue;
                        }

                        yield return new SeekResult
                        {
                            Key = it.CurrentKey,
                            Result = result
                        };
                    }
                } while (it.MoveNext());
            }
        }

        public TableValueHolder SeekOneForwardFromPrefix(TableSchema.SchemaIndexDef index, Slice value)
        {
            var tree = GetTree(index);
            if (tree == null)
                return null;

            using (var it = tree.Iterate(true))
            {
                it.SetRequiredPrefix(value);

                if (it.Seek(value) == false)
                    return null;

                do
                {
                    foreach (var result in GetSecondaryIndexForValue(tree, it.CurrentKey.Clone(_tx.Allocator), index))
                    {
                        return result;
                    }
                } while (it.MoveNext());
            }

            return null;
        }

        public IEnumerable<SeekResult> SeekBackwardFrom(TableSchema.SchemaIndexDef index, Slice prefix, Slice last, long skip)
        {
            var tree = GetTree(index);
            if (tree == null)
                yield break;

            using (var it = tree.Iterate(true))
            {
                if (it.Seek(last) == false && it.Seek(Slices.AfterAllKeys) == false)
                    yield break;

                it.SetRequiredPrefix(prefix);
                if (SliceComparer.StartWith(it.CurrentKey, it.RequiredPrefix) == false)
                {
                    if (it.MovePrev() == false)
                        yield break;
                }

                do
                {
                    foreach (var result in GetBackwardSecondaryIndexForValue(tree, it.CurrentKey.Clone(_tx.Allocator), index))
                    {
                        if (skip > 0)
                        {
                            skip--;
                            continue;
                        }

                        yield return new SeekResult
                        {
                            Key = it.CurrentKey,
                            Result = result
                        };
                    }
                } while (it.MovePrev());
            }
        }

        public IEnumerable<SeekResult> SeekBackwardFrom(TableSchema.SchemaIndexDef index, Slice prefix, Slice last)
        {
            var tree = GetTree(index);
            if (tree == null)
                yield break;

            using (var it = tree.Iterate(true))
            {
                if (it.Seek(last) == false && it.Seek(Slices.AfterAllKeys) == false)
                    yield break;

                it.SetRequiredPrefix(prefix);
                if (SliceComparer.StartWith(it.CurrentKey, it.RequiredPrefix) == false)
                {
                    if (it.MovePrev() == false)
                        yield break;
                }

                do
                {
                    foreach (var result in GetBackwardSecondaryIndexForValue(tree, it.CurrentKey.Clone(_tx.Allocator), index))
                    {
                        yield return new SeekResult
                        {
                            Key = it.CurrentKey,
                            Result = result
                        };
                    }
                } while (it.MovePrev());
            }
        }

        public IEnumerable<SeekResult> SeekBackwardFrom(TableSchema.SchemaIndexDef index, Slice last)
        {
            var tree = GetTree(index);
            if (tree == null)
                yield break;

            using (var it = tree.Iterate(true))
            {
                if (it.Seek(last) == false && it.Seek(Slices.AfterAllKeys) == false)
                    yield break;

                do
                {
                    foreach (var result in GetBackwardSecondaryIndexForValue(tree, it.CurrentKey.Clone(_tx.Allocator), index))
                    {
                        yield return new SeekResult
                        {
                            Key = it.CurrentKey,
                            Result = result
                        };
                    }
                } while (it.MovePrev());
            }
        }

        public TableValueHolder SeekOneBackwardFrom(TableSchema.SchemaIndexDef index, Slice prefix, Slice last)
        {
            var tree = GetTree(index);
            if (tree == null)
                return null;

            using (var it = tree.Iterate(true))
            {
                if (it.Seek(last) == false && it.Seek(Slices.AfterAllKeys) == false)
                    return null;

                it.SetRequiredPrefix(prefix);
                if (SliceComparer.StartWith(it.CurrentKey, it.RequiredPrefix) == false)
                {
                    if (it.MovePrev() == false)
                        return null;
                }

                do
                {
                    foreach (var result in GetBackwardSecondaryIndexForValue(tree, it.CurrentKey.Clone(_tx.Allocator), index))
                    {
                        return result;
                    }
                } while (it.MovePrev());
            }

            return null;
        }

        public long GetCountOfMatchesFor(TableSchema.SchemaIndexDef index, Slice value)
        {
            var tree = GetTree(index);

            var fstIndex = GetFixedSizeTree(tree, value, 0, index.IsGlobal);

            return fstIndex.NumberOfEntries;
        }

        public IEnumerable<(Slice Key, TableValueHolder Value)> SeekByPrimaryKeyPrefix(Slice requiredPrefix, Slice startAfter, long skip)
        {
            var isStartAfter = startAfter.Equals(Slices.Empty) == false;

            var pk = _schema.Key;
            var tree = GetTree(pk);
            using (var it = tree.Iterate(true))
            {
                it.SetRequiredPrefix(requiredPrefix);

                var seekValue = isStartAfter ? startAfter : requiredPrefix;
                if (it.Seek(seekValue) == false)
                    yield break;

                if (isStartAfter && SliceComparer.Equals(it.CurrentKey, startAfter) && it.MoveNext() == false)
                    yield break;

                if (it.Skip(skip) == false)
                    yield break;

                var result = new TableValueHolder();
                do
                {
                    GetTableValueReader(it, out result.Reader);
                    yield return (it.CurrentKey, result);
                }
                while (it.MoveNext());
            }
        }

        public IEnumerable<TableValueHolder> SeekByPrimaryKey(Slice value, long skip)
        {
            var pk = _schema.Key;
            var tree = GetTree(pk);
            using (var it = tree.Iterate(true))
            {
                if (it.Seek(value) == false)
                    yield break;

                if (it.Skip(skip) == false)
                    yield break;

                var result = new TableValueHolder();
                do
                {
                    GetTableValueReader(it, out result.Reader);
                    yield return result;
                }
                while (it.MoveNext());
            }
        }

        public bool SeekOneBackwardByPrimaryKeyPrefix(Slice prefix, Slice value, out TableValueReader reader, bool excludeValueFromSeek = false)
        {
            reader = default;
            var pk = _schema.Key;
            var tree = GetTree(pk);
            using (var it = tree.Iterate(true))
            {
                if (it.Seek(value) == false)
                {
                    if (it.Seek(Slices.AfterAllKeys) == false)
                        return false;

                    if (SliceComparer.StartWith(it.CurrentKey, prefix) == false)
                    {
                        it.SetRequiredPrefix(prefix);
                        if (it.MovePrev() == false)
                            return false;
                    }
                }
                else if (SliceComparer.AreEqual(it.CurrentKey, value) == excludeValueFromSeek)
                {
                    it.SetRequiredPrefix(prefix);
                    if (it.MovePrev() == false)
                        return false;
                }

                GetTableValueReader(it, out reader);
                return true;
            }
        }

        public void DeleteByPrimaryKey(Slice value, Func<TableValueHolder, bool> deletePredicate)
        {
            AssertWritableTable();

            var pk = _schema.Key;
            var tree = GetTree(pk);
            TableValueHolder tableValueHolder = null;
            value = value.Clone(_tx.Allocator);
            try
            {
                while (true)
                {
                    using (var it = tree.Iterate(true))
                    {
                        if (it.Seek(value) == false)
                            return;

                        while (true)
                        {
                            var id = it.CreateReaderForCurrent().ReadLittleEndianInt64();
                            var ptr = DirectRead(id, out int size);
                            if (tableValueHolder == null)
                                tableValueHolder = new TableValueHolder();
                            tableValueHolder.Reader = new TableValueReader(id, ptr, size);
                            if (deletePredicate(tableValueHolder))
                            {
                                value.Release(_tx.Allocator);
                                value = it.CurrentKey.Clone(_tx.Allocator);
                                Delete(id);
                                break;
                            }

                            if (it.MoveNext() == false)
                                return;
                        }
                    }
                }
            }
            finally
            {
                value.Release(_tx.Allocator);
            }
        }


        public TableValueHolder ReadFirst(TableSchema.FixedSizeSchemaIndexDef index)
        {
            var fst = GetFixedSizeTree(index);

            using (var it = fst.Iterate())
            {
                if (it.Seek(0) == false)
                    return null;

                var result = new TableValueHolder();
                GetTableValueReader(it, out result.Reader);
                return result;
            }
        }

        public bool SeekOnePrimaryKey(Slice slice, out TableValueReader reader)
        {
            Debug.Assert(slice.Options != SliceOptions.Key, "Should be called with only AfterAllKeys or BeforeAllKeys");

            var pk = _schema.Key;
            var tree = GetTree(pk);
            using (var it = tree.Iterate(false))
            {
                if (it.Seek(slice) == false)
                {
                    reader = default(TableValueReader);
                    return false;
                }

                GetTableValueReader(it, out reader);
                return true;
            }
        }

        public bool SeekOnePrimaryKeyPrefix(Slice slice, out TableValueReader reader)
        {
            Debug.Assert(slice.Options == SliceOptions.Key, "Should be called with Key only");

            var pk = _schema.Key;
            var tree = GetTree(pk);
            using (var it = tree.Iterate(false))
            {
                it.SetRequiredPrefix(slice);

                if (it.Seek(slice) == false)
                {
                    reader = default(TableValueReader);
                    return false;
                }

                GetTableValueReader(it, out reader);
                return true;
            }
        }

        public bool SeekOnePrimaryKeyWithPrefix(Slice prefix, Slice value, out TableValueReader reader)
        {
            var pk = _schema.Key;
            var tree = GetTree(pk);
            using (var it = tree.Iterate(false))
            {
                it.SetRequiredPrefix(prefix);

                if (it.Seek(value) == false)
                {
                    reader = default(TableValueReader);
                    return false;
                }

                GetTableValueReader(it, out reader);
                return true;
            }
        }


        public IEnumerable<TableValueHolder> SeekForwardFrom(TableSchema.FixedSizeSchemaIndexDef index, long key, long skip)
        {
            var fst = GetFixedSizeTree(index);

            using (var it = fst.Iterate())
            {
                if (it.Seek(key) == false)
                    yield break;

                if (it.Skip(skip) == false)
                    yield break;

                var result = new TableValueHolder();
                do
                {
                    GetTableValueReader(it, out result.Reader);
                    yield return result;
                } while (it.MoveNext());
            }
        }

        public TableValueHolder ReadLast(TableSchema.FixedSizeSchemaIndexDef index)
        {
            var fst = GetFixedSizeTree(index);

            using (var it = fst.Iterate())
            {
                if (it.SeekToLast() == false)
                    return null;

                var result = new TableValueHolder();
                GetTableValueReader(it, out result.Reader);
                return result;
            }
        }

        public IEnumerable<TableValueHolder> SeekBackwardFromLast(TableSchema.FixedSizeSchemaIndexDef index, long skip = 0)
        {
            var fst = GetFixedSizeTree(index);
            using (var it = fst.Iterate())
            {
                if (it.SeekToLast() == false)
                    yield break;

                if (it.Skip(-skip) == false)
                    yield break;

                var result = new TableValueHolder();
                do
                {
                    GetTableValueReader(it, out result.Reader);
                    yield return result;
                } while (it.MovePrev());
            }
        }


        public IEnumerable<TableValueHolder> SeekBackwardFrom(TableSchema.FixedSizeSchemaIndexDef index, long key, long skip = 0)
        {
            var fst = GetFixedSizeTree(index);
            using (var it = fst.Iterate())
            {
                if (it.Seek(key) == false &&
                    it.SeekToLast() == false)
                    yield break;

                if (it.Skip(-skip) == false)
                    yield break;

                var result = new TableValueHolder();
                do
                {
                    GetTableValueReader(it, out result.Reader);
                    yield return result;
                } while (it.MovePrev());
            }
        }

        public bool HasEntriesGreaterThanStartAndLowerThanOrEqualToEnd(TableSchema.FixedSizeSchemaIndexDef index, long start, long end)
        {
            var fst = GetFixedSizeTree(index);

            using (var it = fst.Iterate())
            {
                if (it.Seek(start) == false)
                    return false;

                if (it.CurrentKey <= start && it.MoveNext() == false)
                    return false;

                return it.CurrentKey <= end;
            }
        }

        private void GetTableValueReader(FixedSizeTree.IFixedSizeIterator it, out TableValueReader reader)
        {
            long id;
            using (it.Value(out Slice slice))
                slice.CopyTo((byte*)&id);
            var ptr = DirectRead(id, out int size);
            reader = new TableValueReader(id, ptr, size);
        }


        private void GetTableValueReader(IIterator it, out TableValueReader reader)
        {
            var id = it.CreateReaderForCurrent().ReadLittleEndianInt64();
            var ptr = DirectRead(id, out int size);
            reader = new TableValueReader(id, ptr, size);
        }

        public bool Set(TableValueBuilder builder, bool forceUpdate = false)
        {
            AssertWritableTable();

            // The ids returned from this function MUST NOT be stored outside of the transaction.
            // These are merely for manipulation within the same transaction, and WILL CHANGE afterwards.
            long id;
            bool exists;

            using (builder.SliceFromLocation(_tx.Allocator, _schema.Key.StartIndex, out Slice key))
            {
                exists = TryFindIdFromPrimaryKey(key, out id);
            }

            if (exists)
            {
                Update(id, builder, forceUpdate);
                return false;
            }

            Insert(builder);
            return true;
        }

        public long DeleteBackwardFrom(TableSchema.FixedSizeSchemaIndexDef index, long value, long numberOfEntriesToDelete)
        {
            AssertWritableTable();

            if (numberOfEntriesToDelete < 0)
                ThrowNonNegativeNumberOfEntriesToDelete();

            long deleted = 0;
            var fst = GetFixedSizeTree(index);
            // deleting from a table can shift things around, so we delete 
            // them one at a time
            while (deleted < numberOfEntriesToDelete)
            {
                using (var it = fst.Iterate())
                {
                    if (it.Seek(long.MinValue) == false)
                        return deleted;

                    if (it.CurrentKey > value)
                        return deleted;

                    Delete(it.CreateReaderForCurrent().ReadLittleEndianInt64());
                    deleted++;
                }
            }

            return deleted;
        }

        public bool FindByIndex(TableSchema.FixedSizeSchemaIndexDef index, long value, out TableValueReader reader)
        {
            AssertWritableTable();
            reader = default;
            var fst = GetFixedSizeTree(index);

            using (var it = fst.Iterate())
            {
                if (it.Seek(value) == false)
                    return false;

                if (it.CurrentKey != value)
                    return false;

                GetTableValueReader(it, out reader);
                return true;
            }
        }

        public bool DeleteByIndex(TableSchema.FixedSizeSchemaIndexDef index, long value)
        {
            AssertWritableTable();

            var fst = GetFixedSizeTree(index);

            using (var it = fst.Iterate())
            {
                if (it.Seek(value) == false)
                    return false;

                if (it.CurrentKey != value)
                    return false;

                Delete(it.CreateReaderForCurrent().ReadLittleEndianInt64());
                return true;
            }
        }

        public bool DeleteByPrimaryKeyPrefix(Slice startSlice, Action<TableValueHolder> beforeDelete = null, Func<TableValueHolder, bool> shouldAbort = null)
        {
            AssertWritableTable();

            bool deleted = false;
            var pk = _schema.Key;
            var tree = GetTree(pk);
            TableValueHolder tableValueHolder = null;
            while (true)
            {
                using (var it = tree.Iterate(true))
                {
                    it.SetRequiredPrefix(startSlice);
                    if (it.Seek(it.RequiredPrefix) == false)
                        return deleted;

                    long id = it.CreateReaderForCurrent().ReadLittleEndianInt64();

                    if (beforeDelete != null || shouldAbort != null)
                    {
                        int size;
                        var ptr = DirectRead(id, out size);
                        if (tableValueHolder == null)
                            tableValueHolder = new TableValueHolder();
                        tableValueHolder.Reader = new TableValueReader(id, ptr, size);
                        if (shouldAbort?.Invoke(tableValueHolder) == true)
                        {
                            return deleted;
                        }
                        beforeDelete?.Invoke(tableValueHolder);
                    }

                    Delete(id);
                    deleted = true;
                }
            }
        }

        public long DeleteForwardFrom(TableSchema.SchemaIndexDef index, Slice value, bool startsWith, long numberOfEntriesToDelete,
            Action<TableValueHolder> beforeDelete = null, Func<TableValueHolder, bool> shouldAbort = null)
        {
            AssertWritableTable();

            if (numberOfEntriesToDelete < 0)
                ThrowNonNegativeNumberOfEntriesToDelete();

            long deleted = 0;
            var tree = GetTree(index);
            TableValueHolder tableValueHolder = null;
            while (deleted < numberOfEntriesToDelete)
            {
                // deleting from a table can shift things around, so we delete 
                // them one at a time
                using (var it = tree.Iterate(true))
                {
                    if (startsWith)
                        it.SetRequiredPrefix(value);
                    if (it.Seek(value) == false)
                        return deleted;

                    var fst = GetFixedSizeTree(tree, it.CurrentKey.Clone(_tx.Allocator), 0, index.IsGlobal);
                    using (var fstIt = fst.Iterate())
                    {
                        if (fstIt.Seek(long.MinValue) == false)
                            break;

                        if (beforeDelete != null || shouldAbort != null)
                        {
                            var ptr = DirectRead(fstIt.CurrentKey, out int size);
                            if (tableValueHolder == null)
                                tableValueHolder = new TableValueHolder();
                            tableValueHolder.Reader = new TableValueReader(fstIt.CurrentKey, ptr, size);
                            if (shouldAbort?.Invoke(tableValueHolder) == true)
                            {
                                return deleted;
                            }
                            beforeDelete?.Invoke(tableValueHolder);
                        }

                        Delete(fstIt.CurrentKey);
                        deleted++;
                    }
                }
            }
            return deleted;
        }

        public long DeleteForwardFrom(TableSchema.SchemaIndexDef index, Slice value, bool startsWith, long numberOfEntriesToDelete,
            Func<TableValueHolder, bool> beforeDelete)
        {
            AssertWritableTable();

            if (numberOfEntriesToDelete < 0)
                ThrowNonNegativeNumberOfEntriesToDelete();

            var deleted = 0;
            var tree = GetTree(index);
            TableValueHolder tableValueHolder = null;
            while (deleted < numberOfEntriesToDelete)
            {
                // deleting from a table can shift things around, so we delete 
                // them one at a time
                using (var it = tree.Iterate(true))
                {
                    if (startsWith)
                        it.SetRequiredPrefix(value);
                    if (it.Seek(value) == false)
                        return deleted;

                    var fst = GetFixedSizeTree(tree, it.CurrentKey.Clone(_tx.Allocator), 0, index.IsGlobal);
                    using (var fstIt = fst.Iterate())
                    {
                        if (fstIt.Seek(long.MinValue) == false)
                            break;

                        var ptr = DirectRead(fstIt.CurrentKey, out int size);
                        if (tableValueHolder == null)
                            tableValueHolder = new TableValueHolder();
                        tableValueHolder.Reader = new TableValueReader(fstIt.CurrentKey, ptr, size);
                        if (beforeDelete(tableValueHolder) == false)
                            return deleted;

                        Delete(fstIt.CurrentKey);
                        deleted++;
                    }
                }
            }
            return deleted;
        }

        public bool DeleteForwardUpToPrefix(Slice startSlice, long upToIndex, long numberOfEntriesToDelete)
        {
            AssertWritableTable();

            if (numberOfEntriesToDelete < 0)
                ThrowNonNegativeNumberOfEntriesToDelete();

            var deleted = 0;
            var pk = _schema.Key;
            var pkTree = GetTree(pk);
            TableValueHolder tableValueHolder = null;
            while (deleted < numberOfEntriesToDelete)
            {
                using (var it = pkTree.Iterate(true))
                {
                    it.SetRequiredPrefix(startSlice);
                    if (it.Seek(it.RequiredPrefix) == false)
                        return false;

                    var id = it.CreateReaderForCurrent().ReadLittleEndianInt64();
                    var ptr = DirectRead(id, out var size);

                    if (tableValueHolder == null)
                        tableValueHolder = new TableValueHolder();

                    tableValueHolder.Reader = new TableValueReader(id, ptr, size);
                    var currentIndex = *(long*)tableValueHolder.Reader.Read(1, out _);

                    if (currentIndex > upToIndex)
                        return false;

                    Delete(id);
                    deleted++;
                }
            }

            return true;
        }

        private static void ThrowNonNegativeNumberOfEntriesToDelete()
        {
            throw new VoronErrorException("Number of entries should not be negative");
        }

        public void PrepareForCommit()
        {
            AssertValidTable();

            AssertValidIndexes();

            if (_treesBySliceCache == null)
                return;

            foreach (var item in _treesBySliceCache)
            {
                var tree = item.Value;
                if (!tree.State.IsModified)
                    continue;

                var treeName = item.Key;

                byte* ptr;
                using (_tableTree.DirectAdd(treeName, sizeof(TreeRootHeader), out ptr))
                {
                    var header = (TreeRootHeader*)ptr;
                    tree.State.CopyTo(header);
                }
            }
        }

        [Conditional("DEBUG")]
        private void AssertValidIndexes()
        {
            var pk = _schema.Key;
            if (pk != null && pk.IsGlobal == false)
            {
                var tree = GetTree(pk);
                if (tree.State.NumberOfEntries != NumberOfEntries)
                    throw new InvalidDataException($"Mismatch in primary key size to table size: {tree.State.NumberOfEntries} != {NumberOfEntries}");
            }

            foreach (var fst in _schema.FixedSizeIndexes)
            {
                if (fst.Value.IsGlobal)
                    continue;

                var tree = GetFixedSizeTree(fst.Value);
                if (tree.NumberOfEntries != NumberOfEntries)
                    throw new InvalidDataException($"Mismatch in fixed sized tree {fst.Key} size to table size: {tree.NumberOfEntries} != {NumberOfEntries}");
            }
        }

        private void ThrowInconsistentItemsCountInIndexes(string indexName, long expectedSize, long actualSize)
        {
            throw new InvalidOperationException($"Inconsistent index items count detected! Index name: {indexName} expected size: {expectedSize} actual size: {actualSize}");
        }

        /// <summary>
        /// validate all globals indexes has the same number
        /// validate all local indexes has the same number as the table itself
        /// </summary>
        [Conditional("VALIDATE")]
        internal void AssertValidTable()
        {
            long globalDocsCount = -1;

            foreach (var fsi in _schema.FixedSizeIndexes)
            {
                var indexNumberOfEntries = GetFixedSizeTree(fsi.Value).NumberOfEntries;
                if (fsi.Value.IsGlobal == false)
                {
                    if (NumberOfEntries != indexNumberOfEntries)
                        ThrowInconsistentItemsCountInIndexes(fsi.Key.ToString(), NumberOfEntries, indexNumberOfEntries);

                }
                else
                {
                    if (globalDocsCount == -1)
                        globalDocsCount = indexNumberOfEntries;
                    else if (globalDocsCount != indexNumberOfEntries)
                        ThrowInconsistentItemsCountInIndexes(fsi.Key.ToString(), NumberOfEntries, indexNumberOfEntries);
                }
            }

            if (_schema.Key == null)
                return;

            var pkIndexNumberOfEntries = GetTree(_schema.Key).State.NumberOfEntries;
            if (_schema.Key.IsGlobal == false)
            {
                if (NumberOfEntries != pkIndexNumberOfEntries)
                    ThrowInconsistentItemsCountInIndexes(_schema.Key.Name.ToString(), NumberOfEntries, pkIndexNumberOfEntries);
            }
            else
            {
                if (globalDocsCount == -1)
                    globalDocsCount = pkIndexNumberOfEntries;
                else if (globalDocsCount != pkIndexNumberOfEntries)
                    ThrowInconsistentItemsCountInIndexes(_schema.Key.Name.ToString(), NumberOfEntries, pkIndexNumberOfEntries);
            }
        }


        public void Dispose()
        {
            foreach (var item in _treesBySliceCache)
            {
                item.Value.Dispose();
            }

            foreach (var item in _fixedSizeTreeCache)
            {
                foreach (var item2 in item.Value)
                {
                    item2.Value.Dispose();
                }
            }

            _activeCandidateSection?.Dispose();
            _activeDataSmallSection?.Dispose();
            _inactiveSections?.Dispose();
            _tableTree?.Dispose();
        }

        public TableReport GetReport(bool includeDetails, StorageReportGenerator generatorInstance = null)
        {
            generatorInstance ??= new StorageReportGenerator(_tx.LowLevelTransaction);

            var overflowSize = _overflowPageCount * Constants.Storage.PageSize;
            var report = new TableReport(overflowSize, overflowSize, includeDetails, generatorInstance)
            {
                Name = Name.ToString(),
                NumberOfEntries = NumberOfEntries
            };

            report.AddStructure(_tableTree, includeDetails);

            if (_schema.Key != null && _schema.Key.IsGlobal == false)
            {
                var pkTree = GetTree(_schema.Key);
                report.AddIndex(pkTree, includeDetails);
            }

            foreach (var index in _schema.FixedSizeIndexes)
            {
                if (index.Value.IsGlobal)
                    continue;

                var fst = GetFixedSizeTree(index.Value);
                report.AddIndex(fst, includeDetails);
            }

            foreach (var index in _schema.Indexes)
            {
                if (index.Value.IsGlobal)
                    continue;

                var tree = GetTree(index.Value);
                report.AddIndex(tree, includeDetails);
            }

            var activeCandidateSection = ActiveCandidateSection;
            report.AddStructure(activeCandidateSection, includeDetails);

            var inactiveSections = InactiveSections;
            report.AddStructure(inactiveSections, includeDetails);

            foreach (var section in new[] { inactiveSections, activeCandidateSection })
            {
                using (var it = section.Iterate())
                {
                    if (it.Seek(0))
                    {
                        do
                        {
                            var referencedSection = new RawDataSection(_tx.LowLevelTransaction, it.CurrentKey);
                            report.AddData(referencedSection, includeDetails);
                        } while (it.MoveNext());
                    }
                }
            }

            report.AddData(ActiveDataSmallSection, includeDetails);

            report.AddPreAllocatedBuffers(_tablePageAllocator, includeDetails);

            return report;
        }

        [Conditional("DEBUG")]
        private void AssertWritableTable()
        {
            if (_forGlobalReadsOnly)
                throw new InvalidOperationException("Table is meant to be used for global reads only while it attempted to modify the data");
        }

        public struct SeekResult
        {
            public Slice Key;
            public TableValueHolder Result;
        }

        public class TableValueHolder
        {
            // we need this so we'll not have to create a new allocation
            // of TableValueReader per value
            public TableValueReader Reader;
        }

        public ReturnTableValueBuilderToCache Allocate(out TableValueBuilder builder)
        {
            var builderToCache = new ReturnTableValueBuilderToCache(_tx);
            builder = builderToCache.Builder;
            return builderToCache;
        }

        public struct ReturnTableValueBuilderToCache : IDisposable
        {
#if DEBUG
            private readonly Transaction _tx;
#endif

            public ReturnTableValueBuilderToCache(Transaction tx)
            {
                var environmentWriteTransactionPool = tx.LowLevelTransaction.Environment.WriteTransactionPool;
#if DEBUG
                _tx = tx;
                Debug.Assert(tx.LowLevelTransaction.Flags == TransactionFlags.ReadWrite);
                if (environmentWriteTransactionPool.BuilderUsages++ != 0)
                    throw new InvalidOperationException("Cannot use a cached table value builder when it is already in use");
#endif
                Builder = environmentWriteTransactionPool.TableValueBuilder;
            }

            public TableValueBuilder Builder { get; }

            public void Dispose()
            {
                Builder.Reset();
#if DEBUG
                Debug.Assert(_tx.LowLevelTransaction.IsDisposed == false);
                if (_tx.LowLevelTransaction.Environment.WriteTransactionPool.BuilderUsages-- != 1)
                    throw new InvalidOperationException("Cannot use a cached table value builder when it is already removed");
#endif
            }
        }
    }
}<|MERGE_RESOLUTION|>--- conflicted
+++ resolved
@@ -618,14 +618,8 @@
                 }
                 AssertNoReferenceToThisPage(builder, id);
 
-<<<<<<< HEAD
                 if (ActiveDataSmallSection.TryWriteDirect(id, builder.Size, builder.Compressed, out pos) == false)
                     ThrowBadWriter(builder.Size, id, builder.Compressed);
-=======
-                if (ActiveDataSmallSection.TryWriteDirect(id, size, out pos) == false)
-                    throw new VoronErrorException(
-                        $"After successfully allocating {new Size(size, SizeUnit.Bytes)}, failed to write them on {Name}");
->>>>>>> dab0c01b
 
                 // Memory Copy into final position.
                 builder.CopyTo(pos);
@@ -692,13 +686,13 @@
         private void ThrowBadWriter(int size, long id, bool compressed)
         {
             throw new VoronErrorException(
-                $"After successfully allocating {size:#,#;;0} bytes (id: {id} compressed: {compressed}), failed to write them on {Name}");
+                $"After successfully allocating {new Size(size, SizeUnit.Bytes)} bytes (id: {id} compressed: {compressed}), failed to write them on {Name}");
         }
 
         private void ThrowBadAllocation(int size)
         {
             throw new VoronErrorException(
-                $"After changing active sections, failed to allocate {size:#,#;;0} bytes on {Name}");
+                $"After changing active sections, failed to allocate {new Size(size, SizeUnit.Bytes)} bytes on {Name}");
         }
 
         public class CompressionDictionariesHolder : IDisposable
@@ -845,15 +839,10 @@
                     id = AllocateFromAnotherSection(dataSize);
                 }
 
-<<<<<<< HEAD
                 if (ActiveDataSmallSection.TryWriteDirect(id, dataSize, compressed, out var pos) == false)
                     ThrowBadWriter(dataSize, id, compressed);
 
                 Memory.Copy(pos, dataPtr, dataSize);
-=======
-                if (ActiveDataSmallSection.TryWriteDirect(id, size, out pos) == false)
-                    throw new VoronErrorException($"After successfully allocating {new Size(size, SizeUnit.Bytes)}, failed to write them on {Name}");
->>>>>>> dab0c01b
             }
             else
             {
