--- conflicted
+++ resolved
@@ -146,11 +146,7 @@
             var procMinAddress = systemInfo.minimumApplicationAddress;
             var procMaxAddress = systemInfo.maximumApplicationAddress;
             var processHandle = GetCurrentProcess();
-<<<<<<< HEAD
             var results = new Dictionary<string, (long Size, long Clean, long Dirty)>();
-=======
-            var results = new Dictionary<string, Tuple<long, long, long>>();
->>>>>>> 3ccd3ed3
 
             while (procMinAddress.ToInt64() < procMaxAddress.ToInt64())
             {
@@ -177,22 +173,14 @@
 
                             if (results.TryGetValue(encodedString, out var values))
                             {
-                                var prevValClean = values.Item1 + totalClean;
-                                var prevValDirty = values.Item2 + totalDirty;
-                                var prevValSize = values.Item3 + partLength;
-<<<<<<< HEAD
+                                var prevValClean = values.Clean + totalClean;
+                                var prevValDirty = values.Dirty + totalDirty;
+                                var prevValSize = values.Size + partLength;
                                 results[encodedString] = (prevValSize, prevValClean, prevValDirty);
                             }
                             else
                             {
                                 results[encodedString] = (partLength, totalClean, totalDirty);
-=======
-                                results[encodedString] = new Tuple<long, long, long>(prevValSize, prevValClean, prevValDirty);
-                            }
-                            else
-                            {
-                                results[encodedString] = new Tuple<long, long, long>(partLength, totalClean, totalDirty);
->>>>>>> 3ccd3ed3
                             }
 
                             processClean += totalClean;
@@ -207,23 +195,11 @@
 
             foreach (var result in results)
             {
-<<<<<<< HEAD
                 var djv = new DynamicJsonValue
                 {
                     ["File"] = result.Key,
                     ["Size"] = result.Value.Size,
                     ["SizeHumanly"] = Sizes.Humane(result.Value.Size),
-=======
-                var size = result.Value.Item1;
-                var clean = result.Value.Item2;
-                var dirty = result.Value.Item3;
-
-                var djv = new DynamicJsonValue
-                {
-                    ["File"] = result.Key,
-                    ["Size"] = size,
-                    ["SizeHumanly"] = Sizes.Humane(size),
->>>>>>> 3ccd3ed3
                     ["Rss"] = "N/A",
                     ["SharedClean"] = "N/A",
                     ["SharedDirty"] = "N/A",
