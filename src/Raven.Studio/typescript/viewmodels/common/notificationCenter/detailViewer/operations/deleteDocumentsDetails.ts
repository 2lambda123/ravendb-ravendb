--- conflicted
+++ resolved
@@ -29,7 +29,7 @@
         super.initObservables();
 
         if (this.taskType === "DeleteByQuery") {
-            this.query = (this.op.detailedDescription() as Raven.Client.Documents.Operations.BulkOperationResult.OperationDetails).Query;
+        this.query = (this.op.detailedDescription() as Raven.Client.Documents.Operations.BulkOperationResult.OperationDetails).Query;
         }
 
         this.progress = ko.pureComputed(() => {
@@ -55,17 +55,10 @@
 
         this.estimatedTimeLeft = ko.pureComputed(() => {
             const progress = this.progress();
-<<<<<<< HEAD
-            if (progress) {
-                return this.getEstimatedTimeLeftFormatted(progress.Processed, progress.Total);    
-            }
-            return "";
-=======
             if (!progress) {
                 return "N/A";
             }
-            return this.getEstimatedTimeLeftFormatted(progress.Processed, progress.Total);
->>>>>>> 6258a13b
+                return this.getEstimatedTimeLeftFormatted(progress.Processed, progress.Total);    
         }).extend({ rateLimit : 2000 });
     }
 
