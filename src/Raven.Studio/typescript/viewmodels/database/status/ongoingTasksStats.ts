import viewModelBase = require("viewmodels/viewModelBase");
import fileDownloader = require("common/fileDownloader");
import graphHelper = require("common/helpers/graph/graphHelper");
import d3 = require("d3");
import rbush = require("rbush");
import gapFinder = require("common/helpers/graph/gapFinder");
import generalUtils = require("common/generalUtils");
import rangeAggregator = require("common/helpers/graph/rangeAggregator");
import liveReplicationStatsWebSocketClient = require("common/liveReplicationStatsWebSocketClient");
import liveEtlStatsWebSocketClient = require("common/liveEtlStatsWebSocketClient");
import liveSubscriptionStatsWebSocketClient = require("common/liveSubscriptionStatsWebSocketClient");
import messagePublisher = require("common/messagePublisher");
import inProgressAnimator = require("common/helpers/graph/inProgressAnimator");
import colorsManager = require("common/colorsManager");
import etlScriptDefinitionCache = require("models/database/stats/etlScriptDefinitionCache");
import subscriptionQueryDefinitionCache = require("models/database/stats/subscriptionQueryDefinitionCache");
import fileImporter = require("common/fileImporter");
import moment = require("moment");

type treeActionType = "toggleTrack" | "trackItem" | "gapItem" | "previewEtlScript" |
                      "subscriptionErrorItem" | "subscriptionPendingItem" | "subscriptionConnectionItem" | "previewSubscriptionQuery";

type rTreeLeaf = {
    minX: number;
    minY: number;
    maxX: number;
    maxY: number;
    actionType: treeActionType;
    arg: any;
}

type taskOperation = Raven.Client.Documents.Replication.ReplicationPerformanceOperation |
                     Raven.Server.Documents.ETL.Stats.EtlPerformanceOperation |
                     Raven.Server.Documents.Subscriptions.Stats.SubscriptionConnectionPerformanceOperation |
                     Raven.Server.Documents.Subscriptions.Stats.SubscriptionBatchPerformanceOperation;

type performanceBaseWithCache = ReplicationPerformanceBaseWithCache |
                                EtlPerformanceBaseWithCache |
                                SubscriptionConnectionPerformanceStatsWithCache |
                                SubscriptionBatchPerformanceStatsWithCache;
type trackInfo = {
    name: string;
    type: ongoingTaskStatType;
    openedHeight: number;
    closedHeight: number;
}

type exportFileFormat = {
    Replication: Raven.Server.Documents.Replication.LiveReplicationPerformanceCollector.ReplicationPerformanceStatsBase<Raven.Client.Documents.Replication.ReplicationPerformanceBase>[];
    Etl: Raven.Server.Documents.ETL.Stats.EtlTaskPerformanceStats[];
    Subscription: Raven.Server.Documents.Subscriptions.SubscriptionTaskPerformanceStats[];
}

type trackItemContext = {
    rootStats: performanceBaseWithCache;
    item: taskOperation;
}

type previewEtlScriptItemContext = {
    transformationName: string;
    taskId: number;
    etlType: Raven.Client.Documents.Operations.ETL.EtlType;
}

type previewSubscriptionQueryItemContext = {
    taskId: number;
    taskName: string;
}

class hitTest {
    cursor = ko.observable<string>("auto");
    private rTree = rbush<rTreeLeaf>();
    private container: d3.Selection<any>;
    private onToggleTrack: (trackName: string) => void;
    private onPreviewEtlScript: (context: previewEtlScriptItemContext) => void;
    private onPreviewSubscriptionScript: (context: previewSubscriptionQueryItemContext) => void;
    private handleTrackTooltip: (context: trackItemContext, x: number, y: number) => void;
    private handleSubscriptionErrorTooltip: (context: subscriptionErrorItemInfo, x: number, y: number) => void;
    private handleSubscriptionPendingTooltip: (context: subscriptionPendingItemInfo, x: number, y: number) => void;
    private handleSubscriptionConnectionTooltip: (context: subscriptionConnectionItemInfo, x: number, y: number) => void;
    private handleGapTooltip: (item: timeGapInfo, x: number, y: number) => void;
    private removeTooltip: () => void;

    reset() {
        this.rTree.clear();
    }

    init(container: d3.Selection<any>,
        onToggleTrack: (trackName: string) => void,
        onPreviewEtlScript: (context: previewEtlScriptItemContext) => void,
        onPreviewSubscriptionScript: (context: previewSubscriptionQueryItemContext) => void,
        handleTrackTooltip: (context: trackItemContext, x: number, y: number) => void,
        handleSubscriptionErrorTooltip: (context: subscriptionErrorItemInfo, x: number, y: number) => void,
        handleSubscriptionPendingTooltip: (context: subscriptionPendingItemInfo, x: number, y: number) => void,
        handleSubscriptionConnectionTooltip: (context: subscriptionConnectionItemInfo, x: number, y: number) => void,
        handleGapTooltip: (item: timeGapInfo, x: number, y: number) => void,
        removeTooltip: () => void) {
        this.container = container;
        this.onToggleTrack = onToggleTrack;
        this.onPreviewEtlScript = onPreviewEtlScript;
        this.onPreviewSubscriptionScript = onPreviewSubscriptionScript;
        this.handleTrackTooltip = handleTrackTooltip;
        this.handleSubscriptionErrorTooltip = handleSubscriptionErrorTooltip;
        this.handleSubscriptionPendingTooltip = handleSubscriptionPendingTooltip;
        this.handleSubscriptionConnectionTooltip = handleSubscriptionConnectionTooltip;
        this.handleGapTooltip = handleGapTooltip;
        this.removeTooltip = removeTooltip;
    }

    registerTrackItem(x: number, y: number, width: number, height: number, rootStats: performanceBaseWithCache, op: taskOperation) {
        const trackInfoItem = { rootStats: rootStats, item: op } as trackItemContext;
        this.insertItem(x, y, width, height, "trackItem", trackInfoItem);
    }

    registerPreviewEtlScript(x: number, y: number, width: number, height: number, taskInfo: previewEtlScriptItemContext) {
        this.insertItem(x, y, width, height, "previewEtlScript", taskInfo);
    }

    registerPreviewSubscriptionQuery(x: number, y: number, width: number, height: number, taskInfo: previewSubscriptionQueryItemContext) {
        this.insertItem(x, y, width, height, "previewSubscriptionQuery", taskInfo);
    }

    registerToggleTrack(x: number, y: number, width: number, height: number, trackName: string) {
        this.insertItem(x, y, width, height, "toggleTrack", trackName);
    }

    registerGapItem(x: number, y: number, width: number, height: number, gapInfo: timeGapInfo) {
        this.insertItem(x, y, width, height, "gapItem", gapInfo);
    }

    registerSubscriptionExceptionItem(x: number, y: number, width: number, height: number, exceptionItem: subscriptionErrorItemInfo) {
        this.insertItem(x, y, width, height, "subscriptionErrorItem", exceptionItem);
    }

    registerSubscriptionPendingItem(x: number, y: number, width: number, height: number, pendingItem: subscriptionPendingItemInfo) {
        this.insertItem(x, y, width, height, "subscriptionPendingItem", pendingItem);
    }

    registerSubscriptionConnectionItem(x: number, y: number, width: number, height: number, connectionItem: subscriptionConnectionItemInfo) {
        this.insertItem(x, y, width, height, "subscriptionConnectionItem", connectionItem);
    }

    private insertItem(x: number, y: number, width: number, height: number, action: treeActionType, args: any) {
        const item: rTreeLeaf = {
            minX: x,
            minY: y,
            maxX: x + width,
            maxY: y + height,
            actionType: action,
            arg: args
        };
        
        this.rTree.insert(item);
    }

    onClick() {
        const clickLocation = d3.mouse(this.container.node());

        if ((d3.event as any).defaultPrevented) {
            return;
        }

        const items = this.findItems(clickLocation[0], clickLocation[1]);

        const previewEtlScript = items.find(x => x.actionType === "previewEtlScript");
        if (previewEtlScript) {
            this.onPreviewEtlScript(previewEtlScript.arg as previewEtlScriptItemContext);
            return;
        } 
        
       const previewSubscriptionScript = items.find(x => x.actionType === "previewSubscriptionQuery");
       if (previewSubscriptionScript) {
           this.onPreviewSubscriptionScript(previewSubscriptionScript.arg as previewSubscriptionQueryItemContext);
           return;
       }
       
       const toggleTrack = items.find(x => x.actionType === "toggleTrack");
       if (toggleTrack) {
           this.onToggleTrack(toggleTrack.arg as string);
       }
    }

    onMouseDown() {
        this.cursor(graphHelper.prefixStyle("grabbing"));
    }

    onMouseUp() {
        this.cursor(graphHelper.prefixStyle("grab"));
    }

    onMouseMove() {
        const clickLocation = d3.mouse(this.container.node());
        const items = this.findItems(clickLocation[0], clickLocation[1]);

        const overToggleTrack = items.find(x => x.actionType === "toggleTrack");

        const currentPreviewEtlItem = items.find(x => x.actionType === "previewEtlScript");
        if (currentPreviewEtlItem) {
            this.cursor("pointer");
            return;
        }
        
        const currentPreviewSubscriptionItem = items.find(x => x.actionType === "previewSubscriptionQuery");
        if (currentPreviewSubscriptionItem) {
            this.cursor("pointer");
            return;
        }

        const currentTrackEventItem = items.find(x => x.actionType === "subscriptionErrorItem");
        if (currentTrackEventItem) {
            this.handleSubscriptionErrorTooltip(currentTrackEventItem.arg as subscriptionErrorItemInfo , clickLocation[0], clickLocation[1]);
            this.cursor("auto");
            return;
        }

        const currentTrackPendingItem = items.find(x => x.actionType === "subscriptionPendingItem");
        if (currentTrackPendingItem) {
            this.handleSubscriptionPendingTooltip(currentTrackPendingItem.arg as subscriptionPendingItemInfo, clickLocation[0], clickLocation[1]);
            this.cursor("auto");
            return;
        }

        const currentTrackConnectionItem = items.find(x => x.actionType === "subscriptionConnectionItem");
        if (currentTrackConnectionItem) {
            this.handleSubscriptionConnectionTooltip(currentTrackConnectionItem.arg as subscriptionConnectionItemInfo, clickLocation[0], clickLocation[1]);
            this.cursor("auto");
            return;
        }
        
        const currentTrackItem = items.find(x => x.actionType === "trackItem");
        if (currentTrackItem) {
            this.handleTrackTooltip(currentTrackItem.arg as trackItemContext, clickLocation[0], clickLocation[1]);
            this.cursor("auto");
            return;
        }
        
        const currentGapItem = items.find(x => x.actionType === "gapItem");
        if (currentGapItem) {
            this.handleGapTooltip(currentGapItem.arg as timeGapInfo, clickLocation[0], clickLocation[1]);
            this.cursor("auto");
            return;
        }
        
        this.removeTooltip();
        this.cursor(overToggleTrack ? "pointer" : graphHelper.prefixStyle("grab"));
    }

    private findItems(x: number, y: number): Array<rTreeLeaf> {
        return this.rTree.search({
            minX: x,
            maxX: x,
            minY: y - ongoingTasksStats.brushSectionHeight,
            maxY: y - ongoingTasksStats.brushSectionHeight
        });
    }
}

class ongoingTasksStats extends viewModelBase {

    view = require("views/database/status/ongoingTasksStats.html");

    /* static */
    static readonly brushSectionHeight = 40;
    private static readonly brushSectionTrackWorkHeight = 22;
    private static readonly brushSectionLineWidth = 1;
    private static readonly startConnectionLineExtraHeight = 6; // number of pixels to grow above track height 
    private static readonly trackHeight = 18; // height used for callstack item
    private static readonly stackPadding = 1; // space between call stacks
    private static readonly trackMargin = 4;
    private static readonly betweenScriptsPadding = 4;
    private static readonly closedTrackPadding = 2;
    private static readonly openedTrackPadding = 4;
    private static readonly axisHeight = 35;
    private static readonly textLeftPadding = 14;
    private static readonly previewIconWidth = 16;

    private static readonly maxReplicationRecursion = 3;
    private static readonly maxEtlRecursion = 2;
    private static readonly minGapSize = 10 * 1000; // 10 seconds
    private static readonly initialOffset = 100;
    private static readonly step = 200;
    private static readonly bufferSize = 10000;

    private static readonly singleOpenedEtlItemHeight = ongoingTasksStats.maxEtlRecursion * ongoingTasksStats.trackHeight
        + (ongoingTasksStats.maxEtlRecursion - 1) * ongoingTasksStats.stackPadding;
    
    private static readonly openedReplicationTrackHeight = ongoingTasksStats.openedTrackPadding
        + (ongoingTasksStats.maxReplicationRecursion + 1) * ongoingTasksStats.trackHeight
        + ongoingTasksStats.maxReplicationRecursion * ongoingTasksStats.stackPadding
        + ongoingTasksStats.openedTrackPadding;

    private static readonly closedReplicationTrackHeight = ongoingTasksStats.closedTrackPadding
        + ongoingTasksStats.trackHeight
        + ongoingTasksStats.closedTrackPadding;

    private static readonly openedSubscriptionTrackHeight = 2 * ongoingTasksStats.openedTrackPadding
        + ongoingTasksStats.trackHeight * 5
        + ongoingTasksStats.openedTrackPadding
        + ongoingTasksStats.stackPadding;

    private static readonly openedSubscriptionWorkerTrackHeight = 
        ongoingTasksStats.trackHeight * 3
        + ongoingTasksStats.openedTrackPadding
        + ongoingTasksStats.stackPadding;

    private static readonly closedSubscriptionTrackHeight = ongoingTasksStats.openedTrackPadding
        + ongoingTasksStats.trackHeight * 2
        + ongoingTasksStats.openedTrackPadding * 2;

    private static readonly olapLoadLocalPrefix = "Load/Local/";
    private static readonly olapLoadLocalChild = "Load/Local/Child";
    
    private static readonly olapUploadPrefix = "Load/Upload/";
    private static readonly olapUploadChild = "Load/Upload/Child";
    
    /* observables */

    hasAnyData = ko.observable<boolean>(false);
    loading: KnockoutComputed<boolean>;
    private searchText = ko.observable<string>("");

    private liveViewReplicationClient = ko.observable<liveReplicationStatsWebSocketClient>();
    private liveViewEtlClient = ko.observable<liveEtlStatsWebSocketClient>();
    private liveViewSubscriptionClient = ko.observable<liveSubscriptionStatsWebSocketClient>();
    
    private autoScroll = ko.observable<boolean>(false);
    private clearSelectionVisible = ko.observable<boolean>(false); 
    
    private tracksInfo = ko.observableArray<trackInfo>();
    private filteredTrackNames = ko.observableArray<string>(); // the tracks to show - those that include the filter criteria..
    private expandedTracks = ko.observableArray<string>();
    private isImport = ko.observable<boolean>(false);
    private importFileName = ko.observable<string>();

    private canExpandAll: KnockoutComputed<boolean>;

    /* private */

    // The live data from endpoint
    private replicationData: Raven.Server.Documents.Replication.LiveReplicationPerformanceCollector.ReplicationPerformanceStatsBase<Raven.Client.Documents.Replication.ReplicationPerformanceBase>[] = [];
    private etlData: Raven.Server.Documents.ETL.Stats.EtlTaskPerformanceStats[] = [];
    private subscriptionData: Raven.Server.Documents.Subscriptions.SubscriptionTaskPerformanceStats[] = [];
    
    private etlDefinitionsCache: etlScriptDefinitionCache;
    private subscriptionDefinitionCache: subscriptionQueryDefinitionCache;

    private subscriptionToWorkers = new Map<string, Set<string>>();

    private bufferIsFull = ko.observable<boolean>(false);
    private bufferUsage = ko.observable<string>("0.0");
    private dateCutoff: Date; // used to avoid showing server side cached items, after 'clear' is clicked. 
    private totalWidth: number;
    private totalHeight: number;
    private currentYOffset = 0;
    private maxYOffset = 0;
    private hitTest = new hitTest();
    private gapFinder: gapFinder;
    private dialogVisible = false;
    private updatesPaused = false;

    private inProgressAnimator: inProgressAnimator;
    private firstDataChunkDrawn = false;

    /* d3 */

    private xTickFormat = d3.time.format("%H:%M:%S");
    private canvas: d3.Selection<any>;
    private inProgressCanvas: d3.Selection<any>;
    private svg: d3.Selection<any>; // spans to canvas size (to provide brush + zoom/pan features)
    private brush: d3.svg.Brush<number>;
    private brushAndZoomCallbacksDisabled = false;
    private xBrushNumericScale: d3.scale.Linear<number, number>;
    private xBrushTimeScale: d3.time.Scale<number, number>;
    private yBrushValueScale: d3.scale.Linear<number, number>;
    private xNumericScale: d3.scale.Linear<number, number>;
    private brushSection: HTMLCanvasElement; // virtual canvas for brush section
    private brushContainer: d3.Selection<any>;
    private zoom: d3.behavior.Zoom<any>;
    private yScale: d3.scale.Ordinal<string, number>;
    private tooltip: d3.Selection<taskOperation | timeGapInfo | performanceBaseWithCache | subscriptionErrorItemInfo | subscriptionPendingItemInfo>;

    /* colors */

    private scrollConfig: scrollColorConfig;
    private colors = { 
        axis: undefined as string,
        gaps: undefined as string,
        brushChartColor: undefined as string,
        brushChartStrokeColor: undefined as string,
        trackBackground: undefined as string,
        separatorLine: undefined as string,
        trackNameBg: undefined as string,
        trackNameFg: undefined as string,
        trackDirectionText: undefined as string,
        openedTrackArrow: undefined as string,
        closedTrackArrow: undefined as string,
        collectionNameTextColor: undefined as string,
        itemWithError: undefined as string,
        progressStripes: undefined as string,
        stripeTextColor: undefined as string,

        tracks: {
            "Replication": undefined as string,
            "Network/Read": undefined as string,
            "Network/Write": undefined as string,
            "Storage/Read": undefined as string,
            "Storage/Write": undefined as string,
            "Network/DocumentRead": undefined as string,
            "Network/AttachmentRead": undefined as string,
            "Network/TombstoneRead": undefined as string,
            "Storage/DocumentRead": undefined as string,
            "Storage/TombstoneRead": undefined as string,
            "Storage/AttachmentRead": undefined as string,
            "Storage/CounterRead": undefined as string,
            "Storage/TimeSeriesRead": undefined as string,
            "ETL": undefined as string,
            "Extract": undefined as string,
            "Transform": undefined as string,
            "Load" : undefined as string,
            "Load/Local" : undefined as string,
            "Load/Local/Child" : undefined as string,
            "Load/Upload" : undefined as string,
            "Load/Upload/Child" : undefined as string,
            "ConnectionPending": undefined as string,
            "ConnectionActive": undefined as string,
            "Batch": undefined as string,
            "BatchSendDocuments": undefined as string,
            "BatchWaitForAcknowledge": undefined as string,
            "ConnectionAborted": undefined as string,
            "ConnectionRejected": undefined as string,
            "ConnectionErrorBackground": undefined as string,
            "AggregatedBatchesInfo": undefined as string,
            "UnknownOperation": undefined as string
        }
    };
    
    constructor() {
        super();

        this.bindToCurrentInstance("clearGraphWithConfirm");
        
        this.canExpandAll = ko.pureComputed(() => {
            const tracksInfo = this.tracksInfo();
            const expandedTracks = this.expandedTracks();

            return tracksInfo.length && tracksInfo.length !== expandedTracks.length;
        });

        this.searchText.throttle(200).subscribe(() => {
            this.filterTracks();
            this.drawMainSection();
        });

        this.autoScroll.subscribe(v => {
            if (v) {
                this.scrollToRight();
            } else {
                // cancel transition (if any)
                this.brushContainer
                    .transition();
            }
        });

        this.loading = ko.pureComputed(() => {
            const replicationClient = this.liveViewReplicationClient();
            const etlClient = this.liveViewEtlClient();
            const subscriptionClient = this.liveViewSubscriptionClient();

            const replicationLoading = replicationClient ? replicationClient.loading() : true;
            const etlLoading = etlClient ? etlClient.loading() : true;
            const subscriptionLoading = subscriptionClient ? subscriptionClient.loading() : true;
            
            return replicationLoading || etlLoading || subscriptionLoading;
        });
    }

    activate(args: { TaskName: string, database: string }): void {
        super.activate(args);

        if (args.TaskName) {
            this.expandedTracks.push(args.TaskName);
        }
    }

    deactivate() {
        super.deactivate();

        if (this.liveViewReplicationClient() || this.liveViewEtlClient() || this.liveViewSubscriptionClient()) {
            this.cancelLiveView();
        }
    }

    compositionComplete() {
        super.compositionComplete();
        
        colorsManager.setup(".ongoing-tasks-stats", this.colors);
        this.scrollConfig = graphHelper.readScrollConfig();

        this.tooltip = d3.select(".tooltip");

        [this.totalWidth, this.totalHeight] = this.getPageHostDimenensions();
        this.totalWidth -= 1;

        this.initCanvases();

        const activeDatabase = this.activeDatabase();
        this.etlDefinitionsCache = new etlScriptDefinitionCache(activeDatabase);
        this.subscriptionDefinitionCache = new subscriptionQueryDefinitionCache(activeDatabase);

        this.hitTest.init(this.svg,
            (replicationName) => this.onToggleTrack(replicationName),
            (context) => this.handlePreviewEtlScript(context),
            (context) => this.handlePreviewSubscriptionScript(context),
            (context, x, y) => this.handleTrackTooltip(context, x, y),
            (context, x, y) => this.handleSubscriptionErrorTooltip(context, x, y),
            (context, x, y) => this.handleSubscriptionPendingTooltip(context, x, y),
            (context, x, y) => this.handleSubscriptionConnectionTooltip(context, x, y),
            (gapItem, x, y) => this.handleGapTooltip(gapItem, x, y),
            () => this.hideTooltip());

        this.enableLiveView();
    }

    private initCanvases() {
        const metricsContainer = d3.select("#ongoingTasksStatsContainer"); 
        this.canvas = metricsContainer
            .append("canvas")
            .attr("width", this.totalWidth + 1)
            .attr("height", this.totalHeight);

        this.inProgressCanvas = metricsContainer
            .append("canvas")
            .attr("width", this.totalWidth + 1)
            .attr("height", this.totalHeight - ongoingTasksStats.brushSectionHeight - ongoingTasksStats.axisHeight) 
            .style("top", (ongoingTasksStats.brushSectionHeight + ongoingTasksStats.axisHeight) + "px");

        const inProgressCanvasNode = this.inProgressCanvas.node() as HTMLCanvasElement;
        const inProgressContext = inProgressCanvasNode.getContext("2d");
        inProgressContext.translate(0, -ongoingTasksStats.axisHeight);

        this.inProgressAnimator = new inProgressAnimator(inProgressCanvasNode);

        this.registerDisposable(this.inProgressAnimator);
        
        this.svg = metricsContainer
            .append("svg")
            .attr("width", this.totalWidth + 1)
            .attr("height", this.totalHeight);

        this.xBrushNumericScale = d3.scale.linear<number>()
            .range([0, this.totalWidth])
            .domain([0, this.totalWidth]);

        this.xNumericScale = d3.scale.linear<number>()
            .range([0, this.totalWidth])
            .domain([0, this.totalWidth]);

        this.brush = d3.svg.brush()
            .x(this.xBrushNumericScale)
            .on("brush", () => this.onBrush());

        this.zoom = d3.behavior.zoom()
            .x(this.xNumericScale)
            .on("zoom", () => this.onZoom());

        this.svg
            .append("svg:rect")
            .attr("class", "pane")
            .attr("width", this.totalWidth)
            .attr("height", this.totalHeight - ongoingTasksStats.brushSectionHeight)
            .attr("transform", "translate(" + 0 + "," + ongoingTasksStats.brushSectionHeight + ")")
            .call(this.zoom)
            .call(d => this.setupEvents(d));
    }

    private setupEvents(selection: d3.Selection<any>) {
        const onMove = () => {
            this.hitTest.onMouseMove();
        };

        this.hitTest.cursor.subscribe((cursor) => {
            selection.style("cursor", cursor);
        });

        selection.on("mousemove.tip", onMove);

        selection.on("click", () => this.hitTest.onClick());

        selection
            .on("mousedown.hit", () => {
                this.hitTest.onMouseDown();
                selection.on("mousemove.tip", null);
                if (this.liveViewReplicationClient()) {
                    this.liveViewReplicationClient().pauseUpdates();
                }
                if (this.liveViewEtlClient()) {
                    this.liveViewEtlClient().pauseUpdates();
                }
                if (this.liveViewSubscriptionClient()) {
                    this.liveViewSubscriptionClient().pauseUpdates();
                }
                this.updatesPaused = true;
            });
        selection
            .on("mouseup.hit", () => {
                this.hitTest.onMouseUp();
                selection.on("mousemove.tip", onMove);
                if (this.liveViewReplicationClient()) {
                    this.liveViewReplicationClient().resumeUpdates();
                }
                if (this.liveViewEtlClient()) {
                    this.liveViewEtlClient().resumeUpdates();
                }
                if (this.liveViewSubscriptionClient()) {
                    this.liveViewSubscriptionClient().resumeUpdates();
                }
                this.updatesPaused = false;
            });

        selection
            .on("mousedown.yShift", () => {
                const node = selection.node();
                const initialClickLocation = d3.mouse(node);
                const initialOffset = this.currentYOffset;

                selection.on("mousemove.yShift", () => {
                    const currentMouseLocation = d3.mouse(node);
                    const yDiff = currentMouseLocation[1] - initialClickLocation[1];

                    this.currentYOffset = initialOffset - yDiff;
                    this.fixCurrentOffset();
                });

                selection.on("mouseup.yShift", () => selection.on("mousemove.yShift", null));
            });

        selection.on("dblclick.zoom", null);
    }

    private filterTracks() {
        let tracks = this.tracksInfo().map(x => x.name);
        
        const criteria = this.searchText().toLowerCase();
        if (criteria) {
            tracks = tracks.filter(x => x.toLowerCase().includes(criteria));
        }

        this.filteredTrackNames(tracks);
    }

    private onDataUpdated() {
        let timeRange: [Date, Date];
        if (this.firstDataChunkDrawn) {
            const timeToRemap: [number, number] = this.brush.empty() ? this.xBrushNumericScale.domain() as [number, number] : this.brush.extent() as [number, number];
            // noinspection JSSuspiciousNameCombination
            timeRange = timeToRemap.map(x => this.xBrushTimeScale.invert(x)) as [Date, Date];
        }
        
        this.checkBufferUsage();

        const [workData, maxConcurrentActions] = this.prepareTimeData();

        if (this.firstDataChunkDrawn) {
            const newBrush = timeRange.map(x => this.xBrushTimeScale(x)) as [number, number];
            this.setZoomAndBrush(newBrush, brush => brush.extent(newBrush));
        }

        if (this.autoScroll()) {
            this.scrollToRight();
        }

        this.draw(workData, maxConcurrentActions, !this.firstDataChunkDrawn);

        if (!this.firstDataChunkDrawn) {
            this.firstDataChunkDrawn = true;
        }
    }
    
    private enableLiveView() {
        this.firstDataChunkDrawn = false;
        
        // since we are fetching data from 3 different sources
        // let's throttle updates to avoid jumpy UI
        const onDataUpdatedThrottle = _.debounce(() => {
            if (!this.updatesPaused) {
                this.onDataUpdated(); 
            }
        }, 1000, { maxWait: 3000 });

        this.liveViewReplicationClient(new liveReplicationStatsWebSocketClient(this.activeDatabase(), d => {
            this.replicationData = d;
            onDataUpdatedThrottle();
        }, this.dateCutoff));
        this.liveViewEtlClient(new liveEtlStatsWebSocketClient(this.activeDatabase(), d => {
            this.etlData = d;
            onDataUpdatedThrottle();
        }, this.dateCutoff));
        this.liveViewSubscriptionClient(new liveSubscriptionStatsWebSocketClient(this.activeDatabase(), d => {
            this.subscriptionData = d;
            onDataUpdatedThrottle();
        }, this.dateCutoff));
    }

    private checkBufferUsage() {
        const replicationDataCount = _.sumBy(this.replicationData, x => x.Performance.length);
        const etlDataCount = _.sumBy(this.etlData, t => _.sumBy(t.Stats, s => s.Performance.length));
        const subscriptionDataCount = _.sumBy(this.subscriptionData, x => x.BatchPerformance.length + x.ConnectionPerformance.length);
        
        const dataCount = replicationDataCount + etlDataCount + subscriptionDataCount;

        const usage = Math.min(100, dataCount * 100.0 / ongoingTasksStats.bufferSize);
        this.bufferUsage(usage.toFixed(1));

        if (dataCount > ongoingTasksStats.bufferSize) {
            this.bufferIsFull(true);
            this.cancelLiveView();
        }
    }

    scrollToRight() {
        const currentExtent = this.brush.extent() as [number, number];
        const extentWidth = currentExtent[1] - currentExtent[0];

        const existingBrushStart = currentExtent[0];

        if (currentExtent[1] < this.totalWidth) {

            const rightPadding = 100;
            const desiredShift = rightPadding * extentWidth / this.totalWidth;

            const desiredExtentStart = this.totalWidth + desiredShift - extentWidth;

            const moveFunc = (startX: number) => {
                this.brush.extent([startX, startX + extentWidth]);
                this.brushContainer.call(this.brush);

                this.onBrush();
            };

            this.brushContainer
                .transition()
                .duration(500)
                .tween("side-effect", () => {
                    const interpolator = d3.interpolate(existingBrushStart, desiredExtentStart);

                    return (t) => {
                        const currentStart = interpolator(t);
                        moveFunc(currentStart);
                    }
                });
        }
    }
    
    toggleScroll() {
        this.autoScroll.toggle();
    }

    private cancelLiveView() {
        if (this.liveViewReplicationClient()) {
            this.liveViewReplicationClient().dispose();
            this.liveViewReplicationClient(null);
        }

        if (this.liveViewEtlClient()) {
            this.liveViewEtlClient().dispose();
            this.liveViewEtlClient(null);
        }

        if (this.liveViewSubscriptionClient()) {
            this.liveViewSubscriptionClient().dispose();
            this.liveViewSubscriptionClient(null);
        }
    }

    private draw(workData: workData[], maxConcurrentActions: number, resetFilter: boolean) {
        const anySubscriptionData = this.subscriptionData.some(x => x.BatchPerformance.length || x.ConnectionPerformance.length);
        this.hasAnyData(this.replicationData.length > 0 || this.etlData.length > 0 || anySubscriptionData);

        this.prepareBrushSection(workData, maxConcurrentActions);
        this.prepareMainSection(resetFilter);

        const canvas = this.canvas.node() as HTMLCanvasElement;
        const context = canvas.getContext("2d");
        
        context.clearRect(0, 0, this.totalWidth + 2 /* aliasing */, ongoingTasksStats.brushSectionHeight);
        context.drawImage(this.brushSection, 0, 0);
        this.drawMainSection();
    }

    private prepareTimeData(): [workData[], number] {
        let timeRanges = this.extractTimeRanges();

        let maxConcurrentActions: number;
        let workData: workData[];

        if (timeRanges.length === 0) {
            // no data - create fake scale
            timeRanges = [[new Date(), new Date()]];
            maxConcurrentActions = 1;
            workData = [];
        } else {
            const aggregatedRanges = new rangeAggregator(timeRanges);
            workData = aggregatedRanges.aggregate();
            maxConcurrentActions = aggregatedRanges.maxConcurrentItems;
        }

        this.gapFinder = new gapFinder(timeRanges, ongoingTasksStats.minGapSize);
        this.xBrushTimeScale = this.gapFinder.createScale(this.totalWidth, 0);

        return [workData, maxConcurrentActions];
    }

    private prepareBrushSection(workData: workData[], maxConcurrentActions: number) {
        this.brushSection = document.createElement("canvas");
        this.brushSection.width = this.totalWidth + 1;
        this.brushSection.height = ongoingTasksStats.brushSectionHeight;

        this.yBrushValueScale = d3.scale.linear()
            .domain([0, maxConcurrentActions])
            .range([0, ongoingTasksStats.brushSectionTrackWorkHeight]);

        const context = this.brushSection.getContext("2d");

        const ticks = this.getTicks(this.xBrushTimeScale);
        this.drawXaxisTimeLines(context, ticks, 0, ongoingTasksStats.brushSectionHeight);
        this.drawXaxisTimeLabels(context, ticks, 5, 5);

        context.strokeStyle = this.colors.axis;
        context.strokeRect(0.5, 0.5, this.totalWidth, ongoingTasksStats.brushSectionHeight - 1);

        context.fillStyle = this.colors.brushChartColor;
        context.strokeStyle = this.colors.brushChartStrokeColor;
        context.lineWidth = ongoingTasksStats.brushSectionLineWidth;

        // Draw area chart showing replication work
        let x1: number, x2: number, y0 = 0, y1: number;
        for (let i = 0; i < workData.length - 1; i++) {

            context.beginPath();
            x1 = this.xBrushTimeScale(new Date(workData[i].pointInTime));
            y1 = Math.round(this.yBrushValueScale(workData[i].numberOfItems)) + 0.5;
            x2 = this.xBrushTimeScale(new Date(workData[i + 1].pointInTime));
            context.moveTo(x1, ongoingTasksStats.brushSectionHeight - y0);
            context.lineTo(x1, ongoingTasksStats.brushSectionHeight - y1);

            // Don't want to draw line -or- rect at level 0
            if (y1 !== 0) {
                context.lineTo(x2, ongoingTasksStats.brushSectionHeight - y1);
                context.fillRect(x1, ongoingTasksStats.brushSectionHeight - y1, x2 - x1, y1);
            }

            context.stroke();
            y0 = y1;
        }

        // Draw last line:
        context.beginPath();
        context.moveTo(x2, ongoingTasksStats.brushSectionHeight - y1);
        context.lineTo(x2, ongoingTasksStats.brushSectionHeight);
        context.stroke();

        this.drawBrushGaps(context);
        this.prepareBrush();
    }

    private drawBrushGaps(context: CanvasRenderingContext2D) {
        for (let i = 0; i < this.gapFinder.gapsPositions.length; i++) {
            const gap = this.gapFinder.gapsPositions[i];

            context.strokeStyle = this.colors.gaps;

            const gapX = this.xBrushTimeScale(gap.start);
            context.moveTo(gapX, 1);
            context.lineTo(gapX, ongoingTasksStats.brushSectionHeight - 2);
            context.stroke();
        }
    }

    private prepareBrush() {
        const hasBrush = !!this.svg.select("g.brush").node();

        if (!hasBrush) {
            this.brushContainer = this.svg
                .append("g")
                .attr("class", "x brush");

            this.brushContainer
                .call(this.brush)
                .selectAll("rect")
                .attr("y", 1)
                .attr("height", ongoingTasksStats.brushSectionHeight - 1);
        }
    }

    private prepareMainSection(resetFilter: boolean): void {
        this.findAndSetTaskNames();

        if (resetFilter) {
            this.searchText("");
        }
        this.filterTracks();
    }

    private findAndSetTaskNames(): void {
        this.replicationData = _.orderBy(this.replicationData, [x => x.Type, x => x.Description], ["desc", "asc"]);
        this.etlData = _.orderBy(this.etlData, [x => x.EtlType, x => x.TaskName], ["asc", "asc"]);
        this.subscriptionData = _.orderBy(this.subscriptionData, [x => x.TaskName]);
        
        this.etlData.forEach(etl => {
            etl.Stats = _.orderBy(etl.Stats, [x => x.TransformationName], ["asc"]);
        });
        
        const trackInfos: trackInfo[] = [];
        
        this.replicationData.forEach(replicationTask => {
            trackInfos.push({
                name: replicationTask.Description,
                type: replicationTask.Type,
                openedHeight: ongoingTasksStats.openedReplicationTrackHeight,
                closedHeight: ongoingTasksStats.closedReplicationTrackHeight
            })
        });
        
        this.etlData.forEach(etlTask => {
            const scriptsCount = etlTask.Stats.length;

            const closedHeight = ongoingTasksStats.openedTrackPadding
                + (scriptsCount + 1) * ongoingTasksStats.trackHeight
                + scriptsCount * ongoingTasksStats.betweenScriptsPadding
                + ongoingTasksStats.openedTrackPadding;
            
            const heightCount = etlTask.EtlType === "Olap"? 3 : 1; 
            
            const openedHeight = 2 * ongoingTasksStats.openedTrackPadding
                + ongoingTasksStats.trackHeight * heightCount
                + (scriptsCount - 1) * ongoingTasksStats.betweenScriptsPadding
                + scriptsCount * ongoingTasksStats.singleOpenedEtlItemHeight
                + ongoingTasksStats.openedTrackPadding;
            
            trackInfos.push({
                name: etlTask.TaskName,
                type: etlTask.EtlType,
                openedHeight: openedHeight,
                closedHeight: closedHeight
            });
        });

        this.subscriptionData.forEach(subscriptionTask => {
            const subscriptionName = subscriptionTask.TaskName;
            const subscription = this.subscriptionToWorkers.get(subscriptionName);
            
            if (subscription) {
                subscriptionTask.ConnectionPerformance.forEach(connection => {
                    subscription.add(connection.WorkerId);
                });
            } else {
                const workerIds = subscriptionTask.ConnectionPerformance.map(x => x.WorkerId);
                this.subscriptionToWorkers.set(subscriptionName, new Set<string>(workerIds));
            }
            
            const numberOfWorkers = subscription ? subscription.size : 1;
            const height = ongoingTasksStats.openedSubscriptionTrackHeight + ((numberOfWorkers - 1) * ongoingTasksStats.openedSubscriptionWorkerTrackHeight);
            
            trackInfos.push({
                name: subscriptionName,
                type: "SubscriptionConnection",
                openedHeight: height,
                closedHeight: ongoingTasksStats.closedSubscriptionTrackHeight
            })
        });
        
        this.tracksInfo(trackInfos);
    }
    
    private fixCurrentOffset(): void {
        this.currentYOffset = Math.min(Math.max(0, this.currentYOffset), this.maxYOffset);
    }

    private constructYScale(): void {
        let currentOffset = ongoingTasksStats.axisHeight - this.currentYOffset;
        const domain: string[] = [];
        const range: number[] = [];

        const trackNames = this.filteredTrackNames();

        for (let i = 0; i < trackNames.length; i++) {
            const trackName = trackNames[i];

            domain.push(trackName);
            range.push(currentOffset);

            const isOpened = _.includes(this.expandedTracks(), trackName);

            const trackInfo = this.tracksInfo().find(x => x.name === trackName);

            currentOffset += (isOpened ? trackInfo.openedHeight : trackInfo.closedHeight) + ongoingTasksStats.trackMargin;
        }

        this.yScale = d3.scale.ordinal<string, number>()
            .domain(domain)
            .range(range);
    }
    
    private calcMaxYOffset(): void {
        const heightSum = _.sumBy(this.filteredTrackNames(), track => {
            const isOpened = _.includes(this.expandedTracks(), track);
            const trackInfo = this.tracksInfo().find(x => x.name === track);
            return isOpened ? trackInfo.openedHeight : trackInfo.closedHeight;
        });
        
        const offset = ongoingTasksStats.axisHeight
            + this.filteredTrackNames().length * ongoingTasksStats.trackMargin
            + heightSum;

        const availableHeightForTracks = this.totalHeight - ongoingTasksStats.brushSectionHeight;

        const extraBottomMargin = 10;

        this.maxYOffset = Math.max(offset + extraBottomMargin - availableHeightForTracks, 0);
    }

    private getTicks(scale: d3.time.Scale<number, number>): Date[] {
        return d3.range(ongoingTasksStats.initialOffset, this.totalWidth - ongoingTasksStats.step, ongoingTasksStats.step)
            .map(y => scale.invert(y));
    }

    private drawXaxisTimeLines(context: CanvasRenderingContext2D, ticks: Date[], yStart: number, yEnd: number): void {
        try {
            context.save();
            context.beginPath();

            context.setLineDash([4, 2]);
            context.strokeStyle = this.colors.axis;

            ticks.forEach((x, i) => {
                context.moveTo(ongoingTasksStats.initialOffset + (i * ongoingTasksStats.step) + 0.5, yStart);
                context.lineTo(ongoingTasksStats.initialOffset + (i * ongoingTasksStats.step) + 0.5, yEnd);
            });

            context.stroke();
        }
        finally {
            context.restore();
        }
    }

    private drawXaxisTimeLabels(context: CanvasRenderingContext2D, ticks: Date[], timePaddingLeft: number, timePaddingTop: number): void {
        try {
            context.save();
            context.beginPath();

            context.textAlign = "left";
            context.textBaseline = "top";
            context.font = "10px Lato";
            context.fillStyle = this.colors.axis;
          
            ticks.forEach((x, i) => {
                context.fillText(this.xTickFormat(x), ongoingTasksStats.initialOffset + (i * ongoingTasksStats.step) + timePaddingLeft, timePaddingTop);
            });
        }
        finally {
            context.restore();
        }
    }

    private onZoom() {
        this.autoScroll(false);
        this.clearSelectionVisible(true); 

        if (!this.brushAndZoomCallbacksDisabled) {
            this.brush.extent(this.xNumericScale.domain() as [number, number]);
            this.brushContainer
                .call(this.brush);

            this.drawMainSection();
        }
    }

    private onBrush() {
        this.clearSelectionVisible(!this.brush.empty()); 

        if (!this.brushAndZoomCallbacksDisabled) {
            this.xNumericScale.domain((this.brush.empty() ? this.xBrushNumericScale.domain() : this.brush.extent()) as [number, number]);
           
            this.zoom.x(this.xNumericScale);
            this.drawMainSection();
        }
    }

    private extractTimeRanges(): Array<[Date, Date]> {
        const result: Array<[Date, Date]> = [];
        
        const onPerf = (perfStatsWithCache: performanceBaseWithCache) => {
            const start = perfStatsWithCache.StartedAsDate;
            let end: Date;
            
            if (perfStatsWithCache.Completed) {
                end = perfStatsWithCache.CompletedAsDate;
            } else {
                end = new Date(start.getTime() + perfStatsWithCache.DurationInMs);
            }
            
            result.push([start, end]);
        };
        
        this.replicationData.forEach(replicationStats => {
            replicationStats.Performance.forEach(perfStat => onPerf(perfStat as performanceBaseWithCache));
        });
        
        this.etlData.forEach(etlStats => {
            etlStats.Stats.forEach(etlStat => {
                etlStat.Performance.forEach(perfStat => onPerf(perfStat as performanceBaseWithCache));
            })
        });

        this.subscriptionData.forEach(subscriptionStats => {
            subscriptionStats.ConnectionPerformance.forEach(perfStat => onPerf(perfStat as performanceBaseWithCache));
            subscriptionStats.BatchPerformance.forEach(perfStat => onPerf(perfStat as performanceBaseWithCache));
        });

        return result;
    }

    private drawMainSection() {
        this.inProgressAnimator.reset();
        this.hitTest.reset();
        this.calcMaxYOffset();
        this.fixCurrentOffset();
        this.constructYScale();

        // noinspection JSSuspiciousNameCombination
        const visibleTimeFrame = this.xNumericScale.domain().map(x => this.xBrushTimeScale.invert(x)) as [Date, Date];
        const xScale = this.gapFinder.trimmedScale(visibleTimeFrame, this.totalWidth, 0);

        const canvas = this.canvas.node() as HTMLCanvasElement;
        const context = canvas.getContext("2d");

        context.save();
        try {
            context.translate(0, ongoingTasksStats.brushSectionHeight);
            context.clearRect(0, 0, this.totalWidth + 2 /* aliasing */, this.totalHeight - ongoingTasksStats.brushSectionHeight);

            this.drawTracksBackground(context);

            if (xScale.domain().length) {

                const ticks = this.getTicks(xScale);

                context.save();
                context.beginPath();
                context.rect(0, ongoingTasksStats.axisHeight - 3, this.totalWidth, this.totalHeight - ongoingTasksStats.brushSectionHeight);
                context.clip();
                const timeYStart = this.yScale.range()[0] || ongoingTasksStats.axisHeight;
                this.drawXaxisTimeLines(context, ticks, timeYStart - 3, this.totalHeight);
                context.restore();

                this.drawXaxisTimeLabels(context, ticks, -20, 17);
            }

            context.save();
            try {
                context.beginPath();
                context.rect(0, ongoingTasksStats.axisHeight, this.totalWidth, this.totalHeight - ongoingTasksStats.brushSectionHeight);
                context.clip();

                this.drawTracks(context, xScale, visibleTimeFrame);
                this.drawTracksNames(context);
                this.drawGaps(context, xScale);

                graphHelper.drawScroll(context,
                    { left: this.totalWidth, top: ongoingTasksStats.axisHeight },
                    this.currentYOffset,
                    this.totalHeight - ongoingTasksStats.brushSectionHeight - ongoingTasksStats.axisHeight,
                    this.maxYOffset ? this.maxYOffset + this.totalHeight - ongoingTasksStats.brushSectionHeight - ongoingTasksStats.axisHeight : 0, 
                    this.scrollConfig);

            } finally {
                context.restore();
            }
        } finally {
            context.restore();
        }
        
        this.inProgressAnimator.animate(this.colors.progressStripes);
    }

    private drawTracksBackground(context: CanvasRenderingContext2D) {
        context.save();

        context.beginPath();
        context.rect(0, ongoingTasksStats.axisHeight, this.totalWidth, this.totalHeight - ongoingTasksStats.brushSectionHeight);
        context.clip();

        const drawBackground = (trackName: string) => {
            const yStart = this.yScale(trackName);
            const isOpened = _.includes(this.expandedTracks(), trackName);
            const trackInfo = this.tracksInfo().find(x => x.name === trackName);

            context.beginPath();
            context.fillStyle = this.colors.trackBackground;
            context.fillRect(0, yStart, this.totalWidth, isOpened ? trackInfo.openedHeight : trackInfo.closedHeight);
        };
        
        this.replicationData.forEach(replicationStat => {
           drawBackground(replicationStat.Description);
        });
        this.etlData.forEach(x => {
            drawBackground(x.TaskName);
        });
        this.subscriptionData.forEach(x => {
            drawBackground(x.TaskName);
        });

        context.restore();
    }

    private drawTracks(context: CanvasRenderingContext2D, xScale: d3.time.Scale<number, number>, visibleTimeFrame: [Date, Date]) {
        if (xScale.domain().length === 0) { 
            return;
        }

        const visibleStartDateAsInt = visibleTimeFrame[0].getTime();
        const visibleEndDateAsInt = visibleTimeFrame[1].getTime();

        const extentFunc = gapFinder.extentGeneratorForScaleWithGaps(xScale);

        const drawTrack = (trackName: string, yStart: number, isOpened: boolean, performance: performanceBaseWithCache[]) => {
            yStart += isOpened ? ongoingTasksStats.openedTrackPadding : ongoingTasksStats.closedTrackPadding;

            const perfLength = performance.length;
            let perfCompleted: string = null;

            for (let perfIdx = 0; perfIdx < perfLength; perfIdx++) {
                const perf = performance[perfIdx];   // each performance[i] has:  completed, details, DurationInMilliseconds, id, started

                const perfWithCache = perf as performanceBaseWithCache; // cache has also: startedAsDate, CompletedAsDate, Type
                const startDate = perfWithCache.StartedAsDate;

                const x1 = xScale(startDate);
                const startDateAsInt = startDate.getTime();

                const endDateAsInt = startDateAsInt + perf.DurationInMs;
                if (endDateAsInt < visibleStartDateAsInt || visibleEndDateAsInt < startDateAsInt)
                    continue;

                const yOffset = isOpened ? ongoingTasksStats.trackHeight + ongoingTasksStats.stackPadding : 0;
                const stripesYStart = yStart + (isOpened ? yOffset : 0);

                context.save();

                // Draw perf items
                if (perfWithCache.Details) {
                this.drawStripes(context, [perfWithCache.Details], x1, stripesYStart, yOffset, extentFunc, perfWithCache, trackName);
                }

                // Draw a separating line between adjacent perf items if needed
                if (perfIdx >= 1 && perfCompleted === perf.Started) {
                    context.fillStyle = this.colors.separatorLine;
                    context.fillRect(x1, yStart + (isOpened ? yOffset : 0), 1, ongoingTasksStats.trackHeight);
                }

                context.restore();

                // Save to compare with the start time of the next item...
                perfCompleted = perf.Completed;

                if (!perf.Completed && perf.Details) {
                    this.findInProgressAction([perf.Details], extentFunc, x1, stripesYStart, yOffset);
                }
            }
        };

        const drawSubscriptionTrack = (trackName: string, yStart: number, isOpened: boolean,
                                       subscriptionItem: Raven.Server.Documents.Subscriptions.SubscriptionTaskPerformanceStats) => {
            
            yStart += isOpened ? ongoingTasksStats.openedTrackPadding : ongoingTasksStats.closedTrackPadding;

            const connectionPerformance = subscriptionItem.ConnectionPerformance as performanceBaseWithCache[];
            const batchPerformance = subscriptionItem.BatchPerformance as performanceBaseWithCache[];
            
            const connectionPerfLength = connectionPerformance.length;
            const batchPerfLength = batchPerformance.length;
            
            let lastErrorPosition = -1000;

            // create map for performance
            const workerIdToWorkerIndex = new Map<string, number>();
            const workersArray = [...this.subscriptionToWorkers.get(subscriptionItem.TaskName)];
            workersArray.forEach((workerId, index) => workerIdToWorkerIndex.set(workerId, index));
            
            // Draw connections
            for (let perfIdx = 0; perfIdx < connectionPerfLength; perfIdx++) {
                const connPerf = connectionPerformance[perfIdx];
                const perfWithCache = connPerf as SubscriptionConnectionPerformanceStatsWithCache;
                
                const startDateAsInt = perfWithCache.StartedAsDate.getTime();
                const endDateAsInt = startDateAsInt + connPerf.DurationInMs;
                
                if (endDateAsInt < visibleStartDateAsInt || visibleEndDateAsInt < startDateAsInt)
                    continue;
                
                const workerId = perfWithCache.WorkerId;
                const workerIndex = workerIdToWorkerIndex.get(workerId);
                const yOffset = isOpened ? ongoingTasksStats.trackHeight * 2 + ongoingTasksStats.stackPadding * 2 + (workerIndex * ongoingTasksStats.openedSubscriptionWorkerTrackHeight) : 0;
                
                const stripesYStart = yStart + (isOpened ? yOffset : 0);
                
                context.save();
                
                // Draw connection items (but only if we have actual connection (not just 'trying to connect')
                if (perfWithCache.Details.Operations.length > 1) {
                    const pendingDuration = perfWithCache.Details.Operations[0].DurationInMs;
                    const startActiveConnectionDateAsInt = startDateAsInt + pendingDuration;

                    const x1ForActive = xScale(new Date(startActiveConnectionDateAsInt));
                    const dxForActive = extentFunc(perfWithCache.Details.Operations[1].DurationInMs);

                    this.drawActiveSubscriptionConnectionStripe(context, x1ForActive, stripesYStart, yOffset, dxForActive, perfWithCache, trackName);
                    
                    if (!connPerf.Completed) {
                        const activeInfo = perfWithCache.Details.Operations[1];
                        this.findInProgressAction([activeInfo], extentFunc, x1ForActive, stripesYStart, yOffset);
                    }
                }

                // Draw errors on top of connection stripe
                if (perfWithCache.Exception) {
                    const xForCompleted = xScale(perfWithCache.CompletedAsDate);
                    // don't draw errors more often than every 5 pixels
                    if (Math.abs(lastErrorPosition - xForCompleted) > 5) {
                        this.drawConnectionError(context, xForCompleted, stripesYStart + 10, perfWithCache.ErrorType);

                        const iconWidth = 16;
                        this.hitTest.registerSubscriptionExceptionItem(xForCompleted - iconWidth/2, stripesYStart, iconWidth, ongoingTasksStats.trackHeight,
                            {
                                title: perfWithCache.ErrorType === "ConnectionRejected" ? "Connection rejected" : "Connection aborted",
                                exceptionText: perfWithCache.Exception,
                                clientUri: perfWithCache.ClientUri,
                                strategy: perfWithCache.Strategy
                            });
                        
                        lastErrorPosition = xForCompleted;
                    }
                }
                
                // Draw pending duration - but only when strategy is 'WaitForFree'
                if (perfWithCache.Strategy === "WaitForFree") {
                    const pendingInfo = perfWithCache.Details.Operations[0];
                    const dxForPending = extentFunc(pendingInfo.DurationInMs);

                    context.strokeStyle = this.colors.tracks.ConnectionPending;
                    context.fillStyle = context.strokeStyle;
                    const x1ForPending = xScale(perfWithCache.StartedAsDate);
                    const yForPending = stripesYStart + 10;

                    context.beginPath();
                    context.arc(x1ForPending, yForPending, 3, 0, 2 * Math.PI);
                    context.fill();

                    if (dxForPending >= 4) {
                        graphHelper.drawDashLine(context, x1ForPending, yForPending + 0.5, dxForPending);
                        this.hitTest.registerSubscriptionPendingItem(x1ForPending, stripesYStart, dxForPending, ongoingTasksStats.trackHeight,
                            {
                                title: "Pending Connection",
                                clientUri: perfWithCache.ClientUri,
                                duration: pendingInfo.DurationInMs
                            });
                    }
                }
                context.restore();
            }
            
            let batchPerfCompleted: string = null;
            
            // create map for performance
            const connectionIdToSubscriptionConnectionPerformanceStatsWithCache = new Map<number, SubscriptionConnectionPerformanceStatsWithCache>();
            connectionPerformance.forEach(item => 
                connectionIdToSubscriptionConnectionPerformanceStatsWithCache.set((item as SubscriptionConnectionPerformanceStatsWithCache).ConnectionId, item as SubscriptionConnectionPerformanceStatsWithCache));
            
            // Draw batches
            for (let perfIdx = 0; perfIdx < batchPerfLength; perfIdx++) {
                const batchPerf = batchPerformance[perfIdx];

                const perfWithCache = batchPerf as SubscriptionBatchPerformanceStatsWithCache;

                const connection = subscriptionItem.ConnectionPerformance.find(x => x.ConnectionId === perfWithCache.ConnectionId);
                
                if (!connection) {
                    continue;
                }
                
                const workerId = connection.WorkerId;
                const workerIndex = workerIdToWorkerIndex.get(workerId);

                const startDate = perfWithCache.StartedAsDate;
                
                const x1 = xScale(startDate);
                const startDateAsInt = startDate.getTime();

                const endDateAsInt = startDateAsInt + batchPerf.DurationInMs;
                if (endDateAsInt < visibleStartDateAsInt || visibleEndDateAsInt < startDateAsInt)
                    continue;

                const yOffset = isOpened ? ongoingTasksStats.trackHeight + ongoingTasksStats.stackPadding : 0;
                const stripesYStart = yStart + (isOpened ? yOffset + ongoingTasksStats.trackHeight * 2 + (workerIndex * ongoingTasksStats.openedSubscriptionWorkerTrackHeight) + 3 : 0);

                context.save();

                // Draw batch items
                this.drawStripes(context, [perfWithCache.Details], x1, stripesYStart, yOffset, extentFunc, perfWithCache, trackName);

                // Draw a separating line between adjacent batch items if needed 
                if (perfIdx >= 1 && batchPerfCompleted === batchPerf.Started) {
                    // no need to draw if first batch is the agg one..because colors are different..
                    if (perfIdx != 1 || !(batchPerformance[0] as SubscriptionBatchPerformanceStatsWithCache).AggregatedBatchesCount) {
                        context.fillStyle = this.colors.separatorLine;
                        context.fillRect(x1, stripesYStart, 1, ongoingTasksStats.trackHeight);
                    }
                }

                context.restore();

                batchPerfCompleted = batchPerf.Completed;

                const parentConnection = connectionIdToSubscriptionConnectionPerformanceStatsWithCache.get(perfWithCache.ConnectionId);
                
                if (!batchPerf.Completed && !parentConnection.Exception) {
                    this.findInProgressAction([batchPerf.Details], extentFunc, x1, stripesYStart, yOffset);
                }
            }
            
            // draw start lines - the reason we do that in separate loop is we want them to be in front
            for (let perfIdx = 0; perfIdx < connectionPerfLength; perfIdx++) {
                const connPerf = connectionPerformance[perfIdx];
                const perfWithCache = connPerf as SubscriptionConnectionPerformanceStatsWithCache;

                const startDateAsInt = perfWithCache.StartedAsDate.getTime();
                const endDateAsInt = startDateAsInt + connPerf.DurationInMs;

                if (endDateAsInt < visibleStartDateAsInt || visibleEndDateAsInt < startDateAsInt)
                    continue;

                context.save();

                if (perfWithCache.Details.Operations.length > 1) {
                    const pendingDuration = perfWithCache.Details.Operations[0].DurationInMs;
                    const startActiveConnectionDateAsInt = startDateAsInt + pendingDuration;

                    const x1ForActive = xScale(new Date(startActiveConnectionDateAsInt));

                    const yOffset = isOpened ? ongoingTasksStats.trackHeight * 2 + ongoingTasksStats.stackPadding * 2 : 0;
                    const yStartLine = yStart + (isOpened ? yOffset : 0);
                    
                    // draw the 'start connection line'
                    context.fillStyle = this.colors.tracks.ConnectionPending;
                    context.fillRect(x1ForActive, yStartLine - ongoingTasksStats.startConnectionLineExtraHeight, 1, ongoingTasksStats.trackHeight + ongoingTasksStats.startConnectionLineExtraHeight);
                }

                context.restore();
            }

            // Draw query text
            const extraPadding = isOpened ? ongoingTasksStats.trackHeight : 0;
            this.drawQuery(context, yStart + extraPadding, {
                taskId: subscriptionItem.TaskId,
                taskName: subscriptionItem.TaskName
            });
        };
        
        this.replicationData.forEach(replicationItem => {
            const trackName = replicationItem.Description;
            if (_.includes(this.filteredTrackNames(), trackName)) {
                const isOpened = _.includes(this.expandedTracks(), trackName);
                drawTrack(trackName, this.yScale(trackName), isOpened, replicationItem.Performance as performanceBaseWithCache[]);
            }
        });
        
        this.etlData.forEach(etlItem => {
            const trackName = etlItem.TaskName;
            if (_.includes(this.filteredTrackNames(), trackName)) {
                const yStartBase = this.yScale(trackName);
                const isOpened = _.includes(this.expandedTracks(), trackName);
                const extraPadding = isOpened ? ongoingTasksStats.trackHeight + ongoingTasksStats.stackPadding + ongoingTasksStats.openedTrackPadding 
                    : ongoingTasksStats.closedTrackPadding;
                
                etlItem.Stats.forEach((etlStat, idx) => {
                    context.font = "10px Lato";
                    const openedTrackItemOffset = ongoingTasksStats.betweenScriptsPadding + ongoingTasksStats.singleOpenedEtlItemHeight;
                    const closedTrackItemOffset = ongoingTasksStats.betweenScriptsPadding + ongoingTasksStats.trackHeight;
                    const offset = isOpened ? idx * openedTrackItemOffset : (idx + 1) * closedTrackItemOffset;
                    
                    drawTrack(trackName, yStartBase + offset, isOpened, etlStat.Performance as performanceBaseWithCache[]);
                    
                    this.drawScriptName(context, yStartBase + offset + extraPadding, {
                        transformationName: etlStat.TransformationName,
                        etlType: etlItem.EtlType,
                        taskId: etlItem.TaskId
                    });
                });
            }
        })
        
        this.subscriptionData.forEach(subscriptionItem => {
            const trackName = subscriptionItem.TaskName;
            if (_.includes(this.filteredTrackNames(), trackName)) {
                const isOpened = _.includes(this.expandedTracks(), trackName);
                const yStartBase = this.yScale(trackName);
                
                const openedTrackItemOffset = ongoingTasksStats.stackPadding;
                const closedTrackItemOffset = ongoingTasksStats.betweenScriptsPadding + ongoingTasksStats.trackHeight;
                const offset = isOpened ? openedTrackItemOffset : closedTrackItemOffset;
                
                drawSubscriptionTrack(trackName, yStartBase + offset, isOpened, subscriptionItem);
            }
        });
    }
    
    private drawScriptName(context: CanvasRenderingContext2D, yStart: number, taskInfo: previewEtlScriptItemContext) {
        const areaWidth = this.drawText(context, yStart, taskInfo.transformationName);
        this.hitTest.registerPreviewEtlScript(2, yStart, areaWidth, ongoingTasksStats.trackHeight, taskInfo);
    }
    
    private drawQuery(context: CanvasRenderingContext2D, yStart: number, taskInfo: previewSubscriptionQueryItemContext) {
        const areaWidth = this.drawText(context, yStart, "Query");
        this.hitTest.registerPreviewSubscriptionQuery(2, yStart, areaWidth, ongoingTasksStats.trackHeight, taskInfo);
    }
    
    private drawText(context: CanvasRenderingContext2D, yStart: number, text: string) {
        const textShift = 12.5;
        context.font = "bold 12px Lato";
        const textWidth = context.measureText(text).width + 8;

        const areaWidth = textWidth + ongoingTasksStats.textLeftPadding * 2 + ongoingTasksStats.previewIconWidth;

        context.fillStyle = this.colors.trackNameBg;
        context.fillRect(2, yStart, areaWidth, ongoingTasksStats.trackHeight + 2);

        context.fillStyle = this.colors.trackNameFg;
        context.fillText(text, ongoingTasksStats.textLeftPadding + 4, yStart + textShift);

        context.font = "16px icomoon";
        context.fillText('\ue9a3', ongoingTasksStats.textLeftPadding + textWidth + ongoingTasksStats.previewIconWidth / 2, yStart + 16);
        
        return areaWidth;
    }

    private findInProgressAction(perfDetails: taskOperation[], extentFunc: (duration: number) => number,
                                 xStart: number, yStart: number, yOffset: number): void {

        const extractor = (perfs: taskOperation[], xStart: number, yStart: number, yOffset: number) => {

            let currentX = xStart;

            perfs.forEach(op => {
                const dx = extentFunc(op.DurationInMs);

                this.inProgressAnimator.register([currentX, yStart, dx, ongoingTasksStats.trackHeight]);

                if (op.Operations && op.Operations.length > 0) {
                    extractor(op.Operations, currentX, yStart + yOffset, yOffset);
                }
                currentX += dx;
            });
        };

        extractor(perfDetails, xStart, yStart, yOffset);
    }

    private getColorForOperation(operationName: string): string {
        const { tracks } = this.colors;
        
        if (operationName.startsWith(ongoingTasksStats.olapLoadLocalPrefix)) {
            operationName = ongoingTasksStats.olapLoadLocalChild;
        }
        if (operationName.startsWith(ongoingTasksStats.olapUploadPrefix)) {
            operationName = ongoingTasksStats.olapUploadChild;
        }

        if (operationName in tracks) {
            return (tracks as dictionary<string>)[operationName];
        }

        console.warn(`Operation "${operationName}" is not supported. Using unknown-operation color in ongoing tasks graph.`);
        return tracks.UnknownOperation;
    }

    private getTaskType(taskName: string): ongoingTaskStatType {
        return this.tracksInfo().find(x => x.name === taskName).type;
    }
    
    private getTaskTypeDescription(type: ongoingTaskStatType): string {
        switch (type) {
            case "IncomingExternal":
                return "Incoming External Replication";
            case "IncomingInternal":
                return "Incoming Internal Replication";
            case "IncomingPull":
                return "Incoming Pull Replication";
            case "OutgoingExternal":
                return "Outgoing External Replication";
            case "OutgoingInternal":
                return "Outgoing Internal Replication";
            case "OutgoingPull":
                return "Outgoing Pull Replication";
            case "Raven":
                return "RavenDB ETL";
            case "Sql":
                return "SQL ETL";
            case "Olap":
                return "OLAP ETL";
            case "ElasticSearch":
                return "Elasticsearch ETL";
            case "SubscriptionConnection":
                return "Subscription";
            case "SubscriptionBatch":
                return "Documents Batch";
            case "AggregatedBatchesInfo":
                return "Aggregated History Batches Info";
        }
        return "";
    }

    private drawConnectionError(context: CanvasRenderingContext2D, x: number, y: number,
                                errorType: Raven.Server.Documents.TcpHandlers.SubscriptionError) {
<<<<<<< HEAD
=======
        let dyForLine = 8;
       
>>>>>>> e52d495e
        let errorIcon: string;
        let iconStyle: string;
        
        if (errorType === "ConnectionRejected") {
            errorIcon = "\uea45";
            iconStyle = this.colors.tracks.ConnectionRejected;
            this.drawErrorBackgound(context, iconStyle, x, y - 1);
        } else {
            errorIcon = "\uea44";
            iconStyle = this.colors.tracks.ConnectionAborted;
            this.drawErrorBackgound(context, iconStyle, x, y - 1);
        }
        
        context.fillStyle = iconStyle;
        context.font = "16px icomoon";
        context.fillText(errorIcon, x - 8, y + 6);
    }
    
    private drawErrorBackgound(context: CanvasRenderingContext2D, outlineColor: string, x: number, y: number): void {
        // draw background
        context.beginPath();
        context.arc(x, y, 9, 0, 2 * Math.PI);
        context.fillStyle = this.colors.tracks.ConnectionErrorBackground;
        context.fill();
        // draw outline
        context.lineWidth = 0.8;
        context.strokeStyle = outlineColor;
        context.stroke();
    }

    private drawStripes(context: CanvasRenderingContext2D, operations: Array<taskOperation>,
        xStart: number, yStart: number, yOffset: number, extentFunc: (duration: number) => number,
        perfItemWithCache: performanceBaseWithCache, trackName: string) {

        let currentX = xStart;
        
        for (let i = 0; i < operations.length; i++) {
            const op = operations[i];
            const dx = extentFunc(op.DurationInMs);
            const isRootOperation = perfItemWithCache.Details === op;

            // 0. Draw item:
            context.fillStyle = this.getColorForOperation(op.Name);
            context.fillRect(currentX, yStart, dx, ongoingTasksStats.trackHeight);

            // Register items:
            // 1. Track is open
            if (yOffset !== 0) {
                if (dx >= 0.8) { // Don't show tooltip & text for small items
                    this.hitTest.registerTrackItem(currentX, yStart, dx, ongoingTasksStats.trackHeight, perfItemWithCache, op); 
                    
                    if (dx > 30) {
                        this.drawTextOnStripe(context, op.Name, dx, currentX, yStart);
                    }
                }
            }
            // 2. Track is closed
            else if (isRootOperation) { // register only on root item
                if (dx >= 0.8) {
                    this.hitTest.registerTrackItem(currentX, yStart, dx, ongoingTasksStats.trackHeight, perfItemWithCache, op);
                    this.hitTest.registerToggleTrack(currentX, yStart, dx, ongoingTasksStats.trackHeight, trackName); 
                }
            }

            // 3. Draw inner/nested operations/stripes..
            if (op.Operations && op.Operations.length > 0) {
                this.drawStripes(context, op.Operations, currentX, yStart + yOffset, yOffset, extentFunc, perfItemWithCache, trackName);
            }
            
            // 4. Handle errors if exist... 
            if (perfItemWithCache.HasErrors && isRootOperation) {
                context.fillStyle = this.colors.itemWithError;
                graphHelper.drawTriangle(context, currentX, yStart, dx);
            }

            currentX += dx;
        }
    }
    
    private mapItemToRegister(perfItemWithCache: SubscriptionConnectionPerformanceStatsWithCache, duration: number) {
        return {
            title: "Client Connection",
            strategy: perfItemWithCache.Strategy,
            batchCount: perfItemWithCache.BatchCount,
            totalBatchSize: perfItemWithCache.TotalBatchSizeInBytes,
            connectionId: perfItemWithCache.ConnectionId,
            duration: duration,
            exceptionText: perfItemWithCache.Exception,
            clientUri: perfItemWithCache.ClientUri
        };
    }

    private drawActiveSubscriptionConnectionStripe(context: CanvasRenderingContext2D,
                                    xStart: number, yStart: number, yOffset: number, dx: number,
                                    perfItemWithCache: SubscriptionConnectionPerformanceStatsWithCache, trackName: string) {

        const activeConnectionInfo = perfItemWithCache.Details.Operations[1];
        const operationDuration = activeConnectionInfo.DurationInMs;

        // Draw item
        context.fillStyle = this.getColorForOperation(activeConnectionInfo.Name);
        context.fillRect(xStart, yStart, dx, ongoingTasksStats.trackHeight);
        
        // Track is open
        if (yOffset !== 0) {
            if (dx >= 0.8) { // Don't show tooltip & text for very small items
                this.hitTest.registerSubscriptionConnectionItem(xStart, yStart, dx, ongoingTasksStats.trackHeight, this.mapItemToRegister(perfItemWithCache, operationDuration));
                
                if (dx > 30) {
                    this.drawTextOnStripe(context, "ClientConnection", dx, xStart, yStart);
                }
            }
        }
        // Track is closed
        else if (dx >= 0.8) {
            this.hitTest.registerSubscriptionConnectionItem(xStart, yStart, dx, ongoingTasksStats.trackHeight, this.mapItemToRegister(perfItemWithCache, operationDuration));
            this.hitTest.registerToggleTrack(xStart, yStart, dx, ongoingTasksStats.trackHeight, trackName);
        }
    }
    
    private drawTracksNames(context: CanvasRenderingContext2D) {
        const yScale = this.yScale;
        const textShift = 14.5;
        const textStart = 3 + 8 + 4;

        this.filteredTrackNames().forEach(trackName => {
            context.font = "bold 12px Lato";
            const trackType = this.getTaskType(trackName);
            const trackDescription = this.getTaskTypeDescription(trackType);

            const directionTextWidth = context.measureText(trackDescription).width;
            const restOfText = ": " + trackName;
            const restOfTextWidth = context.measureText(restOfText).width;

            const rectWidth = directionTextWidth + restOfTextWidth + 2 * 3 /* left right padding */ + 8 /* arrow space */ + 4; /* padding between arrow and text */

            context.fillStyle = this.colors.trackNameBg;
            context.fillRect(2, yScale(trackName) + ongoingTasksStats.closedTrackPadding, rectWidth, ongoingTasksStats.trackHeight);
            
            this.hitTest.registerToggleTrack(2, yScale(trackName), rectWidth, ongoingTasksStats.trackHeight, trackName);
            
            context.fillStyle = this.colors.trackDirectionText; 
            context.fillText(trackDescription, textStart + 0.5, yScale(trackName) + textShift);
            context.fillStyle = this.colors.trackNameFg;
            context.fillText(restOfText, textStart + directionTextWidth + 0.5, yScale(trackName) + textShift);

            const isOpened = _.includes(this.expandedTracks(), trackName);
            context.fillStyle = isOpened ? this.colors.openedTrackArrow : this.colors.closedTrackArrow;
            graphHelper.drawArrow(context, 5, yScale(trackName) + 6, !isOpened);
        });
    }
    
    private drawGaps(context: CanvasRenderingContext2D, xScale: d3.time.Scale<number, number>) {
        // xScale.range has screen pixels locations of Activity periods
        // xScale.domain has Start & End times of Activity periods

        const range = xScale.range();

        context.beginPath();
        context.strokeStyle = this.colors.gaps;

        for (let i = 1; i < range.length - 1; i += 2) {
            const gapX = Math.floor(range[i]) + 0.5;

            context.moveTo(gapX, ongoingTasksStats.axisHeight);
            context.lineTo(gapX, this.totalHeight);

            // Can't use xScale.invert here because there are Duplicate Values in xScale.range,
            // Using direct array access to xScale.domain instead
            const gapStartTime = xScale.domain()[i];
            const gapInfo = this.gapFinder.getGapInfoByTime(gapStartTime);

            if (gapInfo) {
                this.hitTest.registerGapItem(gapX - 5, ongoingTasksStats.axisHeight, 10, this.totalHeight,
                    { durationInMillis: gapInfo.durationInMillis, start: gapInfo.start });
            }
        }

        context.stroke();
    }
    
    private handlePreviewEtlScript(context: previewEtlScriptItemContext) {
        this.etlDefinitionsCache.showDefinitionFor(context.etlType, context.taskId, context.transformationName);
    }

    private handlePreviewSubscriptionScript(context: previewSubscriptionQueryItemContext) {
        this.subscriptionDefinitionCache.showDefinitionFor(context.taskId, context.taskName);
    }

    private onToggleTrack(trackName: string) {
        if (_.includes(this.expandedTracks(), trackName)) {
            this.expandedTracks.remove(trackName);
        } else {
            this.expandedTracks.push(trackName);
        }

        this.drawMainSection();
    }

    expandAll() {
        this.expandedTracks(this.tracksInfo().map(x => x.name));
        this.drawMainSection();
    }

    collapseAll() {
        this.expandedTracks([]);
        this.drawMainSection();
    }

    private handleGapTooltip(element: timeGapInfo, x: number, y: number) {
        const currentDatum = this.tooltip.datum();

        if (currentDatum !== element) {
            const tooltipHtml = '<div class="tooltip-li">Gap start time: <div class="value">' + element.start.toLocaleTimeString() + '</div></div>' +
                '<div class="tooltip-li">Gap duration: <div class="value">' + generalUtils.formatMillis(element.durationInMillis) + '</div></div>';
            this.handleTooltip(element, x, y, tooltipHtml);
        }
    }

    private handleSubscriptionPendingTooltip(itemInfo: subscriptionPendingItemInfo, x: number, y: number) {
        const currentDatum = this.tooltip.datum();

        if (currentDatum !== itemInfo) {
            let tooltipHtml = `<div class="tooltip-header"> ${itemInfo.title} </div>`;
            tooltipHtml += `<div class="tooltip-li">Duration: <div class="value">${generalUtils.formatMillis(itemInfo.duration)} </div></div>`;
            tooltipHtml += `<div class="tooltip-li">Client URI: <div class="value">${itemInfo.clientUri} </div></div>`;
            this.handleTooltip(itemInfo, x, y, tooltipHtml);
        }
    }

    private handleSubscriptionConnectionTooltip(itemInfo: subscriptionConnectionItemInfo, x: number, y: number) {
        const currentDatum = this.tooltip.datum();

        if (currentDatum !== itemInfo) {
            let tooltipHtml = `<div class="tooltip-header"> ${itemInfo.title} </div>`;
            tooltipHtml += `<div class="tooltip-li">Duration: <div class="value">${generalUtils.formatMillis(itemInfo.duration)} </div></div>`;
            tooltipHtml += `<div class="tooltip-li">Client URI: <div class="value">${itemInfo.clientUri} </div></div>`;
            tooltipHtml += `<div class="tooltip-li">Strategy: <div class="value">${itemInfo.strategy} </div></div>`;
            tooltipHtml += `<div class="tooltip-li">Number of batches acknowledged: <div class="value">${itemInfo.batchCount.toLocaleString()} </div></div>`;
            tooltipHtml += `<div class="tooltip-li">Size of all batches: <div class="value">${generalUtils.formatBytesToSize(itemInfo.totalBatchSize)} </div></div>`;
            
            if (itemInfo.exceptionText) {
                tooltipHtml += `<div class="tooltip-li">Message: <div class="value">${itemInfo.exceptionText}</div></div>`;
            }
            
            this.handleTooltip(itemInfo, x, y, tooltipHtml);
        }
    }

    private handleSubscriptionErrorTooltip(itemInfo: subscriptionErrorItemInfo, x: number, y: number) {
        const currentDatum = this.tooltip.datum();

        if (currentDatum !== itemInfo) {
            let tooltipHtml = `<div class="tooltip-header">  ${itemInfo.title} </div>`;
            tooltipHtml += `<div class="tooltip-li">Client URI: <div class="value">${itemInfo.clientUri} </div></div>`;
            tooltipHtml += `<div class="tooltip-li">Strategy: <div class="value">${itemInfo.strategy} </div></div>`;
            tooltipHtml += `<div class="tooltip-li">Message: <div class="value">${itemInfo.exceptionText} </div></div>`;
            this.handleTooltip(itemInfo, x, y, tooltipHtml);
        }
    }
    
    private handleTrackTooltip(context: trackItemContext, x: number, y: number) {
        const currentDatum = this.tooltip.datum();

        if (currentDatum !== context.item) {
            const type = context.rootStats.Type;
            const isReplication = type === "OutgoingPull" || type === "OutgoingExternal" || type === "OutgoingInternal" ||
                                  type === "IncomingPull" || type === "IncomingExternal" || type === "IncomingInternal";
            const isEtl = type === "Raven" || type === "Sql" || type === "Olap" || type === "ElasticSearch";
            const isSubscription = type === "SubscriptionConnection" || type === "SubscriptionBatch" || type === "AggregatedBatchesInfo";
            const isRootItem = context.rootStats.Details === context.item;
            
            let sectionName = context.item.Name;
            if (isRootItem) {
                sectionName = this.getTaskTypeDescription(type);
            }
            
            let tooltipHtml = `<div class="tooltip-header"> ${sectionName} </div>`;
            tooltipHtml += '<div class="tooltip-li">' + (isRootItem ? "Total duration" : "Duration") + ': <div class="value">' + generalUtils.formatMillis(context.item.DurationInMs) + "</div></div>";
            
            if (isRootItem) {
                switch (type) {
                    case "IncomingExternal":
                    case "IncomingInternal":
                    case "IncomingPull": {
                        const elementWithData = context.rootStats as any as Raven.Client.Documents.Replication.IncomingReplicationPerformanceStats;
                        tooltipHtml += `<div class="tooltip-li">Received last Etag: <div class="value">${elementWithData.ReceivedLastEtag} </div></div>`;
                        tooltipHtml += `<div class="tooltip-li">Network input count: <div class="value">${elementWithData.Network.InputCount.toLocaleString()} </div></div>`;
                        tooltipHtml += `<div class="tooltip-li">Documents read count: <div class="value">${elementWithData.Network.DocumentReadCount.toLocaleString()} </div></div>`;
                        tooltipHtml += `<div class="tooltip-li">Attachments read count: <div class="value">${elementWithData.Network.AttachmentReadCount.toLocaleString()} </div></div>`;
                        tooltipHtml += `<div class="tooltip-li">Counters read count: <div class="value">${elementWithData.Network.CounterReadCount.toLocaleString()} </div></div>`;
                    }
                        break;
                    case "OutgoingExternal":
                    case "OutgoingInternal":
                    case "OutgoingPull": {
                        const elementWithData = context.rootStats as any as Raven.Client.Documents.Replication.OutgoingReplicationPerformanceStats;
                        tooltipHtml += `<div class="tooltip-li">Sent last Etag: <div class="value">${elementWithData.SendLastEtag}</div></div>`;
                        tooltipHtml += `<div class="tooltip-li">Storage input count: <div class="value">${elementWithData.Storage.InputCount.toLocaleString()}</div></div>`;
                        tooltipHtml += `<div class="tooltip-li">Documents output count: <div class="value">${elementWithData.Network.DocumentOutputCount.toLocaleString()}</div></div>`;
                        tooltipHtml += `<div class="tooltip-li">Attachments output count: <div class="value">${elementWithData.Network.AttachmentOutputCount.toLocaleString()}</div></div>`;
                        tooltipHtml += `<div class="tooltip-li">Counters output count: <div class="value">${elementWithData.Network.CounterOutputCount.toLocaleString()}</div></div>`;                    }
                        break;
                    case "Raven":
                    case "Sql":
                    case "Olap":
                    case "ElasticSearch": {
                        const elementWithData = context.rootStats as EtlPerformanceBaseWithCache;
                        
                        if (elementWithData.HasTransformErrors) {
                            tooltipHtml += `<div class="tooltip-li text-danger">ETL task has Transform errors:<div class="value">Open Notification Center for details </div></div>`;
                        }
                        
                        if (elementWithData.HasLoadErrors) {
                            tooltipHtml += `<div class="tooltip-li text-danger">ETL task has Load errors:<div class="value">Open Notification Center for details </div></div>`;
                        }
                        
                        if (elementWithData.BatchTransformationCompleteReason) {
                            tooltipHtml += `<div class="tooltip-li">Batch complete reason: <div class="value">${elementWithData.BatchTransformationCompleteReason} </div></div>`;
                        }

                        if (elementWithData.CurrentlyAllocated && elementWithData.CurrentlyAllocated.SizeInBytes) {
                            tooltipHtml += `<div class="tooltip-li">Currently allocated: <div class="value">${generalUtils.formatBytesToSize(elementWithData.CurrentlyAllocated.SizeInBytes)} </div></div>`;
                        }

                        if (elementWithData.BatchSize && elementWithData.BatchSize.SizeInBytes) {
                            tooltipHtml += `<div class="tooltip-li">Batch size: <div class="value">${generalUtils.formatBytesToSize(elementWithData.BatchSize.SizeInBytes)} </div></div>`;
                        }
                    }
                        break;
                    case "SubscriptionBatch": {
                        const elementWithData = context.rootStats as SubscriptionBatchPerformanceStatsWithCache;
                       
                        tooltipHtml += `<div class="tooltip-li">Documents sent in batch: <div class="value">${elementWithData.NumberOfDocuments.toLocaleString()} (size: ${generalUtils.formatBytesToSize(elementWithData.SizeOfDocumentsInBytes)})</div></div>`;
                        tooltipHtml += `<div class="tooltip-li">Included Documents: <div class="value">${elementWithData.NumberOfIncludedDocuments.toLocaleString()} (size: ${generalUtils.formatBytesToSize(elementWithData.SizeOfIncludedDocumentsInBytes)})</div></div>`;
                        tooltipHtml += `<div class="tooltip-li">Included Counters: <div class="value">${elementWithData.NumberOfIncludedCounters.toLocaleString()} (size: ${generalUtils.formatBytesToSize(elementWithData.SizeOfIncludedCountersInBytes)})</div></div>`;
                        tooltipHtml += `<div class="tooltip-li">Included Time Series entries: <div class="value">${elementWithData.NumberOfIncludedTimeSeriesEntries.toLocaleString()} (size: ${generalUtils.formatBytesToSize(elementWithData.SizeOfIncludedTimeSeriesInBytes)})</div></div>`;

                        if (elementWithData.Exception) {
                            tooltipHtml += `<div class="tooltip-li">Message: <div class="value">${elementWithData.Exception} </div></div>`;
                        }
                    }
                        break;
                    case "AggregatedBatchesInfo": {
                        const elementWithData = context.rootStats as SubscriptionBatchPerformanceStatsWithCache;
                        tooltipHtml += `<div class="tooltip-li">Number of batches sent: <div class="value">${elementWithData.AggregatedBatchesCount.toLocaleString()} </div></div>`;
                    }
                        break;
                }
                
                if (isReplication) {
                    const baseElement = context.rootStats as Raven.Client.Documents.Replication.ReplicationPerformanceBase;
                    if (baseElement.Errors) {
                        tooltipHtml += `<div class="tooltip-header text-danger">Errors:</div>`;
                        baseElement.Errors.forEach(err => tooltipHtml += `<div class="tooltip-li">Errors: <div class="value">${err.Error} </div></div>`);
                    }
                }
            } else { // child item
                if (isEtl) {
                    const baseElement = context.rootStats as EtlPerformanceBaseWithCache;
                    switch (context.item.Name) {
                        case "Extract":
                            _.forIn(baseElement.NumberOfExtractedItems, (value: number, key: Raven.Server.Documents.ETL.EtlItemType) => {
                                if (value) {
                                    tooltipHtml += `<div class="tooltip-li">Extracted <div class="value">${ongoingTasksStats.etlItemTypeToUi(key)}: ${value.toLocaleString()} </div></div>`;
                                }
                            });

                            _.forIn(baseElement.LastFilteredOutEtags, (value: number, key: Raven.Server.Documents.ETL.EtlItemType) => {
                                if (value) {
                                    tooltipHtml += `<div class="tooltip-li">Last filtered out Etag for ${key}: <div class="value">${value} </div></div>`;
                                }
                            });
                            break;
                        case "Transform":
                            _.forIn(baseElement.NumberOfTransformedItems, (value: number, key: Raven.Server.Documents.ETL.EtlItemType) => {
                                if (value) {
                                    tooltipHtml += `<div class="tooltip-li">Transformed ${ongoingTasksStats.etlItemTypeToUi(key)}: <div class="value">${value.toLocaleString()} </div></div>`;
                                    
                                    if (baseElement.DurationInMs) {
                                        const durationInSec = context.item.DurationInMs / 1000;
                                        tooltipHtml += `<div class="tooltip-li">${ongoingTasksStats.etlItemTypeToUi(key)} Processing Speed: <div class="value">${Math.floor(value / durationInSec).toLocaleString()} docs/sec </div></div>`;
                                    }
                                }
                            });

                            _.forIn(baseElement.NumberOfTransformedTombstones, (value: number, key: Raven.Server.Documents.ETL.EtlItemType) => {
                                if (value) {
                                    tooltipHtml += `<div class="tooltip-li">Transformed ${ongoingTasksStats.etlItemTypeToUi(key)} tombstones: <div class="value">${value.toLocaleString()} </div></div>`;
                                }
                            });
                            
                            if (baseElement.TransformationErrorCount) {
                                tooltipHtml += `<div class="tooltip-li">Transformation error count: <div class="value">${baseElement.TransformationErrorCount.toLocaleString()} </div></div>`;
                            }

                            _.forIn(baseElement.LastTransformedEtags, (value: number, key: Raven.Server.Documents.ETL.EtlItemType) => {
                                if (value) {
                                    tooltipHtml += `<div class="tooltip-li">Last transformed Etag for ${key}: <div class="value">${value} </div></div>`;
                                }
                            });
                            break;
                        case "Load":
                            if (baseElement.SuccessfullyLoaded != null) {
                                tooltipHtml += `<div class="tooltip-li">Successfully loaded: <div class="value">${baseElement.SuccessfullyLoaded ? "Yes" : "No"} </div></div>`;
                            }

                            if (baseElement.LastLoadedEtag) {
                                tooltipHtml += `<div class="tooltip-li">Last loaded Etag: <div class="value">${baseElement.LastLoadedEtag} </div></div>`;
                            }
                            break;
                    }
                    
                    if (type === "Olap") {
                        const olapItem = context.item as unknown as Raven.Server.Documents.ETL.Providers.OLAP.OlapEtlPerformanceOperation;
                        if (olapItem.FileName) {
                            tooltipHtml += `<div class="tooltip-li">File Name: <div class="value">${olapItem.FileName} </div></div>`;
                        }
                        if (olapItem.S3Upload) {
                            tooltipHtml += `<hr />`;
                            tooltipHtml += ongoingTasksStats.uploadProgressTooltip("S3", olapItem.S3Upload, context.item.DurationInMs);
                        }
                        if (olapItem.AzureUpload) {
                            tooltipHtml += `<hr />`;
                            tooltipHtml += ongoingTasksStats.uploadProgressTooltip("Azure", olapItem.AzureUpload, context.item.DurationInMs);
                        }
                        if (olapItem.GoogleCloudUpload) {
                            tooltipHtml += `<hr />`;
                            tooltipHtml += ongoingTasksStats.uploadProgressTooltip("Google Cloud", olapItem.GoogleCloudUpload, context.item.DurationInMs);
                        }
                        if (olapItem.GlacierUpload) {
                            tooltipHtml += `<hr />`;
                            tooltipHtml += ongoingTasksStats.uploadProgressTooltip("Glacier", olapItem.GlacierUpload, context.item.DurationInMs);
                        }
                        if (olapItem.FtpUpload) {
                            tooltipHtml += `<hr />`;
                            tooltipHtml += ongoingTasksStats.uploadProgressTooltip("FTP", olapItem.FtpUpload, context.item.DurationInMs);
                        }
                    }
                    
                } else if (isSubscription) {
                    // used for batches stripes only 
                    const title = context.item.Name === "BatchWaitForAcknowledge" ? "Waiting for ACK" : "Sending Documents";
                    
                    tooltipHtml = `<div class="tooltip-header"> ${title} </div>`;
                    tooltipHtml += '<div class="tooltip-li">Duration: <div class="value">' + generalUtils.formatMillis(context.item.DurationInMs) + ' </div></div>';
                }
            }
            
            this.handleTooltip(context.item, x, y, tooltipHtml);
        }
    }
    
    static uploadProgressTooltip(header: string, progress: Raven.Client.Documents.Operations.Backups.UploadProgress, duration: number) {
        let tooltipHtml = `<div class="tooltip-header">${header}</div>`;
        tooltipHtml += `<div class="tooltip-li">Upload State: <div class="value">${progress.UploadState}</div></div>`;
        tooltipHtml += `<div class="tooltip-li">Upload Type: <div class="value">${progress.UploadType}</div></div>`;
        if (progress.UploadState === "Done") {
            tooltipHtml += `<div class="tooltip-li">File Size: <div class="value">${generalUtils.formatBytesToSize(progress.TotalInBytes)}</div></div>`;
            if (duration > 0) {
                tooltipHtml += `<div class="tooltip-li">Upload speed: <div class="value">${generalUtils.formatBytesToSize(progress.TotalInBytes * 1000 / duration)}/s</div></div>`;
            }
        } else {
            tooltipHtml += `<div class="tooltip-li">Progress: <div class="value">${generalUtils.formatBytesToSize(progress.UploadedInBytes)}/${generalUtils.formatBytesToSize(progress.TotalInBytes)}</div></div>`;
            tooltipHtml += `<div class="tooltip-li">Upload speed: <div class="value">${generalUtils.formatBytesToSize(progress.BytesPutsPerSec)}/s</div></div>`;
        }
        
        return tooltipHtml;
    }
    
    static etlItemTypeToUi(value: Raven.Server.Documents.ETL.EtlItemType) {
        switch (value) {
            case "Document":
                return "Documents";
            case "CounterGroup":
                return "Counter Groups";
            default:
                return "None";
        }
    }

    private handleTooltip(element: taskOperation | timeGapInfo | performanceBaseWithCache | subscriptionErrorItemInfo | subscriptionPendingItemInfo,
                          x: number, y: number, tooltipHtml: string) {
        if (element && !this.dialogVisible) {
            this.tooltip
                .style('display', undefined)
                .html(tooltipHtml)
                .datum(element);

            const $tooltip = $(this.tooltip.node());
            const tooltipWidth = $tooltip.width();
            const tooltipHeight = $tooltip.height();
            
            x = Math.min(x, Math.max(this.totalWidth - tooltipWidth, 0));
            y = Math.min(y, Math.max(this.totalHeight - tooltipHeight, 0));

            this.tooltip
                .style("left", (x + 10) + "px")
                .style("top", (y + 10) + "px");

            this.tooltip
                .transition()
                .duration(250)
                .style("opacity", 1);

           
        } else {
            this.hideTooltip();
        }
    }

    private hideTooltip() {
        this.tooltip.transition()
            .duration(250)
            .style("opacity", 0)
            .each("end", () => this.tooltip.style("display", "none"));

        this.tooltip.datum(null);
    }

    fileSelected(fileInput: HTMLInputElement) {
        fileImporter.readAsText(fileInput, (data, fileName) => {
            this.dataImported(data);
            this.importFileName(fileName);
        });
    }

    private dataImported(result: string) {
        this.cancelLiveView();
        this.bufferIsFull(false);

        try {
            let importedData: exportFileFormat = JSON.parse(result);
            
            if (_.isArray(importedData)) {
                // maybe we imported old format let's try to convert
                importedData = {
                    Replication: importedData as any, // we force casting here
                    Etl: [],
                    Subscription: []
                }
            }

            // Data validation (currently only checking if this is an array, may do deeper validation later..
            if (!_.isObject(importedData)) { 
                messagePublisher.reportError("Invalid replication stats file format", undefined, undefined);
            } else {
                this.replicationData = importedData.Replication;
                this.etlData = importedData.Etl;
                this.subscriptionData = importedData.Subscription;

                this.fillCache();
                this.prepareBrush(); 
                this.resetGraphData();
                const [workData, maxConcurrentActions] = this.prepareTimeData();
                this.draw(workData, maxConcurrentActions, true);

                this.isImport(true);
            }
        } catch (e) {
            messagePublisher.reportError("Failed to parse json data", undefined, undefined);
        }
    }

    private fillCache() {
        this.replicationData.forEach(replicationStat => {
            replicationStat.Performance.forEach(perfStat => {
                liveReplicationStatsWebSocketClient.fillCache(perfStat, replicationStat.Type, replicationStat.Description);
            });
        });
        
        this.etlData.forEach(etlTaskData => {
            etlTaskData.Stats.forEach(etlStats => {
                etlStats.Performance.forEach(perfStat => {
                    liveEtlStatsWebSocketClient.fillCache(perfStat, etlTaskData.EtlType);
                });
            })
        });

        this.subscriptionData.forEach(subscriptionStat => {
            subscriptionStat.ConnectionPerformance.forEach(perfStat => {
                liveSubscriptionStatsWebSocketClient.fillConnectionCache(perfStat);
            });
            subscriptionStat.BatchPerformance.forEach(perfStat => {
                liveSubscriptionStatsWebSocketClient.fillBatchCache(perfStat);
            });
        });
    }

    clearGraphWithConfirm() {
        this.confirmationMessage("Clear graph data", "Do you want to discard all collected ongoing tasks statistics?")
            .done(result => {
                if (result.can) {
                    this.clearGraph();
                }
            })
    }

    clearGraph() {
        this.bufferIsFull(false);
        this.cancelLiveView();
        
        this.setCutOffDate();
        
        this.hasAnyData(false);
        this.resetGraphData();
        this.enableLiveView();
    }
    
    private setCutOffDate() {
        const replicationMax = d3.max(this.replicationData,
            d => d3.max(d.Performance,
                (p: ReplicationPerformanceBaseWithCache) => p.StartedAsDate));
        
        const etlMax = d3.max(this.etlData, 
                taskData => d3.max(taskData.Stats,
                        stats => d3.max(stats.Performance, 
                            (p: EtlPerformanceBaseWithCache) => p.StartedAsDate)));
        
        this.dateCutoff = d3.max([replicationMax, etlMax]);
    }

    closeImport() {
        this.dateCutoff = null;
        this.isImport(false);
        this.clearGraph();
    }

    private resetGraphData() {
        this.setZoomAndBrush([0, this.totalWidth], brush => brush.clear());

        this.expandedTracks([]);
        this.searchText("");
        this.bufferUsage("0.0");
    }

    private setZoomAndBrush(scale: [number, number], brushAction: (brush: d3.svg.Brush<any>) => void) {
        this.brushAndZoomCallbacksDisabled = true;

        this.xNumericScale.domain(scale);
        this.zoom.x(this.xNumericScale);

        brushAction(this.brush);
        this.brushContainer.call(this.brush);
        this.clearSelectionVisible(!this.brush.empty()); 

        this.brushAndZoomCallbacksDisabled = false;
    }

    exportAsJson() {
        let exportFileName: string;

        if (this.isImport()) {
            exportFileName = this.importFileName().substring(0, this.importFileName().lastIndexOf('.'));
        } else {
            exportFileName = `OngoingTasksStats of ${this.activeDatabase().name} ${moment().format("YYYY-MM-DD HH-mm")}`;
        }

        const keysToIgnore: Array<keyof performanceBaseWithCache> = ["StartedAsDate", "CompletedAsDate"];
        
        const filePayload: exportFileFormat = {
            Replication: this.replicationData,
            Etl: this.etlData,
            Subscription: this.subscriptionData
        };
        
        fileDownloader.downloadAsJson(filePayload, exportFileName + ".json", exportFileName, (key, value) => {
            if (_.includes(keysToIgnore, key)) {
                return undefined;
            }
            return value;
        });
    }

    clearBrush() {
        this.autoScroll(false);
        this.brush.clear();
        this.brushContainer.call(this.brush);

        this.onBrush();
    }
    
    private drawTextOnStripe(context: CanvasRenderingContext2D, text: string, dx: number, xStart: number, yStart: number): void {
        context.fillStyle = this.colors.stripeTextColor;
        const textWidth = context.measureText(text).width;
        const truncatedText = graphHelper.truncText(text, textWidth, dx - 4);
        if (truncatedText) {
            context.font = "12px Lato";
            context.fillText(truncatedText, xStart + 2, yStart + 13, dx - 4);
        }
    }
}

export = ongoingTasksStats;<|MERGE_RESOLUTION|>--- conflicted
+++ resolved
@@ -1622,11 +1622,6 @@
 
     private drawConnectionError(context: CanvasRenderingContext2D, x: number, y: number,
                                 errorType: Raven.Server.Documents.TcpHandlers.SubscriptionError) {
-<<<<<<< HEAD
-=======
-        let dyForLine = 8;
-       
->>>>>>> e52d495e
         let errorIcon: string;
         let iconStyle: string;
         
