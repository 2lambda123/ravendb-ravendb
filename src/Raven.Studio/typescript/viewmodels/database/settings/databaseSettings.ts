--- conflicted
+++ resolved
@@ -159,11 +159,7 @@
 
         categoriesGrid.init(() => this.fetchCategoriesData(), () =>
             [
-<<<<<<< HEAD
-                new hyperlinkColumn<categoryInfo>(categoriesGrid, x => this.getCategoryHtml(x), x => appUrl.forDatabaseSettings(this.db), "Category", "90%",
-=======
-                new hyperlinkColumn<categoryInfo>(categoriesGrid, x => this.getCategoryHtml(x), () => appUrl.forDatabaseSettings(this.activeDatabase()), "Category", "90%",
->>>>>>> f1009a70
+                new hyperlinkColumn<categoryInfo>(categoriesGrid, x => this.getCategoryHtml(x), () => appUrl.forDatabaseSettings(this.db), "Category", "90%",
                     {
                         useRawValue: () => true,
                         sortable: "string",
