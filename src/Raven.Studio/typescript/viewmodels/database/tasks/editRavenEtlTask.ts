--- conflicted
+++ resolved
@@ -325,13 +325,9 @@
             return dto;
         };
         
-<<<<<<< HEAD
         this.test = new ravenTaskTestMode(this.db, () => {
-            return this.isValid(this.editedRavenEtl().editedTransformationScriptSandbox().validationGroup);
-=======
-        this.test = new ravenTaskTestMode(this.activeDatabase, () => {
             return this.isValid(model.editedTransformationScriptSandbox().validationGroup);
->>>>>>> 7a23056a
+
         }, dtoProvider);
 
         this.dirtyFlag = new ko.DirtyFlag([
