--- conflicted
+++ resolved
@@ -74,13 +74,8 @@
                             this.serverCertificateModel(new replicationCertificateModel(serverCertificate.Certificate));
                             deferred.resolve({can: true});
                         })
-<<<<<<< HEAD
-                        .fail((response: JQueryXHR) => {
+                        .fail(() => {
                             deferred.resolve({ redirect: appUrl.forOngoingTasks(this.db) });
-=======
-                        .fail(() => {
-                            deferred.resolve({ redirect: appUrl.forOngoingTasks(this.activeDatabase()) });
->>>>>>> f1009a70
                         });
                 } else {
                     deferred.resolve({can: true});
