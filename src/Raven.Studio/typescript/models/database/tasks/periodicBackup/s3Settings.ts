﻿import amazonSettings = require("models/database/tasks/periodicBackup/amazonSettings");
import jsonUtil = require("common/jsonUtil");

class s3Settings extends amazonSettings {
    bucketName = ko.observable<string>();
    useCustomS3Host = ko.observable<boolean>();
    customServerUrl = ko.observable<string>();
<<<<<<< HEAD
=======
    forcePathStyle = ko.observable<boolean>();
>>>>>>> d9226fec
    accessKeyPropertyName: KnockoutComputed<string>;
    secretKeyPropertyName: KnockoutComputed<string>;

    constructor(dto: Raven.Client.Documents.Operations.Backups.S3Settings, allowedRegions: Array<string>) {
        super(dto, "S3", allowedRegions);

        this.bucketName(dto.BucketName);
        this.customServerUrl(dto.CustomServerUrl);
        this.forcePathStyle(dto.ForcePathStyle);
        this.useCustomS3Host(!!dto.CustomServerUrl);
        
        this.initValidation();

        this.dirtyFlag = new ko.DirtyFlag([
            this.enabled,
            this.bucketName,
            this.awsAccessKey,
            this.awsSecretKey,
            this.awsRegionName,
            this.remoteFolderName,
            this.selectedAwsRegion,
            this.customServerUrl,
            this.forcePathStyle,
            this.useCustomS3Host,
            
            this.configurationScriptDirtyFlag().isDirty
        ], false, jsonUtil.newLineNormalizingHashFunction);

        this.useCustomS3Host.subscribe(() => {
            if (this.testConnectionResult()) {
                this.testConnectionResult(null);
            }
        });

        this.accessKeyPropertyName = ko.pureComputed(() => s3Settings.getAccessKeyPropertyName(this.useCustomS3Host(), this.customServerUrl()));
        this.secretKeyPropertyName = ko.pureComputed(() => s3Settings.getSecretKeyPropertyName(this.useCustomS3Host(), this.customServerUrl()));
    }

    static getAccessKeyPropertyName(useCustomS3Host: boolean, customServerUrl: string) {
        return s3Settings.isBackBlaze(useCustomS3Host, customServerUrl) ? "Application Key ID" : "Access key";
    }

    static getSecretKeyPropertyName(useCustomS3Host: boolean, customServerUrl: string) {
        return s3Settings.isBackBlaze(useCustomS3Host, customServerUrl) ? "Application Key" : "Secret key";
    }

    private static isBackBlaze(useCustomS3Host: boolean, customServerUrl: string) {
        return useCustomS3Host && customServerUrl && customServerUrl.toLowerCase().endsWith(".backblazeb2.com");
    }

    initValidation() {
        /* Bucket name must :
            - be at least 3 and no more than 63 characters long.
            - be a series of one or more labels. 
                Adjacent labels are separated by a single period (.). 
                Bucket names can contain lowercase letters, numbers, and hyphens. 
                Each label must start and end with a lowercase letter or a number.
            - not be formatted as an IP address (e.g., 192.168.5.4).
        */

        const ipRegExp = /^[0-9]{1,3}\.[0-9]{1,3}\.[0-9]{1,3}\.[0-9]{1,3}$/;
        const letterOrNumberRegex = /^[a-z0-9]+$/;
        const regExp = /^[a-z0-9\.-]+$/;
        this.bucketName.extend({
            validation: [
                {
                    validator: (bucketName: string) => bucketName && bucketName.length >= 3 && bucketName.length <= 63,
                    message: "Bucket name should be between 3 and 63 characters long"
                },
                {
                    validator: (bucketName: string) => bucketName && regExp.test(bucketName),
                    message: "Allowed characters are lowercase characters, numbers, periods, and dashes"
                },
                {
                    validator: (bucketName: string) => bucketName && letterOrNumberRegex.test(bucketName[0]),
                    message: "Bucket name should start with a number or letter"
                },
                {
                    validator: (bucketName: string) => bucketName && letterOrNumberRegex.test(bucketName[bucketName.length - 1]),
                    message: "Bucket name should end with a number or letter"
                },
                {
                    validator: (bucketName: string) => bucketName && !bucketName.includes(".."),
                    message: "Bucket name cannot contain consecutive periods"
                },
                {
                    validator: (bucketName: string) => bucketName && !bucketName.includes(".-") && !bucketName.includes("-."),
                    message: "Bucket names cannot contain dashes next to periods (e.g. \" -.\" and/or \".-\")"
                },
                {
                    validator: (bucketName: string) => !ipRegExp.test(bucketName),
                    message: "Bucket name must not be formatted as an IP address (e.g., 192.168.5.4)"
                }
            ]
        });
        
        this.customServerUrl.extend({
            required: {
                onlyIf: () => this.useCustomS3Host()
            },
            validUrl: {
                onlyIf: () => this.useCustomS3Host()
            }
        });

        this.localConfigValidationGroup = ko.validatedObservable({
            awsAccessKey: this.awsAccessKey,
            awsSecretKey: this.awsSecretKey,
            awsRegionName: this.awsRegionName,
            bucketName: this.bucketName,
            customServerUrl: this.customServerUrl
        });
    }
    
    isRegionRequired() {
        const isRegionRequired = this.useCustomS3Host ? !this.hasConfigurationScript() && !this.useCustomS3Host() :
                                                        !this.hasConfigurationScript();
        return super.isRegionRequired() && isRegionRequired;
    }

    toDto(): Raven.Client.Documents.Operations.Backups.S3Settings {
        const dto = super.toDto() as Raven.Client.Documents.Operations.Backups.S3Settings;
        
        dto.BucketName = this.bucketName();
        dto.CustomServerUrl = !this.hasConfigurationScript() && this.useCustomS3Host() ? this.customServerUrl() : undefined;
        dto.ForcePathStyle = !this.hasConfigurationScript() && this.useCustomS3Host() ? this.forcePathStyle() : false;
        
        return genUtils.trimProperties(dto, ["CustomServerUrl", "RemoteFolderName", "AwsRegionName", "AwsAccessKey"]);
    }

    static empty(allowedRegions: Array<string>): s3Settings {
        return new s3Settings({
            Disabled: true,
            AwsAccessKey: null,
            AwsRegionName: null,
            AwsSecretKey: null,
            AwsSessionToken: null,
            BucketName: null,
            RemoteFolderName: null,
            GetBackupConfigurationScript: null,
            ForcePathStyle: false,
            CustomServerUrl: null,
        }, allowedRegions);
    }
}

export = s3Settings;<|MERGE_RESOLUTION|>--- conflicted
+++ resolved
@@ -1,14 +1,12 @@
 ﻿import amazonSettings = require("models/database/tasks/periodicBackup/amazonSettings");
 import jsonUtil = require("common/jsonUtil");
+import genUtils = require("common/generalUtils");
 
 class s3Settings extends amazonSettings {
     bucketName = ko.observable<string>();
     useCustomS3Host = ko.observable<boolean>();
     customServerUrl = ko.observable<string>();
-<<<<<<< HEAD
-=======
     forcePathStyle = ko.observable<boolean>();
->>>>>>> d9226fec
     accessKeyPropertyName: KnockoutComputed<string>;
     secretKeyPropertyName: KnockoutComputed<string>;
 
