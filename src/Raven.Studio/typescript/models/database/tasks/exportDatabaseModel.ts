--- conflicted
+++ resolved
@@ -175,25 +175,18 @@
     
     private initValidation() {
         this.exportDefinitionHasIncludes = ko.pureComputed(() => {
-            return this.includeDatabaseRecord()
-                || this.includeAttachments()
-                || this.includeConflicts()
+            return this.includeDatabaseRecord() 
+                || this.includeAttachments() 
+                || this.includeConflicts() 
                 || this.includeIndexes()
-                || this.includeIdentities()
+                || this.includeIdentities() 
                 || this.includeSubscriptions()
-<<<<<<< HEAD
                 || this.includeCompareExchange() 
                 || this.includeCounters() 
+                || this.includeRevisionDocuments()
                 || this.includeTimeSeries()
-                || (this.includeRevisionDocuments() && this.revisionsAreConfigured()) 
                 || this.includeDocuments()
                 || this.includeArtificialDocuments();
-=======
-                || this.includeCompareExchange()
-                || this.includeCounters()
-                || this.includeRevisionDocuments()
-                || this.includeDocuments();
->>>>>>> fc58a995
         });
 
         this.transformScript.extend({
@@ -223,7 +216,7 @@
         this.encryptionValidationGroup = ko.validatedObservable({
             savedKeyConfirmation: this.savedKeyConfirmation,
             encryptionKey: this.encryptionKey
-        })
+        })        
     }
 }
 
