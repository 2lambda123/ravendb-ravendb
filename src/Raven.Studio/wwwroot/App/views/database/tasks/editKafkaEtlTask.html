<div class="content-margin edit-kafka-etl-task edit-ongoing-task" data-bind="css: { 'test-mode': enableTestArea }">
    <div class="row flex-row absolute-fill">
        <div class="col-xs-12 col-lg-6 flex-vertical">
            <form class="flex-form" data-bind="submit: saveKafkaEtl" autocomplete="off">
                <div class="flex-header">
                    <button type="submit" class="btn btn-primary" data-bind="disable: $root.spinners.save() || !$root.dirtyFlag().isDirty(), css: { 'btn-spinner': $root.spinners.save }">
                        <i class="icon-save"></i><span>Save</span>
                    </button>
                    <button data-bind="click: cancelOperation" class="btn btn-default" title="Return to Ongoing Tasks View">
                        <i class="icon-cancel"></i><span>Cancel</span>
                    </button>
                </div>
                <div class="panel">
                    <div class="panel-body" data-bind="with: editedKafkaEtl">
                        <h3 data-bind="text: $parent.isAddingNewKafkaEtlTask() ? `New Kafka ETL` : `Edit Kafka ETL`"></h3>
                        <div class="form-group margin-top margin-top-lg">
                            <label for="taskName" class="control-label">Task Name</label>
                            <div class="flex-grow">
                                <input type="text" class="form-control" id="taskName" placeholder="Enter a descriptive name for the Kafka ETL task (optional)" data-bind="textInput: taskName">
                            </div>
                        </div>
                        <div class="form-group">
                            <label class="control-label">Task State</label>
                            <div class="flex-grow">
                                <button type="button" class="btn btn-block dropdown-toggle text-left" data-toggle="dropdown" aria-expanded="false">
                                    <span data-bind="text: stateText()"></span>
                                    <span class="caret"></span>
                                </button>
                                <ul class="dropdown-menu">
                                    <li><a href="#" data-bind="click: _.partial($root.setState, 'Enabled')"><span>Enabled</span></a></li>
                                    <li><a href="#" data-bind="click: _.partial($root.setState, 'Disabled')"><span>Disabled</span></a></li>
                                </ul>
                            </div>
                        </div>
                        <div data-bind="if: $root.activeDatabase() && $root.activeDatabase().isEncrypted"> 
                            <div class="form-group">
                                <label class="control-label">&nbsp;</label>
                                <div class="bg-info inline-block padding padding-xs small">
                                    <i class="icon-info"></i>
                                    Note: Database <strong data-bind="text: $root.activeDatabase().name"></strong> is encrypted
                                </div>
                            </div>
                            <div class="form-group">
                                <label class="control-label">&nbsp;</label>
                                <div class="toggle">
                                    <input id="toggle-non-encrypted-channel" type="checkbox" data-bind="checked: allowEtlOnNonEncryptedChannel">
                                    <label for="toggle-non-encrypted-channel">Allow ETL on a non-encrypted communication channel</label>
                                </div>
                            </div>
                        </div>
                        <div class="form-group">
                            <label class="control-label">&nbsp;</label>
                            <div class="toggle" data-placement="right" data-toggle="tooltip" title="Toggle on to set a responsible node for the task" data-animation="true">
                                <input id="responsibleNode" type="checkbox" data-bind="checked: manualChooseMentor">
                                <label for="responsibleNode">Set responsible node</label>
                            </div>
                        </div>
                        <div data-bind="validationElement: mentorNode, collapse: manualChooseMentor">
                            <div class="form-group" data-bind="css: { 'margin-bottom-xs': mentorNode() }">
                                <div>
                                    <label class="control-label">Responsible Node</label>
                                </div>
                                <div class="flex-grow">
                                    <button class="btn btn-block dropdown-toggle text-left" data-toggle="dropdown">
                                        <span data-bind="text: mentorNode() ? 'Node ' + mentorNode() : 'Select responsible node'"></span>
                                        <span class="caret"></span>
                                    </button>
                                    <ul class="dropdown-menu" data-bind="foreach: $root.possibleMentors">
                                        <li><a href="#" data-bind="text: 'Node ' + $data, click: $parent.mentorNode.bind($parent.mentorNode, $data)"></a></li>
                                    </ul>
                                    <span class="help-block" data-bind="validationMessage: mentorNode"></span>
                                </div>
                                <div data-bind="compose: $root.pinResponsibleNodeButtonsScriptView"></div>
                            </div>
                            <div data-bind="visible: mentorNode">
                                <div class="form-group small">
                                    <label class="control-label">&nbsp;</label>
                                    <div class="flex-grow" data-bind="compose: $root.pinResponsibleNodeTextScriptView"></div>
                                </div>
                            </div>
                        </div>
                        <div class="form-group">
                            <label class="control-label">&nbsp;</label>
                            <div class="toggle">
                                <input id="createNewString" type="checkbox" data-bind="checked: $root.createNewConnectionString">
                                <label for="createNewString">Create new Kafka connection string</label>
                            </div>
                        </div>
                        <div data-bind="collapse: $root.createNewConnectionString, with: $root.newConnectionString">
                            <div class="form-group">
                                <div class="flex-grow" data-bind="compose: $root.connectionStringView"></div>
                            </div>
                        </div>
                        <div class="form-group" data-bind="validationOptions: { insertMessages: false }, validationElement: connectionStringName, visible: !$root.createNewConnectionString()">
                            <label class="control-label">Connection String</label>
                            <div class="flex-grow">
                                <button class="btn btn-block dropdown-toggle text-left" type="button" data-toggle="dropdown"
                                        data-bind="textInput: connectionStringName, disable: $root.kafkaEtlConnectionStringsDetails().length === 0,
                                                   attr: { 'title': $root.kafkaEtlConnectionStringsDetails().length === 0 ? 'No connection strings were defined' : 'Select a connection string' }">
                                    <span data-bind="text: connectionStringName() || 'Select a connection string'"></span>
                                    <span class="caret dropdown-toggle" data-toggle="dropdown"></span>
                                </button>
                                <ul class="dropdown-menu"
                                    data-bind="foreach: $root.kafkaEtlConnectionStringsDetails">
                                    <li data-bind="click: _.partial($root.useConnectionString, $data.Name)">
                                        <a href="#">
                                            <div class="row">
                                                <strong class="col-xs-7" data-bind="text: $data.Name"></strong>
                                                <small class="col-xs-2">Bootstrap servers:</small>
                                                <small class="col-xs-2 o-padding-right no-padding-left text-overflow-inline-block"
                                                       data-bind="text: $data.KafkaConnectionSettings.BootstrapServers, attr: { title: $data.KafkaConnectionSettings.BootstrapServers }">
                                                </small>
                                            </div>
                                        </a>
                                    </li>
                                </ul>
                                <span class="help-block" data-bind="validationMessage: connectionStringName"></span>
                            </div>
                        </div>
                        <div class="flex-horizontal">
                            <div class="flex-grow margin-top">
                                <button type="button" class="btn btn-info" data-bind="click: $root.toggleAdvancedArea">
                                    <i class="icon-settings"></i>
                                    <span data-bind="text: $root.showAdvancedOptions() ? 'Close Advanced' : 'Advanced'"></span>
                                </button>
                            </div>
                            <div>
                                <button class="btn btn-default btn-info" title="Test the New connection string connection"
                                        data-bind="click: $root.onTestConnectionKafka, disable: !$root.connectionStringDefined() || $root.spinners.test(), css: { 'btn-spinner': $root.spinners.test }">
                                    <i class="icon-rocket"></i>
                                    <span>Test Connection</span>
                                </button>
                            </div>
                        </div>
                        <div data-bind="collapse: $root.showAdvancedOptions">
                            <div class="panel-body">
                                <div data-bind="compose: $root.optionsPerQueueEtlView"></div>
                            </div>
                        </div>
                    </div>
                    <div>
                        <div class="panel-addon" data-bind="with: testConnectionResult">
                            <div class="padding bg-success small" data-bind="visible: Success">
                                <div>Successfully connected to Kafka server</div>
                            </div>
                            <div data-bind="if: !Success">
                                <div class="padding bg-danger small">
                                    <h2>Connection test failed!</h2>
                                    <span data-bind="text: $root.fullErrorDetailsVisible() ? Error : $root.shortErrorText()"></span>
                                    <div>
                                        <a href="#" data-bind="click: $root.fullErrorDetailsVisible.toggle.bind($root.fullErrorDetailsVisible), text: $root.fullErrorDetailsVisible() ? 'hide details' : 'show details'"></a>
                                    </div>
                                </div>
                            </div>
                        </div>
                        <div class="panel-addon" data-bind="visible: kafkaEtlConnectionStringsDetails().length === 0 && !createNewConnectionString()">
                            <div class="padding bg-warning text-warning small">
                                <i class="icon-warning"></i>&nbsp;&nbsp;No connection strings have been defined yet
                            </div>
                        </div>
                    </div>
                </div>
                <div class="flex-header">
                    <div class="flex-row margin-top margin-top-lg">
                        <h3>Transform Scripts</h3>
                        <button type="button" id="addNewScript" data-bind="click: addNewTransformation, disable: editedKafkaEtl().showEditTransformationArea" class="btn btn-info pull-right">
                            <i class="icon-plus"></i><span>Add Transformation Script</span>
                        </button>
                    </div>
                </div>
                <div class="scroll">
                    <div class="etl-list" id="transformsList" data-bind="with: editedKafkaEtl">
                        <div data-bind="if: transformationScripts().length === 0 && !editedTransformationScriptSandbox()">
                            <div class="text-center text-muted">
                                <i class="icon-lg icon-empty-set"></i>
                                <h3 class="margin-top margin-top-sm"
                                    data-bind="css: { 'text-danger': !transformationScripts.isValid() && transformationScripts.isModified() }">No transformation scripts have been defined.
                                </h3>
                            </div>
                        </div>
                        <div data-bind="foreach: transformationScripts">
                            <div class="panel panel-hover item" data-bind="css: { active: $data === $parent.transformationScriptSelectedForEdit() }">
                                <div class="padding padding-sm">
                                    <div class="flex-horizontal">
                                        <div class="flex-grow info">
                                            <div class="transformer-name" title="Transformation script name">
                                                <span data-bind="text: name"></span>
                                                <span class="text-warning" data-bind="visible: dirtyFlag().isDirty">*</span>
                                            </div>
                                            <div class="collections">
                                                Collections:
                                                <span class="etl-collections" title="The Collections transformed"
                                                      data-bind="foreach: transformScriptCollections, visible: !applyScriptForAllCollections() && transformScriptCollections().length">
                                                    <span data-bind="text: $data, attr: { class: 'collection-color-' + $parent.getCollectionEntry($data) }"></span>
                                                </span>
                                                <span class="etl-collections" data-bind="visible: applyScriptForAllCollections" title="The Collections transformed">
                                                    <span>All collections</span>
                                                </span>
                                            </div>
                                        </div>
                                        <div class="actions">
                                            <button data-bind="click: $parent.editTransformationScript.bind($parent, $data)" class="btn btn-default"><i class="icon-edit" title="Edit script"></i></button>
                                            <button data-bind="click: $root.removeTransformationScript" class="btn btn-danger"><i class="icon-trash" title="Delete script"></i></button>
                                        </div>
                                    </div>
                                </div>
                            </div>
                        </div>
                    </div>
                </div>
            </form>
        </div>
        <div class="col-xs-12 col-lg-6 flex-vertical" data-bind="with: editedKafkaEtl()">
            <div class="flex-grow" data-bind="if: showEditTransformationArea">
                <div id="editTransform" class="panel padding">
                    <div data-bind="with: editedTransformationScriptSandbox">
                        <div class="flex-horizontal margin-bottom" data-bind="validationElement: name">
                            <label class="control-label"><strong>Name:</strong></label>
                            <div class="flex-grow margin-left">
                                <input type="text" class="form-control" placeholder="Enter script name" autocomplete="off"
                                       data-bind="textInput: name, disable: $root.enableTestArea() || !isNew()" />
                            </div>
                        </div>
                        <label><strong>Script:</strong></label>
                        <span class="pull-right"><a href="#" data-bind="click: $root.syntaxHelp"><small>Syntax <i class="icon-help"></i></small></a></span>
                        <div data-bind="validationElement: script">
                            <pre class="form-control editor"
                                 data-bind="aceEditor: { code: script, fontSize: '14px', lang: 'ace/mode/javascript' }, validationOptions: { errorsAsTitle: false }, validationElement: script" style="height: 250px;"></pre>
                            <div data-bind="validationOptions: { errorsAsTitle: false }, validationElement: script">
                                <div class="help-block" data-bind="validationMessage: script"></div>
                            </div>
                        </div>
<<<<<<< HEAD
                        <div class="margin-bottom-sm margin-top-sm">
=======
                        <div class="flex-horizontal margin-bottom margin-top" data-bind="validationElement: documentIdPostfix">
                            <label class="control-label"><strong>Document ID postfix:</strong></label>
                            <div class="flex-grow margin-left">
                                <input type="text" class="form-control" placeholder="Enter Document ID postfix (optional)" autocomplete="off"
                                       data-bind="textInput: documentIdPostfix, disable: $root.enableTestArea()" />
                            </div>
                        </div>
                        <div class="margin-bottom margin-top margin-top-lg">
>>>>>>> e6a38a83
                            <div class="flex-horizontal">
                                <div class="flex-grow">
                                    <div class="dropdown btn-block flex-grow">
                                        <input class="form-control dropdown-toggle" placeholder="Select (or enter) a collection" data-toggle="dropdown" autocomplete="off"
                                               data-bind="textInput: inputCollection, attr: { id: 'collectionNameInput' }, disable: $root.collections().length === 0" />
                                        <span class="caret dropdown-toggle" data-toggle="dropdown"></span>
                                        <ul class="dropdown-menu" role="menu" style="display: none;"
                                            data-bind="autoComplete: '#collectionNameInput', foreach: $root.createCollectionNameAutoCompleter(transformScriptCollections, inputCollection)">
                                            <li role="presentation" data-bind="click: $parent.addWithBlink.bind($parent, $data)">
                                                <a role="menuitem" tabindex="-1" href="#">
                                                    <span data-bind="text: $data"></span>
                                                </a>
                                                <div class="divider" data-bind="visible: $root.constructor.isApplyToAll($data)"></div>
                                            </li>
                                        </ul>
                                        <div data-bind="validationOptions: { errorsAsTitle: false }, validationElement: transformScriptCollections">
                                            <div class="help-block" data-bind="validationMessage: transformScriptCollections"></div>
                                        </div>
                                    </div>
                                </div>
                                <div>
                                    <button class="btn btn-info" data-bind="click: addCollection, enable: inputCollection() && canAddCollection()"><i class="icon-plus"></i> <span>Add Collection</span></button>
                                </div>
                            </div>
                            <div data-bind="visible: transformScriptCollections().length" class="margin-top-sm">
                                <label><strong>Collections Selected:</strong></label>
                                <ul class="well collection-list" data-bind="foreach: transformScriptCollections"> 
                                    <li>
                                        <div class="name" data-bind="text: $data"></div>
                                        <a title="Remove collection" href="#" data-bind="click: $parent.removeCollection.bind($parent, $data)"><i class="icon-trash"></i></a>
                                    </li>
                                </ul>
                            </div>
                        </div>
                        <div class="toggle margin-top margin-top-lg" data-bind="visible: !isNew() && !$root.enableTestArea()">
                            <input id="reset" type="checkbox" data-bind="checked: resetScript">
                            <label for="reset">Apply script to documents from beginning of time (Reset)</label>
                        </div>
                        <div class="flex-horizontal margin-top ">
                            <div data-bind="visible: !$root.enableTestArea()">
                                <button class="btn btn-success" data-bind="click: $root.saveEditedTransformation, attr: { title : (isNew() ? 'Add' : 'Update') + ' this transformation script' }">
                                    <i class="icon-tick"></i> <span data-bind="text: isNew() ? 'Add' : 'Update'"></span>
                                </button>
                                <button title="Cancel" class="btn btn-default" data-bind="click: $root.cancelEditedTransformation"><i class="icon-cancel"></i> <span>Cancel</span></button>
                            </div>
                            <div class="flex-separator"></div>
                            <button type="button" class="btn btn-info" data-bind="click: $root.toggleTestArea, visible: !$root.enableTestArea()" title="Click to open the test area">
                                <i class="icon-rocket"></i> <span>Test script</span>
                            </button>
                        </div>
                    </div>
                </div>
                <div class="js-test-area" data-bind="collapse: $root.enableTestArea()">
                    <div class="panel">
                        <div class="panel-body flex-form" data-bind="with: $root.test">
                            <div class="form-group flex-horizontal margin-top">
                                <label class="control-label">Document ID</label>
                                <div class="flex-grow" data-bind="validationElement: documentId">
                                    <input type="text" id="documentId" data-bind="textInput: documentId" class="form-control" placeholder="Document ID" autocomplete="off"
                                           title="This field is required." data-orig-title=""/><span class="help-block" style="display: none;"></span>
                                    <ul class="documentIdAutocomplete dropdown-menu autocomplete-list" role="menu"
                                        data-bind="autoComplete: '#documentId', foreach: docsIdsAutocompleteResults">
                                        <li role="presentation" data-bind="click: _.partial($parent.onAutocompleteOptionSelected, $data)">
                                            <a role="menuitem" tabindex="-1" href="#">
                                                <span data-bind="text: $data"></span>
                                            </a>
                                        </li>
                                    </ul>
                                </div>
                                <button class="btn btn-default" type="button"
                                        data-bind="click: previewDocument, css: { 'btn-spinner': spinners.preview }, disable: spinners.preview() || !documentId()" title="Show document preview">
                                    <i class="icon-import"></i> <span>Load document</span>
                                </button>
                            </div>
                            <div class="flex-horizontal">
                                <div class="flex-separator"></div>
                                <button type="button" class="btn btn-primary margin-right margin-right-sm" data-bind="click: runTest, css: { 'btn-spinner': spinners.test }, disable: spinners.test()">
                                    <i class="icon-rocket"></i>
                                    <span>Test</span>
                                </button>
                                <button type="button" class="btn btn-info" data-bind="click: $root.toggleTestArea">
                                    <i class="icon-cancel"></i> <span>Close Test Area</span>
                                </button>
                            </div>
                        </div>
                    </div>
                </div>
            </div>
        </div>
    </div>
    <div class="test-container flex-grow flex-vertical" data-bind="with: test">
        <div class="absolute-center text-center" data-bind="visible: !testAlreadyExecuted() && !loadedDocument()">
            <i class="icon-info icon-xl"></i>
            Choose <strong>Document ID</strong> used for test and click <strong>Test</strong> button
        </div>
        <div class="tabs">
            <ul class="nav nav-tabs" role="tablist">
                <li role="presentation" data-bind="visible: loadedDocument">
                    <a href="#documentPreview" role="tab" data-toggle="tab">
                        <i class="icon-preview"></i><span>Document Preview</span>
                    </a>
                </li>
                <li role="presentation" data-bind="visible: testAlreadyExecuted">
                    <a href="#testResults" role="tab" data-toggle="tab">
                        <i class="icon-admin-logs"></i><span>Test Results</span>
                    </a>
                </li>
                <li role="presentation" data-bind="visible: warningsCount">
                    <a href="#warnings" role="tab" data-toggle="tab">
                        <i class="icon-exclamation"></i><span>Warnings</span><span class="label label-warning margin-left margin-left-sm" data-bind="text: warningsCount || ''"></span>
                    </a>
                </li>
                <li role="presentation" data-bind="visible: debugOutput().length">
                    <a href="#debugOutput" role="tab" data-toggle="tab">
                        <i class="icon-administrator-js-console"></i><span>Debug output</span><span class="label label-info margin-left margin-left-sm" data-bind="text: debugOutput().length || ''"></span>
                    </a>
                </li>
            </ul>
        </div>
        <div class="tab-content flex-grow">
            <div role="tabpanel" class="tab-pane fade" id="documentPreview">
                <div class="margin-bottom margin-bottom-sm">Document ID: <strong data-bind="text: loadedDocumentId"></strong></div>
                <pre data-bind="html: loadedDocument"></pre>
            </div>
            <div role="tabpanel" class="tab-pane fade" id="warnings">
                <div class="transformation-errors" data-bind="visible: transformationErrors().length">
                    <h3>Transformation Script Errors:</h3>
                    <div data-bind="foreach: transformationErrors">
                        <pre class="margin-left margin-bottom margin-bottom-sm" data-bind="text: Error"></pre>
                    </div>
                </div>
            </div>
            <div role="tabpanel" class="tab-pane fade" id="testResults">
                <div data-bind="foreach: testResults">
                    <div class="result-item margin-bottom">
                        <div class="header margin-bottom">
                            <span>Topic Name:</span>
                            <strong data-bind="text: QueueName"></strong>
                        </div>
                        <div data-bind="foreach: Messages" class="test-output">
                            <div class="header margin-bottom">
                                <span>Message body:</span>
                                <pre data-bind="text: Body" class="margin-top"></pre>
                                <div class="margin-top-sm" data-bind="with: Attributes">
                                    <div data-bind="visible: Id">
                                        <span>Id:</span>
                                        <strong data-bind="text: Id"></strong>
                                    </div>
                                    <div data-bind="visible: PartitionKey">
                                        <span>Partition Key:</span>
                                        <strong data-bind="text: PartitionKey"></strong>
                                    </div>
                                    <div data-bind="visible: Type">
                                        <span>Type:</span>
                                        <strong data-bind="text: Type"></strong>
                                    </div>
                                    <div data-bind="visible: Source">
                                        <span>Source:</span>
                                        <strong data-bind="text: Source"></strong>
                                    </div>
                                </div>
                            </div>
                        </div>
                    </div>
                </div>
                <div data-bind="visible: !testResults().length">
                    <i class="icon-info"></i> <span>Simulation returned empty result</span>
                </div>
            </div>
            <div role="tabpanel" class="tab-pane fade" id="debugOutput">
                <pre class="absolute-fill" data-bind="text: debugOutput().join('\r\n')"></pre>
            </div>
        </div>
    </div>
</div>

<div class="backdrop" data-bind="click: $root.toggleTestArea"></div><|MERGE_RESOLUTION|>--- conflicted
+++ resolved
@@ -230,18 +230,14 @@
                                 <div class="help-block" data-bind="validationMessage: script"></div>
                             </div>
                         </div>
-<<<<<<< HEAD
-                        <div class="margin-bottom-sm margin-top-sm">
-=======
-                        <div class="flex-horizontal margin-bottom margin-top" data-bind="validationElement: documentIdPostfix">
+                        <div class="flex-horizontal margin-bottom-sm margin-top-sm" data-bind="validationElement: documentIdPostfix">
                             <label class="control-label"><strong>Document ID postfix:</strong></label>
                             <div class="flex-grow margin-left">
                                 <input type="text" class="form-control" placeholder="Enter Document ID postfix (optional)" autocomplete="off"
                                        data-bind="textInput: documentIdPostfix, disable: $root.enableTestArea()" />
                             </div>
                         </div>
-                        <div class="margin-bottom margin-top margin-top-lg">
->>>>>>> e6a38a83
+                        <div class="margin-bottom-sm margin-top-sm">
                             <div class="flex-horizontal">
                                 <div class="flex-grow">
                                     <div class="dropdown btn-block flex-grow">
