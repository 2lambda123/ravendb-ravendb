--- conflicted
+++ resolved
@@ -18,25 +18,9 @@
                         </small>
                     </div>
                     <div class="panel">
-<<<<<<< HEAD
-                        <div class="panel-body margin-bottom">
-                            <h3>Studio Configuration</h3>
-                            <div class="form-group margin-top">
-                                <label class="control-label">&nbsp;</label>
-                                <div class="toggle margin-top disable-auto-index" data-placement="right" data-toggle="tooltip" data-animation="true">
-                                    <input id="disableAutoIndex" type="checkbox" data-bind="checked: model.disableAutoIndexCreation" />
-                                    <label for="disableAutoIndex">Disable creating new Auto-Indexes</label>
-                                </div>
-                            </div>
-                            <div class="form-group margin-top">
-                                <div>
-                                    <label class="control-label">Environment</label>
-                                </div>
-=======
                         <div class="panel-body">
                             <div class="form-group margin-top margin-bottom">
                                 <label class="control-label">Environment</label>
->>>>>>> 068414a6
                                 <div style="position: relative">
                                     <button class="btn btn-block dropdown-toggle" type="button" data-toggle="dropdown"
                                             data-bind="requiredAccess: 'DatabaseAdmin', requiredAccessOptions: { strategy: 'disable' }">
