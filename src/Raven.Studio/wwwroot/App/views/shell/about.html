<div id="about-page" class="content-margin">
    <div class="about-info">
        <div class="text-center">
            <a href="https://ravendb.net/" target="_blank" class="visible-block"><i class="icon-logo text-primary"></i></a>
            <div class="social margin-bottom margin-lg on-base-background">
                <a href="https://www.facebook.com/RavenDB-265907650186374/" target="_blank"><i class="icon-facebook"></i></a>
                <a href="https://twitter.com/ravendb" target="_blank"><i class="icon-twitter"></i></a>
                <a href="https://www.linkedin.com/company/hibernating-rhinos-ltd-" target="_blank"><i class="icon-linkedin"></i></a>
            </div>
            <hr/>
            <div class="margin-top">
                <div class="about-grid">
                    <div class="big-label on-base-background">
                        <i class="icon-server"></i>
                        <div class="content">
                            <small>Server version</small>
                            <strong data-bind="text: serverVersion().FullVersion"></strong>
                        </div>
                    </div>
                    <div class="big-label on-base-background">
                        <i class="icon-client"></i>
                        <div class="content">
                            <small>Studio version</small>
                            <strong data-bind="text: clientVersion()"></strong>
                        </div>
                    </div>
                    <div>
                        <a data-bind="click: openFeedbackForm" class="btn btn-info big-button">
                            <i class="icon-rocket"></i>
                            <div class="content">
                                <small>Help us improve</small>
                                <strong>Send Feedback</strong>
                            </div>
                        </a>
                    </div>
                    <div>
                        <div class="flex-horizontal flex-stretch-items">
                            <button data-bind="click: openLatestVersionDownload" class="btn btn-primary big-button">
                                <i class="icon-client"></i>
                                <div class="content">
                                    <small data-bind="html: newVersionAvailableHtml"></small>
                                    <strong data-bind="visible: !isNewVersionAvailable(), text: currentServerVersion"></strong>
                                    <strong data-bind="visible: isNewVersionAvailable">Download Now</strong>
                                </div>
                            </button>
                            <button data-bind="disable: spinners.latestVersionUpdates, click: refreshLatestVersionInfo, css: { 'btn-spinner': spinners.latestVersionUpdates }"
                                    class="btn btn-primary">
                                <i class="icon-refresh"></i>
                            </button>
                        </div>
                        <div class="text-center margin-top" data-bind="if: isNewVersionAvailable">
                            <a href="#" data-bind="attr: { href: latestVersionWhatsNewUrl }" target="_blank">See What's New</a>
                        </div>
                    </div>
                </div>
            </div>
        </div>
        <div class="margin-top">
            <small>Copyright © 2009 - 2020 Hibernating Rhinos. All rights reserved.</small>
        </div>
    </div>
    <div class="about-properties-container flex-vertical" data-bind="css: { 'no-license': !hasLicense() }">
        <div class="flex-horizontal">
            <div class="license-info panel flex-vertical">
                <div class="header">
                    <div class="padding">
                        <h2>License information</h2>
                        <div class="flex-horizontal margin-top margin-bottom">
                            <div data-bind="attr: { class: 'roundborder flex-noshrink ' + licenseCssClass() }">
                                <i class="icon-license-information"></i>
                            </div>
                            <div class="big-label">
                                <div class="content">
                                    <small>Type</small>
                                    <strong data-bind="text: licenseTypeText"></strong>
                                </div>
                            </div>
                            <div class="big-label" data-bind="visible: formattedExpiration">
                                <div class="content">
                                    <small data-bind="text: expiresText"></small>
                                    <strong data-bind="html: formattedExpiration"></strong>
                                    <small data-bind="text: automaticRenewText"></small>
                                </div>
                            </div>
                        </div>
                    </div>
                    <div class="license-id-container padding" data-bind="visible: licenseId">
                        <div class="big-label">
                            <div class="content text-center">
                                <small>License ID</small>
                                <strong data-bind="text: licenseId"></strong>
                            </div>
                        </div>
                        <div class="big-label">
                            <div class="content text-center">
                                <small>License To</small>
                                <strong data-bind="text: licensedTo"></strong>
                            </div>
                        </div>
                    </div>
                </div>
                <div class="license-properties-container padding" data-bind="visible: hasLicense">
                    <div class="license-properties">
                        <div class="name">Eligible for Commercial Use</div>
                        <div class="value"><i data-bind="attr: { class: developerLicense() ? 'icon-cancel' : 'icon-checkmark' }"></i></div>
                        <div class="name">Number of databases</div><div class="value"><i class="icon-infinity"></i></div>
                        <div class="name">Single database size</div><div class="value"><i class="icon-infinity"></i></div>
                        <div class="name">Management Studio (GUI)</div><div class="value"><i class="icon-checkmark"></i></div>
                        <h4>Clustering</h4>
                        <div class="name">Max cluster size</div><div class="value">
                                                                     <strong data-bind="text: maxClusterSize, visible: maxClusterSize() > 0"></strong>
                                                                     <i class="icon-infinity" data-bind="visible: maxClusterSize() === 0"></i>
                                                                </div>
                        <div class="name">Max cores in cluster</div><div class="value"><strong data-bind="text: maxCores"></strong></div>
                        <div class="name">Max cluster memory usage</div><div class="value"><strong data-bind="text: maxMemory() + ' GB RAM'"></strong></div>
                        <div class="name">Highly available tasks</div><div class="value"><i data-bind="attr: { class: licenseAttribute('HasHighlyAvailableTasks') }"></i></div>
                        <div class="name">Dynamic database distribution</div><div class="value"><i data-bind="attr: { class: licenseAttribute('HasDynamicNodesDistribution') }"></i></div>
                        <h4>Monitoring</h4>
                        <div class="name">Server Dashboard</div><div class="value"><i class="icon-checkmark"></i></div>
                        <div class="name">SNMP</div><div class="value"><i data-bind="attr: { class: licenseAttribute('HasSnmpMonitoring') }"></i></div>
                        <h4>Extensions</h4>
                        <div class="name">Document Revisions</div><div class="value"><i class="icon-checkmark"></i></div>
                        <div class="name">Document Expiration</div><div class="value"><i class="icon-checkmark"></i></div>
                        <div class="name">Attachments</div><div class="value"><i class="icon-checkmark"></i></div>
                        <div class="name">Counters</div><div class="value"><i class="icon-checkmark"></i></div>
                        <h4>External Replication</h4>
                        <div class="name">Immediate</div><div class="value"><i data-bind="attr: { class: licenseAttribute('HasExternalReplication') }"></i></div>
                        <div class="name">Delayed</div><div class="value"><i data-bind="attr: { class: licenseAttribute('HasDelayedExternalReplication') }"></i></div>
                        <h4>Pull Replication</h4>
                        <div class="name">Hub</div><div class="value"><i data-bind="attr: { class: licenseAttribute('HasPullReplicationAsHub') }"></i></div>
                        <div class="name">Sink</div><div class="value"><i data-bind="attr: { class: licenseAttribute('HasPullReplicationAsSink') }"></i></div>
                        <h4>Backups</h4>
                        <div class="name">Local</div><div class="value"><i class="icon-checkmark"></i></div>
                        <div class="name">Cloud & Remote</div><div class="value"><i data-bind="attr: { class: licenseAttribute('HasCloudBackups') }"></i></div>
                        <div class="name">Snapshot backups</div><div class="value"><i data-bind="attr: { class: licenseAttribute('HasSnapshotBackups') }"></i></div>
                        <div class="name">Encrypted backups</div><div class="value"><i data-bind="attr: { class: licenseAttribute('HasEncryptedBackups') }"></i></div>
                        <h4>ETL</h4>
                        <div class="name">SQL ETL</div><div class="value"><i data-bind="attr: { class: licenseAttribute('HasSqlEtl') }"></i></div>
                        <div class="name">RavenDB ETL</div><div class="value"><i data-bind="attr: { class: licenseAttribute('HasRavenEtl') }"></i></div>
                        <h4>Security</h4>
                        <div class="name">Certificates</div><div class="value"><i class="icon-checkmark"></i></div>
                        <div class="name">Encryption in transit</div><div class="value"><strong>TLS 1.2 & X.509</strong></div>
                        <div class="name">Storage encryption</div><div class="value"><i data-bind="attr: { class: licenseAttribute('HasEncryption') }"></i></div>
                    </div>
<<<<<<< HEAD
                    <div class="big-label">
                        <div class="content text-center">
                            <small>License To</small>
                            <strong data-bind="text: licensedTo"></strong>
                        </div>
                    </div>
                </div>
            </div>
            <div class="license-properties-container padding" data-bind="visible: hasLicense">
                <div class="license-properties">
                    <div class="name">Eligible for Commercial Use</div>
                    <div class="value"><i data-bind="attr: { class: developerLicense() ? 'icon-cancel' : 'icon-checkmark' }"></i></div>
                    <div class="name">Number of databases</div><div class="value"><i class="icon-infinity"></i></div>
                    <div class="name">Single database size</div><div class="value"><i class="icon-infinity"></i></div>
                    <div class="name">Management Studio (GUI)</div><div class="value"><i class="icon-checkmark"></i></div>
                    <h4>Clustering</h4>
                    <div class="name">Max cluster size</div><div class="value">
                                                                 <strong data-bind="text: maxClusterSize, visible: maxClusterSize() > 0"></strong>
                                                                 <i class="icon-infinity" data-bind="visible: maxClusterSize() === 0"></i>
                                                            </div>
                    <div class="name">Max cores in cluster</div><div class="value"><strong data-bind="text: maxCores"></strong></div>
                    <div class="name">Max cluster memory usage</div><div class="value"><strong data-bind="text: maxMemory() + ' GB RAM'"></strong></div>
                    <div class="name">Highly available tasks</div><div class="value"><i data-bind="attr: { class: licenseAttribute('HasHighlyAvailableTasks') }"></i></div>
                    <div class="name">Dynamic database distribution</div><div class="value"><i data-bind="attr: { class: licenseAttribute('HasDynamicNodesDistribution') }"></i></div>
                    <h4>Monitoring</h4>
                    <div class="name">Server Dashboard</div><div class="value"><i class="icon-checkmark"></i></div>
                    <div class="name">SNMP</div><div class="value"><i data-bind="attr: { class: licenseAttribute('HasSnmpMonitoring') }"></i></div>
                    <h4>Extensions</h4>
                    <div class="name">Document Revisions</div><div class="value"><i class="icon-checkmark"></i></div>
                    <div class="name">Document Expiration</div><div class="value"><i class="icon-checkmark"></i></div>
                    <div class="name">Document Compression</div><div class="value"><i data-bind="attr: { class: licenseAttribute('HasDocumentsCompression') }"></i></div>
                    <div class="name">Attachments</div><div class="value"><i class="icon-checkmark"></i></div>
                    <div class="name">Counters</div><div class="value"><i class="icon-checkmark"></i></div>
                    <div class="name">Time Series</div><div class="value"><i class="icon-checkmark"></i></div>
                    <div class="name">Time Series Rollups & Retention</div><div class="value"><i data-bind="attr: { class: licenseAttribute('HasTimeSeriesRollupsAndRetention') }"></i></div>

                    <h4>External Replication</h4>
                    <div class="name">Immediate</div><div class="value"><i data-bind="attr: { class: licenseAttribute('HasExternalReplication') }"></i></div>
                    <div class="name">Delayed</div><div class="value"><i data-bind="attr: { class: licenseAttribute('HasDelayedExternalReplication') }"></i></div>
                    <h4>Pull Replication</h4>
                    <div class="name">Hub</div><div class="value"><i data-bind="attr: { class: licenseAttribute('HasPullReplicationAsHub') }"></i></div>
                    <div class="name">Sink</div><div class="value"><i data-bind="attr: { class: licenseAttribute('HasPullReplicationAsSink') }"></i></div>
                    <h4>Backups</h4>
                    <div class="name">Local</div><div class="value"><i class="icon-checkmark"></i></div>
                    <div class="name">Cloud & Remote</div><div class="value"><i data-bind="attr: { class: licenseAttribute('HasCloudBackups') }"></i></div>
                    <div class="name">Snapshot backups</div><div class="value"><i data-bind="attr: { class: licenseAttribute('HasSnapshotBackups') }"></i></div>
                    <div class="name">Encrypted backups</div><div class="value"><i data-bind="attr: { class: licenseAttribute('HasEncryptedBackups') }"></i></div>
                    <h4>ETL</h4>
                    <div class="name">SQL ETL</div><div class="value"><i data-bind="attr: { class: licenseAttribute('HasSqlEtl') }"></i></div>
                    <div class="name">RavenDB ETL</div><div class="value"><i data-bind="attr: { class: licenseAttribute('HasRavenEtl') }"></i></div>
                    <h4>Security</h4>
                    <div class="name">Certificates</div><div class="value"><i class="icon-checkmark"></i></div>
                    <div class="name">Encryption in transit</div><div class="value"><strong>TLS 1.2 & X.509</strong></div>
                    <div class="name">Storage encryption</div><div class="value"><i data-bind="attr: { class: licenseAttribute('HasEncryption') }"></i></div>
                </div>
            </div>
            <div class="padding">
                <div class="license-actions flex-horizontal">
                    <!-- ko if: !registered() -->
                    <button class="btn btn-primary flex-grow" 
                            data-bind="click: register, 
                                       enable: isRegisterLicenseEnabled,
                                       attr: { title: registerTooltip }">
                            <span>REGISTER LICENSE</span>
                    </button>
                    <!-- /ko -->
                    <!-- ko if: registered() -->
                    <button class="btn btn-primary flex-grow"
                            data-bind="click: register, 
                                       visible: accessManager.canReplaceLicense,
                                       enable: isReplaceLicenseEnabled,
                                       attr: { title: replaceTooltip }">
                            <i class="icon-replace"></i><span>REPLACE LICENSE</span>
                    </button>
                    <button class="btn btn-info flex-grow"
                            data-bind="click: forceLicenseUpdate,
                                       visible: canForceUpdate, 
                                       disable: spinners.forceLicenseUpdate() || !isForceUpdateEnabled(),
                                       css: { 'btn-spinner': spinners.forceLicenseUpdate },
                                       attr: { title: forceUpdateTooltip }">
                            <i class="icon-force"></i><span>FORCE UPDATE</span>
                    </button>
                    <button class="btn btn-info flex-grow"
                            data-bind="click: renewLicense,
                                       visible: canRenewLicense, 
                                       disable: spinners.renewLicense() || !isRenewLicenseEnabled(),
                                       css: { 'btn-spinner': spinners.renewLicense },
                                       attr: { title: renewTooltip }">
                            <i class="icon-reset"></i><span>RENEW LICENSE</span>
                    </button>
                    <!-- /ko -->
=======
                </div>
                <div class="padding">
                    <div class="license-actions flex-horizontal">
                        <!-- ko if: !registered() -->
                        <button class="btn btn-primary flex-grow"
                                data-bind="click: register, 
                                           enable: isRegisterLicenseEnabled,
                                           attr: { title: registerTooltip }">
                                <span>REGISTER LICENSE</span>
                        </button>
                        <!-- /ko -->
                        <!-- ko if: registered() -->
                        <button class="btn btn-primary flex-grow"
                                data-bind="click: register, 
                                           visible: accessManager.canReplaceLicense,
                                           enable: isReplaceLicenseEnabled,
                                           attr: { title: replaceTooltip }">
                                <i class="icon-replace"></i><span>REPLACE LICENSE</span>
                        </button>
                        <button class="btn btn-info flex-grow"
                                data-bind="click: forceLicenseUpdate,
                                           visible: canForceUpdate, 
                                           disable: spinners.forceLicenseUpdate() || !isForceUpdateEnabled(),
                                           css: { 'btn-spinner': spinners.forceLicenseUpdate },
                                           attr: { title: forceUpdateTooltip }">
                                <i class="icon-force"></i><span>FORCE UPDATE</span>
                        </button>
                        <button class="btn btn-info flex-grow"
                                data-bind="click: renewLicense,
                                           visible: canRenewLicense,
                                           disable: spinners.renewLicense() || !isRenewLicenseEnabled(),
                                           css: { 'btn-spinner': spinners.renewLicense },
                                           attr: { title: renewTooltip }">
                                <i class="icon-reset"></i><span>RENEW LICENSE</span>
                        </button>
                        <!-- /ko -->
                    </div>
>>>>>>> 0b8c4550
                </div>
            </div>
            <div class="support-info panel flex-vertical">
                <div class="header">
                    <div class="padding">
                        <h2>Support plan</h2>
                        <div class="flex-horizontal margin-top margin-bottom">
                            <div data-bind="attr: { class: 'roundborder flex-noshrink ' + supportCssClass() }">
                                <i class="icon-support"></i>
                            </div>
                            <div class="big-label">
                                <div class="content">
                                    <small>Type</small>
                                    <strong data-bind="text: supportLabel"></strong>
                                </div>
                            </div>
                        </div>
                    </div>
                </div>
                <div data-bind="attr: { class: supportTableCssClass() + ' support-properties flex-grow' }">
                    <div class="top-row community">
                        <h4 data-bind="text: isCloud() ? 'Free' : 'Community'"></h4>
                        <strong>Essential support<br/> to get started</strong>
                    </div>
                    <div class="top-row professional" data-bind="visible: !isCloud()">
                        <h4>Professional</h4>
                        <strong>Priority support<br /> for professional<br /> projects</strong>
                    </div>
                    <div class="top-row production" data-bind="visible: !isCloud()">
                        <h4>Production</h4>
                        <strong>Top-tier support<br /> for enterprise and<br /> mission-critical<br /> projects</strong>
                    </div>
                    <div class="top-row grid-span-2 production" data-bind="visible: isCloud">
                        <h4>Cloud Support</h4>
                        <strong>Top support for<br /> all your cloud projects</strong>
                    </div>
                    <div class="community">
                        <i class="icon-group"></i>
                        Support via our<br /> community forum
                    </div>
                    <div class="grid-span-2 professional production">
                        <i class="icon-user"></i>
                        Access to RavenDB core developers
                    </div>
                    <div class="community"></div>
                    <div class="grid-span-2 professional production">
                        <i class="icon-phone"></i>
                        Email &amp; Phone support
                    </div>
                    <div class="community"></div>
                    <div class="professional" data-bind="visible: !isCloud()">
                        <i class="icon-clock"></i>
                        Next day SLA<br />
                        <small class="text-muted">Sun-Thu | 8:00-18:00<br /> GMT+2</small>
                    </div>
                    <div class="production" data-bind="css: { 'grid-span-2' : isCloud }">
                        <i class="icon-clock"></i>
                        2 hour SLA<br />
                        <small class="text-muted">We're here for you <br />24/7</small>
                    </div>
                    <div class="community">
                        <a href="https://groups.google.com/forum/#!forum/ravendb" target="_blank" class="btn btn-info btn-block">
                            <i class="icon-newtab"></i> <span>ACCESS</span>
                        </a>
                    </div>
                    <div class="grid-span-2 professional production" data-bind="visible: canUpgradeSupport">
                        <a target="_blank" class="btn btn-success btn-block" data-bind="attr: { href: isCloud() ? 'https://cloud.ravendb.net/pricing#support-options' : 'http://ravendb.net/support' }">
                            <i class="icon-umbrella"></i> <span>UPGRADE</span>
                        </a>
                    </div>
                </div>
                <div class="padding" data-bind="visible: !hasLicense()">
                    <a href="https://groups.google.com/forum/#!forum/ravendb" target="_blank" class="btn btn-info btn-block"><i class="icon-newtab"></i> <span>ACCESS</span></a>
                </div>
            </div>
        </div>
        <div data-bind="visible: passiveNode" class="flex-center margin-top margin-top-lg">
            <div class="bg-info text-info flex-horizontal padding">
                <div class="flex-start"><i class="icon-info"></i></div>
                <div>The running server is in a <strong>Passive State</strong>, it is not part of a cluster yet.<br>
                     Your license information will be visible only when the server is part of a cluster.<br><br>
                     Either one of the following can be done to <strong>Bootstrap a Cluster</strong>:<br>
                     <ul>
                         <li>Create a new database</li>
                         <li>Register a license (if not registered yet)</li>
                         <li>Bootstrap the cluster on the <a target="_blank" data-bind="attr: { href: clusterViewUrl }">Cluster View</a><br>
                             (or add another node, resulting in both nodes being part of the cluster)</li>
                     </ul>
                </div>
            </div>
        </div>
    </div>
</div><|MERGE_RESOLUTION|>--- conflicted
+++ resolved
@@ -61,88 +61,36 @@
     </div>
     <div class="about-properties-container flex-vertical" data-bind="css: { 'no-license': !hasLicense() }">
         <div class="flex-horizontal">
-            <div class="license-info panel flex-vertical">
-                <div class="header">
-                    <div class="padding">
-                        <h2>License information</h2>
-                        <div class="flex-horizontal margin-top margin-bottom">
-                            <div data-bind="attr: { class: 'roundborder flex-noshrink ' + licenseCssClass() }">
-                                <i class="icon-license-information"></i>
-                            </div>
-                            <div class="big-label">
-                                <div class="content">
-                                    <small>Type</small>
-                                    <strong data-bind="text: licenseTypeText"></strong>
-                                </div>
-                            </div>
-                            <div class="big-label" data-bind="visible: formattedExpiration">
-                                <div class="content">
-                                    <small data-bind="text: expiresText"></small>
-                                    <strong data-bind="html: formattedExpiration"></strong>
-                                    <small data-bind="text: automaticRenewText"></small>
-                                </div>
-                            </div>
-                        </div>
-                    </div>
-                    <div class="license-id-container padding" data-bind="visible: licenseId">
+        <div class="license-info panel flex-vertical">
+            <div class="header">
+                <div class="padding">
+                    <h2>License information</h2>
+                    <div class="flex-horizontal margin-top margin-bottom">
+                        <div data-bind="attr: { class: 'roundborder flex-noshrink ' + licenseCssClass() }">
+                            <i class="icon-license-information"></i>
+                        </div>
                         <div class="big-label">
-                            <div class="content text-center">
-                                <small>License ID</small>
-                                <strong data-bind="text: licenseId"></strong>
-                            </div>
-                        </div>
-                        <div class="big-label">
-                            <div class="content text-center">
-                                <small>License To</small>
-                                <strong data-bind="text: licensedTo"></strong>
-                            </div>
-                        </div>
-                    </div>
-                </div>
-                <div class="license-properties-container padding" data-bind="visible: hasLicense">
-                    <div class="license-properties">
-                        <div class="name">Eligible for Commercial Use</div>
-                        <div class="value"><i data-bind="attr: { class: developerLicense() ? 'icon-cancel' : 'icon-checkmark' }"></i></div>
-                        <div class="name">Number of databases</div><div class="value"><i class="icon-infinity"></i></div>
-                        <div class="name">Single database size</div><div class="value"><i class="icon-infinity"></i></div>
-                        <div class="name">Management Studio (GUI)</div><div class="value"><i class="icon-checkmark"></i></div>
-                        <h4>Clustering</h4>
-                        <div class="name">Max cluster size</div><div class="value">
-                                                                     <strong data-bind="text: maxClusterSize, visible: maxClusterSize() > 0"></strong>
-                                                                     <i class="icon-infinity" data-bind="visible: maxClusterSize() === 0"></i>
-                                                                </div>
-                        <div class="name">Max cores in cluster</div><div class="value"><strong data-bind="text: maxCores"></strong></div>
-                        <div class="name">Max cluster memory usage</div><div class="value"><strong data-bind="text: maxMemory() + ' GB RAM'"></strong></div>
-                        <div class="name">Highly available tasks</div><div class="value"><i data-bind="attr: { class: licenseAttribute('HasHighlyAvailableTasks') }"></i></div>
-                        <div class="name">Dynamic database distribution</div><div class="value"><i data-bind="attr: { class: licenseAttribute('HasDynamicNodesDistribution') }"></i></div>
-                        <h4>Monitoring</h4>
-                        <div class="name">Server Dashboard</div><div class="value"><i class="icon-checkmark"></i></div>
-                        <div class="name">SNMP</div><div class="value"><i data-bind="attr: { class: licenseAttribute('HasSnmpMonitoring') }"></i></div>
-                        <h4>Extensions</h4>
-                        <div class="name">Document Revisions</div><div class="value"><i class="icon-checkmark"></i></div>
-                        <div class="name">Document Expiration</div><div class="value"><i class="icon-checkmark"></i></div>
-                        <div class="name">Attachments</div><div class="value"><i class="icon-checkmark"></i></div>
-                        <div class="name">Counters</div><div class="value"><i class="icon-checkmark"></i></div>
-                        <h4>External Replication</h4>
-                        <div class="name">Immediate</div><div class="value"><i data-bind="attr: { class: licenseAttribute('HasExternalReplication') }"></i></div>
-                        <div class="name">Delayed</div><div class="value"><i data-bind="attr: { class: licenseAttribute('HasDelayedExternalReplication') }"></i></div>
-                        <h4>Pull Replication</h4>
-                        <div class="name">Hub</div><div class="value"><i data-bind="attr: { class: licenseAttribute('HasPullReplicationAsHub') }"></i></div>
-                        <div class="name">Sink</div><div class="value"><i data-bind="attr: { class: licenseAttribute('HasPullReplicationAsSink') }"></i></div>
-                        <h4>Backups</h4>
-                        <div class="name">Local</div><div class="value"><i class="icon-checkmark"></i></div>
-                        <div class="name">Cloud & Remote</div><div class="value"><i data-bind="attr: { class: licenseAttribute('HasCloudBackups') }"></i></div>
-                        <div class="name">Snapshot backups</div><div class="value"><i data-bind="attr: { class: licenseAttribute('HasSnapshotBackups') }"></i></div>
-                        <div class="name">Encrypted backups</div><div class="value"><i data-bind="attr: { class: licenseAttribute('HasEncryptedBackups') }"></i></div>
-                        <h4>ETL</h4>
-                        <div class="name">SQL ETL</div><div class="value"><i data-bind="attr: { class: licenseAttribute('HasSqlEtl') }"></i></div>
-                        <div class="name">RavenDB ETL</div><div class="value"><i data-bind="attr: { class: licenseAttribute('HasRavenEtl') }"></i></div>
-                        <h4>Security</h4>
-                        <div class="name">Certificates</div><div class="value"><i class="icon-checkmark"></i></div>
-                        <div class="name">Encryption in transit</div><div class="value"><strong>TLS 1.2 & X.509</strong></div>
-                        <div class="name">Storage encryption</div><div class="value"><i data-bind="attr: { class: licenseAttribute('HasEncryption') }"></i></div>
-                    </div>
-<<<<<<< HEAD
+                            <div class="content">
+                                <small>Type</small>
+                                <strong data-bind="text: licenseTypeText"></strong>
+                            </div>
+                        </div>
+                        <div class="big-label" data-bind="visible: formattedExpiration">
+                            <div class="content">
+                                <small data-bind="text: expiresText"></small>
+                                <strong data-bind="html: formattedExpiration"></strong>
+                                <small data-bind="text: automaticRenewText"></small>
+                            </div>
+                        </div>
+                    </div>
+                </div>
+                <div class="license-id-container padding" data-bind="visible: licenseId">
+                    <div class="big-label">
+                        <div class="content text-center">
+                            <small>License ID</small>
+                            <strong data-bind="text: licenseId"></strong>
+                        </div>
+                    </div>
                     <div class="big-label">
                         <div class="content text-center">
                             <small>License To</small>
@@ -234,121 +182,83 @@
                             <i class="icon-reset"></i><span>RENEW LICENSE</span>
                     </button>
                     <!-- /ko -->
-=======
-                </div>
+                </div>
+            </div>
+        </div>
+        <div class="support-info panel flex-vertical">
+            <div class="header">
                 <div class="padding">
-                    <div class="license-actions flex-horizontal">
-                        <!-- ko if: !registered() -->
-                        <button class="btn btn-primary flex-grow"
-                                data-bind="click: register, 
-                                           enable: isRegisterLicenseEnabled,
-                                           attr: { title: registerTooltip }">
-                                <span>REGISTER LICENSE</span>
-                        </button>
-                        <!-- /ko -->
-                        <!-- ko if: registered() -->
-                        <button class="btn btn-primary flex-grow"
-                                data-bind="click: register, 
-                                           visible: accessManager.canReplaceLicense,
-                                           enable: isReplaceLicenseEnabled,
-                                           attr: { title: replaceTooltip }">
-                                <i class="icon-replace"></i><span>REPLACE LICENSE</span>
-                        </button>
-                        <button class="btn btn-info flex-grow"
-                                data-bind="click: forceLicenseUpdate,
-                                           visible: canForceUpdate, 
-                                           disable: spinners.forceLicenseUpdate() || !isForceUpdateEnabled(),
-                                           css: { 'btn-spinner': spinners.forceLicenseUpdate },
-                                           attr: { title: forceUpdateTooltip }">
-                                <i class="icon-force"></i><span>FORCE UPDATE</span>
-                        </button>
-                        <button class="btn btn-info flex-grow"
-                                data-bind="click: renewLicense,
-                                           visible: canRenewLicense,
-                                           disable: spinners.renewLicense() || !isRenewLicenseEnabled(),
-                                           css: { 'btn-spinner': spinners.renewLicense },
-                                           attr: { title: renewTooltip }">
-                                <i class="icon-reset"></i><span>RENEW LICENSE</span>
-                        </button>
-                        <!-- /ko -->
-                    </div>
->>>>>>> 0b8c4550
-                </div>
-            </div>
-            <div class="support-info panel flex-vertical">
-                <div class="header">
-                    <div class="padding">
-                        <h2>Support plan</h2>
-                        <div class="flex-horizontal margin-top margin-bottom">
-                            <div data-bind="attr: { class: 'roundborder flex-noshrink ' + supportCssClass() }">
-                                <i class="icon-support"></i>
-                            </div>
-                            <div class="big-label">
-                                <div class="content">
-                                    <small>Type</small>
-                                    <strong data-bind="text: supportLabel"></strong>
-                                </div>
-                            </div>
-                        </div>
-                    </div>
-                </div>
-                <div data-bind="attr: { class: supportTableCssClass() + ' support-properties flex-grow' }">
-                    <div class="top-row community">
-                        <h4 data-bind="text: isCloud() ? 'Free' : 'Community'"></h4>
-                        <strong>Essential support<br/> to get started</strong>
-                    </div>
-                    <div class="top-row professional" data-bind="visible: !isCloud()">
-                        <h4>Professional</h4>
-                        <strong>Priority support<br /> for professional<br /> projects</strong>
-                    </div>
-                    <div class="top-row production" data-bind="visible: !isCloud()">
-                        <h4>Production</h4>
-                        <strong>Top-tier support<br /> for enterprise and<br /> mission-critical<br /> projects</strong>
-                    </div>
-                    <div class="top-row grid-span-2 production" data-bind="visible: isCloud">
-                        <h4>Cloud Support</h4>
-                        <strong>Top support for<br /> all your cloud projects</strong>
-                    </div>
-                    <div class="community">
-                        <i class="icon-group"></i>
-                        Support via our<br /> community forum
-                    </div>
-                    <div class="grid-span-2 professional production">
-                        <i class="icon-user"></i>
-                        Access to RavenDB core developers
-                    </div>
-                    <div class="community"></div>
-                    <div class="grid-span-2 professional production">
-                        <i class="icon-phone"></i>
-                        Email &amp; Phone support
-                    </div>
-                    <div class="community"></div>
-                    <div class="professional" data-bind="visible: !isCloud()">
-                        <i class="icon-clock"></i>
-                        Next day SLA<br />
-                        <small class="text-muted">Sun-Thu | 8:00-18:00<br /> GMT+2</small>
-                    </div>
-                    <div class="production" data-bind="css: { 'grid-span-2' : isCloud }">
-                        <i class="icon-clock"></i>
-                        2 hour SLA<br />
-                        <small class="text-muted">We're here for you <br />24/7</small>
-                    </div>
-                    <div class="community">
-                        <a href="https://groups.google.com/forum/#!forum/ravendb" target="_blank" class="btn btn-info btn-block">
-                            <i class="icon-newtab"></i> <span>ACCESS</span>
-                        </a>
-                    </div>
-                    <div class="grid-span-2 professional production" data-bind="visible: canUpgradeSupport">
-                        <a target="_blank" class="btn btn-success btn-block" data-bind="attr: { href: isCloud() ? 'https://cloud.ravendb.net/pricing#support-options' : 'http://ravendb.net/support' }">
-                            <i class="icon-umbrella"></i> <span>UPGRADE</span>
-                        </a>
-                    </div>
-                </div>
-                <div class="padding" data-bind="visible: !hasLicense()">
-                    <a href="https://groups.google.com/forum/#!forum/ravendb" target="_blank" class="btn btn-info btn-block"><i class="icon-newtab"></i> <span>ACCESS</span></a>
-                </div>
-            </div>
-        </div>
+                    <h2>Support plan</h2>
+                    <div class="flex-horizontal margin-top margin-bottom">
+                        <div data-bind="attr: { class: 'roundborder flex-noshrink ' + supportCssClass() }">
+                            <i class="icon-support"></i>
+                        </div>
+                        <div class="big-label">
+                            <div class="content">
+                                <small>Type</small>
+                                <strong data-bind="text: supportLabel"></strong>
+                            </div>
+                        </div>
+                    </div>
+                </div>
+            </div>
+            <div data-bind="attr: { class: supportTableCssClass() + ' support-properties flex-grow' }">
+                <div class="top-row community">
+                    <h4 data-bind="text: isCloud() ? 'Free' : 'Community'"></h4>
+                    <strong>Essential support<br/> to get started</strong>
+                </div>
+                <div class="top-row professional" data-bind="visible: !isCloud()">
+                    <h4>Professional</h4>
+                    <strong>Priority support<br /> for professional<br /> projects</strong>
+                </div>
+                <div class="top-row production" data-bind="visible: !isCloud()">
+                    <h4>Production</h4>
+                    <strong>Top-tier support<br /> for enterprise and<br /> mission-critical<br /> projects</strong>
+                </div>
+                <div class="top-row grid-span-2 production" data-bind="visible: isCloud">
+                    <h4>Cloud Support</h4>
+                    <strong>Top support for<br /> all your cloud projects</strong>
+                </div>
+                <div class="community">
+                    <i class="icon-group"></i>
+                    Support via our<br /> community forum
+                </div>
+                <div class="grid-span-2 professional production">
+                    <i class="icon-user"></i>
+                    Access to RavenDB core developers
+                </div>
+                <div class="community"></div>
+                <div class="grid-span-2 professional production">
+                    <i class="icon-phone"></i>
+                    Email &amp; Phone support
+                </div>
+                <div class="community"></div>
+                <div class="professional" data-bind="visible: !isCloud()">
+                    <i class="icon-clock"></i>
+                    Next day SLA<br />
+                    <small class="text-muted">Sun-Thu | 8:00-18:00<br /> GMT+2</small>
+                </div>
+                <div class="production" data-bind="css: { 'grid-span-2' : isCloud }">
+                    <i class="icon-clock"></i>
+                    2 hour SLA<br />
+                    <small class="text-muted">We're here for you <br />24/7</small>
+                </div>
+                <div class="community">
+                    <a href="https://groups.google.com/forum/#!forum/ravendb" target="_blank" class="btn btn-info btn-block">
+                        <i class="icon-newtab"></i> <span>ACCESS</span>
+                    </a>
+                </div>
+                <div class="grid-span-2 professional production" data-bind="visible: canUpgradeSupport">
+                    <a target="_blank" class="btn btn-success btn-block" data-bind="attr: { href: isCloud() ? 'https://cloud.ravendb.net/pricing#support-options' : 'http://ravendb.net/support' }">
+                        <i class="icon-umbrella"></i> <span>UPGRADE</span>
+                    </a>
+                </div>
+            </div>
+            <div class="padding" data-bind="visible: !hasLicense()">
+                <a href="https://groups.google.com/forum/#!forum/ravendb" target="_blank" class="btn btn-info btn-block"><i class="icon-newtab"></i> <span>ACCESS</span></a>
+            </div>
+        </div>
+    </div>
         <div data-bind="visible: passiveNode" class="flex-center margin-top margin-top-lg">
             <div class="bg-info text-info flex-horizontal padding">
                 <div class="flex-start"><i class="icon-info"></i></div>
@@ -361,7 +271,7 @@
                          <li>Bootstrap the cluster on the <a target="_blank" data-bind="attr: { href: clusterViewUrl }">Cluster View</a><br>
                              (or add another node, resulting in both nodes being part of the cluster)</li>
                      </ul>
-                </div>
+</div>
             </div>
         </div>
     </div>
