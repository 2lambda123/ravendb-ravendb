using System;
using System.Collections.Concurrent;
using System.Collections.Generic;
using System.ComponentModel;
using System.Diagnostics;
using System.Linq;
using System.Linq.Expressions;
using System.Reflection;
using System.Runtime.CompilerServices;
using System.Text;
using JetBrains.Annotations;
using Microsoft.Extensions.Configuration;
using Raven.Client.Extensions;
using Raven.Server.Config.Attributes;
using Raven.Server.Config.Settings;
using Raven.Server.ServerWide;
using Sparrow;

namespace Raven.Server.Config.Categories
{
    public abstract class ConfigurationCategory
    {
        private static readonly ConcurrentDictionary<Type, List<ConfigurationProperty>> _configurationPropertiesCache = new ConcurrentDictionary<Type, List<ConfigurationProperty>>();

        public const string DefaultValueSetInConstructor = "default-value-set-in-constructor";

        public class SettingValue
        {
            public SettingValue(string current, bool keyExistsInDatabaseRecord, string server,  bool keyExistsInServerSettings)
            {
                CurrentValue = current;
                ServerValue = server;
                KeyExistsInDatabaseRecord = keyExistsInDatabaseRecord;
                KeyExistsInServerSettings = keyExistsInServerSettings;
            }

            public readonly string ServerValue;
            public readonly string CurrentValue;
            public bool KeyExistsInDatabaseRecord;
            public bool KeyExistsInServerSettings;
        }

        protected internal bool Initialized { get; set; }

        public virtual void Initialize(IConfigurationRoot settings, HashSet<string> settingsNames, IConfigurationRoot serverWideSettings, HashSet<string> serverWideSettingsNames, ResourceType type, string resourceName)
        {
            string GetValue(IConfiguration cfg, string name)
            {
                var section = cfg.GetSection(name);
                if (section.Value != null)
                    return section.Value;

                var children = section.GetChildren().ToList();

                return children.Count != 0
                    ? string.Join(";", children.Where(x => x.Value != null).Select(x => x.Value))
                    : null;
            }

            string GetConfigurationValue(IConfigurationRoot cfg, HashSet<string> cfgNames, string keyName, out bool keyExistsInConfiguration)
            {
                keyExistsInConfiguration = false;

                if (cfg == null || keyName == null)
                    return null;

                // This check is needed because cfg.GetSection(keyName) returns null even if key does Not exist in configuration!

                keyExistsInConfiguration = cfgNames.Contains(keyName);

                var val = GetValue(cfg, keyName);
                if (val != null)
                    return val;

                var sb = new StringBuilder(keyName);

                var lastPeriod = keyName.LastIndexOf('.');
                while (lastPeriod != -1)
                {
                    sb[lastPeriod] = ':';
                    var tmpName = sb.ToString();
                    val = GetValue(cfg, tmpName);
                    if (val != null)
                        return val;
                    lastPeriod = keyName.LastIndexOf('.', lastPeriod - 1);
                }

                return null;
            }

            bool keyExistsInDatabaseRecord, keyExistsInServerSettings;

            Initialize(
                key => new SettingValue(GetConfigurationValue(settings, settingsNames, key, out keyExistsInDatabaseRecord), keyExistsInDatabaseRecord,
                        GetConfigurationValue(serverWideSettings, serverWideSettingsNames, key, out keyExistsInServerSettings), keyExistsInServerSettings),
                serverWideSettings?[RavenConfiguration.GetKey(x => x.Core.DataDirectory)], type, resourceName, throwIfThereIsNoSetMethod: true);
        }

        public void Initialize(Func<string, SettingValue> getSetting, string serverDataDir, ResourceType type, string resourceName, bool throwIfThereIsNoSetMethod)
        {
            foreach (var property in GetConfigurationProperties())
            {
                if (property.Info.SetMethod == null)
                {
                    if (throwIfThereIsNoSetMethod)
                        throw new InvalidOperationException($"No set method available for '{property.Info.Name}' property.Info.");

                    continue;
                }

                TimeUnitAttribute timeUnit = property.TimeUnitAttribute;
                SizeUnitAttribute sizeUnit = property.SizeUnitAttribute;

                var configuredValueSet = false;
                var setDefaultValueIfNeeded = true;

                ConfigurationEntryAttribute previousAttribute = null;

                foreach (var entry in property.Info.GetCustomAttributes<ConfigurationEntryAttribute>().OrderBy(order => order.Order))
                {
                    if (previousAttribute != null && previousAttribute.Scope != entry.Scope)
                    {
                        throw new InvalidOperationException($"All ConfigurationEntryAttribute for {property.Info.Name} must have the same Scope");
                    }

                    previousAttribute = entry;
                    
                    var settingValue = getSetting(entry.Key);
                    
                    if (type != ResourceType.Server && entry.Scope == ConfigurationEntryScope.ServerWideOnly && settingValue.CurrentValue != null)
                        throw new InvalidOperationException($"Configuration '{entry.Key}' can only be set at server level.");

                    string value = null;

                    if (settingValue.KeyExistsInDatabaseRecord)
                    {
                        value = settingValue.CurrentValue;
                    }
                    else if (settingValue.KeyExistsInServerSettings)
                    {
                        value = settingValue.ServerValue;
                    }

                    setDefaultValueIfNeeded &= entry.SetDefaultValueIfNeeded;

                    if (value == null)
                        continue;

                    value = value.Trim();

                    try
                    {
                        var minValue = property.MinValueAttribute;

                        if (minValue == null)
                        {
<<<<<<< HEAD
                            if (property.PropertyType.IsEnum)
=======
                            if (property.Info.PropertyType.GetTypeInfo().IsEnum)
>>>>>>> 985b2e05
                            {
                                object parsedValue;
                                try
                                {
                                    parsedValue = Enum.Parse(property.Info.PropertyType, value, true);
                                }
                                catch (ArgumentException)
                                {
                                    throw new ConfigurationEnumValueException(value, property.Info.PropertyType);
                                }

                                property.Info.SetValue(this, parsedValue);
                            }
                            else if (property.Info.PropertyType == typeof(string[]))
                            {
                                var values = SplitValue(value);

                                property.Info.SetValue(this, values);
                            }
                            else if (property.Info.PropertyType.IsArray && property.Info.PropertyType.GetElementType().IsEnum)
                            {
                                var values = SplitValue(value)
                                    .Select(item => Enum.Parse(property.Info.PropertyType.GetElementType(), item, ignoreCase: true))
                                    .ToArray();

                                var enumValues = Array.CreateInstance(property.Info.PropertyType.GetElementType(), values.Length);
                                Array.Copy(values, enumValues, enumValues.Length);

                                property.Info.SetValue(this, enumValues);
                            }
                            else if (property.Info.PropertyType == typeof(HashSet<string>))
                            {
                                var hashSet = new HashSet<string>(SplitValue(value), StringComparer.OrdinalIgnoreCase);

                                property.Info.SetValue(this, hashSet);
                            }
                            else if (property.Info.PropertyType == typeof(UriSetting[]))
                            {
                                var values = SplitValue(value);
                                UriSetting[] settings = new UriSetting[values.Length];
                                for (var i = 0; i < values.Length; i++)
                                {
                                    settings[i] = new UriSetting(values[i]);
                                }
                                property.Info.SetValue(this, settings);
                            }
                            else if (timeUnit != null)
                            {
                                property.Info.SetValue(this, new TimeSetting(Convert.ToInt64(value), timeUnit.Unit));
                            }
                            else if (sizeUnit != null)
                            {
                                property.Info.SetValue(this, new Size(Convert.ToInt64(value), sizeUnit.Unit));
                            }
                            else
                            {
                                var t = Nullable.GetUnderlyingType(property.Info.PropertyType) ?? property.Info.PropertyType;

                                if (property.Info.PropertyType == typeof(PathSetting))
                                {
                                    property.Info.SetValue(this,
                                        settingValue.CurrentValue != null
                                            ? new PathSetting(Convert.ToString(value), serverDataDir)
                                            : new PathSetting(Convert.ToString(value), type, resourceName));
                                }
                                else if (property.Info.PropertyType == typeof(PathSetting[]))
                                {
                                    var paths = SplitValue(value);

                                    property.Info.SetValue(this,
                                        settingValue.CurrentValue != null
                                            ? paths.Select(x => new PathSetting(Convert.ToString(x), serverDataDir)).ToArray()
                                            : paths.Select(x => new PathSetting(Convert.ToString(x), type, resourceName)).ToArray());
                                }
                                else if (t == typeof(UriSetting))
                                {
                                    property.Info.SetValue(this, new UriSetting(value));
                                }
                                else
                                {
                                    var safeValue = Convert.ChangeType(value, t);
                                    property.Info.SetValue(this, safeValue);
                                }
                            }
                        }
                        else
                        {
                            if (property.Info.PropertyType == typeof(int) ||
                                property.Info.PropertyType == typeof(int?))
                            {
                                property.Info.SetValue(this, Math.Max(Convert.ToInt32(value), minValue.Int32Value));
                            }
                            else if (property.Info.PropertyType == typeof(Size) ||
                                     property.Info.PropertyType == typeof(Size?))
                            {
                                property.Info.SetValue(this, new Size(Math.Max(Convert.ToInt32(value), minValue.Int32Value), sizeUnit.Unit));
                            }
                            else if (property.Info.PropertyType == typeof(TimeSetting) ||
                                     property.Info.PropertyType == typeof(TimeSetting?))
                            {
                                property.Info.SetValue(this, new TimeSetting(Math.Max(Convert.ToInt32(value), minValue.Int32Value), timeUnit.Unit));
                            }
                            else
                            {
                                throw new NotSupportedException("Min value for " + property.Info.PropertyType + " is not supported. Property name: " + property.Info.Name);
                            }
                        }
                    }
                    catch (Exception e)
                    {
                        throw new InvalidOperationException($"Could not set '{entry.Key}' configuration setting value.", e);
                    }

                    configuredValueSet = true;
                    break;
                }

                if (configuredValueSet || setDefaultValueIfNeeded == false)
                    continue;

                var defaultValueAttribute = property.DefaultValueAttribute;

                if (defaultValueAttribute == null)
                {
                    throw new InvalidOperationException($"Property '{property.Info.Name}' does not have a default value attribute");
                }

                var defaultValue = defaultValueAttribute.Value;

                if (DefaultValueSetInConstructor.Equals(defaultValue))
                    continue;

                if (timeUnit != null && defaultValue != null)
                {
                    property.Info.SetValue(this, new TimeSetting(Convert.ToInt64(defaultValue), timeUnit.Unit));
                }
                else if (sizeUnit != null && defaultValue != null)
                {
                    property.Info.SetValue(this, new Size(Convert.ToInt64(defaultValue), sizeUnit.Unit));
                }
                else
                {
                    if (property.Info.PropertyType == typeof(PathSetting) && defaultValue != null)
                    {
                        property.Info.SetValue(this, new PathSetting(Convert.ToString(defaultValue), type, resourceName));
                    }
                    else if (property.Info.PropertyType == typeof(string[]) && defaultValue is string defaultValueAsString1)
                    {
                        var values = SplitValue(defaultValueAsString1);
                        property.Info.SetValue(this, values);
                    }
                    else if (property.Info.PropertyType.IsArray && property.Info.PropertyType.GetElementType().IsEnum && defaultValue is string defaultValueAsString2)
                    {
                        var values = SplitValue(defaultValueAsString2)
                            .Select(item => Enum.Parse(property.Info.PropertyType.GetElementType(), item, ignoreCase: true))
                            .ToArray();

                        var enumValues = Array.CreateInstance(property.Info.PropertyType.GetElementType(), values.Length);
                        Array.Copy(values, enumValues, enumValues.Length);

                        property.Info.SetValue(this, enumValues);
                    }
                    else
                        property.Info.SetValue(this, defaultValue);
                }
            }

            Initialized = true;
        }

        protected virtual void ValidateProperty(PropertyInfo property)
        {
            var defaultValueAttribute = property.GetCustomAttribute<DefaultValueAttribute>();
            if (defaultValueAttribute == null)
<<<<<<< HEAD
                throw new InvalidOperationException($"The {nameof(DefaultValueAttribute)} is missing for '{property.Name}' property.");
=======
                ThrowMissingDefaultValue(property);
        }

        protected static void ThrowMissingDefaultValue(PropertyInfo property)
        {
            throw new InvalidOperationException($"The {nameof(DefaultValueAttribute)} is missing for '{property.Name}' property.");
>>>>>>> 985b2e05
        }

        protected List<ConfigurationProperty> GetConfigurationProperties()
        {
            var configurationProperties = _configurationPropertiesCache.GetOrAdd(GetType(), GetConfigurationPropertiesInternal);

            return configurationProperties;
        }

        private List<ConfigurationProperty> GetConfigurationPropertiesInternal(Type type)
        {
            var configurationProperties = from property in type.GetProperties(BindingFlags.Public | BindingFlags.Instance)
                                          let configurationEntryAttribute = property.GetCustomAttributes<ConfigurationEntryAttribute>().FirstOrDefault()
                                          where configurationEntryAttribute != null // filter out properties which aren't marked as configuration entry
                                          orderby configurationEntryAttribute.Order // properties are initialized in order of declaration
                                          select property;

            var results = new List<ConfigurationProperty>();

            foreach (var property in configurationProperties)
            {
                ValidateProperty(property);

                var attributes = property.GetCustomAttributes<ConfigurationEntryAttribute>().OrderBy(order => order.Order).ToList();
                var defaultValueAttribute = property.GetCustomAttribute<DefaultValueAttribute>();
                var minValueAttribute = property.GetCustomAttribute<MinValueAttribute>();

                TimeUnitAttribute timeUnit = null;
                SizeUnitAttribute sizeUnit = null;

                if (property.PropertyType == typeof(TimeSetting) ||
                    property.PropertyType == typeof(TimeSetting?))
                {
                    timeUnit = property.GetCustomAttribute<TimeUnitAttribute>();
                    Debug.Assert(timeUnit != null);
                }
                else if (property.PropertyType == typeof(Size) ||
                         property.PropertyType == typeof(Size?))
                {
                    sizeUnit = property.GetCustomAttribute<SizeUnitAttribute>();
                    Debug.Assert(sizeUnit != null);
                }

                var item = new ConfigurationProperty
                {
                    Info = property,
                    ConfigurationEntryAttributes = attributes,
                    DefaultValueAttribute = defaultValueAttribute,
                    MinValueAttribute = minValueAttribute,
                    TimeUnitAttribute = timeUnit,
                    SizeUnitAttribute = sizeUnit
                };

                results.Add(item);
            }

            return results;
        }

        public object GetDefaultValue<T>(Expression<Func<T, object>> getValue)
        {
            var prop = getValue.ToProperty();
            var value = prop.GetCustomAttributes<DefaultValueAttribute>().First().Value;

            if (DefaultValueSetInConstructor.Equals(value))
            {
                return prop.GetValue(this);
            }

            return value;
        }

        private static string[] SplitValue(string value)
        {
            var values = value.Split(';', StringSplitOptions.RemoveEmptyEntries);
            for (var i = 0; i < values.Length; i++)
                values[i] = values[i].Trim();
            return values;
        }

        public class ConfigurationProperty
        {
            public PropertyInfo Info;

            public List<ConfigurationEntryAttribute> ConfigurationEntryAttributes;

            public DefaultValueAttribute DefaultValueAttribute;

            public MinValueAttribute MinValueAttribute;

            public TimeUnitAttribute TimeUnitAttribute;

            public SizeUnitAttribute SizeUnitAttribute;
        }
    }
}<|MERGE_RESOLUTION|>--- conflicted
+++ resolved
@@ -154,11 +154,7 @@
 
                         if (minValue == null)
                         {
-<<<<<<< HEAD
-                            if (property.PropertyType.IsEnum)
-=======
-                            if (property.Info.PropertyType.GetTypeInfo().IsEnum)
->>>>>>> 985b2e05
+                            if (property.Info.PropertyType.IsEnum)
                             {
                                 object parsedValue;
                                 try
@@ -333,16 +329,12 @@
         {
             var defaultValueAttribute = property.GetCustomAttribute<DefaultValueAttribute>();
             if (defaultValueAttribute == null)
-<<<<<<< HEAD
-                throw new InvalidOperationException($"The {nameof(DefaultValueAttribute)} is missing for '{property.Name}' property.");
-=======
                 ThrowMissingDefaultValue(property);
         }
 
         protected static void ThrowMissingDefaultValue(PropertyInfo property)
         {
             throw new InvalidOperationException($"The {nameof(DefaultValueAttribute)} is missing for '{property.Name}' property.");
->>>>>>> 985b2e05
         }
 
         protected List<ConfigurationProperty> GetConfigurationProperties()
@@ -378,7 +370,7 @@
                 {
                     timeUnit = property.GetCustomAttribute<TimeUnitAttribute>();
                     Debug.Assert(timeUnit != null);
-                }
+        }
                 else if (property.PropertyType == typeof(Size) ||
                          property.PropertyType == typeof(Size?))
                 {
@@ -436,6 +428,6 @@
             public TimeUnitAttribute TimeUnitAttribute;
 
             public SizeUnitAttribute SizeUnitAttribute;
-        }
     }
+}
 }