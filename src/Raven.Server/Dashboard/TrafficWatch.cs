﻿using System.Collections.Generic;
using Sparrow.Json.Parsing;

namespace Raven.Server.Dashboard
{
    public sealed class TrafficWatch : AbstractDashboardNotification
    {
        public List<TrafficWatchItem> Items { get; set; }

        public double AverageRequestDuration { get; set; }

        public int RequestsPerSecond { get; set; }

        public TrafficWatch()
        {
            Items = new List<TrafficWatchItem>();
        }
<<<<<<< HEAD
=======

        public override DynamicJsonValue ToJson()
        {
            var json = base.ToJson();
            json[nameof(Items)] = new DynamicJsonArray(Items.Select(x => x.ToJson()));
            json[nameof(AverageRequestDuration)] = AverageRequestDuration;
            json[nameof(RequestsPerSecond)] = RequestsPerSecond;
            return json;
        }

        public override DynamicJsonValue ToJsonWithFilter(CanAccessDatabase filter)
        {
            var items = new DynamicJsonArray();

            foreach (var trafficWatchItem in Items)
            {
                if (filter(trafficWatchItem.Database, requiresWrite: false))
                {
                    items.Add(trafficWatchItem.ToJson());
                }
            }

            if (items.Count == 0)
                return null;

            var json = base.ToJson();
            json[nameof(Items)] = items;
            json[nameof(AverageRequestDuration)] = AverageRequestDuration;
            json[nameof(RequestsPerSecond)] = RequestsPerSecond;
            return json;
        }
>>>>>>> bd905976
    }

    public sealed class TrafficWatchItem : IDynamicJson
    {
        public string Database { get; set; }

        public int RequestsPerSecond { get; set; }

        public double AverageRequestDuration { get; set; }

        public int DocumentWritesPerSecond { get; set; }

        public int AttachmentWritesPerSecond { get; set; }

        public int CounterWritesPerSecond { get; set; }

        public int TimeSeriesWritesPerSecond { get; set; }

        public double DocumentsWriteBytesPerSecond { get; set; }

        public double AttachmentsWriteBytesPerSecond { get; set; }

        public double CountersWriteBytesPerSecond { get; set; }

        public double TimeSeriesWriteBytesPerSecond { get; set; }

        public DynamicJsonValue ToJson()
        {
            return new DynamicJsonValue
            {
                [nameof(Database)] = Database,
                [nameof(RequestsPerSecond)] = RequestsPerSecond,
                [nameof(DocumentWritesPerSecond)] = DocumentWritesPerSecond,
                [nameof(AttachmentWritesPerSecond)] = AttachmentWritesPerSecond,
                [nameof(CounterWritesPerSecond)] = CounterWritesPerSecond,
                [nameof(TimeSeriesWritesPerSecond)] = TimeSeriesWritesPerSecond,
                [nameof(DocumentsWriteBytesPerSecond)] = DocumentsWriteBytesPerSecond,
                [nameof(AttachmentsWriteBytesPerSecond)] = AttachmentsWriteBytesPerSecond,
                [nameof(CountersWriteBytesPerSecond)] = CountersWriteBytesPerSecond,
                [nameof(TimeSeriesWriteBytesPerSecond)] = TimeSeriesWriteBytesPerSecond,
                [nameof(AverageRequestDuration)] = AverageRequestDuration
            };
        }
    }
}<|MERGE_RESOLUTION|>--- conflicted
+++ resolved
@@ -15,40 +15,6 @@
         {
             Items = new List<TrafficWatchItem>();
         }
-<<<<<<< HEAD
-=======
-
-        public override DynamicJsonValue ToJson()
-        {
-            var json = base.ToJson();
-            json[nameof(Items)] = new DynamicJsonArray(Items.Select(x => x.ToJson()));
-            json[nameof(AverageRequestDuration)] = AverageRequestDuration;
-            json[nameof(RequestsPerSecond)] = RequestsPerSecond;
-            return json;
-        }
-
-        public override DynamicJsonValue ToJsonWithFilter(CanAccessDatabase filter)
-        {
-            var items = new DynamicJsonArray();
-
-            foreach (var trafficWatchItem in Items)
-            {
-                if (filter(trafficWatchItem.Database, requiresWrite: false))
-                {
-                    items.Add(trafficWatchItem.ToJson());
-                }
-            }
-
-            if (items.Count == 0)
-                return null;
-
-            var json = base.ToJson();
-            json[nameof(Items)] = items;
-            json[nameof(AverageRequestDuration)] = AverageRequestDuration;
-            json[nameof(RequestsPerSecond)] = RequestsPerSecond;
-            return json;
-        }
->>>>>>> bd905976
     }
 
     public sealed class TrafficWatchItem : IDynamicJson
