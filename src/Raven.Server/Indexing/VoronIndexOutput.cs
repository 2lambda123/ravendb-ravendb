﻿using System;
using System.IO;
using System.Threading;
using Lucene.Net.Store;
<<<<<<< HEAD
using Raven.Client.Documents.Indexes;
using Raven.Server.ServerWide;
=======
>>>>>>> d70b3261
using Raven.Server.Utils;
using Sparrow.Logging;
using Sparrow.Server.Exceptions;
using Sparrow.Server.Utils;
using Voron.Impl;
using Voron;

namespace Raven.Server.Indexing
{
    public class VoronIndexOutput : BufferedIndexOutput
    {
        private static readonly Logger Logger = LoggingSource.Instance.GetLogger<LuceneVoronDirectory>("VoronIndexOutput");

        private readonly TempFileCache _fileCache;
        private readonly string _name;
        private readonly string _tree;
        private readonly Transaction _tx;
        private Stream _file;
        private MemoryStream _ms;
        private readonly IndexOutputFilesSummary _indexOutputFilesSummary;

        public VoronIndexOutput(
            TempFileCache fileCache,
            string name,
            Transaction tx,
            string tree,
            IndexOutputFilesSummary indexOutputFilesSummary)
        {
            _fileCache = fileCache;
            _name = name;
            _tree = tree;
            _tx = tx;
            _indexOutputFilesSummary = indexOutputFilesSummary;

            _ms = fileCache.RentMemoryStream();
            _tx.ReadTree(_tree).AddStream(name, Stream.Null); // ensure it's visible by LuceneVoronDirectory.FileExists, the actual write is inside Dispose
        }

<<<<<<< HEAD
        internal static string GetTempFilePath(StorageEnvironmentOptions options, string name)
        {
            return options.TempPath.Combine(name + "_" + Guid.NewGuid() + StorageEnvironmentOptions.DirectoryStorageEnvironmentOptions.TempFileExtension).FullPath;
        }

        private Stream InitFileStream(StorageEnvironmentOptions options)
        {
            try
            {
                if (options.Encryption.IsEnabled)
                    return new TempCryptoStream(_fileTempPath, ignoreSetLength: true);

                return SafeFileStream.Create(_fileTempPath, FileMode.CreateNew, FileAccess.ReadWrite, FileShare.ReadWrite, 4096, FileOptions.DeleteOnClose);
            }
            catch (IOException ioe) when (ioe.IsOutOfDiskSpaceException())
            {
                ThrowDiskFullException();

                // never reached
                return null;
            }
        }
=======
>>>>>>> d70b3261

        public override void FlushBuffer(byte[] b, int offset, int len)
        {
            try
            {
                _indexOutputFilesSummary.Increment(len);
                if (_ms != null)
                {
                    if (_ms.Capacity - _ms.Position - len >= 0)
                    {
                        _ms.Write(b, offset, len);
                        return;
                    }
                    // too big, copy the buffer to the file
                    _file = _fileCache.RentFileStream();
                    var position = _ms.Position;
                    _ms.Position = 0;
                    _ms.CopyTo(_file);
                    _file.Position = position;
                    _fileCache.ReturnMemoryStream(_ms);
                    _ms = null;
                }
                _file.Write(b, offset, len);
            }
            catch (IOException ioe) when (ioe.IsOutOfDiskSpaceException())
            {
                ThrowDiskFullException();
            }
        }

        /// <summary>Random-access methods </summary>
        public override void Seek(long pos)
        {
            try
            {
                base.Seek(pos);
                if (_ms != null)
                    _ms.Seek(pos, SeekOrigin.Begin);
                else
                    _file.Seek(pos, SeekOrigin.Begin);
            }
            catch (IOException ioe) when (ioe.IsOutOfDiskSpaceException())
            {
                ThrowDiskFullException();
            }
        }

        public override long Length => _ms?.Length ?? _file.Length;

        public override void SetLength(long length)
        {
            try
            {
                if (_ms != null)
                    _ms.SetLength(length);
                else
                    _file.SetLength(length);
            }
            catch (IOException ioe) when (ioe.IsOutOfDiskSpaceException())
            {
                ThrowDiskFullException();
            }
        }

        protected override void Dispose(bool disposing)
        {
            try
            {
                base.Dispose(disposing);

                CopyFileStream();
            }
            finally
            {
                if (_ms != null)
                    _fileCache.ReturnMemoryStream(_ms);
                _ms = null;
                if (_file != null)
                    _fileCache.ReturnFileStream(_file);
                _file = null;
            }
        }

        private void CopyFileStream()
        {
            if (_indexOutputFilesSummary.HasVoronWriteErrors)
            {
                // we cannot modify the tx anymore 
                return;
            }

            try
            {
                var files = _tx.ReadTree(_tree);

                using (Slice.From(_tx.Allocator, _name, out var nameSlice))
                {
                    if (_ms != null)
                    {
                        _ms.Seek(0, SeekOrigin.Begin);
                        files.AddStream(nameSlice, _ms);
                    }
                    else
                    {
                        _file.Seek(0, SeekOrigin.Begin);
                        files.AddStream(nameSlice, _file);
                    }
                }
            }
            catch (Exception e)
            {
                if (Logger.IsInfoEnabled)
                    Logger.Info($"Failed to copy the file: {_name}", e);

                _indexOutputFilesSummary.SetWriteError();

                if (e is IOException ioe && e.IsOutOfDiskSpaceException())
                {
                    // can happen when trying to copy from the file stream
                    ThrowDiskFullException();
                }

                throw;
            }
        }

        private void ThrowDiskFullException()
        {
            var folderPath = _fileCache.FullPath;
            var driveInfo = DiskSpaceChecker.GetDiskSpaceInfo(folderPath);
            var freeSpace = driveInfo != null ? driveInfo.TotalFreeSpace.ToString() : "N/A";
            throw new DiskFullException($"There isn't enough space to flush the buffer in: {folderPath}. " +
                                        $"Currently available space: {freeSpace}");
        }
    }
}<|MERGE_RESOLUTION|>--- conflicted
+++ resolved
@@ -2,11 +2,6 @@
 using System.IO;
 using System.Threading;
 using Lucene.Net.Store;
-<<<<<<< HEAD
-using Raven.Client.Documents.Indexes;
-using Raven.Server.ServerWide;
-=======
->>>>>>> d70b3261
 using Raven.Server.Utils;
 using Sparrow.Logging;
 using Sparrow.Server.Exceptions;
@@ -45,31 +40,6 @@
             _tx.ReadTree(_tree).AddStream(name, Stream.Null); // ensure it's visible by LuceneVoronDirectory.FileExists, the actual write is inside Dispose
         }
 
-<<<<<<< HEAD
-        internal static string GetTempFilePath(StorageEnvironmentOptions options, string name)
-        {
-            return options.TempPath.Combine(name + "_" + Guid.NewGuid() + StorageEnvironmentOptions.DirectoryStorageEnvironmentOptions.TempFileExtension).FullPath;
-        }
-
-        private Stream InitFileStream(StorageEnvironmentOptions options)
-        {
-            try
-            {
-                if (options.Encryption.IsEnabled)
-                    return new TempCryptoStream(_fileTempPath, ignoreSetLength: true);
-
-                return SafeFileStream.Create(_fileTempPath, FileMode.CreateNew, FileAccess.ReadWrite, FileShare.ReadWrite, 4096, FileOptions.DeleteOnClose);
-            }
-            catch (IOException ioe) when (ioe.IsOutOfDiskSpaceException())
-            {
-                ThrowDiskFullException();
-
-                // never reached
-                return null;
-            }
-        }
-=======
->>>>>>> d70b3261
 
         public override void FlushBuffer(byte[] b, int offset, int len)
         {
