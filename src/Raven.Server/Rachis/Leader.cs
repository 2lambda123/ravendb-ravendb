--- conflicted
+++ resolved
@@ -663,206 +663,29 @@
             }
         }
 
-<<<<<<< HEAD
         public async Task<(long Index, object Result)> PutAsync(CommandBase command, TimeSpan timeout)
         {
+            using var blittableResultWriter = command is IBlittableResultCommand crCommand ? new BlittableResultWriter(crCommand.WriteResult) : null;
+
             var rachisMergedCommand = new RachisMergedCommand(leader: this, engine: _engine)
             {
                 Command = command,
-=======
-        private class RachisMergedCommand
-        {
-            public CommandBase Command;
-            public TaskCompletionSource<Task<(long Index, object Result)>> Tcs;
-            public readonly MultipleUseFlag Consumed = new MultipleUseFlag();
-            public BlittableResultWriter BlittableResultWriter { get; init; }
-        }
-
-        private readonly ConcurrentQueue<RachisMergedCommand> _commandsQueue = new ConcurrentQueue<RachisMergedCommand>();
-
-        private readonly AsyncManualResetEvent _waitForCommit = new AsyncManualResetEvent();
-
-        public async Task<(long Index, object Result)> PutAsync(CommandBase command, TimeSpan timeout)
-        {
-            using var blittableResultWriter = command is IBlittableResultCommand crCommand ? new BlittableResultWriter(crCommand.WriteResult) : null; 
-            var rachisMergedCommand = new RachisMergedCommand
-            {
-                Command = command,
-                Tcs = new TaskCompletionSource<Task<(long, object)>>(TaskCreationOptions.RunContinuationsAsynchronously),
                 BlittableResultWriter = blittableResultWriter
->>>>>>> bd905976
             };
 
-<<<<<<< HEAD
             await _engine.TxMerger.Enqueue(rachisMergedCommand); //wait until 'rachisMergedCommand' is executed (until 'rachisMergedCommand.TaskResult' wont be null).
 
             var t = rachisMergedCommand.TaskResult;
             if (await t.WaitWithTimeout(timeout) == false)
             {
-                GetConvertResult(command)?.AboutToTimeout();
                 throw new TimeoutException($"Waited for {timeout} but the command {command.RaftCommandIndex} was not applied in this time.");
             }
 
-            return await t;
-=======
-            while (rachisMergedCommand.Tcs.Task.IsCompleted == false)
-            {
-                var lockTaken = false;
-                try
-                {
-                    var waitAsync = _waitForCommit.WaitAsync(timeout);
-                    Monitor.TryEnter(_commandsQueue, ref lockTaken);
-                    if (lockTaken)
-                    {
-                        EmptyQueue();
-                    }
-                    else
-                    {
-                        if (await waitAsync == false)
-                        {
-                            if (rachisMergedCommand.Consumed.Raise())
-                                throw new TimeoutException($"Waited for {timeout} but the command was not applied in this time.");
-
-                            // if the command is already dequeued we must let it continue to keep its context valid.
-                            await rachisMergedCommand.Tcs.Task;
-                        }
-                    }
-                }
-                finally
-                {
-                    if (lockTaken)
-                    {
-                        Monitor.Exit(_commandsQueue);
-                        _waitForCommit.SetAndResetAtomically();
-                    }
-                }
-            }
-
-            var inner = await rachisMergedCommand.Tcs.Task;
-            if (await inner.WaitWithTimeout(timeout) == false)
-                throw new TimeoutException($"Waited for {timeout} but the command was not applied in this time.");
-
-            var result = await inner;
+            var result = await t;
             return blittableResultWriter == null ? result : (result.Index, blittableResultWriter.Result);
         }
 
-        private void EmptyQueue()
-        {
-            var list = new List<TaskCompletionSource<Task<(long, object)>>>();
-            var tasks = new List<Task<(long, object)>>();
-            const string leaderDisposedMessage = "We are no longer the leader, this leader is disposed";
-            var lostLeadershipException = new NotLeadingException(leaderDisposedMessage);
-
-            using (_engine.ContextPool.AllocateOperationContext(out ClusterOperationContext context))
-            {
-                try
-                {
-                    using (context.OpenWriteTransaction())
-                    {
-                        var cmdsCount = 0;
-                        _engine.GetLastCommitIndex(context, out var lastCommitted, out _);
-                        while (cmdsCount++ < 128 && _commandsQueue.TryDequeue(out var cmd))
-                        {
-                            if (cmd.Consumed.Raise() == false)
-                            {
-                                // if the command was aborted due to timeout, we should skip it.
-                                // The command is not appended, so We can and must do so, because the context of the command is no longer valid.
-                                continue;
-                            }
-
-                            if (_running.IsRaised() == false)
-                            {
-                                cmd.Tcs.TrySetException(lostLeadershipException);
-                                continue;
-                            }
-
-                            list.Add(cmd.Tcs);
-                            _engine.InvokeBeforeAppendToRaftLog(context, cmd.Command);
-
-                            if (_engine.LogHistory.HasHistoryLog(context, cmd.Command.UniqueRequestId, out var index, out var result, out var exception))
-                            {
-                                // if this command is already committed, we can skip it and notify the caller about it
-                                if (lastCommitted >= index)
-                                {
-                                    if (exception != null)
-                                    {
-                                        cmd.Tcs.TrySetException(exception);
-                                    }
-                                    else
-                                    {
-                                        if (result != null && cmd.BlittableResultWriter != null)
-                                        {
-                                            cmd.BlittableResultWriter.CopyResult(result);
-                                            //The result are consumed by the `CopyResult` and the context of the result from `HasHistoryLog` is not valid outside
-                                            //so we `TrySetResult` to null to make sure no use of invalid context 
-                                            result = null;
-                                        }
-
-                                        cmd.Tcs.TrySetResult(Task.FromResult<(long, object)>((index, result)));
-                                    }
-                                    list.Remove(cmd.Tcs);
-                                    continue;
-                                }
-                            }
-                            else
-                            {
-                                var djv = cmd.Command.ToJson(context);
-                                var cmdJson = context.ReadObject(djv, "raft/command");
-                                index = _engine.InsertToLeaderLog(context, Term, cmdJson, RachisEntryFlags.StateMachineCommand);
-                            }
-
-                            if (_entries.TryGetValue(index, out var state) == false)
-                            {
-                                var tcs = new TaskCompletionSource<(long, object)>(TaskCreationOptions.RunContinuationsAsynchronously);
-                                state = new CommandState
-                                // we need to add entry inside write tx lock to avoid
-                                // a situation when command will be applied (and state set)
-                                // before it is added to the entries list
-                                {
-                                    CommandIndex = index,
-                                    TaskCompletionSource = tcs,
-                                };
-                                _entries[index] = state;
-                            }
-
-                            if (cmd.BlittableResultWriter != null)
-                                //If we need to return a blittable as a result the context must be valid for each command that tries to read from it.
-                                //So we let the command provide the method to handle the write while the command is aware of its context validation status.
-                                //We can have multiple delegates if the same command was sent multiple times (multiple attempts)
-                                //https://issues.hibernatingrhinos.com/issue/RavenDB-20762
-                                state.WriteResultAction += cmd.BlittableResultWriter.CopyResult;
-
-                            tasks.Add(state.TaskCompletionSource.Task);
-                        }
-                        context.Transaction.Commit();
-                    }
-
-                    if (tasks.Count > 0)
-                        _newEntry.Set();
-
-                    for (int i = 0; i < tasks.Count; i++)
-                    {
-                        list[i].TrySetResult(tasks[i]);
-                    }
-                }
-                catch (Exception e)
-                {
-                    if (_running.IsRaised() == false)
-                    {
-                        e = new NotLeadingException(leaderDisposedMessage, e);
-                    }
-                    foreach (var tcs in list)
-                    {
-                        tcs.TrySetException(e);
-                    }
-
-                    _errorOccurred.TrySetException(e);
-                }
-            }
->>>>>>> bd905976
-        }
-
-        public ConcurrentQueue<(string node, AlertRaised error)> ErrorsList = new System.Collections.Concurrent.ConcurrentQueue<(string, AlertRaised)>();
+        public ConcurrentQueue<(string node, AlertRaised error)> ErrorsList = new ConcurrentQueue<(string, AlertRaised)>();
 
         public void NotifyAboutException(string node, string title, string message, Exception e)
         {
@@ -1092,7 +915,7 @@
                 state.WriteResultAction?.Invoke(result);
                 return;
             }
-            
+
             ValidateUsableReturnType(result);
             state.Result = result;
         }
@@ -1120,7 +943,6 @@
             public TaskCompletionSource<(long, object)> TaskCompletionSource;
             public Action<TaskCompletionSource<(long, object)>> OnNotify;
         }
-<<<<<<< HEAD
 
         public sealed class ConvertResultAction
         {
@@ -1153,7 +975,5 @@
                 }
             }
         }
-=======
->>>>>>> bd905976
     }
 }