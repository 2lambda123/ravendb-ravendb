﻿using System;
using System.Collections.Concurrent;
using System.Collections.Generic;
using System.Diagnostics;
using System.Linq;
using System.Text;
using System.Threading;
using System.Threading.Tasks;
using Raven.Client.Extensions;
using Raven.Client.Http;
using Raven.Client.ServerWide;
using Raven.Server.NotificationCenter.Notifications;
using Raven.Server.NotificationCenter.Notifications.Details;
using Raven.Server.Rachis.Remote;
using Raven.Server.ServerWide.Commands;
using Raven.Server.ServerWide.Context;
using Raven.Server.Utils;
using Sparrow.Json;
using Sparrow.Server;
using Sparrow.Server.Utils;
using Sparrow.Threading;
using Voron.Exceptions;
using Voron.Impl.Extensions;

namespace Raven.Server.Rachis
{
    /// <summary>
    /// This class implements the leader behavior. Note that only a single thread
    /// actually does work in here, the leader thread. All other work is requested
    /// from it and it is done
    /// </summary>
    public class Leader : IDisposable
    {
        private TaskCompletionSource<object> _topologyModification;
        private readonly RachisConsensus _engine;

        public delegate object ConvertResultFromLeader(JsonOperationContext ctx, object result);

        private TaskCompletionSource<object> _newEntriesArrived = new TaskCompletionSource<object>(TaskCreationOptions.RunContinuationsAsynchronously);

        private readonly ConcurrentDictionary<long, CommandState> _entries = new ConcurrentDictionary<long, CommandState>();

        private MultipleUseFlag _hasNewTopology = new MultipleUseFlag();
        private readonly ManualResetEvent _newEntry = new ManualResetEvent(false);
        private readonly ManualResetEvent _voterResponded = new ManualResetEvent(false);
        private readonly ManualResetEvent _promotableUpdated = new ManualResetEvent(false);
        private readonly ManualResetEvent _shutdownRequested = new ManualResetEvent(false);
        private readonly ManualResetEvent _noop = new ManualResetEvent(false);
        private long _lowestIndexInEntireCluster;

        private readonly ConcurrentDictionary<string, FollowerAmbassador> _voters =
            new ConcurrentDictionary<string, FollowerAmbassador>(StringComparer.OrdinalIgnoreCase);

        private readonly ConcurrentDictionary<string, FollowerAmbassador> _promotables =
            new ConcurrentDictionary<string, FollowerAmbassador>(StringComparer.OrdinalIgnoreCase);

        private readonly ConcurrentDictionary<string, FollowerAmbassador> _nonVoters =
            new ConcurrentDictionary<string, FollowerAmbassador>(StringComparer.OrdinalIgnoreCase);

        /// <summary>
        /// DEBUG ONLY
        /// </summary>
        public Dictionary<string, FollowerAmbassador> CurrentPeers => new Dictionary<string, FollowerAmbassador>(_voters.Concat(_nonVoters).Concat(_promotables));

        public ConcurrentDictionary<string, int> PeersVersion = new ConcurrentDictionary<string, int>();

        private PoolOfThreads.LongRunningWork _leaderLongRunningWork;

        private int _previousPeersWereDisposed;

        public long LowestIndexInEntireCluster
        {
            get { return _lowestIndexInEntireCluster; }
            set { Interlocked.Exchange(ref _lowestIndexInEntireCluster, value); }
        }

        public readonly long Term;

        public Leader(RachisConsensus engine, long term)
        {
            Term = term;
            _engine = engine;
        }

        private MultipleUseFlag _running = new MultipleUseFlag();
        public bool Running => _running.IsRaised();

        public void Start(Dictionary<string, RemoteConnection> connections = null)
        {
            _running.Raise();

            ClusterTopology clusterTopology;
            using (_engine.ContextPool.AllocateOperationContext(out TransactionOperationContext context))
            using (context.OpenReadTransaction())
            {
                clusterTopology = _engine.GetTopology(context);
            }

            RefreshAmbassadors(clusterTopology, connections);

            _leaderLongRunningWork =
                PoolOfThreads.GlobalRavenThreadPool.LongRunning(x => Run(), null, $"Consensus Leader - {_engine.Tag} in term {Term}");
        }

        private int _steppedDown;

        public void StepDown()
        {
            if (_voters.Count == 0)
                throw new InvalidOperationException("Cannot step down when I'm the only voter in the cluster");

            if (Interlocked.CompareExchange(ref _steppedDown, 1, 0) == 1)
                return;

            var nextLeader = _voters.Values.OrderByDescending(x => x.FollowerMatchIndex).ThenByDescending(x => x.LastReplyFromFollower).First();
            if (_engine.Log.IsInfoEnabled)
            {
                _engine.Log.Info($"Stepping as down as leader and will ask {nextLeader} to become the next leader");
            }
            nextLeader.ForceElectionsNow = true;
            var old = Interlocked.Exchange(ref _newEntriesArrived, new TaskCompletionSource<object>(TaskCreationOptions.RunContinuationsAsynchronously));
            old.TrySetResult(null);
        }

        public Dictionary<string, NodeStatus> GetStatus()
        {
            var dict = new Dictionary<string, NodeStatus>();
            foreach (var peers in new[] { _nonVoters, _voters, _promotables })
            {
                foreach (var kvp in peers)
                {
                    var status = new NodeStatus
                    {
                        Connected = kvp.Value.Status == AmbassadorStatus.Connected,
                        LastMatchingIndex = kvp.Value.FollowerMatchIndex,
                        LastReply = kvp.Value.LastReplyFromFollower,
                        LastSent = kvp.Value.LastSendToFollower,
                        LastSentMessage = kvp.Value.LastSendMsg
                    };

                    if (status.Connected == false)
                    {
                        status.ErrorDetails = kvp.Value.StatusMessage;
                    }

                    dict[kvp.Key] = status;
                }
            }

            return dict;
        }

        private void RefreshAmbassadors(ClusterTopology clusterTopology, Dictionary<string, RemoteConnection> connections = null)
        {
            bool lockTaken = false;
            Monitor.TryEnter(this, ref lockTaken);
            try
            {
                //This only means we are been disposed so we can quit now
                if (lockTaken == false)
                {
                    if (_engine.Log.IsInfoEnabled)
                    {
                        _engine.Log.Info($"{ToString()}: Skipping refreshing ambassadors because we are been disposed of");
                    }
                    return;
                }

                if (Term != _engine.CurrentTerm)
                {
                    if (_engine.Log.IsInfoEnabled)
                    {
                        _engine.Log.Info($"{ToString()}: We are no longer the actual leader, since the current term is {_engine.CurrentTerm}");
                    }
                    return;
                }

                if (_engine.Log.IsInfoEnabled)
                {
                    _engine.Log.Info($"{ToString()}: Refreshing ambassadors");
                }
                var old = new Dictionary<string, FollowerAmbassador>(StringComparer.OrdinalIgnoreCase);
                foreach (var peers in new[] { _voters, _promotables, _nonVoters })
                {
                    foreach (var peer in peers)
                    {
                        old[peer.Key] = peer.Value;
                    }
                    peers.Clear();
                }

                foreach (var voter in clusterTopology.Members)
                {
                    if (voter.Key == _engine.Tag)
                        continue; // we obviously won't be applying to ourselves

                    if (old.TryGetValue(voter.Key, out FollowerAmbassador existingInstance))
                    {
                        existingInstance.UpdateLeaderWake(_voterResponded);
                        _voters[voter.Key] = existingInstance;
                        old.Remove(voter.Key);
                        continue; // already here
                    }
                    RemoteConnection connection = null;
                    connections?.TryGetValue(voter.Key, out connection);
                    var ambassador = new FollowerAmbassador(_engine, this, _voterResponded, voter.Key, voter.Value, connection);
                    _voters[voter.Key] = ambassador;
                    _engine.AppendStateDisposable(this, ambassador);
                    if (_engine.Log.IsInfoEnabled)
                    {
                        _engine.Log.Info($"{ToString()}: starting ambassador for voter {voter.Key} {voter.Value}");
                    }
                    ambassador.Start();
                }

                foreach (var promotable in clusterTopology.Promotables)
                {
                    if (old.TryGetValue(promotable.Key, out FollowerAmbassador existingInstance))
                    {
                        existingInstance.UpdateLeaderWake(_promotableUpdated);
                        _promotables[promotable.Key] = existingInstance;
                        old.Remove(promotable.Key);
                        continue; // already here
                    }
                    RemoteConnection connection = null;
                    connections?.TryGetValue(promotable.Key, out connection);
                    var ambassador = new FollowerAmbassador(_engine, this, _promotableUpdated, promotable.Key, promotable.Value, connection);
                    _promotables[promotable.Key] = ambassador;
                    _engine.AppendStateDisposable(this, ambassador);
                    if (_engine.Log.IsInfoEnabled)
                    {
                        _engine.Log.Info($"{ToString()}: starting ambassador for promotable {promotable.Key} {promotable.Value}");
                    }
                    ambassador.Start();
                }

                foreach (var nonVoter in clusterTopology.Watchers)
                {
                    if (old.TryGetValue(nonVoter.Key, out FollowerAmbassador existingInstance))
                    {
                        existingInstance.UpdateLeaderWake(_noop);

                        _nonVoters[nonVoter.Key] = existingInstance;
                        old.Remove(nonVoter.Key);
                        continue; // already here
                    }
                    RemoteConnection connection = null;
                    connections?.TryGetValue(nonVoter.Key, out connection);
                    var ambassador = new FollowerAmbassador(_engine, this, _noop, nonVoter.Key, nonVoter.Value, connection);
                    _nonVoters[nonVoter.Key] = ambassador;
                    _engine.AppendStateDisposable(this, ambassador);
                    if (_engine.Log.IsInfoEnabled)
                    {
                        _engine.Log.Info($"{ToString()}: starting ambassador for watcher {nonVoter.Key} {nonVoter.Value}");
                    }
                    ambassador.Start();
                }

                if (old.Count > 0)
                {
                    foreach (var ambassador in old)
                    {
                        _voters.TryRemove(ambassador.Key, out _);
                        _nonVoters.TryRemove(ambassador.Key, out _);
                        _promotables.TryRemove(ambassador.Key, out _);
                    }
                    Interlocked.Increment(ref _previousPeersWereDisposed);
                    System.Threading.ThreadPool.QueueUserWorkItem(_ =>
                    {
                        foreach (var ambassador in old)
                        {
                            // it is not used by anything else, so we can close it
                            ambassador.Value.Dispose();
                        }
                        Interlocked.Decrement(ref _previousPeersWereDisposed);
                    }, null);
                }
            }
            finally
            {
                if (lockTaken)
                    Monitor.Exit(this);
            }
        }

        /// <summary>
        /// This is expected to run for a long time, and it cannot leak exceptions
        /// </summary>
        private void Run()
        {
            try
            {
                var handles = new WaitHandle[]
                {
                    _newEntry,
                    _voterResponded,
                    _promotableUpdated,
                    _shutdownRequested
                };

                _newEntry.Set(); //This is so the noop would register right away
                while (_running)
                {
                    switch (WaitHandle.WaitAny(handles, _engine.ElectionTimeout))
                    {
                        case 0: // new entry
                            _newEntry.Reset();
                            // release any waiting ambassadors to send immediately
                            TaskExecutor.CompleteAndReplace(ref _newEntriesArrived);
                            if (_voters.Count == 0)
                                goto case 1;
                            break;
                        case 1: // voter responded
                            _voterResponded.Reset();
                            OnVoterConfirmation();
                            break;
                        case 2: // promotable updated
                            _promotableUpdated.Reset();
                            CheckPromotables();
                            break;
                        case WaitHandle.WaitTimeout:
                            break;
                        case 3: // shutdown requested
                            if (_engine.Log.IsInfoEnabled && _voters.Count != 0)
                            {
                                _engine.Log.Info($"{ToString()}: shutting down");
                            }
                            _running.Lower();
                            return;
                    }

                    EnsureThatWeHaveLeadership(VotersMajority);
                    _engine.ReportLeaderTime(LeaderShipDuration);

                    // don't truncate if we are disposing an old peer
                    // otherwise he would not receive notification that he was
                    // kick out of the cluster
<<<<<<< HEAD
                    if (_previousPeersWereDisposed > 0) // Not Interlocked, because the race here is not interesting. 
=======
                    if (_previousPeersWereDisposed > 0) // Not Interlocked, because the race here is not interesting.
>>>>>>> 40c82e95
                        continue;

                    var lowestIndexInEntireCluster = GetLowestIndexInEntireCluster();
                    if (lowestIndexInEntireCluster != LowestIndexInEntireCluster)
                    {
                        using (_engine.ContextPool.AllocateOperationContext(out TransactionOperationContext context))
                        using (context.OpenWriteTransaction())
                        {
                            _engine.TruncateLogBefore(context, lowestIndexInEntireCluster);
                            LowestIndexInEntireCluster = lowestIndexInEntireCluster;
                            context.Transaction.Commit();
                        }
                    }
                }
            }
            catch (Exception e)
            {
                if (_engine.Log.IsInfoEnabled)
                {
                    _engine.Log.Info("Error when running leader behavior", e);
                }

                if (e is VoronErrorException)
                {
                    _engine.Notify(AlertRaised.Create(
                        null,
                        "Error when running leader behavior",
                        e.Message,
                        AlertType.ClusterTopologyWarning,
                        NotificationSeverity.Error, details: new ExceptionDetails(e)));
                }

                try
                {
                    _engine.SwitchToCandidateState("An error occurred during our leadership." + Environment.NewLine + e);
                }
                catch (Exception e2)
                {
                    if (_engine.Log.IsOperationsEnabled)
                    {
                        _engine.Log.Operations("After leadership failure, could not setup switch to candidate state", e2);
                    }
                }
            }
        }

        private void VoteOfNoConfidence()
        {
            if (_engine.Timeout.Disable)
                return;

            _engine.Timeout.DisableTimeout();

            var sb = new StringBuilder();
            var now = DateTime.UtcNow;
            sb.AppendLine("Triggered because of:");
            foreach (var timeoutsForVoter in _timeoutsForVoters)
            {
                sb.Append($"\t{timeoutsForVoter.voter.Tag} - {Math.Round(timeoutsForVoter.time.TotalMilliseconds, 3)} ms").AppendLine();
            }
            foreach (var ambassador in _voters)
            {
                var followerAmbassador = ambassador.Value;
                var sinceLastReply = (long)(now - followerAmbassador.LastReplyFromFollower).TotalMilliseconds;
                var sinceLastSend = (long)(now - followerAmbassador.LastSendToFollower).TotalMilliseconds;
                var lastMsg = followerAmbassador.LastSendMsg;
                sb.AppendLine(
                    $"{followerAmbassador.Tag}: Got last reply {sinceLastReply:#,#;;0} ms ago and sent {sinceLastSend:#,#;;0} ms ({lastMsg}) - {followerAmbassador.StatusMessage} - {followerAmbassador.ThreadStatus}");
            }

            if (_engine.Log.IsInfoEnabled && _voters.Count != 0)
            {
                _engine.Log.Info($"{ToString()}:VoteOfNoConfidence{Environment.NewLine } {sb}");
            }
            throw new TimeoutException(
                "Too long has passed since we got a confirmation from the majority of the cluster that this node is still the leader." +
                Environment.NewLine +
                "Assuming that I'm not the leader and stepping down." +
                Environment.NewLine +
                sb
                );
        }

        private long _lastCommit;

        private void OnVoterConfirmation()
        {
            TransactionOperationContext context;
            if (_hasNewTopology.Lower())
            {
                ClusterTopology clusterTopology;
                using (_engine.ContextPool.AllocateOperationContext(out context))
                using (context.OpenReadTransaction())
                {
                    clusterTopology = _engine.GetTopology(context);
                }
                if (clusterTopology.Contains(_engine.LeaderTag) == false)
                {
                    TaskExecutor.CompleteAndReplace(ref _newEntriesArrived);
                    _engine.SetNewState(RachisState.Passive, this, Term,
                        "I was kicked out of the cluster and moved to passive mode");
                    return;
                }
                RefreshAmbassadors(clusterTopology);
            }

            var maxIndexOnQuorum = GetMaxIndexOnQuorum(VotersMajority);

            if (_lastCommit >= maxIndexOnQuorum ||
                maxIndexOnQuorum == 0)
                return; // nothing to do here

            bool changedFromLeaderElectToLeader;
            using (_engine.ContextPool.AllocateOperationContext(out context))
            using (context.OpenWriteTransaction())
            {
                _lastCommit = _engine.GetLastCommitIndex(context);

                if (_lastCommit >= maxIndexOnQuorum ||
                    maxIndexOnQuorum == 0)
                    return; // nothing to do here

                if (_engine.GetTermForKnownExisting(context, maxIndexOnQuorum) < Term)
                    return;// can't commit until at least one entry from our term has been published

                changedFromLeaderElectToLeader = _engine.TakeOffice();

                maxIndexOnQuorum = _engine.Apply(context, maxIndexOnQuorum, this, Stopwatch.StartNew());

                context.Transaction.Commit();
                _lastCommit = maxIndexOnQuorum;
            }

            foreach (var kvp in _entries)
            {
                if (kvp.Key > _lastCommit)
                    continue;

                if (_entries.TryRemove(kvp.Key, out CommandState value))
                {
                    TaskExecutor.Execute(o =>
                    {
                        var tuple = (CommandState)o;
                        if (tuple.OnNotify != null)
                        {
                            tuple.OnNotify(tuple.TaskCompletionSource);
                            return;
                        }
                        tuple.TaskCompletionSource.TrySetResult((tuple.CommandIndex, tuple.Result));
                    }, value);
                }
            }

            // we have still items to process, run them in 1 node cluster
            // and speed up the followers ambassadors if they can
            _newEntry.Set();

            if (changedFromLeaderElectToLeader)
                _engine.LeaderElectToLeaderChanged();
        }

        private readonly List<(FollowerAmbassador voter, TimeSpan time)> _timeoutsForVoters = new List<(FollowerAmbassador, TimeSpan)>();

        private void EnsureThatWeHaveLeadership(int majority)
        {
            var now = DateTime.UtcNow;
            var peersHeardFromInElectionTimeout = 1; // we count as a node :-)
            _timeoutsForVoters.Clear();
            foreach (var voter in _voters.Values)
            {
                var time = (now - voter.LastReplyFromFollower);
                _timeoutsForVoters.Add((voter, time));
                if (time < _engine.ElectionTimeout)
                    peersHeardFromInElectionTimeout++;
            }
            if (peersHeardFromInElectionTimeout < majority)
                VoteOfNoConfidence(); // we didn't get enough votes to still remain the leader
        }

        /// <summary>
        /// This method works on the match indexes, assume that we have three nodes
        /// A, B and C, and they have the following index values:
        ///
        /// { A = 4, B = 3, C = 2 }
        ///
        ///
        /// In this case, the quorum agrees on 3 as the committed index.
        ///
        /// Why? Because A has 4 (which implies that it has 3) and B has 3 as well.
        /// So we have 2 nodes that have 3, so that is the quorum.
        /// </summary>
        private readonly SortedList<long, int> _nodesPerIndex = new SortedList<long, int>();

        private readonly Stopwatch _leadership = Stopwatch.StartNew();
        private int VotersMajority => (_voters.Count + 1) / 2 + 1;

        public long LeaderShipDuration => _leadership.ElapsedMilliseconds;

        protected long GetLowestIndexInEntireCluster()
        {
            long lowestIndex;
            using (_engine.ContextPool.AllocateOperationContext(out TransactionOperationContext context))
            using (context.OpenReadTransaction())
            {
                lowestIndex = _engine.GetLastEntryIndex(context);
            }

            foreach (var voter in _voters.Values)
            {
                lowestIndex = Math.Min(lowestIndex, voter.FollowerMatchIndex);
            }

            foreach (var promotable in _promotables.Values)
            {
                lowestIndex = Math.Min(lowestIndex, promotable.FollowerMatchIndex);
            }

            foreach (var nonVoter in _nonVoters.Values)
            {
                lowestIndex = Math.Min(lowestIndex, nonVoter.FollowerMatchIndex);
            }

            return lowestIndex;
        }

        protected long GetMaxIndexOnQuorum(int minSize)
        {
            _nodesPerIndex.Clear();
            using (_engine.ContextPool.AllocateOperationContext(out TransactionOperationContext context))
            using (context.OpenReadTransaction())
            {
                _nodesPerIndex[_engine.GetLastEntryIndex(context)] = 1;
            }

            foreach (var voter in _voters.Values)
            {
                var voterIndex = voter.FollowerMatchIndex;
                _nodesPerIndex.TryGetValue(voterIndex, out int count);
                _nodesPerIndex[voterIndex] = count + 1;
            }
            var votesSoFar = 0;

            for (int i = _nodesPerIndex.Count - 1; i >= 0; i--)
            {
                votesSoFar += _nodesPerIndex.Values[i];
                if (votesSoFar >= minSize)
                    return _nodesPerIndex.Keys[i];
            }
            return 0;
        }

        private void CheckPromotables()
        {
            long lastIndex;
            using (_engine.ContextPool.AllocateOperationContext(out TransactionOperationContext context))
            using (context.OpenReadTransaction())
            {
                lastIndex = _engine.GetLastEntryIndex(context);
            }

            foreach (var ambassador in _promotables)
            {
                if (ambassador.Value.FollowerMatchIndex != lastIndex)
                    continue;

                TryModifyTopology(ambassador.Key, ambassador.Value.Url, TopologyModification.Voter, out Task _);

                break;
            }
        }

        private class RachisMergedCommand
        {
            public CommandBase Command;
            public TaskCompletionSource<Task<(long Index, object Result)>> Tcs;
            public readonly MultipleUseFlag Consumed = new MultipleUseFlag();
        }

        private readonly ConcurrentQueue<RachisMergedCommand> _commandsQueue = new ConcurrentQueue<RachisMergedCommand>();

        private readonly AsyncManualResetEvent _waitForCommit = new AsyncManualResetEvent();

        public async Task<(long Index, object Result)> PutAsync(CommandBase command, TimeSpan timeout)
        {
            var rachisMergedCommand = new RachisMergedCommand
            {
                Command = command,
                Tcs = new TaskCompletionSource<Task<(long, object)>>(TaskCreationOptions.RunContinuationsAsynchronously)
            };
            _commandsQueue.Enqueue(rachisMergedCommand);

            while (rachisMergedCommand.Tcs.Task.IsCompleted == false)
            {
                var lockTaken = false;
                try
                {
                    var waitAsync = _waitForCommit.WaitAsync(timeout);
                    Monitor.TryEnter(_commandsQueue, ref lockTaken);
                    if (lockTaken)
                    {
                        EmptyQueue();
                    }
                    else
                    {
                        if (await waitAsync == false)
                        {
                            if (rachisMergedCommand.Consumed.Raise())
                            {
                                GetConvertResult(command)?.AboutToTimeout();
                                throw new TimeoutException($"Waited for {timeout} but the command was not applied in this time.");
                            }

                            // if the command is already dequeued we must let it continue to keep its context valid.
                            await rachisMergedCommand.Tcs.Task;
                        }
                    }
                }
                finally
                {
                    if (lockTaken)
                    {
                        Monitor.Exit(_commandsQueue);
                        _waitForCommit.SetAndResetAtomically();
                    }
                }
            }

            var inner = await rachisMergedCommand.Tcs.Task;
            if (await inner.WaitWithTimeout(timeout) == false)
            {
                GetConvertResult(command)?.AboutToTimeout();
                throw new TimeoutException($"Waited for {timeout} but the command was not applied in this time.");
            }

            return await inner;
        }

        private void EmptyQueue()
        {
            var list = new List<TaskCompletionSource<Task<(long, object)>>>();
            var tasks = new List<Task<(long, object)>>();
            var lostLeadershipException = new NotLeadingException("We are no longer the leader, this leader is disposed");

            using (_engine.ContextPool.AllocateOperationContext(out TransactionOperationContext context))
            {
                try
                {
                    using (context.OpenWriteTransaction())
                    {
                        var cmdsCount = 0;
                        _engine.GetLastCommitIndex(context, out var lastCommitted, out _);
                        while (cmdsCount++ < 128 && _commandsQueue.TryDequeue(out var cmd))
                        {
                            if (cmd.Consumed.Raise() == false)
                            {
                                // if the command was aborted due to timeout, we should skip it.
                                // The command is not appended, so We can and must do so, because the context of the command is no longer valid.
                                continue;
                            }

                            if (_running.IsRaised() == false)
                            {
                                cmd.Tcs.TrySetException(lostLeadershipException);
                                continue;
                            }

                            list.Add(cmd.Tcs);
                            _engine.InvokeBeforeAppendToRaftLog(context, cmd.Command);

                            var djv = cmd.Command.ToJson(context);
                            var cmdJson = context.ReadObject(djv, "raft/command");

                            if (_engine.LogHistory.HasHistoryLog(context, cmdJson, out var index, out var result, out var exception))
                            {
                                // if this command is already committed, we can skip it and notify the caller about it
                                if (lastCommitted >= index)
                                {
                                    if (exception != null)
                                    {
                                        cmd.Tcs.TrySetException(exception);
                                    }
                                    else
                                    {
                                        if (result != null)
                                        {
                                            result = GetConvertResult(cmd.Command)?.Apply(result) ?? cmd.Command.FromRemote(result);
                                        }

                                        cmd.Tcs.TrySetResult(Task.FromResult<(long, object)>((index, result)));
                                    }
                                    list.Remove(cmd.Tcs);
                                    continue;
                                }
                            }
                            else
                            {
                                index = _engine.InsertToLeaderLog(context, Term, cmdJson, RachisEntryFlags.StateMachineCommand);
                            }

                            var tcs = new TaskCompletionSource<(long, object)>(TaskCreationOptions.RunContinuationsAsynchronously);
                            tasks.Add(tcs.Task);
                            var state = new
                                CommandState
                            // we need to add entry inside write tx lock to avoid
                            // a situation when command will be applied (and state set)
                            // before it is added to the entries list
                            {
                                CommandIndex = index,
                                TaskCompletionSource = tcs,
                                ConvertResult = GetConvertResult(cmd.Command),
                            };
                            _entries[index] = state;
                        }
                        context.Transaction.Commit();
                    }

                    if (tasks.Count > 0)
                        _newEntry.Set();

                    for (int i = 0; i < tasks.Count; i++)
                    {
                        list[i].TrySetResult(tasks[i]);
                    }
                }
                catch (Exception e)
                {
                    if (_running.IsRaised() == false)
                    {
                        e = new NotLeadingException("We are no longer the leader, this leader is disposed", e);
                    }
                    foreach (var tcs in list)
                    {
                        tcs.TrySetException(e);
                    }
                }
            }
        }

        internal static ConvertResultAction GetConvertResult(CommandBase cmd)
        {
            switch (cmd)
            {
                case AddOrUpdateCompareExchangeBatchCommand batchCmpExchangeCommand:
                    return new ConvertResultAction(batchCmpExchangeCommand.ContextToWriteResult, CompareExchangeCommandBase.ConvertResult);
                case CompareExchangeCommandBase cmpExchange:
                    return new ConvertResultAction(cmpExchange.ContextToWriteResult, CompareExchangeCommandBase.ConvertResult);
                default:
                    return null;
            }
        }

        public ConcurrentQueue<(string node, AlertRaised error)> ErrorsList = new System.Collections.Concurrent.ConcurrentQueue<(string, AlertRaised)>();

        public void NotifyAboutException(string node, string title, string message, Exception e)
        {
            var alert = AlertRaised.Create(
                null,
                title,
                message,
                AlertType.ClusterTopologyWarning,
                NotificationSeverity.Warning,
                key: title,
                details: new ExceptionDetails(e));

            _engine.Notify(alert);

            if (ErrorsList.Any(err => err.error.Id == alert.Id) == false)
            {
                ErrorsList.Enqueue((node, alert));
                ErrorsList.Reduce(25);
            }
        }

        private DisposeLock _disposerLock = new DisposeLock("Leader");

        public void Dispose()
        {
            using (_disposerLock.StartDisposing())
            {
                bool lockTaken = false;
                Monitor.TryEnter(this, TimeSpan.FromSeconds(15), ref lockTaken);
                try
                {
                    if (lockTaken == false)
                    {
                        var message = $"{ToString()}: Refresh ambassador is taking the lock for 15 sec giving up on leader dispose";
                        if (_engine.Log.IsInfoEnabled)
                        {
                            _engine.Log.Info(message);
                        }
                        throw new TimeoutException(message);
                    }
                    if (_engine.Log.IsInfoEnabled)
                    {
                        _engine.Log.Info($"Start disposing leader {_engine.Tag} of term {Term}.");
                    }
                    _running.Lower();
                    _shutdownRequested.Set();
                    TaskExecutor.Execute(_ =>
                    {
                        _newEntriesArrived.TrySetCanceled();
                        var lastStateChangeReason = _engine.LastStateChangeReason;
                        NotLeadingException te = null;
                        if (string.IsNullOrEmpty(lastStateChangeReason) == false)
                            te = new NotLeadingException(lastStateChangeReason);

                        foreach (var entry in _entries)
                        {
                            if (te == null)
                            {
                                entry.Value.TaskCompletionSource.TrySetCanceled();
                            }
                            else
                            {
                                entry.Value.TaskCompletionSource.TrySetException(te);
                            }
                        }
                    }, null);

                    if (_leaderLongRunningWork != null && _leaderLongRunningWork.ManagedThreadId != Thread.CurrentThread.ManagedThreadId)
                        _leaderLongRunningWork.Join(int.MaxValue);

                    _engine.ForTestingPurposes?.LeaderDispose();

                    var ae = new ExceptionAggregator("Could not properly dispose Leader");
                    foreach (var ambassador in _nonVoters)
                    {
                        ae.Execute(ambassador.Value.Dispose);
                    }

                    foreach (var ambassador in _promotables)
                    {
                        ae.Execute(ambassador.Value.Dispose);
                    }
                    foreach (var ambassador in _voters)
                    {
                        ae.Execute(ambassador.Value.Dispose);
                    }

                    _newEntry.Dispose();
                    _voterResponded.Dispose();
                    _promotableUpdated.Dispose();
                    _shutdownRequested.Dispose();
                    _noop.Dispose();
                    if (_engine.Log.IsInfoEnabled)
                    {
                        _engine.Log.Info($"Leader {_engine.Tag} of term {Term} was disposed");
                    }
                }
                finally
                {
                    if (lockTaken)
                        Monitor.Exit(this);
                }
            }
        }

        public Task WaitForNewEntries()
        {
            return _newEntriesArrived.Task;
        }

        public enum TopologyModification
        {
            Voter,
            Promotable,
            NonVoter,
            Remove
        }

        public bool TryModifyTopology(string nodeTag, string nodeUrl, TopologyModification modification, out Task task, bool validateNotInTopology = false, Action<TransactionOperationContext> beforeCommit = null)
        {
            if (nodeTag != null)
            {
                RachisConsensus.ValidateNodeTag(nodeTag);
            }

            using (_disposerLock.EnsureNotDisposed())
            {
                var topologyModification = new TaskCompletionSource<object>(TaskCreationOptions.RunContinuationsAsynchronously);
                var existing = Interlocked.CompareExchange(ref _topologyModification, topologyModification, null);
                if (existing != null)
                {
                    task = existing.Task;
                    return false;
                }
                task = topologyModification.Task;

                try
                {
                    using (_engine.ContextPool.AllocateOperationContext(out TransactionOperationContext context))
                    using (context.OpenWriteTransaction())
                    {
                        var clusterTopology = _engine.GetTopology(context);

                        //We need to validate that the node doesn't exists before we generate the nodeTag
                        if (validateNotInTopology && (nodeTag != null && clusterTopology.Contains(nodeTag) || clusterTopology.TryGetNodeTagByUrl(nodeUrl).HasUrl))
                        {
                            throw new InvalidOperationException($"Was requested to modify the topology for node={nodeTag} " +
                                                                "with validation that it is not contained by the topology but current topology contains it.");
                        }

                        if (nodeTag == null)
                        {
                            nodeTag = GenerateNodeTag(clusterTopology);
                        }

                        var newVotes = new Dictionary<string, string>(clusterTopology.Members);
                        newVotes.Remove(nodeTag);
                        var newPromotables = new Dictionary<string, string>(clusterTopology.Promotables);
                        newPromotables.Remove(nodeTag);
                        var newNonVotes = new Dictionary<string, string>(clusterTopology.Watchers);
                        newNonVotes.Remove(nodeTag);

                        var highestNodeId = newVotes.Keys.Concat(newPromotables.Keys).Concat(newNonVotes.Keys).Concat(new[] { nodeTag }).Max();

                        if (nodeTag == _engine.Tag)
                            RachisTopologyChangeException.Throw("Cannot modify the topology of the leader node.");

                        switch (modification)
                        {
                            case TopologyModification.Voter:
                                Debug.Assert(nodeUrl != null);
                                newVotes[nodeTag] = nodeUrl;
                                break;
                            case TopologyModification.Promotable:
                                Debug.Assert(nodeUrl != null);
                                newPromotables[nodeTag] = nodeUrl;
                                break;
                            case TopologyModification.NonVoter:
                                Debug.Assert(nodeUrl != null);
                                newNonVotes[nodeTag] = nodeUrl;
                                break;
                            case TopologyModification.Remove:
                                PeersVersion.TryRemove(nodeTag, out _);
                                if (clusterTopology.Contains(nodeTag) == false)
                                {
                                    throw new InvalidOperationException($"Was requested to remove node={nodeTag} from the topology " +
                                                                        "but it is not contained by the topology.");
                                }
                                break;
                            default:
                                throw new ArgumentOutOfRangeException(nameof(modification), modification, null);
                        }

                        clusterTopology = new ClusterTopology(
                            clusterTopology.TopologyId,
                            newVotes,
                            newPromotables,
                            newNonVotes,
                            highestNodeId,
                            _engine.GetLastEntryIndex(context) + 1
                        );

                        var topologyJson = _engine.SetTopology(context, clusterTopology);
                        var index = _engine.InsertToLeaderLog(context, Term, topologyJson, RachisEntryFlags.Topology);

                        if (modification == TopologyModification.Remove)
                        {
                            _engine.GetStateMachine().EnsureNodeRemovalOnDeletion(context, Term, nodeTag);
                        }

                        context.Transaction.Commit();

                        var tcs = new TaskCompletionSource<(long Index, object Result)>(TaskCreationOptions.RunContinuationsAsynchronously);
                        _entries[index] = new CommandState
                        {
                            TaskCompletionSource = tcs,
                            CommandIndex = index
                        };

                        tcs.Task.ContinueWith(_ =>
                        {
                            Interlocked.Exchange(ref _topologyModification, null)?.TrySetResult(null);
                        });
                    }
                }
                catch (Exception e)
                {
                    Interlocked.Exchange(ref _topologyModification, null)?.TrySetException(e);
                    throw;
                }

                _hasNewTopology.Raise();
                _voterResponded.Set();
                _newEntry.Set();

                return true;
            }
        }

        public override string ToString()
        {
            return $"Leader {_engine.Tag} in term {Term}";
        }

        private static string GenerateNodeTag(ClusterTopology clusterTopology)
        {
            if (clusterTopology.LastNodeId.Length == 0)
            {
                return "A";
            }

            if (clusterTopology.LastNodeId[clusterTopology.LastNodeId.Length - 1] + 1 > 'Z')
            {
                return clusterTopology.LastNodeId + "A";
            }

            var lastChar = (char)(clusterTopology.LastNodeId[clusterTopology.LastNodeId.Length - 1] + 1);
            return clusterTopology.LastNodeId.Substring(0, clusterTopology.LastNodeId.Length - 1) + lastChar;
        }

        public void SetStateOf(long index, Action<TaskCompletionSource<(long Index, object Result)>> onNotify)
        {
            if (_entries.TryGetValue(index, out CommandState value))
            {
                value.OnNotify = onNotify;
            }
        }

        public void SetStateOf(long index, object result)
        {
            if (_entries.TryGetValue(index, out CommandState state))
            {
                if (state.ConvertResult == null)
                {
                    ValidateUsableReturnType(result);
                    state.Result = result;
                }
                else
                {
                    state.Result = state.ConvertResult.Apply(result);
                }
            }
        }

        [Conditional("DEBUG")]
        private void ValidateUsableReturnType(object result)
        {
            if (result == null)
                return;

            if (result is BlittableJsonReaderObject || result is BlittableJsonReaderArray)
                throw new RachisApplyException("You cannot return a blittable here, it is bound to the context of the state machine, and cannot leak outside");

            if (TypeConverter.IsSupportedType(result) == false)
            {
                throw new RachisApplyException("We don't support type " + result.GetType().FullName + ".");
            }
        }

        public class CommandState
        {
            public long CommandIndex;
            public object Result;
            public ConvertResultAction ConvertResult;
            public TaskCompletionSource<(long, object)> TaskCompletionSource;
            public Action<TaskCompletionSource<(long, object)>> OnNotify;
        }

        public class ConvertResultAction
        {
            private readonly JsonOperationContext _contextToWriteBlittableResult;
            private readonly ConvertResultFromLeader _action;
            private readonly SingleUseFlag _timeout = new SingleUseFlag();

            public ConvertResultAction(JsonOperationContext contextToWriteBlittableResult, ConvertResultFromLeader action)
            {
                _contextToWriteBlittableResult = contextToWriteBlittableResult ?? throw new ArgumentNullException(nameof(contextToWriteBlittableResult));
                _action = action ?? throw new ArgumentNullException(nameof(action));
            }

            public object Apply(object result)
            {
                lock (this)
                {
                    if (_timeout.IsRaised())
                        return null;

                    return _action(_contextToWriteBlittableResult, result);
                }
            }

            public void AboutToTimeout()
            {
                lock (this)
                {
                    _timeout.Raise();
                }
            }
        }
    }
}<|MERGE_RESOLUTION|>--- conflicted
+++ resolved
@@ -335,11 +335,7 @@
                     // don't truncate if we are disposing an old peer
                     // otherwise he would not receive notification that he was
                     // kick out of the cluster
-<<<<<<< HEAD
-                    if (_previousPeersWereDisposed > 0) // Not Interlocked, because the race here is not interesting. 
-=======
                     if (_previousPeersWereDisposed > 0) // Not Interlocked, because the race here is not interesting.
->>>>>>> 40c82e95
                         continue;
 
                     var lowestIndexInEntireCluster = GetLowestIndexInEntireCluster();
