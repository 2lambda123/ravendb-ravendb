--- conflicted
+++ resolved
@@ -138,22 +138,20 @@
                 }
             }
 
-<<<<<<< HEAD
+            var canAccessResult = await CanAccessRoute(route, context, database?.Name, feature);
+
+            if (canAccessResult.Authorized == false)
+            {
+                await UnlikelyFailAuthorizationAsync(context, database?.Name, feature, route.AuthorizationStatus);
+                return (false, canAccessResult.Status);
+            }
+
+            return (true, canAccessResult.Status);
+        }
+
+        internal async Task<(bool Authorized, RavenServer.AuthenticationStatus Status)> CanAccessRoute(RouteInformation route, HttpContext context, string databaseName, RavenServer.AuthenticateConnection feature)
+        {
             var authenticationStatus = feature?.Status ?? RavenServer.AuthenticationStatus.None;
-=======
-            if (CanAccessRoute(route, context, database?.Name, feature, out authenticationStatus) == false)
-            {
-                UnlikelyFailAuthorization(context, database?.Name, feature, route.AuthorizationStatus);
-                return false;
-            }
-
-            return true;
-        }
-
-        internal bool CanAccessRoute(RouteInformation route, HttpContext context, string databaseName, RavenServer.AuthenticateConnection feature, out RavenServer.AuthenticationStatus authenticationStatus)
-        {
-            authenticationStatus = feature?.Status ?? RavenServer.AuthenticationStatus.None;
->>>>>>> 4dd57fb3
             switch (route.AuthorizationStatus)
             {
                 case AuthorizationStatus.UnauthenticatedClients:
@@ -168,12 +166,8 @@
                             case RavenServer.AuthenticationStatus.None:
                             case RavenServer.AuthenticationStatus.UnfamiliarCertificate:
                             case RavenServer.AuthenticationStatus.UnfamiliarIssuer:
-<<<<<<< HEAD
-                                await UnlikelyFailAuthorizationAsync(context, database?.Name, feature, route.AuthorizationStatus);
+                                await UnlikelyFailAuthorizationAsync(context, databaseName, feature, route.AuthorizationStatus);
                                 return (false, authenticationStatus);
-=======
-                                return false;
->>>>>>> 4dd57fb3
                         }
                     }
 
@@ -190,12 +184,8 @@
                         case RavenServer.AuthenticationStatus.Expired:
                         case RavenServer.AuthenticationStatus.NotYetValid:
                         case RavenServer.AuthenticationStatus.None:
-<<<<<<< HEAD
-                            await UnlikelyFailAuthorizationAsync(context, database?.Name, feature, route.AuthorizationStatus);
+                            await UnlikelyFailAuthorizationAsync(context, databaseName, feature, route.AuthorizationStatus);
                             return (false, authenticationStatus);
-=======
-                            return false;
->>>>>>> 4dd57fb3
 
                         case RavenServer.AuthenticationStatus.UnfamiliarCertificate:
                         case RavenServer.AuthenticationStatus.UnfamiliarIssuer:
@@ -209,18 +199,11 @@
                             if (route.AuthorizationStatus == AuthorizationStatus.Operator || route.AuthorizationStatus == AuthorizationStatus.ClusterAdmin)
                                 goto case RavenServer.AuthenticationStatus.None;
 
-<<<<<<< HEAD
-                            if (database == null)
+                            if (databaseName == null)
                                 return (true, authenticationStatus);
 
-                            if (feature.CanAccess(database.Name, route.AuthorizationStatus == AuthorizationStatus.DatabaseAdmin, route.EndpointType == EndpointType.Write))
+                            if (feature.CanAccess(databaseName, route.AuthorizationStatus == AuthorizationStatus.DatabaseAdmin, route.EndpointType == EndpointType.Write))
                                 return (true, authenticationStatus);
-=======
-                            if (databaseName == null)
-                                return true;
-                            if (feature.CanAccess(databaseName, route.AuthorizationStatus == AuthorizationStatus.DatabaseAdmin))
-                                return true;
->>>>>>> 4dd57fb3
 
                             goto case RavenServer.AuthenticationStatus.None;
                         case RavenServer.AuthenticationStatus.Operator:
