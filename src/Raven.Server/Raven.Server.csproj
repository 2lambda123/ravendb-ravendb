--- conflicted
+++ resolved
@@ -115,8 +115,8 @@
   </ItemGroup>
   <ItemGroup>
     <FrameworkReference Include="Microsoft.AspNetCore.App" />
-    <PackageReference Include="AWSSDK.Glacier" Version="3.7.0.82" />
-    <PackageReference Include="AWSSDK.S3" Version="3.7.3.15" />
+    <PackageReference Include="AWSSDK.Glacier" Version="3.7.0.86" />
+    <PackageReference Include="AWSSDK.S3" Version="3.7.3.19" />
     <PackageReference Include="Azure.Storage.Blobs" Version="12.10.0" />
     <PackageReference Include="CsvHelper" Version="27.1.1" />
     <PackageReference Include="DasMulli.Win32.ServiceUtils.Signed" Version="1.1.0" />
@@ -145,14 +145,9 @@
     <PackageReference Include="NuGet.Resolver" Version="5.11.0" />
     <PackageReference Include="NuGet.PackageManagement" Version="5.11.0" />
     <PackageReference Include="NuGet.Protocol" Version="5.11.0" />
+    <PackageReference Include="Parquet.Net" Version="3.9.1" />
     <PackageReference Include="Oracle.ManagedDataAccess.Core" Version="3.21.3" />
-    <PackageReference Include="Portable.BouncyCastle" Version="1.8.10" />
-<<<<<<< HEAD
-    <PackageReference Include="Parquet.Net" Version="3.9.1" />
-=======
-    <PackageReference Include="Oracle.ManagedDataAccess.Core" Version="3.21.1" />
     <PackageReference Include="Portable.BouncyCastle" Version="1.9.0" />
->>>>>>> 427a8116
     <PackageReference Include="Raven.CodeAnalysis" Version="1.0.11">
       <PrivateAssets>All</PrivateAssets>
     </PackageReference>
