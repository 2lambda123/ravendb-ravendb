﻿<Project Sdk="Microsoft.NET.Sdk">
  <PropertyGroup>
    <Description>Raven.Server is the database server for RavenDB</Description>
    <Authors>Hibernating Rhinos</Authors>
    <TargetFramework>net7.0</TargetFramework>
    <RuntimeFrameworkVersion>7.0.4</RuntimeFrameworkVersion>
    <AllowUnsafeBlocks>true</AllowUnsafeBlocks>
    <AssemblyName>Raven.Server</AssemblyName>
    <OutputType>Exe</OutputType>
    <PackageId>Raven.Server</PackageId>
    <UserSecretsId>aspnet5-Raven.Server-20160308043041</UserSecretsId>
    <PackageTags>database;nosql;doc db</PackageTags>
    <RuntimeIdentifiers>win7-x64;win8-x64;win81-x64;win10-x64;win7-x86;win8-x86;win81-x86;win10-x86;ubuntu.14.04-x64;ubuntu.16.04-x64;ubuntu.18.04-x64;osx-x64</RuntimeIdentifiers>
    <CodeAnalysisRuleSet>..\..\RavenDB.ruleset</CodeAnalysisRuleSet>
    <Configurations>Debug;Release;Validate</Configurations>
    <EnablePreviewFeatures>True</EnablePreviewFeatures>
    <GenerateRequiresPreviewFeaturesAttribute>True</GenerateRequiresPreviewFeaturesAttribute>
  </PropertyGroup>
  <ItemGroup Condition="'$(OS)' == 'Windows_NT'">
    <Compile Include="..\CommonAssemblyInfo.Windows.cs" Link="Properties\CommonAssemblyInfo.Windows.cs" />
  </ItemGroup>
  <ItemGroup Condition="'$(OS)' != 'Windows_NT'">
    <Compile Include="..\CommonAssemblyInfo.Linux.cs" Link="Properties\CommonAssemblyInfo.Linux.cs" />
  </ItemGroup>
  <ItemGroup>
    <Compile Include="..\CommonAssemblyInfo.cs" Link="Properties\CommonAssemblyInfo.cs" />
    <EmbeddedResource Include="Integrations\PostgreSQL\Npgsql\npgsql_types_3.csv" />
    <EmbeddedResource Include="Integrations\PostgreSQL\Npgsql\npgsql_types_4.csv" />
    <EmbeddedResource Include="Integrations\PostgreSQL\Npgsql\npgsql_types_4_0_0.csv" />
    <EmbeddedResource Include="Integrations\PostgreSQL\Npgsql\npgsql_types_4_0_3.csv" />
    <EmbeddedResource Include="Integrations\PostgreSQL\Npgsql\npgsql_types_4_1_2.csv" />
    <EmbeddedResource Include="Integrations\PostgreSQL\Npgsql\npgsql_types_5.csv" />
    <EmbeddedResource Include="Integrations\PostgreSQL\Npgsql\types_query.csv" />
    <EmbeddedResource Include="Integrations\PostgreSQL\Npgsql\version_query.csv" />
    <EmbeddedResource Include="Integrations\PostgreSQL\Npgsql\version_current_setting_query.csv" />
    <EmbeddedResource Include="Integrations\PostgreSQL\Npgsql\current_setting_query.csv" />
    <EmbeddedResource Include="Web\Assets\Unsafe.html" />
    <EmbeddedResource Include="Web\Assets\AuthError.html" />
    <EmbeddedResource Include="..\..\LICENSE.txt" Link="Commercial\RavenDB.license.txt" />
  </ItemGroup>
  <ItemGroup>
    <Compile Include="..\..\Imports\metrics.net\Src\Metrics\**\*.cs" />
    <EmbeddedResource Include="Documents\Patch\*.js;Web\Studio\EmbeddedData\*.ravendbdump;Web\Studio\EmbeddedData\*.cs;Commercial\RavenDB.public.json" />
  </ItemGroup>
  <ItemGroup>
    <Compile Remove="Web\Studio\EmbeddedData\NorthwindModel.cs" />
  </ItemGroup>
  <ItemGroup>
    <None Remove="Integrations\PostgreSQL\Npgsql\npgsql_types_3.csv" />
    <None Remove="Integrations\PostgreSQL\Npgsql\npgsql_types_4.csv" />
    <None Remove="Integrations\PostgreSQL\Npgsql\npgsql_types_4_0_0.csv" />
    <None Remove="Integrations\PostgreSQL\Npgsql\npgsql_types_4_0_3.csv" />
    <None Remove="Integrations\PostgreSQL\Npgsql\npgsql_types_4_1_2.csv" />
    <None Remove="Integrations\PostgreSQL\Npgsql\npgsql_types_5.csv" />
    <None Remove="Integrations\PostgreSQL\Npgsql\types_query.csv" />
    <None Remove="Integrations\PostgreSQL\Npgsql\version_query.csv" />
    <None Remove="Integrations\PostgreSQL\Npgsql\version_current_setting_query.csv" />
    <None Remove="Integrations\PostgreSQL\Npgsql\current_setting_query.csv" />
  </ItemGroup>
  <ItemGroup>
    <None Include="Web\Studio\EmbeddedData\NorthwindModel.cs" />
  </ItemGroup>
  <ItemGroup Condition="'$(IsAnyOS)' == 'true' OR '$(IsWindows64)' == 'true'">
    <None Include="..\..\libs\libsodium\libsodium.win.x64.dll" Link="libsodium.win.x64.dll">
      <CopyToOutputDirectory>PreserveNewest</CopyToOutputDirectory>
    </None>
    <None Include="..\..\libs\librvnpal\librvnpal.win.x64.dll" Link="librvnpal.win.x64.dll">
      <CopyToOutputDirectory>PreserveNewest</CopyToOutputDirectory>
    </None>
    <None Include="..\..\libs\librvnpal\librvnpal.win7.x64.dll" Link="librvnpal.win7.x64.dll">
      <CopyToOutputDirectory>PreserveNewest</CopyToOutputDirectory>
    </None>
    <None Include="..\..\libs\libzstd\libzstd.win.x64.dll" Link="libzstd.win.x64.dll">
      <CopyToOutputDirectory>PreserveNewest</CopyToOutputDirectory>
    </None>
  </ItemGroup>
  <ItemGroup Condition="'$(IsAnyOS)' == 'true' OR '$(IsWindows32)' == 'true'">
    <None Include="..\..\libs\libsodium\libsodium.win.x86.dll" Link="libsodium.win.x86.dll">
      <CopyToOutputDirectory>PreserveNewest</CopyToOutputDirectory>
    </None>
    <None Include="..\..\libs\librvnpal\librvnpal.win.x86.dll" Link="librvnpal.win.x86.dll">
      <CopyToOutputDirectory>PreserveNewest</CopyToOutputDirectory>
    </None>
    <None Include="..\..\libs\librvnpal\librvnpal.win7.x86.dll" Link="librvnpal.win7.x86.dll">
      <CopyToOutputDirectory>PreserveNewest</CopyToOutputDirectory>
    </None>
    <None Include="..\..\libs\libzstd\libzstd.win.x86.dll" Link="libzstd.win.x86.dll">
      <CopyToOutputDirectory>PreserveNewest</CopyToOutputDirectory>
    </None>
  </ItemGroup>
  <ItemGroup Condition="'$(IsAnyOS)' == 'true' OR '$(IsLinux64)' == 'true'">
    <None Include="..\..\libs\libsodium\libsodium.linux.x64.so" Link="libsodium.linux.x64.so">
      <CopyToOutputDirectory>PreserveNewest</CopyToOutputDirectory>
    </None>
    <None Include="..\..\libs\librvnpal\librvnpal.linux.x64.so" Link="librvnpal.linux.x64.so">
      <CopyToOutputDirectory>PreserveNewest</CopyToOutputDirectory>
    </None>
    <None Include="..\..\libs\libzstd\libzstd.linux.x64.so" Link="libzstd.linux.x64.so">
      <CopyToOutputDirectory>PreserveNewest</CopyToOutputDirectory>
    </None>
  </ItemGroup>
  <ItemGroup Condition="'$(IsAnyOS)' == 'true' OR '$(IsLinuxArm64)' == 'true'">
    <None Include="..\..\libs\libsodium\libsodium.arm.64.so" Link="libsodium.arm.64.so">
      <CopyToOutputDirectory>PreserveNewest</CopyToOutputDirectory>
    </None>
    <None Include="..\..\libs\librvnpal\librvnpal.arm.64.so" Link="librvnpal.arm.64.so">
      <CopyToOutputDirectory>PreserveNewest</CopyToOutputDirectory>
    </None>
    <None Include="..\..\libs\libzstd\libzstd.arm.64.so" Link="libzstd.arm.64.so">
      <CopyToOutputDirectory>PreserveNewest</CopyToOutputDirectory>
    </None>
  </ItemGroup>
  <ItemGroup Condition="'$(IsAnyOS)' == 'true' OR '$(IsLinuxArm32)' == 'true'">
    <None Include="..\..\libs\libsodium\libsodium.arm.32.so" Link="libsodium.arm.32.so">
      <CopyToOutputDirectory>PreserveNewest</CopyToOutputDirectory>
    </None>
    <None Include="..\..\libs\librvnpal\librvnpal.arm.32.so" Link="librvnpal.arm.32.so">
      <CopyToOutputDirectory>PreserveNewest</CopyToOutputDirectory>
    </None>
    <None Include="..\..\libs\libzstd\libzstd.arm.32.so" Link="libzstd.arm.32.so">
      <CopyToOutputDirectory>PreserveNewest</CopyToOutputDirectory>
    </None>
  </ItemGroup>
  <ItemGroup Condition="'$(IsAnyOS)' == 'true' OR '$(IsMacOS64)' == 'true'">
    <None Include="..\..\libs\libsodium\libsodium.mac.x64.dylib" Link="libsodium.mac.x64.dylib">
      <CopyToOutputDirectory>PreserveNewest</CopyToOutputDirectory>
    </None>
    <None Include="..\..\libs\librvnpal\librvnpal.mac.x64.dylib" Link="librvnpal.mac.x64.dylib">
      <CopyToOutputDirectory>PreserveNewest</CopyToOutputDirectory>
    </None>
    <None Include="..\..\libs\libzstd\libzstd.mac.x64.dylib" Link="libzstd.mac.x64.dylib">
      <CopyToOutputDirectory>PreserveNewest</CopyToOutputDirectory>
    </None>
  </ItemGroup>
  <ItemGroup Condition="'$(IsAnyOS)' == 'true' OR '$(IsMacOSArm64)' == 'true'">
    <None Include="..\..\libs\libsodium\libsodium.mac.arm64.dylib" Link="libsodium.mac.arm64.dylib">
      <CopyToOutputDirectory>PreserveNewest</CopyToOutputDirectory>
    </None>
    <None Include="..\..\libs\librvnpal\librvnpal.mac.arm64.dylib" Link="librvnpal.mac.arm64.dylib">
      <CopyToOutputDirectory>PreserveNewest</CopyToOutputDirectory>
    </None>
    <None Include="..\..\libs\libzstd\libzstd.mac.arm64.dylib" Link="libzstd.mac.arm64.dylib">
      <CopyToOutputDirectory>PreserveNewest</CopyToOutputDirectory>
    </None>
  </ItemGroup>
  <ItemGroup>
    <ProjectReference Include="..\Corax\Corax.csproj" />
    <ProjectReference Include="..\Raven.Client\Raven.Client.csproj" />
    <ProjectReference Include="..\Sparrow.Server\Sparrow.Server.csproj" />
    <ProjectReference Include="..\Voron\Voron.csproj" />
  </ItemGroup>
  <ItemGroup>
    <FrameworkReference Include="Microsoft.AspNetCore.App" />
    <PackageReference Include="AWSSDK.Core" Version="3.7.105.20" />
    <PackageReference Include="AWSSDK.Glacier" Version="3.7.101.29" />
    <PackageReference Include="AWSSDK.S3" Version="3.7.103.28" />
    <PackageReference Include="Azure.Storage.Blobs" Version="12.15.0" />
<<<<<<< HEAD
    <PackageReference Include="CloudNative.CloudEvents.NewtonsoftJson" Version="2.5.1" />
    <PackageReference Include="CloudNative.CloudEvents" Version="2.5.1" />
    <PackageReference Include="CloudNative.CloudEvents.Amqp" Version="2.5.1" />
    <PackageReference Include="CloudNative.CloudEvents.Kafka" Version="2.5.1" />
=======
    <PackageReference Include="CloudNative.CloudEvents.NewtonsoftJson" Version="2.6.0" />
    <PackageReference Include="CloudNative.CloudEvents" Version="2.6.0" />    
    <PackageReference Include="CloudNative.CloudEvents.Amqp" Version="2.6.0" />
    <PackageReference Include="CloudNative.CloudEvents.Kafka" Version="2.6.0" />
>>>>>>> ec614499
    <PackageReference Include="Confluent.Kafka" Version="1.9.3" />
    <PackageReference Include="CsvHelper" Version="30.0.1" />
    <PackageReference Include="DasMulli.Win32.ServiceUtils.Signed" Version="1.1.0" />
    <PackageReference Include="JetBrains.Annotations" Version="2022.3.1">
      <PrivateAssets>All</PrivateAssets>
    </PackageReference>
    <PackageReference Include="Jint" Version="3.0.0-beta-2047" />
    <PackageReference Include="Google.Api.Gax.Rest" Version="4.3.1" />
    <PackageReference Include="Google.Cloud.Storage.V1" Version="4.4.0" />
    <PackageReference Include="Lextm.SharpSnmpLib.Engine" Version="11.3.102" />
    <PackageReference Include="librdkafka.redist" Version="1.9.2" />
    <PackageReference Include="Lucene.Net" Version="3.0.60005" />
    <PackageReference Include="Lucene.Net.Contrib.Spatial.NTS" Version="3.0.60005" />
    <PackageReference Include="McMaster.Extensions.CommandLineUtils" Version="4.0.2" />
    <PackageReference Include="Microsoft.CodeAnalysis.CSharp" Version="4.5.0" />
    <PackageReference Include="Microsoft.CodeAnalysis.CSharp.Workspaces" Version="4.5.0" />
    <PackageReference Include="Microsoft.Extensions.Configuration.CommandLine" Version="7.0.0" />
    <PackageReference Include="Microsoft.Extensions.Configuration.EnvironmentVariables" Version="7.0.0" />
    <PackageReference Include="Microsoft.Extensions.Configuration.Json" Version="7.0.0" />
    <PackageReference Include="Microsoft.Extensions.Configuration.UserSecrets" Version="7.0.0" />
    <PackageReference Include="Microsoft.Win32.Registry" Version="5.0.0" />
    <PackageReference Include="MySql.Data" Version="8.0.32.1" />
    <PackageReference Include="NCrontab.Advanced" Version="1.3.28" />
    <PackageReference Include="NEST" Version="7.17.5" />
    <PackageReference Include="Npgsql" Version="5.0.16" />
    <PackageReference Include="NuGet.Commands" Version="6.5.0" Alias="NGC" />
    <PackageReference Include="NuGet.ProjectModel" Version="6.5.0" />
    <PackageReference Include="NuGet.Resolver" Version="6.5.0" />
    <PackageReference Include="NuGet.PackageManagement" Version="6.5.0" />
    <PackageReference Include="NuGet.Protocol" Version="6.5.0" />
    <PackageReference Include="Oracle.ManagedDataAccess.Core" Version="3.21.90" />
    <PackageReference Include="Parquet.Net" Version="3.10.0" />
    <PackageReference Include="Portable.BouncyCastle" Version="1.9.0" />
    <PackageReference Include="RabbitMQ.Client" Version="6.4.0" />
    <PackageReference Include="Raven.CodeAnalysis" Version="1.0.11">
      <PrivateAssets>All</PrivateAssets>
    </PackageReference>
    <PackageReference Include="System.Collections.Immutable" Version="7.0.0" />
    <PackageReference Include="System.Data.SqlClient" Version="4.8.5" />
    <PackageReference Include="System.Linq.Async" Version="6.0.1" />
    <PackageReference Include="System.Reflection.Metadata" Version="7.0.1" />
    <PackageReference Include="System.Security.Cryptography.ProtectedData" Version="7.0.1" />
  </ItemGroup>
  <ItemGroup>
    <None Update="Properties\Settings\settings_posix.json">
      <CopyToOutputDirectory>Never</CopyToOutputDirectory>
    </None>
    <None Update="settings.default.json">
      <CopyToOutputDirectory>Always</CopyToOutputDirectory>
    </None>
    <None Update="Properties\Settings\settings_windows.json">
      <CopyToOutputDirectory>Never</CopyToOutputDirectory>
    </None>
  </ItemGroup>
  <ItemGroup>
    <Content Include="..\..\debug.Dockerfile">
      <Link>debug.Dockerfile</Link>
    </Content>
  </ItemGroup>
  <ItemGroup>
    <Folder Include="Documents\Sharding\Smuggler\" />
  </ItemGroup>
  <PropertyGroup Condition="'$(Configuration)'=='Validate'">
    <Optimize>true</Optimize>
  </PropertyGroup>

  <Target Name="PlatformMessage" AfterTargets="Build">
    <Message Text="Building for platform: $(Platform)" Importance="high" />
  </Target>

  <PropertyGroup Condition="'$(Platform)' != 'x86'">
    <ServerGarbageCollection>true</ServerGarbageCollection>
    <ConcurrentGarbageCollection>true</ConcurrentGarbageCollection>
    <RetainVMGarbageCollection>true</RetainVMGarbageCollection>
  </PropertyGroup>
  <PropertyGroup Condition="'$(Platform)' == 'x86'">
    <ServerGarbageCollection>false</ServerGarbageCollection>
    <ConcurrentGarbageCollection>false</ConcurrentGarbageCollection>
    <RetainVMGarbageCollection>false</RetainVMGarbageCollection>
  </PropertyGroup>
</Project><|MERGE_RESOLUTION|>--- conflicted
+++ resolved
@@ -155,17 +155,10 @@
     <PackageReference Include="AWSSDK.Glacier" Version="3.7.101.29" />
     <PackageReference Include="AWSSDK.S3" Version="3.7.103.28" />
     <PackageReference Include="Azure.Storage.Blobs" Version="12.15.0" />
-<<<<<<< HEAD
-    <PackageReference Include="CloudNative.CloudEvents.NewtonsoftJson" Version="2.5.1" />
-    <PackageReference Include="CloudNative.CloudEvents" Version="2.5.1" />
-    <PackageReference Include="CloudNative.CloudEvents.Amqp" Version="2.5.1" />
-    <PackageReference Include="CloudNative.CloudEvents.Kafka" Version="2.5.1" />
-=======
     <PackageReference Include="CloudNative.CloudEvents.NewtonsoftJson" Version="2.6.0" />
-    <PackageReference Include="CloudNative.CloudEvents" Version="2.6.0" />    
+    <PackageReference Include="CloudNative.CloudEvents" Version="2.6.0" />
     <PackageReference Include="CloudNative.CloudEvents.Amqp" Version="2.6.0" />
     <PackageReference Include="CloudNative.CloudEvents.Kafka" Version="2.6.0" />
->>>>>>> ec614499
     <PackageReference Include="Confluent.Kafka" Version="1.9.3" />
     <PackageReference Include="CsvHelper" Version="30.0.1" />
     <PackageReference Include="DasMulli.Win32.ServiceUtils.Signed" Version="1.1.0" />
