--- conflicted
+++ resolved
@@ -2,13 +2,8 @@
   <PropertyGroup>
     <Description>Raven.Server is the database server for RavenDB</Description>
     <Authors>Hibernating Rhinos</Authors>
-<<<<<<< HEAD
     <TargetFramework>net8.0</TargetFramework>
     <RuntimeFrameworkVersion>8.0.2</RuntimeFrameworkVersion>
-=======
-    <TargetFramework>net7.0</TargetFramework>
-    <RuntimeFrameworkVersion>7.0.16</RuntimeFrameworkVersion>
->>>>>>> 9c69a7bf
     <AllowUnsafeBlocks>true</AllowUnsafeBlocks>
     <AssemblyName>Raven.Server</AssemblyName>
     <OutputType>Exe</OutputType>
@@ -168,16 +163,12 @@
     <PackageReference Include="Confluent.Kafka" Version="2.3.0" />
     <PackageReference Include="CsvHelper" Version="31.0.0" />
     <PackageReference Include="DasMulli.Win32.ServiceUtils.Signed" Version="1.1.0" />
-    <PackageReference Include="FluentFTP" Version="48.0.3" />
+    <PackageReference Include="FluentFTP" Version="49.0.2" />
     <PackageReference Include="Elastic.Clients.Elasticsearch" Version="8.12.0" />
     <PackageReference Include="JetBrains.Annotations" Version="2023.3.0">
       <PrivateAssets>All</PrivateAssets>
     </PackageReference>
-<<<<<<< HEAD
     <PackageReference Include="Jint" Version="3.0.0" />
-=======
-    <PackageReference Include="Jint" Version="3.0.32-ravendb" />
->>>>>>> 9c69a7bf
     <PackageReference Include="Google.Api.Gax.Rest" Version="4.5.0" />
     <PackageReference Include="Google.Cloud.Storage.V1" Version="4.8.0" />
     <PackageReference Include="Lextm.SharpSnmpLib.Engine" Version="11.3.102" />
@@ -211,13 +202,8 @@
     <PackageReference Include="System.Collections.Immutable" Version="8.0.0" />
     <PackageReference Include="System.Data.SqlClient" Version="4.8.6" />
     <PackageReference Include="System.Linq.Async" Version="6.0.1" />
-<<<<<<< HEAD
     <PackageReference Include="System.Reflection.Metadata" Version="8.0.0" />
     <PackageReference Include="System.Security.Cryptography.ProtectedData" Version="8.0.0" />
-=======
-    <PackageReference Include="System.Reflection.Metadata" Version="7.0.2" />
-    <PackageReference Include="System.Security.Cryptography.ProtectedData" Version="7.0.1" />
->>>>>>> 9c69a7bf
     <PackageReference Include="ZstdSharp.Port" Version="0.7.5" />
   </ItemGroup>
   <ItemGroup>
