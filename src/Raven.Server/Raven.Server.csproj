﻿<Project Sdk="Microsoft.NET.Sdk">
  <PropertyGroup>
    <Description>Raven.Server is the database server for RavenDB</Description>
    <Authors>Hibernating Rhinos</Authors>
    <TargetFramework>net8.0</TargetFramework>
    <RuntimeFrameworkVersion>8.0.7</RuntimeFrameworkVersion>
    <AllowUnsafeBlocks>true</AllowUnsafeBlocks>
    <AssemblyName>Raven.Server</AssemblyName>
    <OutputType>Exe</OutputType>
    <PackageId>Raven.Server</PackageId>
    <UserSecretsId>aspnet5-Raven.Server-20160308043041</UserSecretsId>
    <PackageTags>database;nosql;doc db</PackageTags>
    <RuntimeIdentifiers>win-x64;win-x86;linux-x64;osx-x64</RuntimeIdentifiers>
    <CodeAnalysisRuleSet>..\..\RavenDB.ruleset</CodeAnalysisRuleSet>
    <Configurations>Debug;Release;Validate</Configurations>
    <EnablePreviewFeatures>True</EnablePreviewFeatures>
    <GenerateRequiresPreviewFeaturesAttribute>True</GenerateRequiresPreviewFeaturesAttribute>
    <TieredPGO>True</TieredPGO>
  </PropertyGroup>
  <ItemGroup Condition="'$(OS)' == 'Windows_NT'">
    <Compile Include="..\CommonAssemblyInfo.Windows.cs" Link="Properties\CommonAssemblyInfo.Windows.cs" />
  </ItemGroup>
  <ItemGroup Condition="'$(OS)' != 'Windows_NT'">
    <Compile Include="..\CommonAssemblyInfo.Linux.cs" Link="Properties\CommonAssemblyInfo.Linux.cs" />
  </ItemGroup>
  <ItemGroup>
    <Compile Include="..\CommonAssemblyInfo.cs" Link="Properties\CommonAssemblyInfo.cs" />
    <EmbeddedResource Include="Integrations\PostgreSQL\Npgsql\npgsql_types_3.csv" />
    <EmbeddedResource Include="Integrations\PostgreSQL\Npgsql\npgsql_types_4.csv" />
    <EmbeddedResource Include="Integrations\PostgreSQL\Npgsql\npgsql_types_4_0_0.csv" />
    <EmbeddedResource Include="Integrations\PostgreSQL\Npgsql\npgsql_types_4_0_3.csv" />
    <EmbeddedResource Include="Integrations\PostgreSQL\Npgsql\npgsql_types_4_1_2.csv" />
    <EmbeddedResource Include="Integrations\PostgreSQL\Npgsql\npgsql_types_5.csv" />
    <EmbeddedResource Include="Integrations\PostgreSQL\Npgsql\types_query.csv" />
    <EmbeddedResource Include="Integrations\PostgreSQL\Npgsql\version_query.csv" />
    <EmbeddedResource Include="Integrations\PostgreSQL\Npgsql\version_current_setting_query.csv" />
    <EmbeddedResource Include="Integrations\PostgreSQL\Npgsql\current_setting_query.csv" />
    <EmbeddedResource Include="Web\Assets\Unsafe.html" />
    <EmbeddedResource Include="Web\Assets\AuthError.html" />
    <EmbeddedResource Include="..\..\LICENSE.txt" Link="Commercial\RavenDB.license.txt" />
  </ItemGroup>
  <ItemGroup>
    <Compile Include="..\..\Imports\metrics.net\Src\Metrics\**\*.cs" />
    <EmbeddedResource Include="Documents\Patch\*.js;Web\Studio\EmbeddedData\*.ravendbdump;Web\Studio\EmbeddedData\*.cs;Commercial\RavenDB.public.json" />
  </ItemGroup>
  <ItemGroup>
    <Compile Remove="Web\Studio\EmbeddedData\NorthwindModel.cs" />
  </ItemGroup>
  <ItemGroup>
    <None Remove="Integrations\PostgreSQL\Npgsql\npgsql_types_3.csv" />
    <None Remove="Integrations\PostgreSQL\Npgsql\npgsql_types_4.csv" />
    <None Remove="Integrations\PostgreSQL\Npgsql\npgsql_types_4_0_0.csv" />
    <None Remove="Integrations\PostgreSQL\Npgsql\npgsql_types_4_0_3.csv" />
    <None Remove="Integrations\PostgreSQL\Npgsql\npgsql_types_4_1_2.csv" />
    <None Remove="Integrations\PostgreSQL\Npgsql\npgsql_types_5.csv" />
    <None Remove="Integrations\PostgreSQL\Npgsql\types_query.csv" />
    <None Remove="Integrations\PostgreSQL\Npgsql\version_query.csv" />
    <None Remove="Integrations\PostgreSQL\Npgsql\version_current_setting_query.csv" />
    <None Remove="Integrations\PostgreSQL\Npgsql\current_setting_query.csv" />
  </ItemGroup>
  <ItemGroup>
    <None Include="Web\Studio\EmbeddedData\NorthwindModel.cs" />
  </ItemGroup>
  <ItemGroup Condition="'$(IsAnyOS)' == 'true' OR '$(IsWindows64)' == 'true'">
    <None Include="..\..\libs\librvnpal\librvnpal.win.x64.dll" Link="librvnpal.win.x64.dll">
      <CopyToOutputDirectory>PreserveNewest</CopyToOutputDirectory>
    </None>
    <None Include="..\..\libs\librvnpal\librvnpal.win7.x64.dll" Link="librvnpal.win7.x64.dll">
      <CopyToOutputDirectory>PreserveNewest</CopyToOutputDirectory>
    </None>
    <None Include="..\..\libs\libzstd\libzstd.win.x64.dll" Link="libzstd.win.x64.dll">
      <CopyToOutputDirectory>PreserveNewest</CopyToOutputDirectory>
    </None>
  </ItemGroup>
  <ItemGroup Condition="'$(IsAnyOS)' == 'true' OR '$(IsWindows32)' == 'true'">
    <None Include="..\..\libs\librvnpal\librvnpal.win.x86.dll" Link="librvnpal.win.x86.dll">
      <CopyToOutputDirectory>PreserveNewest</CopyToOutputDirectory>
    </None>
    <None Include="..\..\libs\librvnpal\librvnpal.win7.x86.dll" Link="librvnpal.win7.x86.dll">
      <CopyToOutputDirectory>PreserveNewest</CopyToOutputDirectory>
    </None>
    <None Include="..\..\libs\libzstd\libzstd.win.x86.dll" Link="libzstd.win.x86.dll">
      <CopyToOutputDirectory>PreserveNewest</CopyToOutputDirectory>
    </None>
  </ItemGroup>
  <ItemGroup Condition="'$(IsAnyOS)' == 'true' OR '$(IsLinux64)' == 'true'">
    <None Include="..\..\libs\librvnpal\librvnpal.linux.x64.so" Link="librvnpal.linux.x64.so">
      <CopyToOutputDirectory>PreserveNewest</CopyToOutputDirectory>
    </None>
    <None Include="..\..\libs\libzstd\libzstd.linux.x64.so" Link="libzstd.linux.x64.so">
      <CopyToOutputDirectory>PreserveNewest</CopyToOutputDirectory>
    </None>
  </ItemGroup>
  <ItemGroup Condition="'$(IsAnyOS)' == 'true' OR '$(IsLinuxArm64)' == 'true'">
    <None Include="..\..\libs\librvnpal\librvnpal.arm.64.so" Link="librvnpal.arm.64.so">
      <CopyToOutputDirectory>PreserveNewest</CopyToOutputDirectory>
    </None>
    <None Include="..\..\libs\libzstd\libzstd.arm.64.so" Link="libzstd.arm.64.so">
      <CopyToOutputDirectory>PreserveNewest</CopyToOutputDirectory>
    </None>
  </ItemGroup>
  <ItemGroup Condition="'$(IsAnyOS)' == 'true' OR '$(IsLinuxArm32)' == 'true'">
    <None Include="..\..\libs\librvnpal\librvnpal.arm.32.so" Link="librvnpal.arm.32.so">
      <CopyToOutputDirectory>PreserveNewest</CopyToOutputDirectory>
    </None>
    <None Include="..\..\libs\libzstd\libzstd.arm.32.so" Link="libzstd.arm.32.so">
      <CopyToOutputDirectory>PreserveNewest</CopyToOutputDirectory>
    </None>
  </ItemGroup>
  <ItemGroup Condition="'$(IsAnyOS)' == 'true' OR '$(IsMacOS64)' == 'true'">
    <None Include="..\..\libs\librvnpal\librvnpal.mac.x64.dylib" Link="librvnpal.mac.x64.dylib">
      <CopyToOutputDirectory>PreserveNewest</CopyToOutputDirectory>
    </None>
    <None Include="..\..\libs\libzstd\libzstd.mac.x64.dylib" Link="libzstd.mac.x64.dylib">
      <CopyToOutputDirectory>PreserveNewest</CopyToOutputDirectory>
    </None>
  </ItemGroup>
  <ItemGroup Condition="'$(IsAnyOS)' == 'true' OR '$(IsMacOSArm64)' == 'true'">
    <None Include="..\..\libs\librvnpal\librvnpal.mac.arm64.dylib" Link="librvnpal.mac.arm64.dylib">
      <CopyToOutputDirectory>PreserveNewest</CopyToOutputDirectory>
    </None>
    <None Include="..\..\libs\libzstd\libzstd.mac.arm64.dylib" Link="libzstd.mac.arm64.dylib">
      <CopyToOutputDirectory>PreserveNewest</CopyToOutputDirectory>
    </None>
  </ItemGroup>
  <ItemGroup>
    <ProjectReference Include="..\Corax\Corax.csproj" />
    <ProjectReference Include="..\Raven.Client\Raven.Client.csproj" />
    <ProjectReference Include="..\Sparrow.Server\Sparrow.Server.csproj" />
    <ProjectReference Include="..\Voron\Voron.csproj" />
  </ItemGroup>
  <ItemGroup>
    <FrameworkReference Include="Microsoft.AspNetCore.App" />
<<<<<<< HEAD
    <PackageReference Include="AWSSDK.Core" Version="3.7.304.20" />
    <PackageReference Include="AWSSDK.Glacier" Version="3.7.300.109" />
    <PackageReference Include="AWSSDK.S3" Version="3.7.309.8" />
=======
    <PackageReference Include="AWSSDK.Core" Version="3.7.304.27" />
    <PackageReference Include="AWSSDK.Glacier" Version="3.7.300.116" />
    <PackageReference Include="AWSSDK.S3" Version="3.7.310.4" />
    <PackageReference Include="Azure.Identity" Version="1.12.0" />
>>>>>>> 46f2488c
    <PackageReference Include="Azure.Storage.Blobs" Version="12.20.0" />
    <PackageReference Include="Azure.Identity" Version="1.12.0" />
    <PackageReference Include="Azure.Storage.Queues" Version="12.18.0" />
    <PackageReference Include="BouncyCastle.Cryptography" Version="2.4.0" />
    <PackageReference Include="CloudNative.CloudEvents.NewtonsoftJson" Version="2.7.1" />
    <PackageReference Include="CloudNative.CloudEvents" Version="2.7.1" />
    <PackageReference Include="CloudNative.CloudEvents.Amqp" Version="2.7.1" />
    <PackageReference Include="CloudNative.CloudEvents.Kafka" Version="2.7.1" />
    <PackageReference Include="Confluent.Kafka" Version="2.4.0" />
    <PackageReference Include="CsvHelper" Version="33.0.1" />
    <PackageReference Include="DasMulli.Win32.ServiceUtils.Signed" Version="1.1.0" />
    <PackageReference Include="FluentFTP" Version="50.1.0" />
<<<<<<< HEAD
    <PackageReference Include="Elastic.Clients.Elasticsearch" Version="8.14.3" />
    <PackageReference Include="JetBrains.Annotations" Version="2023.3.0">
      <PrivateAssets>All</PrivateAssets>
    </PackageReference>
    <PackageReference Include="Jint" Version="3.1.3" />
=======
    <PackageReference Include="Elastic.Clients.Elasticsearch" Version="8.14.4" />
    <PackageReference Include="JetBrains.Annotations" Version="2024.2.0">
      <PrivateAssets>All</PrivateAssets>
    </PackageReference>
    <PackageReference Include="Jint" Version="3.1.4" />
>>>>>>> 46f2488c
    <PackageReference Include="Google.Api.Gax.Rest" Version="4.8.0" />
    <PackageReference Include="Google.Cloud.Storage.V1" Version="4.10.0" />
    <PackageReference Include="Lextm.SharpSnmpLib.Engine" Version="11.3.102" />
    <PackageReference Include="libsodium" Version="1.0.20" />
    <PackageReference Include="Lucene.Net" Version="3.0.60010" />
    <PackageReference Include="Lucene.Net.Contrib.Spatial.NTS" Version="3.0.60010" />
    <PackageReference Include="McMaster.Extensions.CommandLineUtils" Version="4.1.1" />
    <PackageReference Include="Microsoft.Bcl.AsyncInterfaces" Version="8.0.0" />
    <PackageReference Include="Microsoft.CodeAnalysis.CSharp" Version="4.10.0" />
    <PackageReference Include="Microsoft.CodeAnalysis.CSharp.Workspaces" Version="4.10.0" />
    <PackageReference Include="Microsoft.Data.SqlClient" Version="5.2.1" />
    <PackageReference Include="Microsoft.Extensions.Configuration.CommandLine" Version="8.0.0" />
    <PackageReference Include="Microsoft.Extensions.Configuration.EnvironmentVariables" Version="8.0.0" />
    <PackageReference Include="Microsoft.Extensions.Configuration.Json" Version="8.0.0" />
    <PackageReference Include="Microsoft.Extensions.Configuration.UserSecrets" Version="8.0.0" />
    <PackageReference Include="Microsoft.Win32.Registry" Version="5.0.0" />
    <PackageReference Include="MySqlConnector" Version="2.3.7" />
    <PackageReference Include="NCrontab.Advanced" Version="1.3.28" />
    <PackageReference Include="Npgsql" Version="8.0.3" />
    <PackageReference Include="NuGet.Commands" Version="6.10.1" Alias="NGC" />
    <PackageReference Include="NuGet.ProjectModel" Version="6.10.1" />
    <PackageReference Include="NuGet.Resolver" Version="6.10.1" />
    <PackageReference Include="NuGet.PackageManagement" Version="6.10.1" />
    <PackageReference Include="NuGet.Protocol" Version="6.10.1" />
    <PackageReference Include="Oracle.ManagedDataAccess.Core" Version="23.4.0" />
    <PackageReference Include="Parquet.Net" Version="4.24.0" />
    <PackageReference Include="RabbitMQ.Client" Version="6.8.1" />
    <PackageReference Include="Raven.CodeAnalysis" Version="1.0.11">
      <PrivateAssets>All</PrivateAssets>
    </PackageReference>
    <PackageReference Include="Snappier" Version="1.1.6" />
    <PackageReference Include="System.Collections.Immutable" Version="8.0.0" />
    <PackageReference Include="System.Formats.Asn1" Version="8.0.1" />
    <PackageReference Include="System.Linq.Async" Version="6.0.1" />
    <PackageReference Include="System.Net.Http" Version="4.3.4" />
    <PackageReference Include="System.Reflection.Metadata" Version="8.0.0" />
    <PackageReference Include="System.Security.Cryptography.ProtectedData" Version="8.0.0" />
    <PackageReference Include="System.Security.Cryptography.X509Certificates" Version="4.3.2" />
    <PackageReference Include="System.Text.Json" Version="8.0.4" />
    <PackageReference Include="ZstdSharp.Port" Version="0.8.1" />
  </ItemGroup>
  <ItemGroup>
    <None Update="Properties\Settings\settings_posix.json">
      <CopyToOutputDirectory>Never</CopyToOutputDirectory>
    </None>
    <None Update="settings.default.json">
      <CopyToOutputDirectory>Always</CopyToOutputDirectory>
    </None>
    <None Update="Properties\Settings\settings_windows.json">
      <CopyToOutputDirectory>Never</CopyToOutputDirectory>
    </None>
  </ItemGroup>
  <ItemGroup>
    <Content Include="..\..\debug.Dockerfile">
      <Link>debug.Dockerfile</Link>
    </Content>
  </ItemGroup>
  <ItemGroup>
    <Folder Include="Documents\Sharding\Smuggler\" />
  </ItemGroup>
  <PropertyGroup Condition="'$(Configuration)'=='Validate'">
    <Optimize>true</Optimize>
  </PropertyGroup>

  <Target Name="PlatformMessage" AfterTargets="Build">
    <Message Text="Building for platform: $(Platform)" Importance="high" />
  </Target>

  <PropertyGroup Condition="'$(Platform)' != 'x86'">
    <ServerGarbageCollection>true</ServerGarbageCollection>
    <ConcurrentGarbageCollection>true</ConcurrentGarbageCollection>
    <RetainVMGarbageCollection>true</RetainVMGarbageCollection>
  </PropertyGroup>
  <PropertyGroup Condition="'$(Platform)' == 'x86'">
    <ServerGarbageCollection>false</ServerGarbageCollection>
    <ConcurrentGarbageCollection>false</ConcurrentGarbageCollection>
    <RetainVMGarbageCollection>false</RetainVMGarbageCollection>
  </PropertyGroup>

  <PropertyGroup Condition="'$(RAVEN_BuildOptions)' != ''">
    <DefineConstants>$(DefineConstants);$(RAVEN_BuildOptions)</DefineConstants>
  </PropertyGroup>
</Project><|MERGE_RESOLUTION|>--- conflicted
+++ resolved
@@ -131,16 +131,9 @@
   </ItemGroup>
   <ItemGroup>
     <FrameworkReference Include="Microsoft.AspNetCore.App" />
-<<<<<<< HEAD
-    <PackageReference Include="AWSSDK.Core" Version="3.7.304.20" />
-    <PackageReference Include="AWSSDK.Glacier" Version="3.7.300.109" />
-    <PackageReference Include="AWSSDK.S3" Version="3.7.309.8" />
-=======
     <PackageReference Include="AWSSDK.Core" Version="3.7.304.27" />
     <PackageReference Include="AWSSDK.Glacier" Version="3.7.300.116" />
     <PackageReference Include="AWSSDK.S3" Version="3.7.310.4" />
-    <PackageReference Include="Azure.Identity" Version="1.12.0" />
->>>>>>> 46f2488c
     <PackageReference Include="Azure.Storage.Blobs" Version="12.20.0" />
     <PackageReference Include="Azure.Identity" Version="1.12.0" />
     <PackageReference Include="Azure.Storage.Queues" Version="12.18.0" />
@@ -153,19 +146,11 @@
     <PackageReference Include="CsvHelper" Version="33.0.1" />
     <PackageReference Include="DasMulli.Win32.ServiceUtils.Signed" Version="1.1.0" />
     <PackageReference Include="FluentFTP" Version="50.1.0" />
-<<<<<<< HEAD
-    <PackageReference Include="Elastic.Clients.Elasticsearch" Version="8.14.3" />
-    <PackageReference Include="JetBrains.Annotations" Version="2023.3.0">
-      <PrivateAssets>All</PrivateAssets>
-    </PackageReference>
-    <PackageReference Include="Jint" Version="3.1.3" />
-=======
-    <PackageReference Include="Elastic.Clients.Elasticsearch" Version="8.14.4" />
+    <PackageReference Include="Elastic.Clients.Elasticsearch" Version="8.14.5" />
     <PackageReference Include="JetBrains.Annotations" Version="2024.2.0">
       <PrivateAssets>All</PrivateAssets>
     </PackageReference>
     <PackageReference Include="Jint" Version="3.1.4" />
->>>>>>> 46f2488c
     <PackageReference Include="Google.Api.Gax.Rest" Version="4.8.0" />
     <PackageReference Include="Google.Cloud.Storage.V1" Version="4.10.0" />
     <PackageReference Include="Lextm.SharpSnmpLib.Engine" Version="11.3.102" />
