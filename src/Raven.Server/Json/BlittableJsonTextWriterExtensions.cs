﻿using System;
using System.Collections.Generic;
using System.Threading;
using System.Threading.Tasks;
using Raven.Client;
using Raven.Client.Documents.Indexes;
using Raven.Client.Documents.Operations;
using Raven.Client.Documents.Operations.CompareExchange;
using Raven.Client.Documents.Operations.Counters;
using Raven.Client.Documents.Operations.TimeSeries;
using Raven.Client.Documents.Queries;
using Raven.Client.Documents.Queries.Facets;
using Raven.Client.Documents.Queries.Suggestions;
using Raven.Client.Documents.Queries.Timings;
using Raven.Client.Extensions;
using Raven.Server.Documents;
using Raven.Server.Documents.ETL.Stats;
using Raven.Server.Documents.Handlers;
using Raven.Server.Documents.Includes;
using Raven.Server.Documents.Indexes.Debugging;
using Raven.Server.Documents.Queries;
using Raven.Server.Documents.Queries.Dynamic;
using Raven.Server.Documents.Queries.Facets;
using Raven.Server.Documents.Queries.Suggestions;
using Raven.Server.Utils;
using Sparrow;
using Sparrow.Json;
using Sparrow.Json.Parsing;
using Voron.Data.BTrees;

namespace Raven.Server.Json
{
    internal static class BlittableJsonTextWriterExtensions
    {
        public static void WritePerformanceStats(this AbstractBlittableJsonTextWriter writer, JsonOperationContext context, IEnumerable<IndexPerformanceStats> stats)
        {
            writer.WriteStartObject();
            writer.WriteArray(context, "Results", stats, (w, c, stat) =>
            {
                w.WriteStartObject();

                w.WritePropertyName(nameof(stat.Name));
                w.WriteString(stat.Name);
                w.WriteComma();

                w.WriteArray(c, nameof(stat.Performance), stat.Performance, (wp, cp, performance) => { wp.WriteIndexingPerformanceStats(context, performance); });

                w.WriteEndObject();
            });
            writer.WriteEndObject();
        }

        public static void WriteEtlTaskPerformanceStats(this AbstractBlittableJsonTextWriter writer, JsonOperationContext context, IEnumerable<EtlTaskPerformanceStats> stats)
        {
            writer.WriteStartObject();
            writer.WriteArray(context, "Results", stats, (w, c, taskStats) =>
            {
                w.WriteStartObject();

                w.WritePropertyName(nameof(taskStats.TaskId));
                w.WriteInteger(taskStats.TaskId);
                w.WriteComma();

                w.WritePropertyName(nameof(taskStats.TaskName));
                w.WriteString(taskStats.TaskName);
                w.WriteComma();

                w.WritePropertyName(nameof(taskStats.EtlType));
                w.WriteString(taskStats.EtlType.ToString());
                w.WriteComma();

                w.WriteArray(c, nameof(taskStats.Stats), taskStats.Stats, (wp, cp, scriptStats) =>
                {
                    wp.WriteStartObject();

                    wp.WritePropertyName(nameof(scriptStats.TransformationName));
                    wp.WriteString(scriptStats.TransformationName);
                    wp.WriteComma();

                    wp.WriteArray(cp, nameof(scriptStats.Performance), scriptStats.Performance, (wpp, cpp, perfStats) => wpp.WriteEtlPerformanceStats(cpp, perfStats));

                    wp.WriteEndObject();
                });

                w.WriteEndObject();
            });
            writer.WriteEndObject();
        }

        public static void WriteEtlTaskProgress(this AbstractBlittableJsonTextWriter writer, JsonOperationContext context, IEnumerable<EtlTaskProgress> progress)
        {
            writer.WriteStartObject();
            writer.WriteArray(context, "Results", progress, (w, c, taskStats) =>
            {
                w.WriteStartObject();

                w.WritePropertyName(nameof(taskStats.TaskName));
                w.WriteString(taskStats.TaskName);
                w.WriteComma();

                w.WritePropertyName(nameof(taskStats.EtlType));
                w.WriteString(taskStats.EtlType.ToString());
                w.WriteComma();

                w.WriteArray(c, nameof(taskStats.ProcessesProgress), taskStats.ProcessesProgress, (wp, cp, processProgress) =>
                {
                    wp.WriteStartObject();

                    wp.WritePropertyName(nameof(processProgress.TransformationName));
                    wp.WriteString(processProgress.TransformationName);
                    wp.WriteComma();

                    wp.WritePropertyName(nameof(processProgress.Completed));
                    wp.WriteBool(processProgress.Completed);
                    wp.WriteComma();

                    wp.WritePropertyName(nameof(processProgress.Disabled));
                    wp.WriteBool(processProgress.Disabled);
                    wp.WriteComma();

                    wp.WritePropertyName(nameof(processProgress.AverageProcessedPerSecond));
                    wp.WriteDouble(processProgress.AverageProcessedPerSecond);
                    wp.WriteComma();

                    wp.WritePropertyName(nameof(processProgress.NumberOfDocumentsToProcess));
                    wp.WriteInteger(processProgress.NumberOfDocumentsToProcess);
                    wp.WriteComma();

                    wp.WritePropertyName(nameof(processProgress.TotalNumberOfDocuments));
                    wp.WriteInteger(processProgress.TotalNumberOfDocuments);
                    wp.WriteComma();

                    wp.WritePropertyName(nameof(processProgress.NumberOfDocumentTombstonesToProcess));
                    wp.WriteInteger(processProgress.NumberOfDocumentTombstonesToProcess);
                    wp.WriteComma();

                    wp.WritePropertyName(nameof(processProgress.TotalNumberOfDocumentTombstones));
                    wp.WriteInteger(processProgress.TotalNumberOfDocumentTombstones);
                    wp.WriteComma();

                    wp.WritePropertyName(nameof(processProgress.NumberOfCounterGroupsToProcess));
                    wp.WriteInteger(processProgress.NumberOfCounterGroupsToProcess);
                    wp.WriteComma();

                    wp.WritePropertyName(nameof(processProgress.TotalNumberOfCounterGroups));
                    wp.WriteInteger(processProgress.TotalNumberOfCounterGroups);
                    wp.WriteComma();

                    wp.WritePropertyName(nameof(processProgress.NumberOfTimeSeriesSegmentsToProcess));
                    wp.WriteInteger(processProgress.NumberOfTimeSeriesSegmentsToProcess);
                    wp.WriteComma();

                    wp.WritePropertyName(nameof(processProgress.TotalNumberOfTimeSeriesSegments));
                    wp.WriteInteger(processProgress.TotalNumberOfTimeSeriesSegments);
                    wp.WriteComma();

                    wp.WritePropertyName(nameof(processProgress.NumberOfTimeSeriesDeletedRangesToProcess));
                    wp.WriteInteger(processProgress.NumberOfTimeSeriesDeletedRangesToProcess);
                    wp.WriteComma();

                    wp.WritePropertyName(nameof(processProgress.TotalNumberOfTimeSeriesDeletedRanges));
                    wp.WriteInteger(processProgress.TotalNumberOfTimeSeriesDeletedRanges);

                    wp.WriteEndObject();
                });

                w.WriteEndObject();
            });
            writer.WriteEndObject();
        }

        public static void WriteExplanation(this AbstractBlittableJsonTextWriter writer, JsonOperationContext context, DynamicQueryToIndexMatcher.Explanation explanation)
        {
            writer.WriteStartObject();

            writer.WritePropertyName(nameof(explanation.Index));
            writer.WriteString(explanation.Index);
            writer.WriteComma();

            writer.WritePropertyName(nameof(explanation.Reason));
            writer.WriteString(explanation.Reason);

            writer.WriteEndObject();
        }

<<<<<<< HEAD
        public static async Task<int> WriteSuggestionQueryResultAsync(this AsyncBlittableJsonTextWriter writer, JsonOperationContext context, SuggestionQueryResult result, CancellationToken token)
=======
        public static void WriteSuggestionQueryResult(this BlittableJsonTextWriter writer, JsonOperationContext context, SuggestionQueryResult result, out int numberOfResults, out long totalDocumentSize)
>>>>>>> a29104ef
        {
            writer.WriteStartObject();

            writer.WritePropertyName(nameof(result.TotalResults));
            writer.WriteInteger(result.TotalResults);
            writer.WriteComma();

            if (result.CappedMaxResults != null)
            {
                writer.WritePropertyName(nameof(result.CappedMaxResults));
                writer.WriteInteger(result.CappedMaxResults.Value);
                writer.WriteComma();
            }

            writer.WritePropertyName(nameof(result.DurationInMs));
            writer.WriteInteger(result.DurationInMs);
            writer.WriteComma();

<<<<<<< HEAD
            var numberOfResults = await writer.WriteQueryResultAsync(context, result, metadataOnly: false, partial: true, token);
=======
            writer.WriteQueryResult(context, result, metadataOnly: false, numberOfResults: out numberOfResults, out totalDocumentSize, partial: true);
>>>>>>> a29104ef

            writer.WriteEndObject();

            return numberOfResults;
        }

        public static async Task<int> WriteFacetedQueryResultAsync(this AsyncBlittableJsonTextWriter writer, JsonOperationContext context, FacetedQueryResult result, CancellationToken token)
        {
            writer.WriteStartObject();

            writer.WritePropertyName(nameof(result.TotalResults));
            writer.WriteInteger(result.TotalResults);
            writer.WriteComma();

            if (result.CappedMaxResults != null)
            {
                writer.WritePropertyName(nameof(result.CappedMaxResults));
                writer.WriteInteger(result.CappedMaxResults.Value);
                writer.WriteComma();
            }

            writer.WritePropertyName(nameof(result.DurationInMs));
            writer.WriteInteger(result.DurationInMs);
            writer.WriteComma();

<<<<<<< HEAD
            var numberOfResults = await writer.WriteQueryResultAsync(context, result, metadataOnly: false, partial: true, token);
=======
            writer.WriteQueryResult(context, result, metadataOnly: false, numberOfResults: out numberOfResults, out _ , partial: true);
>>>>>>> a29104ef

            writer.WriteEndObject();

            return numberOfResults;
        }

        private static void WriteSuggestionResult(this AbstractBlittableJsonTextWriter writer, JsonOperationContext context, SuggestionResult result)
        {
            writer.WriteStartObject();

            writer.WritePropertyName(nameof(result.Name));
            writer.WriteString(result.Name);
            writer.WriteComma();

            writer.WriteArray(nameof(result.Suggestions), result.Suggestions);

            writer.WriteEndObject();
        }

        private static void WriteFacetResult(this AbstractBlittableJsonTextWriter writer, JsonOperationContext context, FacetResult result)
        {
            writer.WriteStartObject();

            writer.WritePropertyName(nameof(result.Name));
            writer.WriteString(result.Name);
            writer.WriteComma();

            writer.WritePropertyName(nameof(result.Values));
            writer.WriteStartArray();
            var isFirstInternal = true;
            foreach (var value in result.Values)
            {
                if (isFirstInternal == false)
                    writer.WriteComma();

                isFirstInternal = false;

                writer.WriteStartObject();

                writer.WritePropertyName(nameof(value.Name));
                writer.WriteString(value.Name);
                writer.WriteComma();

                if (value.Average.HasValue)
                {
                    writer.WritePropertyName(nameof(value.Average));

                    using (var lazyStringValue = context.GetLazyString(value.Average.ToInvariantString()))
                        writer.WriteDouble(new LazyNumberValue(lazyStringValue));

                    writer.WriteComma();
                }

                if (value.Max.HasValue)
                {
                    writer.WritePropertyName(nameof(value.Max));

                    using (var lazyStringValue = context.GetLazyString(value.Max.ToInvariantString()))
                        writer.WriteDouble(new LazyNumberValue(lazyStringValue));

                    writer.WriteComma();
                }

                if (value.Min.HasValue)
                {
                    writer.WritePropertyName(nameof(value.Min));

                    using (var lazyStringValue = context.GetLazyString(value.Min.ToInvariantString()))
                        writer.WriteDouble(new LazyNumberValue(lazyStringValue));

                    writer.WriteComma();
                }

                if (value.Sum.HasValue)
                {
                    writer.WritePropertyName(nameof(value.Sum));

                    using (var lazyStringValue = context.GetLazyString(value.Sum.ToInvariantString()))
                        writer.WriteDouble(new LazyNumberValue(lazyStringValue));

                    writer.WriteComma();
                }

                writer.WritePropertyName(nameof(value.Count));
                writer.WriteInteger(value.Count);
                writer.WriteComma();

                writer.WritePropertyName(nameof(value.Range));
                writer.WriteString(value.Range);

                writer.WriteEndObject();
            }
            writer.WriteEndArray();
            writer.WriteComma();

            writer.WritePropertyName(nameof(result.RemainingHits));
            writer.WriteInteger(result.RemainingHits);
            writer.WriteComma();

            writer.WritePropertyName(nameof(result.RemainingTermsCount));
            writer.WriteInteger(result.RemainingTermsCount);
            writer.WriteComma();

            writer.WritePropertyName(nameof(result.RemainingTerms));
            writer.WriteStartArray();
            isFirstInternal = true;
            foreach (var term in result.RemainingTerms)
            {
                if (isFirstInternal == false)
                    writer.WriteComma();

                isFirstInternal = false;

                writer.WriteString(term);
            }
            writer.WriteEndArray();

            writer.WriteEndObject();
        }

        public static async Task WriteIndexEntriesQueryResultAsync(this AsyncBlittableJsonTextWriter writer, JsonOperationContext context, IndexEntriesQueryResult result, CancellationToken token)
        {
            writer.WriteStartObject();

            writer.WritePropertyName(nameof(result.TotalResults));
            writer.WriteInteger(result.TotalResults);
            writer.WriteComma();

            if (result.CappedMaxResults != null)
            {
                writer.WritePropertyName(nameof(result.CappedMaxResults));
                writer.WriteInteger(result.CappedMaxResults.Value);
                writer.WriteComma();
            }

            writer.WritePropertyName(nameof(result.SkippedResults));
            writer.WriteInteger(result.SkippedResults);
            writer.WriteComma();

            writer.WritePropertyName(nameof(result.DurationInMs));
            writer.WriteInteger(result.DurationInMs);
            writer.WriteComma();

<<<<<<< HEAD
            await writer.WriteQueryResultAsync(context, result, metadataOnly: false, partial: true, token);
=======
            writer.WriteQueryResult(context, result, metadataOnly: false, numberOfResults: out int _, out long _, partial: true);
>>>>>>> a29104ef

            writer.WriteEndObject();
        }

<<<<<<< HEAD
        public static async Task<int> WriteDocumentQueryResultAsync(this AsyncBlittableJsonTextWriter writer, JsonOperationContext context, DocumentQueryResult result, bool metadataOnly, Action<AsyncBlittableJsonTextWriter> writeAdditionalData = null, CancellationToken token = default)
=======
        public static async Task<(int NumberOfResults, long TotalDocumentsSizeInBytes)> WriteDocumentQueryResultAsync(this AsyncBlittableJsonTextWriter writer, JsonOperationContext context, DocumentQueryResult result, bool metadataOnly, Action<AsyncBlittableJsonTextWriter> writeAdditionalData = null)
>>>>>>> a29104ef
        {
            writer.WriteStartObject();

            writer.WritePropertyName(nameof(result.TotalResults));
            writer.WriteInteger(result.TotalResults);
            writer.WriteComma();

            if (result.CappedMaxResults != null)
            {
                writer.WritePropertyName(nameof(result.CappedMaxResults));
                writer.WriteInteger(result.CappedMaxResults.Value);
                writer.WriteComma();
            }

            writer.WritePropertyName(nameof(result.SkippedResults));
            writer.WriteInteger(result.SkippedResults);
            writer.WriteComma();

            writer.WritePropertyName(nameof(result.DurationInMs));
            writer.WriteInteger(result.DurationInMs);
            writer.WriteComma();

            writer.WriteArray(nameof(result.IncludedPaths), result.IncludedPaths);
            writer.WriteComma();

<<<<<<< HEAD
            var numberOfResults = await writer.WriteQueryResultAsync(context, result, metadataOnly, partial: true, token);
=======
            (int numberOfResults, long totalDocumentsSizeInBytes) = await writer.WriteQueryResultAsync(context, result, metadataOnly, partial: true);
>>>>>>> a29104ef

            if (result.Highlightings != null)
            {
                writer.WriteComma();

                writer.WritePropertyName(nameof(result.Highlightings));
                writer.WriteStartObject();
                var first = true;
                foreach (var kvp in result.Highlightings)
                {
                    if (first == false)
                        writer.WriteComma();
                    first = false;

                    writer.WritePropertyName(kvp.Key);
                    writer.WriteStartObject();
                    var firstInner = true;
                    foreach (var kvpInner in kvp.Value)
                    {
                        if (firstInner == false)
                            writer.WriteComma();
                        firstInner = false;

                        writer.WriteArray(kvpInner.Key, kvpInner.Value);
                    }

                    writer.WriteEndObject();
                }

                writer.WriteEndObject();
            }

            if (result.Explanations != null)
            {
                writer.WriteComma();

                writer.WritePropertyName(nameof(result.Explanations));
                writer.WriteStartObject();
                var first = true;
                foreach (var kvp in result.Explanations)
                {
                    if (first == false)
                        writer.WriteComma();
                    first = false;

                    writer.WriteArray(kvp.Key, kvp.Value);
                }

                writer.WriteEndObject();
            }

            var counters = result.GetCounterIncludes();
            if (counters != null)
            {
                writer.WriteComma();
                writer.WritePropertyName(nameof(result.CounterIncludes));
                await writer.WriteCountersAsync(counters, token);

                writer.WriteComma();
                writer.WritePropertyName(nameof(result.IncludedCounterNames));
                writer.WriteIncludedCounterNames(result.IncludedCounterNames);
            }

            var timeSeries = result.GetTimeSeriesIncludes();
            if (timeSeries != null)
            {
                writer.WriteComma();
                writer.WritePropertyName(nameof(result.TimeSeriesIncludes));
                await writer.WriteTimeSeriesAsync(timeSeries, token);
            }

            if (result.TimeSeriesFields != null)
            {
                writer.WriteComma();
                writer.WriteArray(nameof(result.TimeSeriesFields), result.TimeSeriesFields);
            }

            var compareExchangeValues = result.GetCompareExchangeValueIncludes();
            if (compareExchangeValues != null)
            {
                writer.WriteComma();
                writer.WritePropertyName(nameof(result.CompareExchangeValueIncludes));
                await writer.WriteCompareExchangeValuesAsync(compareExchangeValues, token);
            }

            writeAdditionalData?.Invoke(writer);

            writer.WriteEndObject();
<<<<<<< HEAD
            return numberOfResults;
=======
            return (numberOfResults, totalDocumentsSizeInBytes);

>>>>>>> a29104ef
        }

        public static void WriteIncludedCounterNames(this AbstractBlittableJsonTextWriter writer, Dictionary<string, string[]> includedCounterNames)
        {
            writer.WriteStartObject();

            var first = true;
            foreach (var kvp in includedCounterNames)
            {
                if (first == false)
                    writer.WriteComma();

                first = false;

                writer.WriteArray(kvp.Key, kvp.Value);
            }

            writer.WriteEndObject();
        }

<<<<<<< HEAD
        private static async Task<int> WriteQueryResultAsync<TResult, TInclude>(this AsyncBlittableJsonTextWriter writer, JsonOperationContext context, QueryResultBase<TResult, TInclude> result, bool metadataOnly, bool partial = false, CancellationToken token = default)
=======
        public static void WriteQueryResult<TResult, TInclude>(this BlittableJsonTextWriter writer, JsonOperationContext context, QueryResultBase<TResult, TInclude> result, bool metadataOnly, out int numberOfResults, out long totalDocumentsSizeInBytes, bool partial = false)
        {
            if (partial == false)
                writer.WriteStartObject();

            writer.WritePropertyName(nameof(result.IndexName));
            writer.WriteString(result.IndexName);
            writer.WriteComma();

            totalDocumentsSizeInBytes = -1;
            var results = (object)result.Results;
            if (results is List<Document> documents)
            {
                writer.WritePropertyName(nameof(result.Results));
                writer.WriteDocuments(context, documents, metadataOnly, out numberOfResults, out totalDocumentsSizeInBytes);
                writer.WriteComma();
            }
            else if (results is List<BlittableJsonReaderObject> objects)
            {
                writer.WritePropertyName(nameof(result.Results));
                writer.WriteObjects(context, objects, out numberOfResults, out totalDocumentsSizeInBytes);
                writer.WriteComma();
            }
            else if (results is List<FacetResult> facets)
            {
                numberOfResults = facets.Count;

                writer.WriteArray(context, nameof(result.Results), facets, (w, c, facet) => w.WriteFacetResult(c, facet));
                writer.WriteComma();
            }
            else if (results is List<SuggestionResult> suggestions)
            {
                numberOfResults = suggestions.Count;

                writer.WriteArray(context, nameof(result.Results), suggestions, (w, c, suggestion) => w.WriteSuggestionResult(c, suggestion));
                writer.WriteComma();
            }
            else
                throw new NotSupportedException($"Cannot write query result of '{typeof(TResult)}' type in '{result.GetType()}'.");

            var includes = (object)result.Includes;
            if (includes is List<Document> includeDocuments)
            {
                writer.WritePropertyName(nameof(result.Includes));
                writer.WriteIncludes(context, includeDocuments);
                writer.WriteComma();
            }
            else if (includes is List<BlittableJsonReaderObject> includeObjects)
            {
                if (includeObjects.Count != 0)
                    throw new NotSupportedException("Cannot write query includes of List<BlittableJsonReaderObject>, but got non zero response");

                writer.WritePropertyName(nameof(result.Includes));
                writer.WriteStartObject();
                writer.WriteEndObject();
                writer.WriteComma();
            }
            else
                throw new NotSupportedException($"Cannot write query includes of '{typeof(TInclude)}' type in '{result.GetType()}'.");

            writer.WritePropertyName(nameof(result.IndexTimestamp));
            writer.WriteString(result.IndexTimestamp.ToString(DefaultFormat.DateTimeFormatsToWrite));
            writer.WriteComma();

            writer.WritePropertyName(nameof(result.LastQueryTime));
            writer.WriteString(result.LastQueryTime.ToString(DefaultFormat.DateTimeFormatsToWrite));
            writer.WriteComma();

            writer.WritePropertyName(nameof(result.IsStale));
            writer.WriteBool(result.IsStale);
            writer.WriteComma();

            writer.WritePropertyName(nameof(result.ResultEtag));
            writer.WriteInteger(result.ResultEtag);
            writer.WriteComma();

            writer.WritePropertyName(nameof(result.NodeTag));
            writer.WriteString(result.NodeTag);

            if (partial == false)
                writer.WriteEndObject();
        }

        public static async Task<(int NumberOfResults, long TotalDocumentsSizeInBytes)> WriteQueryResultAsync<TResult, TInclude>(this AsyncBlittableJsonTextWriter writer, JsonOperationContext context, QueryResultBase<TResult, TInclude> result, bool metadataOnly, bool partial = false)
>>>>>>> a29104ef
        {
            int numberOfResults;
            long totalDocumentsSizeInBytes = -1; // Size of facet is constant - no need to count that - similar situation happens on suggestions

            if (partial == false)
                writer.WriteStartObject();
            writer.WritePropertyName(nameof(result.IndexName));
            writer.WriteString(result.IndexName);
            writer.WriteComma();

            

            var results = (object)result.Results;
            if (results is List<Document> documents)
            {
                writer.WritePropertyName(nameof(result.Results));
<<<<<<< HEAD
                numberOfResults = await writer.WriteDocumentsAsync(context, documents, metadataOnly, token);
=======
                (numberOfResults, totalDocumentsSizeInBytes) = await writer.WriteDocumentsAsync(context, documents, metadataOnly);
>>>>>>> a29104ef
                writer.WriteComma();
            }
            else if (results is List<BlittableJsonReaderObject> objects)
            {
                writer.WritePropertyName(nameof(result.Results));
<<<<<<< HEAD
                numberOfResults = await writer.WriteObjectsAsync(context, objects, token);
=======
                (numberOfResults, totalDocumentsSizeInBytes) = await writer.WriteObjectsAsync(context, objects);
>>>>>>> a29104ef
                writer.WriteComma();
            }
            else if (results is List<FacetResult> facets)
            {
                numberOfResults = facets.Count;
                writer.WriteArray(context, nameof(result.Results), facets, (w, c, facet) => w.WriteFacetResult(c, facet));
                writer.WriteComma();
                await writer.MaybeFlushAsync(token);
            }
            else if (results is List<SuggestionResult> suggestions)
            {
                numberOfResults = suggestions.Count;
                writer.WriteArray(context, nameof(result.Results), suggestions, (w, c, suggestion) => w.WriteSuggestionResult(c, suggestion));
                writer.WriteComma();
                await writer.MaybeFlushAsync(token);
            }
            else
                throw new NotSupportedException($"Cannot write query result of '{typeof(TResult)}' type in '{result.GetType()}'.");

            var includes = (object)result.Includes;
            if (includes is List<Document> includeDocuments)
            {
                writer.WritePropertyName(nameof(result.Includes));
<<<<<<< HEAD
                await writer.WriteIncludesAsync(context, includeDocuments, token);
=======
                totalDocumentsSizeInBytes += await writer.WriteIncludesAsync(context, includeDocuments);
>>>>>>> a29104ef
                writer.WriteComma();
            }
            else if (includes is List<BlittableJsonReaderObject> includeObjects)
            {
                if (includeObjects.Count != 0)
                    throw new NotSupportedException("Cannot write query includes of List<BlittableJsonReaderObject>, but got non zero response");

                writer.WritePropertyName(nameof(result.Includes));
                writer.WriteStartObject();
                writer.WriteEndObject();
                writer.WriteComma();
            }
            else
                throw new NotSupportedException($"Cannot write query includes of '{includes.GetType()}' type in '{result.GetType()}'.");

            writer.WritePropertyName(nameof(result.IndexTimestamp));
            writer.WriteString(result.IndexTimestamp.ToString(DefaultFormat.DateTimeFormatsToWrite));
            writer.WriteComma();

            writer.WritePropertyName(nameof(result.LastQueryTime));
            writer.WriteString(result.LastQueryTime.ToString(DefaultFormat.DateTimeFormatsToWrite));
            writer.WriteComma();

            writer.WritePropertyName(nameof(result.IsStale));
            writer.WriteBool(result.IsStale);
            writer.WriteComma();

            writer.WritePropertyName(nameof(result.ResultEtag));
            writer.WriteInteger(result.ResultEtag);
            writer.WriteComma();

            writer.WritePropertyName(nameof(result.NodeTag));
            writer.WriteString(result.NodeTag);

            if (result.Timings != null)
            {
                writer.WriteComma();
                writer.WritePropertyName(nameof(result.Timings));
                writer.WriteQueryTimings(context, result.Timings);
            }

            if (partial == false)
                writer.WriteEndObject();

            return (numberOfResults, totalDocumentsSizeInBytes);
        }

        private static void WriteQueryTimings(this AsyncBlittableJsonTextWriter writer, JsonOperationContext context, QueryTimings queryTimings)
        {
            writer.WriteStartObject();

            writer.WritePropertyName(nameof(QueryTimings.DurationInMs));
            writer.WriteInteger(queryTimings.DurationInMs);
            writer.WriteComma();

            writer.WritePropertyName(nameof(QueryTimings.Timings));
            if (queryTimings.Timings != null)
            {
                writer.WriteStartObject();
                var first = true;

                foreach (var kvp in queryTimings.Timings)
                {
                    if (first == false)
                        writer.WriteComma();

                    first = false;

                    writer.WritePropertyName(kvp.Key);
                    writer.WriteQueryTimings(context, kvp.Value);
                }

                writer.WriteEndObject();
            }
            else
                writer.WriteNull();

            writer.WriteEndObject();
        }

        public static void WriteTermsQueryResult(this AbstractBlittableJsonTextWriter writer, JsonOperationContext context, TermsQueryResultServerSide queryResult)
        {
            writer.WriteStartObject();

            writer.WritePropertyName(nameof(queryResult.IndexName));
            writer.WriteString(queryResult.IndexName);
            writer.WriteComma();

            writer.WritePropertyName(nameof(queryResult.ResultEtag));
            writer.WriteInteger(queryResult.ResultEtag);
            writer.WriteComma();

            writer.WriteArray(nameof(queryResult.Terms), queryResult.Terms);

            writer.WriteEndObject();
        }

        private static void WriteIndexingPerformanceStats(this AbstractBlittableJsonTextWriter writer, JsonOperationContext context, IndexingPerformanceStats stats)
        {
            var djv = (DynamicJsonValue)TypeConverter.ToBlittableSupportedType(stats);
            writer.WriteObject(context.ReadObject(djv, "index/performance"));
        }

        private static void WriteEtlPerformanceStats(this AbstractBlittableJsonTextWriter writer, JsonOperationContext context, EtlPerformanceStats stats)
        {
            var djv = (DynamicJsonValue)TypeConverter.ToBlittableSupportedType(stats);
            writer.WriteObject(context.ReadObject(djv, "etl/performance"));
        }

        public static void WriteIndexQuery(this AbstractBlittableJsonTextWriter writer, JsonOperationContext context, IIndexQuery query)
        {
            var indexQuery = query as IndexQueryServerSide;
            if (indexQuery != null)
            {
                writer.WriteIndexQuery(context, indexQuery);
                return;
            }

            throw new NotSupportedException($"Not supported query type: {query.GetType()}");
        }

        private static void WriteIndexQuery(this AbstractBlittableJsonTextWriter writer, JsonOperationContext context, IndexQueryServerSide query)
        {
            writer.WriteStartObject();

            writer.WritePropertyName(nameof(query.PageSize));
            writer.WriteInteger(query.PageSize);
            writer.WriteComma();

            writer.WritePropertyName(nameof(query.Query));
            if (query.Query != null)
                writer.WriteString(query.Query);
            else
                writer.WriteNull();
            writer.WriteComma();

            writer.WritePropertyName(nameof(query.SkipDuplicateChecking));
            writer.WriteBool(query.SkipDuplicateChecking);
            writer.WriteComma();

            writer.WritePropertyName(nameof(query.Start));
            writer.WriteInteger(query.Start);
            writer.WriteComma();

            writer.WritePropertyName(nameof(query.WaitForNonStaleResults));
            writer.WriteBool(query.WaitForNonStaleResults);
            writer.WriteComma();

            writer.WritePropertyName(nameof(query.WaitForNonStaleResultsTimeout));
            if (query.WaitForNonStaleResultsTimeout.HasValue)
                writer.WriteString(query.WaitForNonStaleResultsTimeout.Value.ToString());
            else
                writer.WriteNull();

            writer.WriteEndObject();
        }

        public static void WriteDetailedDatabaseStatistics(this AbstractBlittableJsonTextWriter writer, JsonOperationContext context, DetailedDatabaseStatistics statistics)
        {
            writer.WriteStartObject();

            writer.WritePropertyName(nameof(statistics.CountOfIdentities));
            writer.WriteInteger(statistics.CountOfIdentities);
            writer.WriteComma();

            writer.WritePropertyName(nameof(statistics.CountOfCompareExchange));
            writer.WriteInteger(statistics.CountOfCompareExchange);
            writer.WriteComma();

            writer.WritePropertyName(nameof(statistics.CountOfCompareExchangeTombstones));
            writer.WriteInteger(statistics.CountOfCompareExchangeTombstones);
            writer.WriteComma();

            writer.WritePropertyName(nameof(statistics.CountOfTimeSeriesDeletedRanges));
            writer.WriteInteger(statistics.CountOfTimeSeriesDeletedRanges);
            writer.WriteComma();

            WriteDatabaseStatisticsInternal(writer, statistics);

            writer.WriteEndObject();
        }

        public static void WriteDatabaseStatistics(this AbstractBlittableJsonTextWriter writer, JsonOperationContext context, DatabaseStatistics statistics)
        {
            writer.WriteStartObject();

            WriteDatabaseStatisticsInternal(writer, statistics);

            writer.WriteEndObject();
        }

        private static void WriteDatabaseStatisticsInternal(AbstractBlittableJsonTextWriter writer, DatabaseStatistics statistics)
        {
            writer.WritePropertyName(nameof(statistics.CountOfIndexes));
            writer.WriteInteger(statistics.CountOfIndexes);
            writer.WriteComma();

            writer.WritePropertyName(nameof(statistics.CountOfDocuments));
            writer.WriteInteger(statistics.CountOfDocuments);
            writer.WriteComma();

            if (statistics.CountOfRevisionDocuments > 0)
            {
                writer.WritePropertyName(nameof(statistics.CountOfRevisionDocuments));
                writer.WriteInteger(statistics.CountOfRevisionDocuments);
                writer.WriteComma();
            }

            writer.WritePropertyName(nameof(statistics.CountOfTombstones));
            writer.WriteInteger(statistics.CountOfTombstones);
            writer.WriteComma();

            writer.WritePropertyName(nameof(statistics.CountOfDocumentsConflicts));
            writer.WriteInteger(statistics.CountOfDocumentsConflicts);
            writer.WriteComma();

            writer.WritePropertyName(nameof(statistics.CountOfConflicts));
            writer.WriteInteger(statistics.CountOfConflicts);
            writer.WriteComma();

            writer.WritePropertyName(nameof(statistics.CountOfAttachments));
            writer.WriteInteger(statistics.CountOfAttachments);
            writer.WriteComma();

            writer.WritePropertyName(nameof(statistics.CountOfCounterEntries));
            writer.WriteInteger(statistics.CountOfCounterEntries);
            writer.WriteComma();

            writer.WritePropertyName(nameof(statistics.CountOfTimeSeriesSegments));
            writer.WriteInteger(statistics.CountOfTimeSeriesSegments);
            writer.WriteComma();

            writer.WritePropertyName(nameof(statistics.CountOfUniqueAttachments));
            writer.WriteInteger(statistics.CountOfUniqueAttachments);
            writer.WriteComma();

            writer.WritePropertyName(nameof(statistics.DatabaseChangeVector));
            writer.WriteString(statistics.DatabaseChangeVector);
            writer.WriteComma();

            writer.WritePropertyName(nameof(statistics.DatabaseId));
            writer.WriteString(statistics.DatabaseId);
            writer.WriteComma();

            writer.WritePropertyName(nameof(statistics.NumberOfTransactionMergerQueueOperations));
            writer.WriteInteger(statistics.NumberOfTransactionMergerQueueOperations);
            writer.WriteComma();

            writer.WritePropertyName(nameof(statistics.Is64Bit));
            writer.WriteBool(statistics.Is64Bit);
            writer.WriteComma();

            writer.WritePropertyName(nameof(statistics.Pager));
            writer.WriteString(statistics.Pager);
            writer.WriteComma();

            writer.WritePropertyName(nameof(statistics.LastDocEtag));
            if (statistics.LastDocEtag.HasValue)
                writer.WriteInteger(statistics.LastDocEtag.Value);
            else
                writer.WriteNull();
            writer.WriteComma();

            writer.WritePropertyName(nameof(statistics.LastDatabaseEtag));
            if (statistics.LastDatabaseEtag.HasValue)
                writer.WriteInteger(statistics.LastDatabaseEtag.Value);
            else
                writer.WriteNull();
            writer.WriteComma();

            writer.WritePropertyName((nameof(statistics.DatabaseChangeVector)));
            writer.WriteString(statistics.DatabaseChangeVector);
            writer.WriteComma();

            writer.WritePropertyName(nameof(statistics.LastIndexingTime));
            if (statistics.LastIndexingTime.HasValue)
                writer.WriteDateTime(statistics.LastIndexingTime.Value, isUtc: true);
            else
                writer.WriteNull();
            writer.WriteComma();

            writer.WritePropertyName(nameof(statistics.SizeOnDisk));
            writer.WriteStartObject();

            writer.WritePropertyName(nameof(statistics.SizeOnDisk.HumaneSize));
            writer.WriteString(statistics.SizeOnDisk.HumaneSize);
            writer.WriteComma();

            writer.WritePropertyName(nameof(statistics.SizeOnDisk.SizeInBytes));
            writer.WriteInteger(statistics.SizeOnDisk.SizeInBytes);

            writer.WriteEndObject();
            writer.WriteComma();

            writer.WritePropertyName(nameof(statistics.TempBuffersSizeOnDisk));
            writer.WriteStartObject();

            writer.WritePropertyName(nameof(statistics.TempBuffersSizeOnDisk.HumaneSize));
            writer.WriteString(statistics.TempBuffersSizeOnDisk.HumaneSize);
            writer.WriteComma();

            writer.WritePropertyName(nameof(statistics.TempBuffersSizeOnDisk.SizeInBytes));
            writer.WriteInteger(statistics.TempBuffersSizeOnDisk.SizeInBytes);

            writer.WriteEndObject();
            writer.WriteComma();

            writer.WritePropertyName(nameof(statistics.Indexes));
            writer.WriteStartArray();
            var isFirstInternal = true;
            foreach (var index in statistics.Indexes)
            {
                if (isFirstInternal == false)
                    writer.WriteComma();

                isFirstInternal = false;

                writer.WriteStartObject();

                writer.WritePropertyName(nameof(index.IsStale));
                writer.WriteBool(index.IsStale);
                writer.WriteComma();

                writer.WritePropertyName(nameof(index.Name));
                writer.WriteString(index.Name);
                writer.WriteComma();

                writer.WritePropertyName(nameof(index.LockMode));
                writer.WriteString(index.LockMode.ToString());
                writer.WriteComma();

                writer.WritePropertyName(nameof(index.Priority));
                writer.WriteString(index.Priority.ToString());
                writer.WriteComma();

                writer.WritePropertyName(nameof(index.State));
                writer.WriteString(index.State.ToString());
                writer.WriteComma();

                writer.WritePropertyName(nameof(index.Type));
                writer.WriteString(index.Type.ToString());
                writer.WriteComma();

                writer.WritePropertyName(nameof(index.SourceType));
                writer.WriteString(index.SourceType.ToString());
                writer.WriteComma();

                writer.WritePropertyName(nameof(index.LastIndexingTime));
                if (index.LastIndexingTime.HasValue)
                    writer.WriteDateTime(index.LastIndexingTime.Value, isUtc: true);
                else
                    writer.WriteNull();

                writer.WriteEndObject();
            }

            writer.WriteEndArray();
        }

        public static void WriteIndexDefinition(this AbstractBlittableJsonTextWriter writer, JsonOperationContext context, IndexDefinition indexDefinition, bool removeAnalyzers = false)
        {
            writer.WriteStartObject();

            writer.WritePropertyName(nameof(indexDefinition.Name));
            writer.WriteString(indexDefinition.Name);
            writer.WriteComma();

            writer.WritePropertyName(nameof(indexDefinition.SourceType));
            writer.WriteString(indexDefinition.SourceType.ToString());
            writer.WriteComma();

            writer.WritePropertyName(nameof(indexDefinition.Type));
            writer.WriteString(indexDefinition.Type.ToString());
            writer.WriteComma();

            writer.WritePropertyName(nameof(indexDefinition.LockMode));
            if (indexDefinition.LockMode.HasValue)
                writer.WriteString(indexDefinition.LockMode.ToString());
            else
                writer.WriteNull();
            writer.WriteComma();

            writer.WritePropertyName(nameof(indexDefinition.Priority));
            if (indexDefinition.Priority.HasValue)
                writer.WriteString(indexDefinition.Priority.ToString());
            else
                writer.WriteNull();
            writer.WriteComma();

            writer.WritePropertyName(nameof(indexDefinition.State));
            if (indexDefinition.State.HasValue)
                writer.WriteString(indexDefinition.State.ToString());
            else
                writer.WriteNull();
            writer.WriteComma();

            writer.WritePropertyName(nameof(indexDefinition.OutputReduceToCollection));
            writer.WriteString(indexDefinition.OutputReduceToCollection);
            writer.WriteComma();

            writer.WritePropertyName(nameof(indexDefinition.ReduceOutputIndex));

            if (indexDefinition.ReduceOutputIndex.HasValue)
                writer.WriteInteger(indexDefinition.ReduceOutputIndex.Value);
            else
                writer.WriteNull();
            writer.WriteComma();

            writer.WritePropertyName(nameof(indexDefinition.PatternForOutputReduceToCollectionReferences));
            writer.WriteString(indexDefinition.PatternForOutputReduceToCollectionReferences);
            writer.WriteComma();

            writer.WritePropertyName(nameof(indexDefinition.PatternReferencesCollectionName));
            writer.WriteString(indexDefinition.PatternReferencesCollectionName);
            writer.WriteComma();

            writer.WritePropertyName(nameof(indexDefinition.Configuration));
            writer.WriteStartObject();
            var isFirstInternal = true;
            foreach (var kvp in indexDefinition.Configuration)
            {
                if (isFirstInternal == false)
                    writer.WriteComma();

                isFirstInternal = false;

                writer.WritePropertyName(kvp.Key);
                writer.WriteString(kvp.Value);
            }
            writer.WriteEndObject();
            writer.WriteComma();

            writer.WritePropertyName(nameof(indexDefinition.AdditionalSources));
            writer.WriteStartObject();
            isFirstInternal = true;
            foreach (var kvp in indexDefinition.AdditionalSources)
            {
                if (isFirstInternal == false)
                    writer.WriteComma();

                isFirstInternal = false;

                writer.WritePropertyName(kvp.Key);
                writer.WriteString(kvp.Value);
            }
            writer.WriteEndObject();
            writer.WriteComma();

            writer.WriteArray(context, nameof(indexDefinition.AdditionalAssemblies), indexDefinition.AdditionalAssemblies, (w, c, a) => a.WriteTo(w));
            writer.WriteComma();

#if FEATURE_TEST_INDEX
            writer.WritePropertyName(nameof(indexDefinition.IsTestIndex));
            writer.WriteBool(indexDefinition.IsTestIndex);
            writer.WriteComma();
#endif

            writer.WritePropertyName(nameof(indexDefinition.Reduce));
            if (string.IsNullOrWhiteSpace(indexDefinition.Reduce) == false)
                writer.WriteString(indexDefinition.Reduce);
            else
                writer.WriteNull();
            writer.WriteComma();

            writer.WritePropertyName(nameof(indexDefinition.Maps));
            writer.WriteStartArray();
            isFirstInternal = true;
            foreach (var map in indexDefinition.Maps)
            {
                if (isFirstInternal == false)
                    writer.WriteComma();

                isFirstInternal = false;
                writer.WriteString(map);
            }
            writer.WriteEndArray();
            writer.WriteComma();

            writer.WritePropertyName(nameof(indexDefinition.Fields));
            writer.WriteStartObject();
            isFirstInternal = true;
            foreach (var kvp in indexDefinition.Fields)
            {
                if (isFirstInternal == false)
                    writer.WriteComma();

                isFirstInternal = false;
                writer.WritePropertyName(kvp.Key);
                if (kvp.Value != null)
                    writer.WriteIndexFieldOptions(context, kvp.Value, removeAnalyzers);
                else
                    writer.WriteNull();
            }
            writer.WriteEndObject();

            writer.WriteEndObject();
        }

        public static void WriteIndexProgress(this AbstractBlittableJsonTextWriter writer, JsonOperationContext context, IndexProgress progress)
        {
            writer.WriteStartObject();

            writer.WritePropertyName(nameof(progress.IsStale));
            writer.WriteBool(progress.IsStale);
            writer.WriteComma();

            writer.WritePropertyName(nameof(progress.IndexRunningStatus));
            writer.WriteString(progress.IndexRunningStatus.ToString());
            writer.WriteComma();

            writer.WritePropertyName(nameof(progress.ProcessedPerSecond));
            writer.WriteDouble(progress.ProcessedPerSecond);
            writer.WriteComma();

            writer.WritePropertyName(nameof(progress.Collections));
            if (progress.Collections == null)
            {
                writer.WriteNull();
            }
            else
            {
                writer.WriteStartObject();
                var isFirst = true;
                foreach (var kvp in progress.Collections)
                {
                    if (isFirst == false)
                        writer.WriteComma();

                    isFirst = false;

                    writer.WritePropertyName(kvp.Key);

                    writer.WriteStartObject();

                    writer.WritePropertyName(nameof(kvp.Value.LastProcessedItemEtag));
                    writer.WriteInteger(kvp.Value.LastProcessedItemEtag);
                    writer.WriteComma();

                    writer.WritePropertyName(nameof(kvp.Value.LastProcessedTombstoneEtag));
                    writer.WriteInteger(kvp.Value.LastProcessedTombstoneEtag);
                    writer.WriteComma();

                    writer.WritePropertyName(nameof(kvp.Value.NumberOfItemsToProcess));
                    writer.WriteInteger(kvp.Value.NumberOfItemsToProcess);
                    writer.WriteComma();

                    writer.WritePropertyName(nameof(kvp.Value.NumberOfTombstonesToProcess));
                    writer.WriteInteger(kvp.Value.NumberOfTombstonesToProcess);
                    writer.WriteComma();

                    writer.WritePropertyName(nameof(kvp.Value.TotalNumberOfItems));
                    writer.WriteInteger(kvp.Value.TotalNumberOfItems);
                    writer.WriteComma();

                    writer.WritePropertyName(nameof(kvp.Value.TotalNumberOfTombstones));
                    writer.WriteInteger(kvp.Value.TotalNumberOfTombstones);

                    writer.WriteEndObject();
                }
                writer.WriteEndObject();
            }

            writer.WriteComma();

            writer.WritePropertyName(nameof(progress.Name));
            writer.WriteString(progress.Name);
            writer.WriteComma();

            writer.WritePropertyName(nameof(progress.Type));
            writer.WriteString(progress.Type.ToString());
            writer.WriteComma();

            writer.WritePropertyName(nameof(progress.SourceType));
            writer.WriteString(progress.SourceType.ToString());

            writer.WriteEndObject();
        }

        public static void WriteIndexStats(this AbstractBlittableJsonTextWriter writer, JsonOperationContext context, IndexStats stats)
        {
            var djv = (DynamicJsonValue)TypeConverter.ToBlittableSupportedType(stats);
            writer.WriteObject(context.ReadObject(djv, "index/stats"));
        }

        private static void WriteIndexFieldOptions(this AbstractBlittableJsonTextWriter writer, JsonOperationContext context, IndexFieldOptions options, bool removeAnalyzers)
        {
            writer.WriteStartObject();

            writer.WritePropertyName(nameof(options.Analyzer));
            if (string.IsNullOrWhiteSpace(options.Analyzer) == false && !removeAnalyzers)
                writer.WriteString(options.Analyzer);
            else
                writer.WriteNull();
            writer.WriteComma();

            writer.WritePropertyName(nameof(options.Indexing));
            if (options.Indexing.HasValue)
                writer.WriteString(options.Indexing.ToString());
            else
                writer.WriteNull();
            writer.WriteComma();

            writer.WritePropertyName(nameof(options.Storage));
            if (options.Storage.HasValue)
                writer.WriteString(options.Storage.ToString());
            else
                writer.WriteNull();
            writer.WriteComma();

            writer.WritePropertyName(nameof(options.Suggestions));
            if (options.Suggestions.HasValue)
                writer.WriteBool(options.Suggestions.Value);
            else
                writer.WriteNull();
            writer.WriteComma();

            writer.WritePropertyName(nameof(options.TermVector));
            if (options.TermVector.HasValue)
                writer.WriteString(options.TermVector.ToString());
            else
                writer.WriteNull();
            writer.WriteComma();

            writer.WritePropertyName(nameof(options.Spatial));
            if (options.Spatial != null)
            {
                writer.WriteStartObject();

                writer.WritePropertyName(nameof(options.Spatial.Type));
                writer.WriteString(options.Spatial.Type.ToString());
                writer.WriteComma();

                writer.WritePropertyName(nameof(options.Spatial.MaxTreeLevel));
                writer.WriteInteger(options.Spatial.MaxTreeLevel);
                writer.WriteComma();

                writer.WritePropertyName(nameof(options.Spatial.MaxX));
                LazyStringValue lazyStringValue;
                using (lazyStringValue = context.GetLazyString(CharExtensions.ToInvariantString(options.Spatial.MaxX)))
                    writer.WriteDouble(new LazyNumberValue(lazyStringValue));
                writer.WriteComma();

                writer.WritePropertyName(nameof(options.Spatial.MaxY));
                using (lazyStringValue = context.GetLazyString(CharExtensions.ToInvariantString(options.Spatial.MaxY)))
                    writer.WriteDouble(new LazyNumberValue(lazyStringValue));
                writer.WriteComma();

                writer.WritePropertyName(nameof(options.Spatial.MinX));
                using (lazyStringValue = context.GetLazyString(CharExtensions.ToInvariantString(options.Spatial.MinX)))
                    writer.WriteDouble(new LazyNumberValue(lazyStringValue));
                writer.WriteComma();

                writer.WritePropertyName(nameof(options.Spatial.MinY));
                using (lazyStringValue = context.GetLazyString(CharExtensions.ToInvariantString(options.Spatial.MinY)))
                    writer.WriteDouble(new LazyNumberValue(lazyStringValue));
                writer.WriteComma();

                writer.WritePropertyName(nameof(options.Spatial.Strategy));
                writer.WriteString(options.Spatial.Strategy.ToString());
                writer.WriteComma();

                writer.WritePropertyName(nameof(options.Spatial.Units));
                writer.WriteString(options.Spatial.Units.ToString());

                writer.WriteEndObject();
            }
            else
                writer.WriteNull();

            writer.WriteEndObject();
        }

<<<<<<< HEAD
        public static Task<int> WriteDocumentsAsync(this AsyncBlittableJsonTextWriter writer, JsonOperationContext context, IEnumerable<Document> documents, bool metadataOnly, CancellationToken token)
        {
            return WriteDocumentsAsync(writer, context, documents.GetEnumerator(), metadataOnly, token);
        }

        public static async Task<int> WriteDocumentsAsync(this AsyncBlittableJsonTextWriter writer, JsonOperationContext context, IEnumerator<Document> documents, bool metadataOnly, CancellationToken token)
=======
        public static void WriteDocuments(this AbstractBlittableJsonTextWriter writer, JsonOperationContext context, IEnumerable<Document> documents, bool metadataOnly, out int numberOfResults, out long totalDocumentsSizeInBytes)
        {
            WriteDocuments(writer, context, documents.GetEnumerator(), metadataOnly, out numberOfResults, out totalDocumentsSizeInBytes);
        }

        public static void WriteDocuments(this AbstractBlittableJsonTextWriter writer, JsonOperationContext context, IEnumerator<Document> documents, bool metadataOnly,
            out int numberOfResults, out long totalDocumentsSizeInBytes)
        {
            numberOfResults = 0;
            totalDocumentsSizeInBytes = 0;

            writer.WriteStartArray();

            var first = true;

            while (documents.MoveNext())
            {
                numberOfResults++;
                
                if (documents.Current != null)
                    totalDocumentsSizeInBytes += documents.Current.Data.Size;

                if (first == false)
                    writer.WriteComma();
                first = false;


                WriteDocument(writer, context, documents.Current, metadataOnly);
            }

            writer.WriteEndArray();
        }

        public static async Task<(int NumberOfResults, long TotalDocumentsSizeInBytes)> WriteDocumentsAsync(this AsyncBlittableJsonTextWriter writer, JsonOperationContext context, IEnumerable<Document> documents, bool metadataOnly)
>>>>>>> a29104ef
        {
            int numberOfResults = 0;
            long totalDocumentsSizeInBytes = 0;

            writer.WriteStartArray();

            var first = true;
            while(documents.MoveNext())
            {
                numberOfResults++;

                if (first == false)
                    writer.WriteComma();
                first = false;

<<<<<<< HEAD
                WriteDocument(writer, context, documents.Current, metadataOnly);
                await writer.MaybeFlushAsync(token);
=======
                WriteDocument(writer, context, document, metadataOnly);

                if (document != null)
                    totalDocumentsSizeInBytes += document.Data.Size;

                await writer.MaybeOuterFlushAsync();
>>>>>>> a29104ef
            }

            writer.WriteEndArray();
            return (numberOfResults, totalDocumentsSizeInBytes);
        }

        public static void WriteDocument(this AbstractBlittableJsonTextWriter writer, JsonOperationContext context, Document document, bool metadataOnly, Func<LazyStringValue, bool> filterMetadataProperty = null)
        {
            if (document == null)
            {
                writer.WriteNull();
                return;
            }

            if (document == Document.ExplicitNull)
            {
                writer.WriteNull();
                return;
            }

            // Explicitly not disposing it, a single document can be
            // used multiple times in a single query, for example, due to projections
            // so we will let the context handle it, rather than handle it directly ourselves
            //using (document.Data)
            {
                if (metadataOnly == false)
                    writer.WriteDocumentInternal(context, document, filterMetadataProperty);
                else
                    writer.WriteDocumentMetadata(context, document, filterMetadataProperty);
            }
        }

        public static async Task WriteIncludesAsync(this AsyncBlittableJsonTextWriter writer, JsonOperationContext context, List<Document> includes, CancellationToken token = default)
        {
            writer.WriteStartObject();

            var first = true;
            foreach (var document in includes)
            {
                if (first == false)
                    writer.WriteComma();
                first = false;

                if (document is IncludeDocumentsCommand.ConflictDocument conflict)
                {
                    writer.WritePropertyName(conflict.Id);
                    WriteConflict(writer, conflict);
                    await writer.MaybeFlushAsync(token);
                    continue;
                }

                writer.WritePropertyName(document.Id);
                WriteDocument(writer, context, metadataOnly: false, document: document);
<<<<<<< HEAD
                await writer.MaybeFlushAsync(token);
=======
            }

            writer.WriteEndObject();
        }

        public static async Task<long> WriteIncludesAsync(this AsyncBlittableJsonTextWriter writer, JsonOperationContext context, List<Document> includes)
        {
            long totalDocumentsSizeInBytes = 0;

            writer.WriteStartObject();

            var first = true;
            foreach (var document in includes)
            {
                if (first == false)
                    writer.WriteComma();
                first = false;

                if (document is IncludeDocumentsCommand.ConflictDocument conflict)
                {
                    writer.WritePropertyName(conflict.Id);
                    WriteConflict(writer, conflict);
                    await writer.MaybeOuterFlushAsync();
                    continue;
                }

                writer.WritePropertyName(document.Id);
                WriteDocument(writer, context, metadataOnly: false, document: document);
                totalDocumentsSizeInBytes += document.Data.Size;
                await writer.MaybeOuterFlushAsync();
>>>>>>> a29104ef
            }

            writer.WriteEndObject();
            return totalDocumentsSizeInBytes;
        }

        private static void WriteConflict(AbstractBlittableJsonTextWriter writer, IncludeDocumentsCommand.ConflictDocument conflict)
        {
            writer.WriteStartObject();

            writer.WritePropertyName(Constants.Documents.Metadata.Key);
            writer.WriteStartObject();

            writer.WritePropertyName(Constants.Documents.Metadata.Id);
            writer.WriteString(conflict.Id);
            writer.WriteComma();

            writer.WritePropertyName(Constants.Documents.Metadata.ChangeVector);
            writer.WriteString(string.Empty);
            writer.WriteComma();

            writer.WritePropertyName(Constants.Documents.Metadata.Conflict);
            writer.WriteBool(true);

            writer.WriteEndObject();

            writer.WriteEndObject();
        }

<<<<<<< HEAD
        private static async Task<int> WriteObjectsAsync(this AsyncBlittableJsonTextWriter writer, JsonOperationContext context, IEnumerable<BlittableJsonReaderObject> objects, CancellationToken token)
        {
            int numberOfResults = 0;
=======
        public static void WriteObjects(this BlittableJsonTextWriter writer, JsonOperationContext context, IEnumerable<BlittableJsonReaderObject> objects, out int numberOfResults, out long totalDocumentsSizeInBytes)
        {
            numberOfResults = 0;
            totalDocumentsSizeInBytes = 0;
>>>>>>> a29104ef

            writer.WriteStartArray();

            var first = true;
            foreach (var o in objects)
            {
                numberOfResults++;

                if (first == false)
                    writer.WriteComma();
                first = false;

                if (o == null)
                {
                    writer.WriteNull();
                    continue;
                }

                totalDocumentsSizeInBytes += o.Size;

                using (o)
                {
                    writer.WriteObject(o);
                }

                await writer.MaybeFlushAsync(token);
            }

            writer.WriteEndArray();
            return numberOfResults;
        }

<<<<<<< HEAD
        public static void WriteCounters(this AbstractBlittableJsonTextWriter writer, Dictionary<string, List<CounterDetail>> counters)
        {
            writer.WriteStartObject();
=======
        public static async Task<(int NumberOfResults, long TotalDocumentsSizeInBytes)> WriteObjectsAsync(this AsyncBlittableJsonTextWriter writer, JsonOperationContext context, IEnumerable<BlittableJsonReaderObject> objects)
        {
            int numberOfResults = 0;
            long totalDocumentsSizeInBytes = 0;

            writer.WriteStartArray();
>>>>>>> a29104ef

            var first = true;
            foreach (var kvp in counters)
            {
<<<<<<< HEAD
=======
                numberOfResults++;
>>>>>>> a29104ef
                if (first == false)
                    writer.WriteComma();

                first = false;

<<<<<<< HEAD
                writer.WritePropertyName(kvp.Key);
=======
                totalDocumentsSizeInBytes += o.Size;

                using (o)
                {
                    writer.WriteObject(o);
                }
>>>>>>> a29104ef

                writer.WriteCountersForDocument(kvp.Value);
            }

<<<<<<< HEAD
            writer.WriteEndObject();
=======
            writer.WriteEndArray();
            return (numberOfResults, totalDocumentsSizeInBytes);
>>>>>>> a29104ef
        }

        public static async Task WriteCountersAsync(this AsyncBlittableJsonTextWriter writer, Dictionary<string, List<CounterDetail>> counters, CancellationToken token)
        {
            writer.WriteStartObject();

            var first = true;
            foreach (var kvp in counters)
            {
                if (first == false)
                    writer.WriteComma();

                first = false;

                writer.WritePropertyName(kvp.Key);

                await writer.WriteCountersForDocumentAsync(kvp.Value, token);
            }

            writer.WriteEndObject();
        }

        private static void WriteCountersForDocument(this AbstractBlittableJsonTextWriter writer, List<CounterDetail> counters)
        {
            writer.WriteStartArray();

            var first = true;
            foreach (var counter in counters)
            {
                if (first == false)
                    writer.WriteComma();
                first = false;

                if (counter == null)
                {
                    writer.WriteNull();
                    continue;
                }

                writer.WriteStartObject();

                writer.WritePropertyName(nameof(CounterDetail.DocumentId));
                writer.WriteString(counter.DocumentId);
                writer.WriteComma();

                writer.WritePropertyName(nameof(CounterDetail.CounterName));
                writer.WriteString(counter.CounterName);
                writer.WriteComma();

                writer.WritePropertyName(nameof(CounterDetail.TotalValue));
                writer.WriteInteger(counter.TotalValue);

                writer.WriteEndObject();
            }

            writer.WriteEndArray();
        }

        private static async Task WriteCountersForDocumentAsync(this AsyncBlittableJsonTextWriter writer, List<CounterDetail> counters, CancellationToken token)
        {
            writer.WriteStartArray();

            var first = true;
            foreach (var counter in counters)
            {
                if (first == false)
                    writer.WriteComma();
                first = false;

                if (counter == null)
                {
                    writer.WriteNull();
                    await writer.MaybeFlushAsync(token);
                    continue;
                }

                writer.WriteStartObject();

                writer.WritePropertyName(nameof(CounterDetail.DocumentId));
                writer.WriteString(counter.DocumentId);
                writer.WriteComma();

                writer.WritePropertyName(nameof(CounterDetail.CounterName));
                writer.WriteString(counter.CounterName);
                writer.WriteComma();

                writer.WritePropertyName(nameof(CounterDetail.TotalValue));
                writer.WriteInteger(counter.TotalValue);

                writer.WriteEndObject();

                await writer.MaybeFlushAsync(token);
            }

            writer.WriteEndArray();
        }

        public static async Task WriteCompareExchangeValuesAsync(this AsyncBlittableJsonTextWriter writer, Dictionary<string, CompareExchangeValue<BlittableJsonReaderObject>> compareExchangeValues, CancellationToken token)
        {
            writer.WriteStartObject();

            var first = true;
            foreach (var kvp in compareExchangeValues)
            {
                if (first == false)
                    writer.WriteComma();

                first = false;

                writer.WritePropertyName(kvp.Key);

                writer.WriteStartObject();

                writer.WritePropertyName(nameof(kvp.Value.Key));
                writer.WriteString(kvp.Key);
                writer.WriteComma();

                writer.WritePropertyName(nameof(kvp.Value.Index));
                writer.WriteInteger(kvp.Value.Index);
                writer.WriteComma();

                writer.WritePropertyName(nameof(kvp.Value));
                writer.WriteObject(kvp.Value.Value);

                writer.WriteEndObject();

                await writer.MaybeFlushAsync(token);
            }

            writer.WriteEndObject();
        }

        public static async Task WriteTimeSeriesAsync(this AsyncBlittableJsonTextWriter writer, Dictionary<string, Dictionary<string, List<TimeSeriesRangeResult>>> timeSeries, CancellationToken token)
        {
            writer.WriteStartObject();

            var first = true;
            foreach (var kvp in timeSeries)
            {
                if (first == false)
                    writer.WriteComma();

                first = false;

                writer.WritePropertyName(kvp.Key);

                await TimeSeriesHandler.WriteTimeSeriesRangeResultsAsync(context: null, writer, documentId: null, kvp.Value, token);
            }

            writer.WriteEndObject();
        }

        public static void WriteTimeSeries(this AsyncBlittableJsonTextWriter writer, Dictionary<string, Dictionary<string, List<TimeSeriesRangeResult>>> timeSeries)
        {
            writer.WriteStartObject();

            var first = true;
            foreach (var kvp in timeSeries)
            {
                if (first == false)
                    writer.WriteComma();

                first = false;

                writer.WritePropertyName(kvp.Key);

                TimeSeriesHandler.WriteTimeSeriesRangeResults(context: null, writer, documentId: null, kvp.Value);
            }

            writer.WriteEndObject();
        }

        private static void WriteDocumentMetadata(this AbstractBlittableJsonTextWriter writer, JsonOperationContext context,
            Document document, Func<LazyStringValue, bool> filterMetadataProperty = null)
        {
            writer.WriteStartObject();
            document.Data.TryGet(Constants.Documents.Metadata.Key, out BlittableJsonReaderObject metadata);
            WriteMetadata(writer, document, metadata, filterMetadataProperty);

            writer.WriteEndObject();
        }

        public static void WriteMetadata(this AbstractBlittableJsonTextWriter writer, Document document, BlittableJsonReaderObject metadata, Func<LazyStringValue, bool> filterMetadataProperty = null)
        {
            writer.WritePropertyName(Constants.Documents.Metadata.Key);
            writer.WriteStartObject();
            bool first = true;
            if (metadata != null)
            {
                var size = metadata.Count;
                var prop = new BlittableJsonReaderObject.PropertyDetails();

                for (int i = 0; i < size; i++)
                {
                    metadata.GetPropertyByIndex(i, ref prop);

                    if (filterMetadataProperty != null && filterMetadataProperty(prop.Name))
                        continue;

                    if (first == false)
                    {
                        writer.WriteComma();
                    }
                    first = false;
                    writer.WritePropertyName(prop.Name);
                    writer.WriteValue(prop.Token & BlittableJsonReaderBase.TypesMask, prop.Value);
                }
            }

            if (first == false)
            {
                writer.WriteComma();
            }
            writer.WritePropertyName(Constants.Documents.Metadata.ChangeVector);
            writer.WriteString(document.ChangeVector);

            if (document.Flags != DocumentFlags.None)
            {
                writer.WriteComma();
                writer.WritePropertyName(Constants.Documents.Metadata.Flags);
                writer.WriteString(document.Flags.ToString());
            }
            if (document.Id != null)
            {
                writer.WriteComma();
                writer.WritePropertyName(Constants.Documents.Metadata.Id);
                writer.WriteString(document.Id);
            }
            if (document.IndexScore != null)
            {
                writer.WriteComma();
                writer.WritePropertyName(Constants.Documents.Metadata.IndexScore);
                writer.WriteDouble(document.IndexScore.Value);
            }
            if (document.Distance != null)
            {
                writer.WriteComma();
                var result = document.Distance.Value;
                writer.WritePropertyName(Constants.Documents.Metadata.SpatialResult);
                writer.WriteStartObject();
                writer.WritePropertyName(nameof(result.Distance));
                writer.WriteDouble(result.Distance);
                writer.WriteComma();
                writer.WritePropertyName(nameof(result.Latitude));
                writer.WriteDouble(result.Latitude);
                writer.WriteComma();
                writer.WritePropertyName(nameof(result.Longitude));
                writer.WriteDouble(result.Longitude);
                writer.WriteEndObject();
            }
            if (document.LastModified != DateTime.MinValue)
            {
                writer.WriteComma();
                writer.WritePropertyName(Constants.Documents.Metadata.LastModified);
                writer.WriteDateTime(document.LastModified, isUtc: true);
            }
            writer.WriteEndObject();
        }

        internal static readonly StringSegment MetadataKeySegment = new StringSegment(Constants.Documents.Metadata.Key);

        private static void WriteDocumentInternal(this AbstractBlittableJsonTextWriter writer, JsonOperationContext context, Document document, Func<LazyStringValue, bool> filterMetadataProperty = null)
        {
            writer.WriteStartObject();
            WriteDocumentProperties(writer, context, document, filterMetadataProperty);
            writer.WriteEndObject();
        }

        private static unsafe void WriteDocumentProperties(this AbstractBlittableJsonTextWriter writer, JsonOperationContext context, Document document, Func<LazyStringValue, bool> filterMetadataProperty = null)
        {
            var first = true;
            BlittableJsonReaderObject metadata = null;
            var metadataField = context.GetLazyStringForFieldWithCaching(MetadataKeySegment);

            var prop = new BlittableJsonReaderObject.PropertyDetails();
            using (var buffers = document.Data.GetPropertiesByInsertionOrder())
            {
                for (var i = 0; i < buffers.Size; i++)
                {
                    document.Data.GetPropertyByIndex(buffers.Properties[i], ref prop);
                    if (metadataField.Equals(prop.Name))
                    {
                        metadata = (BlittableJsonReaderObject)prop.Value;
                        continue;
                    }
                    if (first == false)
                    {
                        writer.WriteComma();
                    }
                    first = false;
                    writer.WritePropertyName(prop.Name);
                    writer.WriteValue(prop.Token & BlittableJsonReaderBase.TypesMask, prop.Value);
                }
            }

            if (first == false)
                writer.WriteComma();

            WriteMetadata(writer, document, metadata, filterMetadataProperty);

            if (document.TimeSeriesStream != null)
            {
                writer.WriteComma();
                writer.WriteArray(document.TimeSeriesStream.Key, document.TimeSeriesStream.TimeSeries, context);
            }
        }

        public static unsafe void WriteDocumentPropertiesWithoutMetadata(this AbstractBlittableJsonTextWriter writer, JsonOperationContext context, Document document)
        {
            var first = true;

            var prop = new BlittableJsonReaderObject.PropertyDetails();

            using (var buffers = document.Data.GetPropertiesByInsertionOrder())
            {
                for (var i = 0; i < buffers.Size; i++)
                {
                    document.Data.GetPropertyByIndex(buffers.Properties[i], ref prop);
                    if (first == false)
                    {
                        writer.WriteComma();
                    }
                    first = false;
                    writer.WritePropertyName(prop.Name);
                    writer.WriteValue(prop.Token & BlittableJsonReaderBase.TypesMask, prop.Value);
                }
            }
        }

        public static void WriteOperationIdAndNodeTag(this AbstractBlittableJsonTextWriter writer, JsonOperationContext context, long operationId, string nodeTag)
        {
            writer.WriteStartObject();

            writer.WritePropertyName(nameof(OperationIdResult.OperationId));
            writer.WriteInteger(operationId);

            writer.WriteComma();

            writer.WritePropertyName(nameof(OperationIdResult.OperationNodeTag));
            writer.WriteString(nodeTag);

            writer.WriteEndObject();
        }

        public static void WriteArrayOfResultsAndCount(this AbstractBlittableJsonTextWriter writer, IEnumerable<string> results)
        {
            writer.WriteStartObject();
            writer.WritePropertyName("Results");
            writer.WriteStartArray();

            var first = true;
            var count = 0;

            foreach (var id in results)
            {
                if (first == false)
                    writer.WriteComma();

                writer.WriteString(id);
                count++;

                first = false;
            }

            writer.WriteEndArray();
            writer.WriteComma();

            writer.WritePropertyName("Count");
            writer.WriteInteger(count);

            writer.WriteEndObject();
        }

        public static void WriteReduceTrees(this AbstractBlittableJsonTextWriter writer, IEnumerable<ReduceTree> trees)
        {
            writer.WriteStartObject();
            writer.WritePropertyName("Results");

            writer.WriteStartArray();

            var first = true;

            foreach (var tree in trees)
            {
                if (first == false)
                    writer.WriteComma();

                writer.WriteStartObject();

                writer.WritePropertyName(nameof(ReduceTree.Name));
                writer.WriteString(tree.Name);
                writer.WriteComma();

                writer.WritePropertyName(nameof(ReduceTree.DisplayName));
                writer.WriteString(tree.DisplayName);
                writer.WriteComma();

                writer.WritePropertyName(nameof(ReduceTree.Depth));
                writer.WriteInteger(tree.Depth);
                writer.WriteComma();

                writer.WritePropertyName(nameof(ReduceTree.PageCount));
                writer.WriteInteger(tree.PageCount);
                writer.WriteComma();

                writer.WritePropertyName(nameof(ReduceTree.NumberOfEntries));
                writer.WriteInteger(tree.NumberOfEntries);
                writer.WriteComma();

                writer.WritePropertyName(nameof(ReduceTree.Root));
                writer.WriteTreePagesRecursively(new[] { tree.Root });

                writer.WriteEndObject();

                first = false;
            }

            writer.WriteEndArray();

            writer.WriteEndObject();
        }

        private static void WriteTreePagesRecursively(this AbstractBlittableJsonTextWriter writer, IEnumerable<ReduceTreePage> pages)
        {
            var first = true;

            foreach (var page in pages)
            {
                if (first == false)
                    writer.WriteComma();

                writer.WriteStartObject();

                writer.WritePropertyName(nameof(TreePage.PageNumber));
                writer.WriteInteger(page.PageNumber);
                writer.WriteComma();

                writer.WritePropertyName(nameof(ReduceTreePage.AggregationResult));
                if (page.AggregationResult != null)
                    writer.WriteObject(page.AggregationResult);
                else
                    writer.WriteNull();
                writer.WriteComma();

                writer.WritePropertyName(nameof(ReduceTreePage.Children));
                if (page.Children != null)
                {
                    writer.WriteStartArray();
                    WriteTreePagesRecursively(writer, page.Children);
                    writer.WriteEndArray();
                }
                else
                    writer.WriteNull();
                writer.WriteComma();

                writer.WritePropertyName(nameof(ReduceTreePage.Entries));
                if (page.Entries != null)
                {
                    writer.WriteStartArray();

                    var firstEntry = true;
                    foreach (var entry in page.Entries)
                    {
                        if (firstEntry == false)
                            writer.WriteComma();

                        writer.WriteStartObject();

                        writer.WritePropertyName(nameof(MapResultInLeaf.Data));
                        writer.WriteObject(entry.Data);
                        writer.WriteComma();

                        writer.WritePropertyName(nameof(MapResultInLeaf.Source));
                        writer.WriteString(entry.Source);

                        writer.WriteEndObject();

                        firstEntry = false;
                    }

                    writer.WriteEndArray();
                }
                else
                    writer.WriteNull();

                writer.WriteEndObject();
                first = false;
            }
        }

        public static DynamicJsonValue GetOrCreateMetadata(DynamicJsonValue result)
        {
            return (DynamicJsonValue)(result[Constants.Documents.Metadata.Key] ?? (result[Constants.Documents.Metadata.Key] = new DynamicJsonValue()));
        }

        public static void MergeMetadata(DynamicJsonValue result, DynamicJsonValue metadata)
        {
            var m1 = GetOrCreateMetadata(result);
            var m2 = GetOrCreateMetadata(metadata);

            foreach (var item in m2.Properties)
            {
                m1[item.Name] = item.Value;
            }
        }
    }
}<|MERGE_RESOLUTION|>--- conflicted
+++ resolved
@@ -183,11 +183,7 @@
             writer.WriteEndObject();
         }
 
-<<<<<<< HEAD
-        public static async Task<int> WriteSuggestionQueryResultAsync(this AsyncBlittableJsonTextWriter writer, JsonOperationContext context, SuggestionQueryResult result, CancellationToken token)
-=======
-        public static void WriteSuggestionQueryResult(this BlittableJsonTextWriter writer, JsonOperationContext context, SuggestionQueryResult result, out int numberOfResults, out long totalDocumentSize)
->>>>>>> a29104ef
+        public static async Task<(long NumberOfResults, long TotalDocumentsSizeInBytes)> WriteSuggestionQueryResultAsync(this AsyncBlittableJsonTextWriter writer, JsonOperationContext context, SuggestionQueryResult result, CancellationToken token)
         {
             writer.WriteStartObject();
 
@@ -206,18 +202,14 @@
             writer.WriteInteger(result.DurationInMs);
             writer.WriteComma();
 
-<<<<<<< HEAD
             var numberOfResults = await writer.WriteQueryResultAsync(context, result, metadataOnly: false, partial: true, token);
-=======
-            writer.WriteQueryResult(context, result, metadataOnly: false, numberOfResults: out numberOfResults, out totalDocumentSize, partial: true);
->>>>>>> a29104ef
 
             writer.WriteEndObject();
 
             return numberOfResults;
         }
 
-        public static async Task<int> WriteFacetedQueryResultAsync(this AsyncBlittableJsonTextWriter writer, JsonOperationContext context, FacetedQueryResult result, CancellationToken token)
+        public static async Task<long> WriteFacetedQueryResultAsync(this AsyncBlittableJsonTextWriter writer, JsonOperationContext context, FacetedQueryResult result, CancellationToken token)
         {
             writer.WriteStartObject();
 
@@ -236,11 +228,7 @@
             writer.WriteInteger(result.DurationInMs);
             writer.WriteComma();
 
-<<<<<<< HEAD
-            var numberOfResults = await writer.WriteQueryResultAsync(context, result, metadataOnly: false, partial: true, token);
-=======
-            writer.WriteQueryResult(context, result, metadataOnly: false, numberOfResults: out numberOfResults, out _ , partial: true);
->>>>>>> a29104ef
+            var (numberOfResults, _) = await writer.WriteQueryResultAsync(context, result, metadataOnly: false, partial: true, token);
 
             writer.WriteEndObject();
 
@@ -384,20 +372,12 @@
             writer.WriteInteger(result.DurationInMs);
             writer.WriteComma();
 
-<<<<<<< HEAD
             await writer.WriteQueryResultAsync(context, result, metadataOnly: false, partial: true, token);
-=======
-            writer.WriteQueryResult(context, result, metadataOnly: false, numberOfResults: out int _, out long _, partial: true);
->>>>>>> a29104ef
-
-            writer.WriteEndObject();
-        }
-
-<<<<<<< HEAD
-        public static async Task<int> WriteDocumentQueryResultAsync(this AsyncBlittableJsonTextWriter writer, JsonOperationContext context, DocumentQueryResult result, bool metadataOnly, Action<AsyncBlittableJsonTextWriter> writeAdditionalData = null, CancellationToken token = default)
-=======
-        public static async Task<(int NumberOfResults, long TotalDocumentsSizeInBytes)> WriteDocumentQueryResultAsync(this AsyncBlittableJsonTextWriter writer, JsonOperationContext context, DocumentQueryResult result, bool metadataOnly, Action<AsyncBlittableJsonTextWriter> writeAdditionalData = null)
->>>>>>> a29104ef
+
+            writer.WriteEndObject();
+        }
+
+        public static async Task<(long NumberOfResults, long TotalDocumentsSizeInBytes)> WriteDocumentQueryResultAsync(this AsyncBlittableJsonTextWriter writer, JsonOperationContext context, DocumentQueryResult result, bool metadataOnly, Action<AsyncBlittableJsonTextWriter> writeAdditionalData = null, CancellationToken token = default)
         {
             writer.WriteStartObject();
 
@@ -423,11 +403,7 @@
             writer.WriteArray(nameof(result.IncludedPaths), result.IncludedPaths);
             writer.WriteComma();
 
-<<<<<<< HEAD
             var numberOfResults = await writer.WriteQueryResultAsync(context, result, metadataOnly, partial: true, token);
-=======
-            (int numberOfResults, long totalDocumentsSizeInBytes) = await writer.WriteQueryResultAsync(context, result, metadataOnly, partial: true);
->>>>>>> a29104ef
 
             if (result.Highlightings != null)
             {
@@ -516,12 +492,7 @@
             writeAdditionalData?.Invoke(writer);
 
             writer.WriteEndObject();
-<<<<<<< HEAD
             return numberOfResults;
-=======
-            return (numberOfResults, totalDocumentsSizeInBytes);
-
->>>>>>> a29104ef
         }
 
         public static void WriteIncludedCounterNames(this AbstractBlittableJsonTextWriter writer, Dictionary<string, string[]> includedCounterNames)
@@ -542,96 +513,9 @@
             writer.WriteEndObject();
         }
 
-<<<<<<< HEAD
-        private static async Task<int> WriteQueryResultAsync<TResult, TInclude>(this AsyncBlittableJsonTextWriter writer, JsonOperationContext context, QueryResultBase<TResult, TInclude> result, bool metadataOnly, bool partial = false, CancellationToken token = default)
-=======
-        public static void WriteQueryResult<TResult, TInclude>(this BlittableJsonTextWriter writer, JsonOperationContext context, QueryResultBase<TResult, TInclude> result, bool metadataOnly, out int numberOfResults, out long totalDocumentsSizeInBytes, bool partial = false)
-        {
-            if (partial == false)
-                writer.WriteStartObject();
-
-            writer.WritePropertyName(nameof(result.IndexName));
-            writer.WriteString(result.IndexName);
-            writer.WriteComma();
-
-            totalDocumentsSizeInBytes = -1;
-            var results = (object)result.Results;
-            if (results is List<Document> documents)
-            {
-                writer.WritePropertyName(nameof(result.Results));
-                writer.WriteDocuments(context, documents, metadataOnly, out numberOfResults, out totalDocumentsSizeInBytes);
-                writer.WriteComma();
-            }
-            else if (results is List<BlittableJsonReaderObject> objects)
-            {
-                writer.WritePropertyName(nameof(result.Results));
-                writer.WriteObjects(context, objects, out numberOfResults, out totalDocumentsSizeInBytes);
-                writer.WriteComma();
-            }
-            else if (results is List<FacetResult> facets)
-            {
-                numberOfResults = facets.Count;
-
-                writer.WriteArray(context, nameof(result.Results), facets, (w, c, facet) => w.WriteFacetResult(c, facet));
-                writer.WriteComma();
-            }
-            else if (results is List<SuggestionResult> suggestions)
-            {
-                numberOfResults = suggestions.Count;
-
-                writer.WriteArray(context, nameof(result.Results), suggestions, (w, c, suggestion) => w.WriteSuggestionResult(c, suggestion));
-                writer.WriteComma();
-            }
-            else
-                throw new NotSupportedException($"Cannot write query result of '{typeof(TResult)}' type in '{result.GetType()}'.");
-
-            var includes = (object)result.Includes;
-            if (includes is List<Document> includeDocuments)
-            {
-                writer.WritePropertyName(nameof(result.Includes));
-                writer.WriteIncludes(context, includeDocuments);
-                writer.WriteComma();
-            }
-            else if (includes is List<BlittableJsonReaderObject> includeObjects)
-            {
-                if (includeObjects.Count != 0)
-                    throw new NotSupportedException("Cannot write query includes of List<BlittableJsonReaderObject>, but got non zero response");
-
-                writer.WritePropertyName(nameof(result.Includes));
-                writer.WriteStartObject();
-                writer.WriteEndObject();
-                writer.WriteComma();
-            }
-            else
-                throw new NotSupportedException($"Cannot write query includes of '{typeof(TInclude)}' type in '{result.GetType()}'.");
-
-            writer.WritePropertyName(nameof(result.IndexTimestamp));
-            writer.WriteString(result.IndexTimestamp.ToString(DefaultFormat.DateTimeFormatsToWrite));
-            writer.WriteComma();
-
-            writer.WritePropertyName(nameof(result.LastQueryTime));
-            writer.WriteString(result.LastQueryTime.ToString(DefaultFormat.DateTimeFormatsToWrite));
-            writer.WriteComma();
-
-            writer.WritePropertyName(nameof(result.IsStale));
-            writer.WriteBool(result.IsStale);
-            writer.WriteComma();
-
-            writer.WritePropertyName(nameof(result.ResultEtag));
-            writer.WriteInteger(result.ResultEtag);
-            writer.WriteComma();
-
-            writer.WritePropertyName(nameof(result.NodeTag));
-            writer.WriteString(result.NodeTag);
-
-            if (partial == false)
-                writer.WriteEndObject();
-        }
-
-        public static async Task<(int NumberOfResults, long TotalDocumentsSizeInBytes)> WriteQueryResultAsync<TResult, TInclude>(this AsyncBlittableJsonTextWriter writer, JsonOperationContext context, QueryResultBase<TResult, TInclude> result, bool metadataOnly, bool partial = false)
->>>>>>> a29104ef
-        {
-            int numberOfResults;
+        private static async Task<(long NumberOfResults, long TotalDocumentsSizeInBytes)> WriteQueryResultAsync<TResult, TInclude>(this AsyncBlittableJsonTextWriter writer, JsonOperationContext context, QueryResultBase<TResult, TInclude> result, bool metadataOnly, bool partial = false, CancellationToken token = default)
+        {
+            long numberOfResults;
             long totalDocumentsSizeInBytes = -1; // Size of facet is constant - no need to count that - similar situation happens on suggestions
 
             if (partial == false)
@@ -640,27 +524,17 @@
             writer.WriteString(result.IndexName);
             writer.WriteComma();
 
-            
-
             var results = (object)result.Results;
             if (results is List<Document> documents)
             {
                 writer.WritePropertyName(nameof(result.Results));
-<<<<<<< HEAD
-                numberOfResults = await writer.WriteDocumentsAsync(context, documents, metadataOnly, token);
-=======
-                (numberOfResults, totalDocumentsSizeInBytes) = await writer.WriteDocumentsAsync(context, documents, metadataOnly);
->>>>>>> a29104ef
+                (numberOfResults, totalDocumentsSizeInBytes) = await writer.WriteDocumentsAsync(context, documents, metadataOnly, token);
                 writer.WriteComma();
             }
             else if (results is List<BlittableJsonReaderObject> objects)
             {
                 writer.WritePropertyName(nameof(result.Results));
-<<<<<<< HEAD
-                numberOfResults = await writer.WriteObjectsAsync(context, objects, token);
-=======
-                (numberOfResults, totalDocumentsSizeInBytes) = await writer.WriteObjectsAsync(context, objects);
->>>>>>> a29104ef
+                (numberOfResults, totalDocumentsSizeInBytes) = await writer.WriteObjectsAsync(context, objects, token);
                 writer.WriteComma();
             }
             else if (results is List<FacetResult> facets)
@@ -684,11 +558,7 @@
             if (includes is List<Document> includeDocuments)
             {
                 writer.WritePropertyName(nameof(result.Includes));
-<<<<<<< HEAD
                 await writer.WriteIncludesAsync(context, includeDocuments, token);
-=======
-                totalDocumentsSizeInBytes += await writer.WriteIncludesAsync(context, includeDocuments);
->>>>>>> a29104ef
                 writer.WriteComma();
             }
             else if (includes is List<BlittableJsonReaderObject> includeObjects)
@@ -1361,33 +1231,23 @@
             writer.WriteEndObject();
         }
 
-<<<<<<< HEAD
-        public static Task<int> WriteDocumentsAsync(this AsyncBlittableJsonTextWriter writer, JsonOperationContext context, IEnumerable<Document> documents, bool metadataOnly, CancellationToken token)
+        public static Task<(long NumberOfResults, long TotalDocumentsSizeInBytes)> WriteDocumentsAsync(this AsyncBlittableJsonTextWriter writer, JsonOperationContext context, IEnumerable<Document> documents, bool metadataOnly, CancellationToken token)
         {
             return WriteDocumentsAsync(writer, context, documents.GetEnumerator(), metadataOnly, token);
         }
 
-        public static async Task<int> WriteDocumentsAsync(this AsyncBlittableJsonTextWriter writer, JsonOperationContext context, IEnumerator<Document> documents, bool metadataOnly, CancellationToken token)
-=======
-        public static void WriteDocuments(this AbstractBlittableJsonTextWriter writer, JsonOperationContext context, IEnumerable<Document> documents, bool metadataOnly, out int numberOfResults, out long totalDocumentsSizeInBytes)
-        {
-            WriteDocuments(writer, context, documents.GetEnumerator(), metadataOnly, out numberOfResults, out totalDocumentsSizeInBytes);
-        }
-
-        public static void WriteDocuments(this AbstractBlittableJsonTextWriter writer, JsonOperationContext context, IEnumerator<Document> documents, bool metadataOnly,
-            out int numberOfResults, out long totalDocumentsSizeInBytes)
-        {
-            numberOfResults = 0;
-            totalDocumentsSizeInBytes = 0;
+        public static async Task<(long NumberOfResults, long TotalDocumentsSizeInBytes)> WriteDocumentsAsync(this AsyncBlittableJsonTextWriter writer, JsonOperationContext context, IEnumerator<Document> documents, bool metadataOnly, CancellationToken token)
+        {
+            long numberOfResults = 0;
+            long totalDocumentsSizeInBytes = 0;
 
             writer.WriteStartArray();
 
             var first = true;
-
             while (documents.MoveNext())
             {
                 numberOfResults++;
-                
+
                 if (documents.Current != null)
                     totalDocumentsSizeInBytes += documents.Current.Data.Size;
 
@@ -1395,41 +1255,8 @@
                     writer.WriteComma();
                 first = false;
 
-
-                WriteDocument(writer, context, documents.Current, metadataOnly);
-            }
-
-            writer.WriteEndArray();
-        }
-
-        public static async Task<(int NumberOfResults, long TotalDocumentsSizeInBytes)> WriteDocumentsAsync(this AsyncBlittableJsonTextWriter writer, JsonOperationContext context, IEnumerable<Document> documents, bool metadataOnly)
->>>>>>> a29104ef
-        {
-            int numberOfResults = 0;
-            long totalDocumentsSizeInBytes = 0;
-
-            writer.WriteStartArray();
-
-            var first = true;
-            while(documents.MoveNext())
-            {
-                numberOfResults++;
-
-                if (first == false)
-                    writer.WriteComma();
-                first = false;
-
-<<<<<<< HEAD
                 WriteDocument(writer, context, documents.Current, metadataOnly);
                 await writer.MaybeFlushAsync(token);
-=======
-                WriteDocument(writer, context, document, metadataOnly);
-
-                if (document != null)
-                    totalDocumentsSizeInBytes += document.Data.Size;
-
-                await writer.MaybeOuterFlushAsync();
->>>>>>> a29104ef
             }
 
             writer.WriteEndArray();
@@ -1483,44 +1310,10 @@
 
                 writer.WritePropertyName(document.Id);
                 WriteDocument(writer, context, metadataOnly: false, document: document);
-<<<<<<< HEAD
                 await writer.MaybeFlushAsync(token);
-=======
-            }
-
-            writer.WriteEndObject();
-        }
-
-        public static async Task<long> WriteIncludesAsync(this AsyncBlittableJsonTextWriter writer, JsonOperationContext context, List<Document> includes)
-        {
-            long totalDocumentsSizeInBytes = 0;
-
-            writer.WriteStartObject();
-
-            var first = true;
-            foreach (var document in includes)
-            {
-                if (first == false)
-                    writer.WriteComma();
-                first = false;
-
-                if (document is IncludeDocumentsCommand.ConflictDocument conflict)
-                {
-                    writer.WritePropertyName(conflict.Id);
-                    WriteConflict(writer, conflict);
-                    await writer.MaybeOuterFlushAsync();
-                    continue;
-                }
-
-                writer.WritePropertyName(document.Id);
-                WriteDocument(writer, context, metadataOnly: false, document: document);
-                totalDocumentsSizeInBytes += document.Data.Size;
-                await writer.MaybeOuterFlushAsync();
->>>>>>> a29104ef
-            }
-
-            writer.WriteEndObject();
-            return totalDocumentsSizeInBytes;
+            }
+
+            writer.WriteEndObject();
         }
 
         private static void WriteConflict(AbstractBlittableJsonTextWriter writer, IncludeDocumentsCommand.ConflictDocument conflict)
@@ -1546,16 +1339,10 @@
             writer.WriteEndObject();
         }
 
-<<<<<<< HEAD
-        private static async Task<int> WriteObjectsAsync(this AsyncBlittableJsonTextWriter writer, JsonOperationContext context, IEnumerable<BlittableJsonReaderObject> objects, CancellationToken token)
-        {
-            int numberOfResults = 0;
-=======
-        public static void WriteObjects(this BlittableJsonTextWriter writer, JsonOperationContext context, IEnumerable<BlittableJsonReaderObject> objects, out int numberOfResults, out long totalDocumentsSizeInBytes)
-        {
-            numberOfResults = 0;
-            totalDocumentsSizeInBytes = 0;
->>>>>>> a29104ef
+        private static async Task<(long NumberOfResults, long TotalDocumentsSizeInBytes)> WriteObjectsAsync(this AsyncBlittableJsonTextWriter writer, JsonOperationContext context, IEnumerable<BlittableJsonReaderObject> objects, CancellationToken token)
+        {
+            long numberOfResults = 0;
+            long totalDocumentsSizeInBytes = 0;
 
             writer.WriteStartArray();
 
@@ -1585,54 +1372,28 @@
             }
 
             writer.WriteEndArray();
-            return numberOfResults;
-        }
-
-<<<<<<< HEAD
+            return (numberOfResults, totalDocumentsSizeInBytes);
+        }
+
         public static void WriteCounters(this AbstractBlittableJsonTextWriter writer, Dictionary<string, List<CounterDetail>> counters)
         {
             writer.WriteStartObject();
-=======
-        public static async Task<(int NumberOfResults, long TotalDocumentsSizeInBytes)> WriteObjectsAsync(this AsyncBlittableJsonTextWriter writer, JsonOperationContext context, IEnumerable<BlittableJsonReaderObject> objects)
-        {
-            int numberOfResults = 0;
             long totalDocumentsSizeInBytes = 0;
-
-            writer.WriteStartArray();
->>>>>>> a29104ef
 
             var first = true;
             foreach (var kvp in counters)
             {
-<<<<<<< HEAD
-=======
-                numberOfResults++;
->>>>>>> a29104ef
                 if (first == false)
                     writer.WriteComma();
 
                 first = false;
 
-<<<<<<< HEAD
                 writer.WritePropertyName(kvp.Key);
-=======
-                totalDocumentsSizeInBytes += o.Size;
-
-                using (o)
-                {
-                    writer.WriteObject(o);
-                }
->>>>>>> a29104ef
 
                 writer.WriteCountersForDocument(kvp.Value);
             }
 
-<<<<<<< HEAD
-            writer.WriteEndObject();
-=======
-            writer.WriteEndArray();
-            return (numberOfResults, totalDocumentsSizeInBytes);
->>>>>>> a29104ef
+            writer.WriteEndObject();
         }
 
         public static async Task WriteCountersAsync(this AsyncBlittableJsonTextWriter writer, Dictionary<string, List<CounterDetail>> counters, CancellationToken token)
