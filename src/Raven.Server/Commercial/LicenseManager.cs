--- conflicted
+++ resolved
@@ -952,15 +952,9 @@
             X509Certificate2 certificate = null;
             if (_serverStore.Server.Certificate.Certificate != null)
             {
-<<<<<<< HEAD
-                certificateNotBefore = _serverStore.Server.Certificate.Certificate.NotBefore;
-                certificateNotAfter = _serverStore.Server.Certificate.Certificate.NotAfter;
-                certificate = _serverStore.Server.Certificate.Certificate;
-=======
                 certificateNotBefore  = _serverStore.Server.Certificate.Certificate.NotBefore.ToUniversalTime(); 
                 certificateNotAfter  = _serverStore.Server.Certificate.Certificate.NotAfter.ToUniversalTime(); 
                 certificate = _serverStore.Server.Certificate.Certificate;   
->>>>>>> 651495d6
             }
 
             var clusterSize = GetClusterSize();
