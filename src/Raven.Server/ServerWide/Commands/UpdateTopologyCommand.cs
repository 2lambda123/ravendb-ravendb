﻿using System;
using Raven.Client.ServerWide;
using Sparrow.Json.Parsing;

namespace Raven.Server.ServerWide.Commands
{
    public class UpdateTopologyCommand : UpdateDatabaseCommand
    {
        public DatabaseTopology Topology;
        public DateTime At;

        public UpdateTopologyCommand()
        {
            //
        }

        public UpdateTopologyCommand(string databaseName, DateTime at, string uniqueRequestId) : base(databaseName, uniqueRequestId)
        {
            At = at;
        }

        public override void UpdateDatabaseRecord(DatabaseRecord record, long etag)
        {
            record.Topology = Topology;
<<<<<<< HEAD
            SetLeaderStampForTopology(record.Topology, etag);
            if (record.IsSharded == false) 
                return;
            
            foreach (var shardTopology in record.Shards)
=======
            record.Topology.NodesModifiedAt = At;

            if (record.Topology.Stamp == null)
>>>>>>> 3057a49b
            {
                SetLeaderStampForTopology(shardTopology, etag);
            }
        }
        
        private static void SetLeaderStampForTopology(DatabaseTopology topology, long etag)
        {
            topology.Stamp ??= new LeaderStamp {Term = -1, LeadersTicks = -1, Index = -1};
            topology.Stamp.Index = etag;
        }


        public override void FillJson(DynamicJsonValue json)
        {
            json[nameof(Topology)] = Topology.ToJson();
            json[nameof(RaftCommandIndex)] = RaftCommandIndex;
            json[nameof(At)] = At;
        }
    }
}<|MERGE_RESOLUTION|>--- conflicted
+++ resolved
@@ -22,17 +22,12 @@
         public override void UpdateDatabaseRecord(DatabaseRecord record, long etag)
         {
             record.Topology = Topology;
-<<<<<<< HEAD
+            record.Topology.NodesModifiedAt = At;
             SetLeaderStampForTopology(record.Topology, etag);
             if (record.IsSharded == false) 
                 return;
             
             foreach (var shardTopology in record.Shards)
-=======
-            record.Topology.NodesModifiedAt = At;
-
-            if (record.Topology.Stamp == null)
->>>>>>> 3057a49b
             {
                 SetLeaderStampForTopology(shardTopology, etag);
             }
