--- conflicted
+++ resolved
@@ -34,11 +34,7 @@
             throw new NotImplementedException();
         }
 
-<<<<<<< HEAD
-        public override unsafe void Execute(ClusterOperationContext context, Table items, long index, DatabaseRecord record, RachisState state, out object result)
-=======
-        public override unsafe void Execute(TransactionOperationContext context, Table items, long index, RawDatabaseRecord record, RachisState state, out object result)
->>>>>>> 60313b8c
+        public override unsafe void Execute(ClusterOperationContext context, Table items, long index, RawDatabaseRecord record, RachisState state, out object result)
         {
             result = null;
             var itemKey = SubscriptionState.GenerateSubscriptionItemKeyName(DatabaseName, SubscriptionName);
