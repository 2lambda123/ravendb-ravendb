--- conflicted
+++ resolved
@@ -30,20 +30,12 @@
         {
             var itemId = GetItemId();
             if (existingValue == null)
-<<<<<<< HEAD
-                throw new RachisApplyException($"Subscription with id '{itemId}' does not exist");
-=======
-                throw new SubscriptionDoesNotExistException($"Subscription with id {itemId} does not exist");
->>>>>>> bb1f0706
+                throw new SubscriptionDoesNotExistException($"Subscription with id '{itemId}' does not exist");
 
             var subscription = JsonDeserializationCluster.SubscriptionState(existingValue);
 
             var topology = record.Topology;
             var lastResponsibleNode = AcknowledgeSubscriptionBatchCommand.GetLastResponsibleNode(HasHighlyAvailableTasks, topology, NodeTag);
-<<<<<<< HEAD
-            if (topology.WhoseTaskIsIt(RachisState.Follower, subscription, lastResponsibleNode) != NodeTag)
-                throw new RachisApplyException($"Can't update subscription with name '{itemId}' by node {NodeTag}, because it's not it's task to update this subscription");
-=======
             var appropriateNode = topology.WhoseTaskIsIt(RachisState.Follower, subscription, lastResponsibleNode);
 
             if (appropriateNode == null && record.DeletionInProgress.ContainsKey(NodeTag))
@@ -53,7 +45,6 @@
             if (appropriateNode != NodeTag)
                 throw new SubscriptionDoesNotBelongToNodeException(
                     $"Can't update subscription with name {itemId} by node {NodeTag}, because it's not its task to update this subscription");
->>>>>>> bb1f0706
 
             subscription.LastClientConnectionTime = LastClientConnectionTime;
             subscription.NodeTag = NodeTag;
