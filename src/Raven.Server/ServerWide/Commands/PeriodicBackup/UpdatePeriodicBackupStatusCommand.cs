--- conflicted
+++ resolved
@@ -25,12 +25,7 @@
             return PeriodicBackupStatus.GenerateItemName(DatabaseName, PeriodicBackupStatus.TaskId);
         }
 
-<<<<<<< HEAD
-        protected override BlittableJsonReaderObject GetUpdatedValue(long index, RawDatabaseRecord record, ClusterOperationContext context,
-            BlittableJsonReaderObject existingValue)
-=======
-        protected override UpdatedValue GetUpdatedValue(long index, RawDatabaseRecord record, JsonOperationContext context, BlittableJsonReaderObject existingValue)
->>>>>>> 992b5fc9
+        protected override UpdatedValue GetUpdatedValue(long index, RawDatabaseRecord record, ClusterOperationContext context, BlittableJsonReaderObject existingValue)
         {
             return new UpdatedValue(UpdatedValueActionType.Update, context.ReadObject(PeriodicBackupStatus.ToJson(), GetItemId()));
         }
