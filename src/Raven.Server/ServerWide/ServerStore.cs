﻿using System;
using System.Collections.Generic;
using System.IO;
using System.Linq;
using System.Net.Http;
using System.Net.Sockets;
<<<<<<< HEAD
using System.Text;
=======
>>>>>>> 905be738
using System.Threading;
using System.Threading.Tasks;
using Lucene.Net.Search;
using Raven.Client.Documents.Conventions;
using Raven.Client.Util;
using Raven.Client.Exceptions.Database;
using Raven.Client.Http;
using Raven.Client.Json;
<<<<<<< HEAD
using Raven.Client.Server.Operations;
=======
>>>>>>> 905be738
using Raven.Server.Commercial;
using Raven.Server.Config;
using Raven.Server.Documents;
using Raven.Server.NotificationCenter;
using Raven.Server.Rachis;
using Raven.Server.ServerWide.Context;
using Raven.Server.ServerWide.LowMemoryNotification;
using Raven.Server.Utils;
using Sparrow.Collections.LockFree;
using Sparrow.Json;
using Sparrow.Json.Parsing;
using Voron;
using Sparrow.Logging;

namespace Raven.Server.ServerWide
{
    /// <summary>
    /// Persistent store for server wide configuration, such as cluster settings, database configuration, etc
    /// </summary>
    public class ServerStore : IDisposable
    {
        private readonly CancellationTokenSource _shutdownNotification = new CancellationTokenSource();

        public CancellationToken ServerShutdown => _shutdownNotification.Token;

        private static Logger _logger;

        private StorageEnvironment _env;

        private readonly NotificationsStorage _notificationsStorage;

<<<<<<< HEAD

=======
        private RequestExecutor _clusterRequestExecutor;
>>>>>>> 905be738

        public readonly RavenConfiguration Configuration;
        private readonly RavenServer _ravenServer;
        public readonly DatabasesLandlord DatabasesLandlord;
        public readonly NotificationCenter.NotificationCenter NotificationCenter;

        public static LicenseStorage LicenseStorage { get; } = new LicenseStorage();

        private readonly TimeSpan _frequencyToCheckForIdleDatabases;

        public ServerStore(RavenConfiguration configuration, RavenServer ravenServer)
        {
            var resourceName = "ServerStore";

            if (configuration == null) throw new ArgumentNullException(nameof(configuration));
            Configuration = configuration;
            _ravenServer = ravenServer;
            _logger = LoggingSource.Instance.GetLogger<ServerStore>(resourceName);
            DatabasesLandlord = new DatabasesLandlord(this);

            _notificationsStorage = new NotificationsStorage(resourceName);

            NotificationCenter = new NotificationCenter.NotificationCenter(_notificationsStorage, resourceName, ServerShutdown);

            DatabaseInfoCache = new DatabaseInfoCache();

            _frequencyToCheckForIdleDatabases = Configuration.Databases.FrequencyToCheckForIdle.AsTimeSpan;

        }

        public DatabaseInfoCache DatabaseInfoCache { get; set; }

        public TransactionContextPool ContextPool;

        public ClusterStateMachine Cluster => _engine.StateMachine;
        public string NodeTag => _engine.Tag;

        private Timer _timer;
        private RachisConsensus<ClusterStateMachine> _engine;

        public ClusterTopology GetClusterTopology(TransactionOperationContext context)
        {
            return _engine.GetTopology(context);
        }

        public async Task AddNodeToClusterAsync(string nodeUrl)
        {
            await _engine.AddToClusterAsync(nodeUrl);
        }

        public void Initialize()
        {
            AbstractLowMemoryNotification.Initialize(ServerShutdown, Configuration);

            if (_logger.IsInfoEnabled)
                _logger.Info("Starting to open server store for " + (Configuration.Core.RunInMemory ? "<memory>" : Configuration.Core.DataDirectory.FullPath));

            var path = Configuration.Core.DataDirectory.Combine("System");

            var options = Configuration.Core.RunInMemory
                ? StorageEnvironmentOptions.CreateMemoryOnly(path.FullPath)
                : StorageEnvironmentOptions.ForPath(path.FullPath);

            options.SchemaVersion = 2;
            options.ForceUsing32BitsPager = Configuration.Storage.ForceUsing32BitsPager;
            try
            {
                StorageEnvironment.MaxConcurrentFlushes = Configuration.Storage.MaxConcurrentFlushes;

                try
                {
                    _env = new StorageEnvironment(options);
                }
                catch (Exception e)
                {
                    throw new DatabaseLoadFailureException("Failed to load system database " + Environment.NewLine + $"At {options.BasePath}", e);
                }
            }
            catch (Exception e)
            {
                if (_logger.IsOperationsEnabled)
                    _logger.Operations(
                        "Could not open server store for " + (Configuration.Core.RunInMemory ? "<memory>" : Configuration.Core.DataDirectory.FullPath), e);
                options.Dispose();
                throw;
            }

            BooleanQuery.MaxClauseCount = Configuration.Queries.MaxClauseCount;

            ContextPool = new TransactionContextPool(_env);


            _engine = new RachisConsensus<ClusterStateMachine>();
            _engine.Initialize(_env);

            _engine.StateMachine.DatabaseChanged += DatabasesLandlord.ClusterOnDatabaseChanged;

            _timer = new Timer(IdleOperations, null, _frequencyToCheckForIdleDatabases, TimeSpan.FromDays(7));
            _notificationsStorage.Initialize(_env, ContextPool);
            DatabaseInfoCache.Initialize(_env, ContextPool);
            LicenseStorage.Initialize(_env, ContextPool);
            NotificationCenter.Initialize();

            TransactionOperationContext context;
            using (ContextPool.AllocateOperationContext(out context))
            {
                context.OpenReadTransaction();

                foreach (var db in _engine.StateMachine.ItemsStartingWith(context, "db/", 0, int.MaxValue))
                {
                    DatabasesLandlord.ClusterOnDatabaseChanged(this, db.Item1);
                }
            }
        }

        public async Task<long> DeleteDatabaseAsync(JsonOperationContext context, string db, bool hardDelete, string fromNode)
        {
            using (var putCmd = context.ReadObject(new DynamicJsonValue
            {
                ["Type"] = nameof(DeleteDatabaseCommand),
                [nameof(DeleteDatabaseCommand.DatabaseName)] = db,
                [nameof(DeleteDatabaseCommand.HardDelete)] = hardDelete,
                [nameof(DeleteDatabaseCommand.FromNode)] = fromNode
            }, "del-cmd"))
            {
                return await SendToLeaderAsync(putCmd);
            }
        }

        public async Task<long> PutValueInClusterAsync(JsonOperationContext context, string key, BlittableJsonReaderObject val)
        {
            using (var putCmd = context.ReadObject(new DynamicJsonValue
            {
                ["Type"] = nameof(PutValueCommand),
                [nameof(PutValueCommand.Name)] = key,
                [nameof(PutValueCommand.Value)] = val,
            }, "put-cmd"))
            {
                return await SendToLeaderAsync(putCmd);
            }
        }

        public async Task DeleteValueInClusterAsync(JsonOperationContext context, string key)
        {
            //TODO: redirect to leader
            using (var putCmd = context.ReadObject(new DynamicJsonValue
            {
                ["Type"] = nameof(DeleteValueCommand),
                [nameof(DeleteValueCommand.Name)] = key,
            }, "delete-cmd"))
            {
                await _engine.PutAsync(putCmd);
            }
        }

        public async Task PutEditVersioningCommandAsync(JsonOperationContext context, string databaseName, BlittableJsonReaderObject val)
        {
            //TODO: redirect to leader
            using (var editVersioningCmd = context.ReadObject(new DynamicJsonValue
            {
                ["Type"] = nameof(EditVersioningCommand),
                [nameof(EditVersioningCommand.Configuration)] = val,
                [nameof(EditVersioningCommand.Name)] = databaseName,
            }, "edit-versioning-cmd"))
            {
                var index = await _engine.PutAsync(editVersioningCmd);
                await Cluster.WaitForIndexNotification(index);
            }
        }

        public void Dispose()
        {
            if (_shutdownNotification.IsCancellationRequested)
                return;
            lock (this)
            {
                if (_shutdownNotification.IsCancellationRequested)
                    return;
                _shutdownNotification.Cancel();
                var toDispose = new List<IDisposable>
                {
                    _engine,
                    NotificationCenter,
                    DatabasesLandlord,
                    _env,
                    ContextPool
                };


                var exceptionAggregator = new ExceptionAggregator(_logger, $"Could not dispose {nameof(ServerStore)}.");

                foreach (var disposable in toDispose)
                    exceptionAggregator.Execute(() =>
                    {
                        try
                        {
                            disposable?.Dispose();
                        }
                        catch (ObjectDisposedException)
                        {
                            //we are disposing, so don't care
                        }
                    });

                exceptionAggregator.Execute(() => _shutdownNotification.Dispose());

                exceptionAggregator.ThrowIfNeeded();
            }


        }

        public void IdleOperations(object state)
        {
            try
            {
                foreach (var db in DatabasesLandlord.DatabasesCache)
                {
                    try
                    {
                        if (db.Value.Status != TaskStatus.RanToCompletion)
                            continue;

                        var database = db.Value.Result;

                        if (DatabaseNeedsToRunIdleOperations(database))
                            database.RunIdleOperations();
                    }

                    catch (Exception e)
                    {
                        if (_logger.IsInfoEnabled)
                            _logger.Info("Error during idle operation run for " + db.Key, e);
                    }
                }

                try
                {
                    var maxTimeDatabaseCanBeIdle = Configuration.Databases.MaxIdleTime.AsTimeSpan;

                    var databasesToCleanup = DatabasesLandlord.LastRecentlyUsed
                       .Where(x => SystemTime.UtcNow - x.Value > maxTimeDatabaseCanBeIdle)
                       .Select(x => x.Key)
                       .ToArray();

                    foreach (var db in databasesToCleanup)
                    {
                        // intentionally inside the loop, so we get better concurrency overall
                        // since shutting down a database can take a while
                        DatabasesLandlord.UnloadDatabase(db, skipIfActiveInDuration: maxTimeDatabaseCanBeIdle, shouldSkip: database => database.Configuration.Core.RunInMemory);
                    }

                }
                catch (Exception e)
                {
                    if (_logger.IsInfoEnabled)
                        _logger.Info("Error during idle operations for the server", e);
                }
            }
            finally
            {
                try
                {
                    _timer.Change(_frequencyToCheckForIdleDatabases, TimeSpan.FromDays(7));
                }
                catch (ObjectDisposedException)
                {
                }
            }
        }

        private static bool DatabaseNeedsToRunIdleOperations(DocumentDatabase database)
        {
            var now = DateTime.UtcNow;

            var envs = database.GetAllStoragesEnvironment();

            var maxLastWork = DateTime.MinValue;

            foreach (var env in envs)
            {
                if (env.Environment.LastWorkTime > maxLastWork)
                    maxLastWork = env.Environment.LastWorkTime;
            }

            return ((now - maxLastWork).TotalMinutes > 5) || ((now - database.LastIdleTime).TotalMinutes > 10);
        }

        public async Task<long> TEMP_WriteDbAsync(TransactionOperationContext context, string dbId, BlittableJsonReaderObject dbDoc, long? etag)
        {
            using (var putCmd = context.ReadObject(new DynamicJsonValue
            {
                ["Type"] = nameof(TEMP_SetDatabaseCommand),
                [nameof(TEMP_SetDatabaseCommand.Name)] = dbId,
                [nameof(TEMP_SetDatabaseCommand.Value)] = dbDoc,
                [nameof(TEMP_SetDatabaseCommand.Etag)] = etag,
            }, "put-cmd"))
            {
                return await _engine.PutAsync(putCmd);
            }
        }

        public void EnsureNotPassive()
        {
            if (_engine.CurrentState == RachisConsensus.State.Passive)
            {
                _engine.Bootstarp(_ravenServer.WebUrls[0]);
            }
        }

        public Task<long> PutCommandAsync(BlittableJsonReaderObject cmd)
        {
            return _engine.PutAsync(cmd);
        }

        public async Task<long> SendToLeaderAsync(BlittableJsonReaderObject cmd)
        {
            while (true)
            {
                var logChange = _engine.WaitForHeartbeat();

                if (_engine.CurrentState == RachisConsensus.State.Leader)
                {
                    return await _engine.PutAsync(cmd);
                }

                var engineLeaderTag = _engine.LeaderTag;// not actually working
                try
                {
                    return await SendToNodeAsync(engineLeaderTag, cmd);
                }
                catch (Exception ex)
                {
                    if (_logger.IsInfoEnabled)
                        _logger.Info("Tried to send message to leader, retrying",ex);
                }

                await logChange;
            }
        }

        private async Task<long> SendToNodeAsync(string engineLeaderTag, BlittableJsonReaderObject cmd)
        {
            TransactionOperationContext context;
            using (ContextPool.AllocateOperationContext(out context))
            {
                context.OpenReadTransaction();

                var clusterTopology = _engine.GetTopology(context);
                string leaderUrl;
                if (clusterTopology.Members.TryGetValue(engineLeaderTag, out leaderUrl) == false)
                    throw new InvalidOperationException("Leader " + engineLeaderTag + " was not found in the topology members");
                var command = new PutRaftCommand(context, cmd);
<<<<<<< HEAD
                using (var shortTermExecuter = RequestExecutor.ShortTermSingleUse(leaderUrl, "Rachis.Server", clusterTopology.ApiKey))
                    await shortTermExecuter.ExecuteAsync(command, context, ServerShutdown);
                return command.Result.ETag;
            }
        }
=======

                if (_clusterRequestExecutor == null)
                    _clusterRequestExecutor = RequestExecutor.CreateForSingleNode(leaderUrl, "Rachis.Server", clusterTopology.ApiKey);
                else if (_clusterRequestExecutor.Url.Equals(leaderUrl, StringComparison.OrdinalIgnoreCase) == false ||
                         _clusterRequestExecutor.ApiKey.Equals(clusterTopology.ApiKey) == false)
                {
                    _clusterRequestExecutor.Dispose();
                    _clusterRequestExecutor = RequestExecutor.CreateForSingleNode(leaderUrl, "Rachis.Server", clusterTopology.ApiKey);                    
                }

                await _clusterRequestExecutor.ExecuteAsync(command, context, ServerShutdown);

                return command.Result.ETag;
            }
        }        
>>>>>>> 905be738

        protected internal class PutRaftCommand : RavenCommand<PutRaftCommandResult>
        {
            private readonly JsonOperationContext _context;
            private readonly BlittableJsonReaderObject _command;
            public override bool IsReadRequest => false;

            public PutRaftCommand(JsonOperationContext context, BlittableJsonReaderObject command)
            {
                _context = context;
                _command = context.ReadObject(command, "Raft command");
            }

            public override HttpRequestMessage CreateRequest(ServerNode node, out string url)
            {
                url = $"{node.Url}/rachis/send";

                var request = new HttpRequestMessage
                {
                    Method = HttpMethod.Post,
                    Content = new BlittableJsonContent(stream =>
                    {
                        using (var writer = new BlittableJsonTextWriter(_context, stream))
                        {
                            writer.WriteObject(_command);
                        }
                    })
                };

                return request;
            }

            public override void SetResponse(BlittableJsonReaderObject response, bool fromCache)
            {
                Result = JsonDeserializationCluster.PutRaftCommandResult(response);
            }
        }

        public class PutRaftCommandResult
        {
            public long ETag { get; set; }
        }

        public Task WaitForTopology(Leader.TopologyModification state)
<<<<<<< HEAD
        {            
=======
        {                        
>>>>>>> 905be738
            return _engine.WaitForTopology(state);
        }

        public Task WaitForState(RachisConsensus.State state)
        {
            return _engine.WaitForState(state);
        }

        public void ClusterAcceptNewConnection(TcpClient client)
        {
<<<<<<< HEAD
            _engine.AcceptNewConnection(client, null);
=======
            _engine.AcceptNewConnection(client);
>>>>>>> 905be738
        }

        public async Task WaitForCommitIndexChange(RachisConsensus.CommitIndexModification modification, long value)
        {
            await _engine.WaitForCommitIndexChange(modification, value);
        }
    }
}<|MERGE_RESOLUTION|>--- conflicted
+++ resolved
@@ -1,25 +1,15 @@
 ﻿using System;
 using System.Collections.Generic;
-using System.IO;
 using System.Linq;
 using System.Net.Http;
 using System.Net.Sockets;
-<<<<<<< HEAD
-using System.Text;
-=======
->>>>>>> 905be738
 using System.Threading;
 using System.Threading.Tasks;
 using Lucene.Net.Search;
-using Raven.Client.Documents.Conventions;
 using Raven.Client.Util;
 using Raven.Client.Exceptions.Database;
 using Raven.Client.Http;
 using Raven.Client.Json;
-<<<<<<< HEAD
-using Raven.Client.Server.Operations;
-=======
->>>>>>> 905be738
 using Raven.Server.Commercial;
 using Raven.Server.Config;
 using Raven.Server.Documents;
@@ -51,11 +41,7 @@
 
         private readonly NotificationsStorage _notificationsStorage;
 
-<<<<<<< HEAD
-
-=======
         private RequestExecutor _clusterRequestExecutor;
->>>>>>> 905be738
 
         public readonly RavenConfiguration Configuration;
         private readonly RavenServer _ravenServer;
@@ -83,7 +69,6 @@
             DatabaseInfoCache = new DatabaseInfoCache();
 
             _frequencyToCheckForIdleDatabases = Configuration.Databases.FrequencyToCheckForIdle.AsTimeSpan;
-
         }
 
         public DatabaseInfoCache DatabaseInfoCache { get; set; }
@@ -409,13 +394,6 @@
                 if (clusterTopology.Members.TryGetValue(engineLeaderTag, out leaderUrl) == false)
                     throw new InvalidOperationException("Leader " + engineLeaderTag + " was not found in the topology members");
                 var command = new PutRaftCommand(context, cmd);
-<<<<<<< HEAD
-                using (var shortTermExecuter = RequestExecutor.ShortTermSingleUse(leaderUrl, "Rachis.Server", clusterTopology.ApiKey))
-                    await shortTermExecuter.ExecuteAsync(command, context, ServerShutdown);
-                return command.Result.ETag;
-            }
-        }
-=======
 
                 if (_clusterRequestExecutor == null)
                     _clusterRequestExecutor = RequestExecutor.CreateForSingleNode(leaderUrl, "Rachis.Server", clusterTopology.ApiKey);
@@ -431,7 +409,6 @@
                 return command.Result.ETag;
             }
         }        
->>>>>>> 905be738
 
         protected internal class PutRaftCommand : RavenCommand<PutRaftCommandResult>
         {
@@ -476,11 +453,7 @@
         }
 
         public Task WaitForTopology(Leader.TopologyModification state)
-<<<<<<< HEAD
-        {            
-=======
         {                        
->>>>>>> 905be738
             return _engine.WaitForTopology(state);
         }
 
@@ -491,11 +464,7 @@
 
         public void ClusterAcceptNewConnection(TcpClient client)
         {
-<<<<<<< HEAD
-            _engine.AcceptNewConnection(client, null);
-=======
             _engine.AcceptNewConnection(client);
->>>>>>> 905be738
         }
 
         public async Task WaitForCommitIndexChange(RachisConsensus.CommitIndexModification modification, long value)
