--- conflicted
+++ resolved
@@ -2578,7 +2578,6 @@
         {
             databaseValues ??= new Dictionary<string, BlittableJsonReaderObject>();
 
-<<<<<<< HEAD
             if (record.Topology != null)
             {
                 InitializeTopology(record.Topology);
@@ -2590,19 +2589,6 @@
                     InitializeTopology(shardTopology);
                 }
             }
-=======
-            Debug.Assert(record.Topology != null);
-
-            if (string.IsNullOrEmpty(record.Topology.DatabaseTopologyIdBase64))
-                record.Topology.DatabaseTopologyIdBase64 = Guid.NewGuid().ToBase64Unpadded();
-
-            if (string.IsNullOrEmpty(record.Topology.ClusterTransactionIdBase64))
-                record.Topology.ClusterTransactionIdBase64 = Guid.NewGuid().ToBase64Unpadded();
-
-            record.Topology.Stamp ??= new LeaderStamp();
-            record.Topology.Stamp.Term = _engine.CurrentTerm;
-            record.Topology.Stamp.LeadersTicks = _engine.CurrentLeader?.LeaderShipDuration ?? 0;
->>>>>>> 49086f55
 
             var addDatabaseCommand = new AddDatabaseCommand(raftRequestId)
             {
@@ -2621,6 +2607,9 @@
 
                 if (string.IsNullOrEmpty(topology.DatabaseTopologyIdBase64))
                     topology.DatabaseTopologyIdBase64 = Guid.NewGuid().ToBase64Unpadded();
+
+                if (string.IsNullOrEmpty(topology.ClusterTransactionIdBase64))
+                    topology.ClusterTransactionIdBase64 = Guid.NewGuid().ToBase64Unpadded();
 
                 topology.Stamp ??= new LeaderStamp();
                 topology.Stamp.Term = _engine.CurrentTerm;
