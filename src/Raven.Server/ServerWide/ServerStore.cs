--- conflicted
+++ resolved
@@ -960,35 +960,6 @@
             }
         }
 
-<<<<<<< HEAD
-        private void BeforeAppendToRaftLog(ClusterOperationContext ctx, CommandBase cmd)
-        {
-            switch (cmd)
-            {
-                case AddDatabaseCommand addDatabase:
-                    var clusterTopology = GetClusterTopology(ctx);
-                    if (addDatabase.Record.IsSharded == false)
-                    {
-                        if (addDatabase.Record.Topology.Count == 0)
-                        {
-                            AssignNodesToDatabase(clusterTopology,
-                                addDatabase.Record.DatabaseName,
-                                addDatabase.Encrypted,
-                                addDatabase.Record.Topology);
-                        }
-                        Debug.Assert(addDatabase.Record.Topology.Count != 0, "Empty topology after AssignNodesToDatabase");
-
-                    }
-                    else
-                    {
-                        Sharding.FillShardingConfiguration(addDatabase, clusterTopology);
-                    }
-                    break;
-            }
-        }
-
-=======
->>>>>>> f7965cb8
         private void ConfigureAuditLog()
         {
             if (Configuration.Security.AuditLogPath == null)
@@ -2924,6 +2895,9 @@
         {
             Debug.Assert(databaseTopology != null);
 
+            if (databaseTopology.Count > 0)
+                return;
+
             if (clusterTopology.AllNodes.Count == 0)
                 throw new InvalidOperationException($"Database {name} cannot be created, because the cluster topology is empty (shouldn't happen)!");
 
@@ -3347,13 +3321,6 @@
                 throw new InvalidOperationException("Leader " + engineLeaderTag + " was not found in the topology members");
 
             cmdJson.TryGet("Type", out string commandType);
-<<<<<<< HEAD
-=======
-            var command = new PutRaftCommand(cmdJson, _engine.Url, commandType)
-            {
-                Timeout = cmd.Timeout
-            };
->>>>>>> f7965cb8
 
             var serverCertificateChanged = Interlocked.Exchange(ref _serverCertificateChanged, 0) == 1;
 
@@ -3365,15 +3332,14 @@
                 Interlocked.Exchange(ref _leaderRequestExecutor, newExecutor);
             }
 
-            var command = new PutRaftCommand(_leaderRequestExecutor.Conventions, cmdJson, _engine.Url, commandType);
+            var command = new PutRaftCommand(_leaderRequestExecutor.Conventions, cmdJson, _engine.Url, commandType)
+            {
+                Timeout = cmd.Timeout
+            };
 
             try
             {
-<<<<<<< HEAD
-                await _leaderRequestExecutor.ExecuteAsync(command, context, token: ServerShutdown);
-=======
-                await _clusterRequestExecutor.ExecuteAsync(command, context, token: token);
->>>>>>> f7965cb8
+                await _leaderRequestExecutor.ExecuteAsync(command, context, token: token);
             }
             catch
             {
