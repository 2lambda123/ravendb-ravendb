--- conflicted
+++ resolved
@@ -135,7 +135,7 @@
             // Database SEP SubscriptionId SEP type SEP key
             // type is Revision or Document
             // key is lowered docId for document or current change vector for revision
-            Key, 
+            Key,
             ChangeVector,
             BatchId,
         }
@@ -293,7 +293,7 @@
             SubscriptionStateSchema.DefineKey(new TableSchema.SchemaIndexDef
             {
                 StartIndex = (int)SubscriptionStateTable.Key,
-                Count =  1,
+                Count = 1,
                 IsGlobal = false,
                 Name = SubscriptionStateKeySlice
             });
@@ -453,7 +453,7 @@
                     case nameof(PutElasticSearchConnectionStringCommand):
                     case nameof(RemoveRavenConnectionStringCommand):
                     case nameof(RemoveSqlConnectionStringCommand):
-                    case nameof(RemoveOlapConnectionStringCommand): 
+                    case nameof(RemoveOlapConnectionStringCommand):
                     case nameof(RemoveElasticSearchConnectionStringCommand):
                     case nameof(UpdatePullReplicationAsHubCommand):
                     case nameof(UpdatePullReplicationAsSinkCommand):
@@ -1556,18 +1556,12 @@
                 context.Transaction.InnerTransaction.OpenTable(CompareExchangeTombstoneSchema, CompareExchangeTombstones).DeleteByPrimaryKeyPrefix(databaseSlice);
                 context.Transaction.InnerTransaction.OpenTable(IdentitiesSchema, Identities).DeleteByPrimaryKeyPrefix(databaseSlice);
             }
-<<<<<<< HEAD
-=======
-
-            databaseLowered = $"{databaseName.ToLowerInvariant()}{SpecialChars.RecordSeparator}";
+
+            databaseLowered = $"{record.DatabaseName.ToLowerInvariant()}{SpecialChars.RecordSeparator}";
             using (Slice.From(context.Allocator, databaseLowered, out var databaseSlice))
             {
                 context.Transaction.InnerTransaction.OpenTable(SubscriptionStateSchema, SubscriptionState).DeleteByPrimaryKeyPrefix(databaseSlice);
             }
-
-            // db can be idle when we are deleting it
-            serverStore?.IdleDatabases.TryRemove(databaseName, out _);
->>>>>>> 9afd2ccb
         }
 
         internal static unsafe void UpdateValue(long index, Table items, Slice lowerKey, Slice key, BlittableJsonReaderObject updated)
@@ -1775,7 +1769,7 @@
 
                     if (remoteTopology.Name != localTopology.Name)
                     {
-                        Debug.Assert(false,$"Same number of topologies {remote.Length}, but has different name at i={i}, remote: {remoteTopology.Name}, local: {localTopology.Name}");
+                        Debug.Assert(false, $"Same number of topologies {remote.Length}, but has different name at i={i}, remote: {remoteTopology.Name}, local: {localTopology.Name}");
                         AddStampToAllRemotes(index, remote);
                         return true;
                     }
@@ -3322,7 +3316,7 @@
             var databaseRecord = BuildShardedDatabaseRecord(context, rawRecord, shardIndex);
             return new RawDatabaseRecord(context, databaseRecord);
         }
-        
+
         private static BlittableJsonReaderObject BuildShardedDatabaseRecord(JsonOperationContext context, BlittableJsonReaderObject rawRecord, int shardIndex)
         {
             if (rawRecord == null)
@@ -3669,7 +3663,7 @@
 
                 info = await ReplicationUtils.GetTcpInfoAsync(url, null, "Cluster", certificate, cts.Token);
             }
-            
+
             TcpClient tcpClient = null;
             Stream stream = null;
             try
@@ -3678,8 +3672,8 @@
                 using (ContextPoolForReadOnlyOperations.AllocateOperationContext(out JsonOperationContext context))
                 {
                     var result = await TcpUtils.ConnectSecuredTcpSocket(info, _parent.ClusterCertificate, _parent.CipherSuitesPolicy,
-                        TcpConnectionHeaderMessage.OperationTypes.Cluster, 
-                        (string destUrl, TcpConnectionInfo tcpInfo, Stream conn, JsonOperationContext ctx, List<string> _) => NegotiateProtocolVersionAsyncForCluster(destUrl, tcpInfo, conn, ctx, tag), 
+                        TcpConnectionHeaderMessage.OperationTypes.Cluster,
+                        (string destUrl, TcpConnectionInfo tcpInfo, Stream conn, JsonOperationContext ctx, List<string> _) => NegotiateProtocolVersionAsyncForCluster(destUrl, tcpInfo, conn, ctx, tag),
                         context, _parent.TcpConnectionTimeout, null, token);
 
                     tcpClient = result.TcpClient;
