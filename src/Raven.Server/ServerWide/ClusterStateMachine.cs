--- conflicted
+++ resolved
@@ -496,15 +496,13 @@
                     case nameof(UpdateSubscriptionClientConnectionTime):
                     case nameof(UpdateSnmpDatabaseIndexesMappingCommand):
                     case nameof(RemoveEtlProcessStateCommand):
-<<<<<<< HEAD
                         SetValueForTypedDatabaseCommand(context, type, cmd, index, leader, out result);
                         if (result != null)
                             leader?.SetStateOf(index, result);
-
-=======
+                        break;
+                        
                     case nameof(DelayBackupCommand):
                         SetValueForTypedDatabaseCommand(context, type, cmd, index, leader, out _);
->>>>>>> d77a16f9
                         break;
 
                     case nameof(AddOrUpdateCompareExchangeCommand):
