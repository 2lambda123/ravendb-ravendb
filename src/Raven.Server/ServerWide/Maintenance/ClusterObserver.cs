--- conflicted
+++ resolved
@@ -26,11 +26,7 @@
 using Raven.Server.Utils;
 using Sparrow;
 using Sparrow.Json;
-<<<<<<< HEAD
-=======
-using Sparrow.Logging;
 using Sparrow.Server.Extensions;
->>>>>>> b3ea0f25
 using Sparrow.Server.Utils;
 
 namespace Raven.Server.ServerWide.Maintenance
@@ -953,233 +949,7 @@
                 return databaseReport;
             }
 
-<<<<<<< HEAD
             public static implicit operator MergedDatabaseObservationState(DatabaseObservationState state)
-=======
-                    return $"Promoting node {promotable} to member";
-                }
-                if (tryPromote.UpdateTopologyReason != null)
-                {
-                    shouldUpdateTopologyStatus = true;
-                    updateTopologyStatusReason.AppendLine(tryPromote.UpdateTopologyReason);
-                }
-            }
-
-            var goodMembers = GetNumberOfRespondingNodes(state);
-            var pendingDelete = GetPendingDeleteNodes(deletionInProgress);
-            foreach (var rehab in databaseTopology.Rehabs)
-            {
-                var health = FailedDatabaseInstanceOrNode(rehab, state);
-                switch (health)
-                {
-                    case DatabaseHealth.Bad:
-                        if (databaseTopology.DynamicNodesDistribution == false)
-                            continue;
-
-                        if (goodMembers < databaseTopology.ReplicationFactor &&
-                            TryFindFitNode(rehab, state, out var node))
-                        {
-                            if (_server.LicenseManager.CanDynamicallyDistributeNodes(withNotification: false, out _) == false)
-                                continue;
-
-                            databaseTopology.Promotables.Add(node);
-                            databaseTopology.DemotionReasons[node] = $"Maintain the replication factor and create new replica instead of node {rehab}";
-                            databaseTopology.PromotablesStatus[node] = DatabasePromotionStatus.WaitingForFirstPromotion;
-                            return $"The rehab node {rehab} was too long in rehabilitation, create node {node} to replace it";
-                        }
-
-                        if (databaseTopology.PromotablesStatus.TryGetValue(rehab, out var status) == false || status != DatabasePromotionStatus.NotResponding)
-                        {
-                            // was already online, but now we lost the connection again
-                            if (TryMoveToRehab(dbName, databaseTopology, current, rehab))
-                            {
-                                return $"Node {rehab} is currently not responding";
-                            }
-                        }
-
-                        break;
-
-                    case DatabaseHealth.Good:
-
-                        if (pendingDelete.Contains(rehab) && databaseTopology.PromotablesStatus.ContainsKey(rehab) == false)
-                        {
-                            // already tried to promote, so we just ignore and continue
-                            continue;
-                        }
-
-                        if (TryGetMentorNode(dbName, databaseTopology, clusterTopology, rehab, out var mentorNode) == false)
-                            continue;
-
-                        var tryPromote = TryPromote(state, mentorNode, rehab);
-                        if (tryPromote.Promote)
-                        {
-                            LogMessage($"The database {dbName} on {rehab} is reachable and up to date, so we promote it back to member.", database: dbName);
-
-                            databaseTopology.Members.Add(rehab);
-                            databaseTopology.Rehabs.Remove(rehab);
-                            RemoveOtherNodesIfNeeded(state, ref deletions);
-                            databaseTopology.ReorderMembers();
-
-                            return $"Node {rehab} was recovered from rehabilitation and promoted back to member";
-                        }
-                        if (tryPromote.UpdateTopologyReason != null)
-                        {
-                            shouldUpdateTopologyStatus = true;
-                            updateTopologyStatusReason.AppendLine(tryPromote.UpdateTopologyReason);
-                        }
-                        break;
-                }
-            }
-            RemoveOtherNodesIfNeeded(state, ref deletions);
-
-            if (shouldUpdateTopologyStatus)
-            {
-                return updateTopologyStatusReason.ToString();
-            }
-
-            return null;
-        }
-
-        private bool CheckMembersDistance(DatabaseObservationState state, out string reason)
-        {
-            // check every node pair, and if one of them is lagging behind, move him to rehab
-            reason = null;
-            var members = state.DatabaseTopology.Members;
-            for (int i = 0; i < members.Count; i++)
-            {
-                var member1 = members[i];
-                var current1 = state.GetCurrentDatabaseReport(member1);
-                var prev1 = state.GetPreviousDatabaseReport(member1);
-                if (current1 == null || prev1 == null)
-                    continue;
-
-                var myCurrentEtag = current1.LastEtag;
-                var myPrevEtag = prev1.LastEtag;
-
-                for (int j = 0; j < members.Count; j++)
-                {
-                    if (i == j)
-                        continue;
-
-                    var member2 = members[j];
-                    var current2 = state.GetCurrentDatabaseReport(member2);
-                    var prev2 = state.GetPreviousDatabaseReport(member2);
-                    if (current2 == null || prev2 == null)
-                        continue;
-
-                    if (current1.LastSentEtag.TryGetValue(member2, out var currentLastSentEtag) == false)
-                        continue;
-
-                    if (prev1.LastSentEtag.TryGetValue(member2, out var prevLastSentEtag) == false)
-                        continue;
-
-                    var prevEtagDistance = myPrevEtag - prevLastSentEtag;
-                    var currentEtagDistance = myCurrentEtag - currentLastSentEtag;
-
-                    if (Math.Abs(currentEtagDistance) > _maxChangeVectorDistance && 
-                        Math.Abs(prevEtagDistance)> _maxChangeVectorDistance)
-                    {
-                        // we rely both on the etag and change vector,
-                        // because the data may find a path to the node even if the direct connection between them is broken.
-                        var currentChangeVectorDistance = ChangeVectorUtils.Distance(current1.DatabaseChangeVector, current2.DatabaseChangeVector);
-                        var prevChangeVectorDistance = ChangeVectorUtils.Distance(prev1.DatabaseChangeVector, prev2.DatabaseChangeVector);
-
-                        if (Math.Abs(currentChangeVectorDistance) > _maxChangeVectorDistance &&
-                            Math.Abs(prevChangeVectorDistance) > _maxChangeVectorDistance)
-                        {
-                            var rehab = currentChangeVectorDistance > 0 ? member2 : member1;
-                            var rehabCheck = prevChangeVectorDistance > 0 ? member2 : member1;
-                            if (rehab != rehabCheck)
-                                continue; // inconsistent result, same node must be lagging
-
-                            state.DatabaseTopology.Members.Remove(rehab);
-                            state.DatabaseTopology.Rehabs.Add(rehab);
-                            reason =
-                                $"Node {rehab} for database '{state.Name}' moved to rehab, because he is lagging behind. (distance between {member1} and {member2} is {currentChangeVectorDistance})";
-                            state.DatabaseTopology.DemotionReasons[rehab] = $"distance between {member1} and {member2} is {currentChangeVectorDistance}";
-
-                            return false;
-                        }
-                    }
-                }
-            }
-
-            return true;
-        }
-
-        private bool ShouldGiveMoreTimeBeforeMovingToRehab(DateTime lastSuccessfulUpdate, TimeSpan? databaseUpTime) => 
-            ShouldGiveMoreGrace(lastSuccessfulUpdate, databaseUpTime, _moveToRehabTimeMs);
-
-        private bool ShouldGiveMoreTimeBeforeRotating(DateTime lastSuccessfulUpdate, TimeSpan? databaseUpTime) => 
-            ShouldGiveMoreGrace(lastSuccessfulUpdate, databaseUpTime, _rotateGraceTimeMs);
-
-        private bool ShouldGiveMoreGrace(DateTime lastSuccessfulUpdate, TimeSpan? databaseUpTime, long graceMs)
-        {
-            var now = DateTime.UtcNow;
-            var observerUptime = (now - StartTime).TotalMilliseconds;
-
-            if (graceMs > observerUptime)
-                return true;
-            
-            if (databaseUpTime.HasValue) // if this has value, it means that we have a connectivity
-            {
-                return databaseUpTime.Value.TotalMilliseconds < graceMs;
-            }
-
-            var lastUpdate = RavenDateTimeExtensions.Max(lastSuccessfulUpdate, StartTime);
-            var graceThreshold = lastUpdate.AddMilliseconds(graceMs);
-            return graceThreshold > now;
-        }
-
-        private int GetNumberOfRespondingNodes(DatabaseObservationState state)
-        {
-            var topology = state.DatabaseTopology;
-            var dbName = state.Name;
-
-            var goodMembers = topology.Members.Count;
-            foreach (var promotable in topology.Promotables)
-            {
-                if (FailedDatabaseInstanceOrNode(promotable, state) != DatabaseHealth.Bad)
-                    goodMembers++;
-            }
-            foreach (var rehab in topology.Rehabs)
-            {
-                if (FailedDatabaseInstanceOrNode(rehab, state) != DatabaseHealth.Bad)
-                    goodMembers++;
-            }
-            return goodMembers;
-        }
-
-        private bool TryMoveToRehab(string dbName, DatabaseTopology topology, Dictionary<string, ClusterNodeStatusReport> current, string member)
-        {
-            DatabaseStatusReport dbStats = null;
-            if (current.TryGetValue(member, out var nodeStats) &&
-                nodeStats.Status == ClusterNodeStatusReport.ReportStatus.Ok &&
-                nodeStats.Report.TryGetValue(dbName, out dbStats))
-            {
-                switch (dbStats.Status)
-                {
-                    case Loaded:
-                    case Unloaded:
-                    case Shutdown:
-                    case NoChange:
-                        return false;
-
-                    case None:
-                    case Loading:
-                    case Faulted:
-                        // continue the function
-                        break;
-                }
-            }
-
-            string reason;
-            if (nodeStats == null)
-            {
-                reason = "Node in rehabilitation due to no status report in the latest cluster stats";
-            }
-            else if (nodeStats.Status != ClusterNodeStatusReport.ReportStatus.Ok)
->>>>>>> b3ea0f25
             {
                 return new MergedDatabaseObservationState(state.RawDatabase, state);
             }
