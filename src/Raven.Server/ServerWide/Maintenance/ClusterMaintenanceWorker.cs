﻿using System;
using System.Collections.Generic;
using System.Linq;
using System.Threading;
using Raven.Client;
using Raven.Client.ServerWide.Sharding;
using Raven.Client.ServerWide.Tcp;
using Raven.Client.Util;
using Raven.Server.Documents;
using Raven.Server.Documents.Indexes;
using Raven.Server.Documents.Sharding;
using Raven.Server.Documents.TcpHandlers;
using Raven.Server.ServerWide.Context;
using Raven.Server.ServerWide.Maintenance.Sharding;
using Raven.Server.Utils;
using Sparrow.Json.Parsing;
using Sparrow.Json.Sync;
using Sparrow.Logging;
using Index = Raven.Server.Documents.Indexes.Index;
using Sparrow.LowMemory;

namespace Raven.Server.ServerWide.Maintenance
{
    public class ClusterMaintenanceWorker : IDisposable
    {
        private readonly TcpConnectionOptions _tcp;
        private readonly ServerStore _server;
        private CancellationToken _token;
        private readonly CancellationTokenSource _cts;
        private readonly Logger _logger;

        private readonly string _name;
        public readonly long CurrentTerm;

        public readonly TimeSpan WorkerSamplePeriod;
        private PoolOfThreads.LongRunningWork _collectingTask;
        public readonly TcpConnectionHeaderMessage.SupportedFeatures SupportedFeatures;
        private readonly float _temporaryDirtyMemoryAllowedPercentage;

        public ClusterMaintenanceWorker(TcpConnectionOptions tcp, CancellationToken externalToken, ServerStore serverStore, string leader, long term)
        {
            _tcp = tcp;
            _cts = CancellationTokenSource.CreateLinkedTokenSource(externalToken);
            _token = _cts.Token;
            _server = serverStore;
            _logger = LoggingSource.Instance.GetLogger<ClusterMaintenanceWorker>(serverStore.NodeTag);
            _name = $"Heartbeats worker connection to leader {leader} in term {term}";
            _temporaryDirtyMemoryAllowedPercentage = _server.Server.ServerStore.Configuration.Memory.TemporaryDirtyMemoryAllowedPercentage;

            WorkerSamplePeriod = _server.Configuration.Cluster.WorkerSamplePeriod.AsTimeSpan;
            CurrentTerm = term;
            SupportedFeatures = TcpConnectionHeaderMessage.GetSupportedFeaturesFor(TcpConnectionHeaderMessage.OperationTypes.Heartbeats, _tcp.ProtocolVersion);
        }

        public void Start()
        {
            _collectingTask = PoolOfThreads.GlobalRavenThreadPool.LongRunning(_ =>
            {
                try
                {
                    CollectDatabasesStatusReport();
                }
                catch (ObjectDisposedException)
                {
                    // expected
                }
                catch (OperationCanceledException)
                {
                    // expected
                }
                catch (Exception e)
                {
                    if (_logger.IsInfoEnabled)
                    {
                        _logger.Info($"Exception occurred while collecting info from {_server.NodeTag}. Task is closed.", e);
                    }
                    // we don't want to crash the process so we don't propagate this exception.
                }
            }
            , null, _name);
        }

        public void CollectDatabasesStatusReport()
        {
            var lastNodeReport = new Dictionary<string, DatabaseStatusReport>();
            var report = new MaintenanceReport();
            while (_token.IsCancellationRequested == false)
            {
                try
                {
                    using (_server.ContextPool.AllocateOperationContext(out TransactionOperationContext ctx))
                    {
                        Dictionary<string, DatabaseStatusReport> nodeReport;
                        using (ctx.OpenReadTransaction())
                        {
                            nodeReport = CollectDatabaseInformation(ctx, lastNodeReport);
                        }

                        if (SupportedFeatures.Heartbeats.IncludeServerInfo == false)
                        {
                            HeartbeatVersion41200(ctx, nodeReport);
                        }
                        else
                        {
                            report.DatabasesReport = nodeReport;
                            HeartbeatVersion42000(ctx, report);
                        }

                        lastNodeReport = nodeReport;
                    }
                }
                catch (Exception e)
                {
                    if (_tcp.TcpClient?.Connected != true)
                    {
                        if (_logger.IsInfoEnabled)
                        {
                            _logger.Info("The tcp connection was closed, so we exit the maintenance work.");
                        }
                        return;
                    }
                    if (_logger.IsInfoEnabled)
                    {
                        _logger.Info($"Exception occurred while collecting info from {_server.NodeTag}", e);
                    }
                }
                finally
                {
                    _token.WaitHandle.WaitOne(WorkerSamplePeriod);
                }
            }
        }

        private void HeartbeatVersion41200(TransactionOperationContext ctx, Dictionary<string, DatabaseStatusReport> nodeReport)
        {
            using (var writer = new BlittableJsonTextWriter(ctx, _tcp.Stream))
            {
                ctx.Write(writer, DynamicJsonValue.Convert(nodeReport));
            }
        }

        private void HeartbeatVersion42000(TransactionOperationContext ctx, MaintenanceReport report)
        {
            report.ServerReport = new ServerReport
            {
                OutOfCpuCredits = _server.Server.CpuCreditsBalance.BackgroundTasksAlertRaised.IsRaised(),
                EarlyOutOfMemory = LowMemoryNotification.Instance.IsEarlyOutOfMemory,
                HighDirtyMemory = LowMemoryNotification.Instance.DirtyMemoryState.IsHighDirty
            };

            using (var writer = new BlittableJsonTextWriter(ctx, _tcp.Stream))
            {
                ctx.Write(writer, report.ToJson());
            }
        }

        private Dictionary<string, DatabaseStatusReport> CollectDatabaseInformation(TransactionOperationContext ctx, Dictionary<string, DatabaseStatusReport> prevReport)
        {
            var result = new Dictionary<string, DatabaseStatusReport>();
            foreach (var databaseName in _server.Cluster.GetDatabaseNames(ctx))
            {
                if (_token.IsCancellationRequested)
                    return result;

                using (var rawRecord = _server.Cluster.ReadRawDatabaseRecord(ctx, databaseName))
                {
                    if (rawRecord == null)
                    {
                        continue; // Database does not exists in this server
                    }

                    var sharding = rawRecord.Sharding;
                    var currentMigration = sharding?.BucketMigrations.SingleOrDefault(pair => pair.Value.Status < MigrationStatus.OwnershipTransferred).Value;

                    foreach (var tuple in rawRecord.Topologies)
                    {
                        var dbName = tuple.Name;
                        var topology = tuple.Topology;

                        var report = new DatabaseStatusReport { Name = dbName, NodeName = _server.NodeTag };

                        if (topology == null)
                        {
                            continue;
                        }

                        if (topology.RelevantFor(_server.NodeTag) == false)
                        {
                            continue;
                        }

                        if (_server.DatabasesLandlord.DatabasesCache.TryGetValue(dbName, out var dbTask, out var details) == false)
                        {
                            report.Status = DatabaseStatus.Unloaded;
                            result[dbName] = report;
                            continue;
                        }

                        report.UpTime = SystemTime.UtcNow - details.InCacheSince;

<<<<<<< HEAD
                        if (dbTask.IsFaulted)
                        {
                            if (DatabasesLandlord.IsLockedDatabase(dbTask.Exception))
                            {
                                report.Status = DatabaseStatus.Unloaded;
                                result[dbName] = report;
                                continue;
                            }
                        }
=======
                var dbInstance = dbTask.Result;
                var currentHash = dbInstance.GetEnvironmentsHash();
                report.EnvironmentsHash = currentHash;
                report.LastCompareExchangeIndex = _server.Cluster.GetLastCompareExchangeIndexForDatabase(ctx, dbName);
>>>>>>> e6a38a83

                        if (dbTask.IsCanceled || dbTask.IsFaulted)
                        {
                            report.Status = DatabaseStatus.Faulted;
                            report.Error = dbTask.Exception.ToString();
                            result[dbName] = report;
                            continue;
                        }

                        if (dbTask.IsCompleted == false)
                        {
                            report.Status = DatabaseStatus.Loading;
                            result[dbName] = report;
                            continue;
                        }

                        var dbInstance = dbTask.Result;
                        var currentHash = dbInstance.GetEnvironmentsHash();
                        report.EnvironmentsHash = currentHash;

                        var documentsStorage = dbInstance.DocumentsStorage;
                        var indexStorage = dbInstance.IndexStore;

                        if (dbInstance.DatabaseShutdown.IsCancellationRequested)
                        {
                            report.Status = DatabaseStatus.Shutdown;
                            result[dbName] = report;
                            continue;
                        }

                        report.Status = DatabaseStatus.Loaded;
                        try
                        {
                            var now = dbInstance.Time.GetUtcNow();
                            FillReplicationInfo(dbInstance, report);

                            if (rawRecord.IsSharded)
                            {

                                if (currentMigration != null)
                                {
                                    if (report.ReportPerBucket.TryGetValue(currentMigration.Bucket, out var bucketReport) == false)
                                    {
                                        bucketReport = new BucketReport();
                                    }

                                    var shardedInstance = dbInstance as ShardedDocumentDatabase;
                                    using (shardedInstance.ShardedDocumentsStorage.ContextPool.AllocateOperationContext(out DocumentsOperationContext context))
                                    using (context.OpenReadTransaction())
                                    {
                                        bucketReport.LastChangeVector = shardedInstance.ShardedDocumentsStorage.GetMergedChangeVectorInBucket(context, currentMigration.Bucket);
                                    }
                                
                                    report.ReportPerBucket[currentMigration.Bucket] = bucketReport;
                                }
                            }

                            prevReport.TryGetValue(dbName, out var prevDatabaseReport);
                            if (SupportedFeatures.Heartbeats.SendChangesOnly &&
                                prevDatabaseReport != null && prevDatabaseReport.EnvironmentsHash == currentHash)
                            {
                                report.Status = DatabaseStatus.NoChange;
                                result[dbName] = report;
                                continue;
                            }

                            using (var context = QueryOperationContext.Allocate(dbInstance, needsServerContext: true))
                            {
                                FillDocumentsInfo(prevDatabaseReport, dbInstance, report, context.Documents, documentsStorage);
                                FillClusterTransactionInfo(report, dbInstance);

                                if (indexStorage != null)
                                {
                                    foreach (var index in indexStorage.GetIndexes())
                                    {
                                        DatabaseStatusReport.ObservedIndexStatus stat = null;
                                        if (prevDatabaseReport?.LastIndexStats.TryGetValue(index.Name, out stat) == true &&
                                            stat?.LastTransactionId == index.LastTransactionId)
                                        {
                                            report.LastIndexStats[index.Name] = stat;
                                            continue;
                                        }

                                        using (context.OpenReadTransaction())
                                        {
                                            FillIndexInfo(index, context, now, report);
                                        }
                                    }
                                }
                            }
                        }
                        catch (Exception e)
                        {
                            report.EnvironmentsHash = 0; // on error we should do the complete report collaction path
                            report.Error = e.ToString();
                        }

                        result[dbName] = report;
                    }
                }
            }

            return result;
        }

        private static void FillClusterTransactionInfo(DatabaseStatusReport report, DocumentDatabase dbInstance)
        {
            report.LastTransactionId = dbInstance.LastTransactionId;
            report.LastCompletedClusterTransaction = dbInstance.LastCompletedClusterTransaction;
        }

        private static void FillIndexInfo(Index index, QueryOperationContext context, DateTime now, DatabaseStatusReport report)
        {
            var stats = index.GetIndexingState(context);
            var lastQueried = GetLastQueryInfo(index, now);

            //We might have old version of this index with the same name
            report.LastIndexStats[index.Name] = new DatabaseStatusReport.ObservedIndexStatus
            {
                LastIndexedEtag = stats.LastProcessedEtag,
                LastIndexedCompareExchangeReferenceEtag = stats.LastProcessedCompareExchangeReferenceEtag,
                LastIndexedCompareExchangeReferenceTombstoneEtag = stats.LastProcessedCompareExchangeReferenceTombstoneEtag,
                LastQueried = lastQueried,
                IsSideBySide = index.Name.StartsWith(Constants.Documents.Indexing.SideBySideIndexNamePrefix, StringComparison.OrdinalIgnoreCase),
                IsStale = stats.IsStale,
                State = index.State,
                LastTransactionId = index.LastTransactionId
            };
        }

        private static TimeSpan? GetLastQueryInfo(Index index, DateTime now)
        {
            TimeSpan? lastQueried = null;
            var lastQueryingTime = index.GetLastQueryingTime();
            if (lastQueryingTime.HasValue)
                lastQueried = now - lastQueryingTime;
            return lastQueried;
        }

        private static void FillDocumentsInfo(DatabaseStatusReport prevDatabaseReport, DocumentDatabase dbInstance, DatabaseStatusReport report,
            DocumentsOperationContext context, DocumentsStorage documentsStorage)
        {
            if (prevDatabaseReport?.LastTransactionId != null && prevDatabaseReport.LastTransactionId == dbInstance.LastTransactionId)
            {
                report.LastEtag = prevDatabaseReport.LastEtag;
                report.LastTombstoneEtag = prevDatabaseReport.LastTombstoneEtag;
                report.NumberOfConflicts = prevDatabaseReport.NumberOfConflicts;
                report.NumberOfDocuments = prevDatabaseReport.NumberOfDocuments;
                report.DatabaseChangeVector = prevDatabaseReport.DatabaseChangeVector;
            }
            else
            {
                using (var tx = context.OpenReadTransaction())
                {
                    report.LastEtag = DocumentsStorage.ReadLastEtag(tx.InnerTransaction);
                    report.LastTombstoneEtag = DocumentsStorage.ReadLastTombstoneEtag(tx.InnerTransaction);
                    report.NumberOfConflicts = documentsStorage.ConflictsStorage.ConflictsCount;
                    report.NumberOfDocuments = documentsStorage.GetNumberOfDocuments(context);
                    report.DatabaseChangeVector = DocumentsStorage.GetDatabaseChangeVector(context);
                }
            }
        }

        private static void FillReplicationInfo(DocumentDatabase dbInstance, DatabaseStatusReport report)
        {
            foreach (var outgoing in dbInstance.ReplicationLoader.OutgoingHandlers)
            {
                var node = outgoing.GetNode();
                if (node != null)
                {
                    report.LastSentEtag.Add(node, outgoing.LastSentDocumentEtag);
                }
            }
        }

        public void Dispose()
        {
            _cts.Cancel();
            _tcp.Dispose();

            try
            {
                if (_collectingTask == null)
                    return;

                if (_collectingTask.ManagedThreadId == Thread.CurrentThread.ManagedThreadId)
                    return;

                if (_collectingTask.Join((int)TimeSpan.FromSeconds(30).TotalMilliseconds) == false)
                {
                    throw new ObjectDisposedException($"{_name} still running and can't be closed");
                }
            }
            finally
            {
                _cts.Dispose();
            }
        }
    }
}
<|MERGE_RESOLUTION|>--- conflicted
+++ resolved
@@ -13,6 +13,7 @@
 using Raven.Server.ServerWide.Context;
 using Raven.Server.ServerWide.Maintenance.Sharding;
 using Raven.Server.Utils;
+using Sparrow.Json;
 using Sparrow.Json.Parsing;
 using Sparrow.Json.Sync;
 using Sparrow.Logging;
@@ -88,7 +89,7 @@
             {
                 try
                 {
-                    using (_server.ContextPool.AllocateOperationContext(out TransactionOperationContext ctx))
+                    using (_server.Engine.ContextPool.AllocateOperationContext(out ClusterOperationContext ctx))
                     {
                         Dictionary<string, DatabaseStatusReport> nodeReport;
                         using (ctx.OpenReadTransaction())
@@ -131,7 +132,7 @@
             }
         }
 
-        private void HeartbeatVersion41200(TransactionOperationContext ctx, Dictionary<string, DatabaseStatusReport> nodeReport)
+        private void HeartbeatVersion41200(JsonOperationContext ctx, Dictionary<string, DatabaseStatusReport> nodeReport)
         {
             using (var writer = new BlittableJsonTextWriter(ctx, _tcp.Stream))
             {
@@ -139,7 +140,7 @@
             }
         }
 
-        private void HeartbeatVersion42000(TransactionOperationContext ctx, MaintenanceReport report)
+        private void HeartbeatVersion42000(JsonOperationContext ctx, MaintenanceReport report)
         {
             report.ServerReport = new ServerReport
             {
@@ -154,7 +155,7 @@
             }
         }
 
-        private Dictionary<string, DatabaseStatusReport> CollectDatabaseInformation(TransactionOperationContext ctx, Dictionary<string, DatabaseStatusReport> prevReport)
+        private Dictionary<string, DatabaseStatusReport> CollectDatabaseInformation(ClusterOperationContext ctx, Dictionary<string, DatabaseStatusReport> prevReport)
         {
             var result = new Dictionary<string, DatabaseStatusReport>();
             foreach (var databaseName in _server.Cluster.GetDatabaseNames(ctx))
@@ -198,7 +199,6 @@
 
                         report.UpTime = SystemTime.UtcNow - details.InCacheSince;
 
-<<<<<<< HEAD
                         if (dbTask.IsFaulted)
                         {
                             if (DatabasesLandlord.IsLockedDatabase(dbTask.Exception))
@@ -208,12 +208,6 @@
                                 continue;
                             }
                         }
-=======
-                var dbInstance = dbTask.Result;
-                var currentHash = dbInstance.GetEnvironmentsHash();
-                report.EnvironmentsHash = currentHash;
-                report.LastCompareExchangeIndex = _server.Cluster.GetLastCompareExchangeIndexForDatabase(ctx, dbName);
->>>>>>> e6a38a83
 
                         if (dbTask.IsCanceled || dbTask.IsFaulted)
                         {
@@ -233,6 +227,7 @@
                         var dbInstance = dbTask.Result;
                         var currentHash = dbInstance.GetEnvironmentsHash();
                         report.EnvironmentsHash = currentHash;
+                        report.LastCompareExchangeIndex = _server.Cluster.GetLastCompareExchangeIndexForDatabase(ctx, dbName);
 
                         var documentsStorage = dbInstance.DocumentsStorage;
                         var indexStorage = dbInstance.IndexStore;
@@ -266,7 +261,7 @@
                                     {
                                         bucketReport.LastChangeVector = shardedInstance.ShardedDocumentsStorage.GetMergedChangeVectorInBucket(context, currentMigration.Bucket);
                                     }
-                                
+
                                     report.ReportPerBucket[currentMigration.Bucket] = bucketReport;
                                 }
                             }
