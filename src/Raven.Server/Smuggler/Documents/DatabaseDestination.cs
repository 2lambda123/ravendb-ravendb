﻿using System;
using System.Buffers;
using System.Collections.Concurrent;
using System.Collections.Generic;
using System.Diagnostics;
using System.IO;
using System.Linq;
using System.Runtime.CompilerServices;
using System.Threading;
using System.Threading.Tasks;
using Raven.Client;
using Raven.Client.Documents.Attachments;
using Raven.Client.Documents.Commands.Batches;
using Raven.Client.Documents.Indexes;
using Raven.Client.Documents.Operations.Attachments;
using Raven.Client.Documents.Operations.Counters;
using Raven.Client.Documents.Smuggler;
using Raven.Client.Exceptions;
using Raven.Client.Exceptions.Documents;
using Raven.Client.ServerWide;
using Raven.Client.Util;
using Raven.Server.Config.Settings;
using Raven.Server.Documents;
using Raven.Server.Documents.Handlers;
using Raven.Server.Documents.Handlers.Batches;
using Raven.Server.Documents.Indexes;
using Raven.Server.Documents.TransactionCommands;
using Raven.Server.ServerWide;
using Raven.Server.ServerWide.Commands;
using Raven.Server.ServerWide.Context;
using Raven.Server.Smuggler.Documents.Data;
using Raven.Server.Smuggler.Documents.Processors;
using Raven.Server.Utils;
using Sparrow;
using Sparrow.Json;
using Sparrow.Json.Parsing;
using Sparrow.Logging;
using Sparrow.Platform;
using Sparrow.Server.Utils;
using Voron;
using Constants = Voron.Global.Constants;
using Size = Sparrow.Size;

namespace Raven.Server.Smuggler.Documents
{
    public class DatabaseDestination : ISmugglerDestination
    {
        private readonly DocumentDatabase _database;
        private readonly CancellationToken _token;
        internal DuplicateDocsHandler _duplicateDocsHandler;

        private readonly Logger _log;
        private BuildVersionType _buildType;
        private static DatabaseSmugglerOptionsServerSide _options;

        public DatabaseDestination(DocumentDatabase database, CancellationToken token = default)
        {
            _database = database;
            _token = token;
            _log = LoggingSource.Instance.GetLogger<DatabaseDestination>(database.Name);
            _duplicateDocsHandler = new DuplicateDocsHandler(_database);
        }

        public ValueTask<IAsyncDisposable> InitializeAsync(DatabaseSmugglerOptionsServerSide options, SmugglerResult result, long buildVersion)
        {
            _buildType = BuildVersion.Type(buildVersion);
            _options = options;

            var d = new AsyncDisposableAction(() =>
            {
                _duplicateDocsHandler.Dispose();
                return Task.CompletedTask;
            });

            return ValueTask.FromResult<IAsyncDisposable>(d);
        }

        public IDatabaseRecordActions DatabaseRecord()
        {
            return new DatabaseRecordActions(_database, log: _log);
        }

        public IDocumentActions Documents(bool throwOnCollectionMismatchError = true)
        {
            return new DatabaseDocumentActions(_database, _buildType, isRevision: false, _log, _duplicateDocsHandler, throwOnCollectionMismatchError);
        }

        public IDocumentActions RevisionDocuments()
        {
            return new DatabaseDocumentActions(_database, _buildType, isRevision: true, _log, _duplicateDocsHandler, throwOnCollectionMismatchError: true);
        }

        public IDocumentActions Tombstones()
        {
            return new DatabaseDocumentActions(_database, _buildType, isRevision: false, _log, _duplicateDocsHandler, throwOnCollectionMismatchError: true);
        }

        public IDocumentActions Conflicts()
        {
            return new DatabaseDocumentActions(_database, _buildType, isRevision: false, _log, _duplicateDocsHandler, throwOnCollectionMismatchError: true);
        }

        public IKeyValueActions<long> Identities()
        {
            return new DatabaseKeyValueActions(_database);
        }

        public ICompareExchangeActions CompareExchange(JsonOperationContext context)
        {
            return new DatabaseCompareExchangeActions(_database, context, _token);
        }

        public ICompareExchangeActions CompareExchangeTombstones(JsonOperationContext context)
        {
            return new DatabaseCompareExchangeActions(_database, context, _token);
        }

        public ICounterActions Counters(SmugglerResult result)
        {
            return new CounterActions(_database, result);
        }

        public ICounterActions LegacyCounters(SmugglerResult result)
        {
            return new CounterActions(_database, result);
        }

        public ISubscriptionActions Subscriptions()
        {
            return new SubscriptionActions(_database);
        }

        public IReplicationHubCertificateActions ReplicationHubCertificates()
        {
            return new ReplicationHubCertificateActions(_database);
        }

        public ITimeSeriesActions TimeSeries()
        {
            return new TimeSeriesActions(_database);
        }

        public ILegacyActions LegacyDocumentDeletions()
        {
            // Used only in Stream Destination, needed when we writing from Stream Source to Stream Destination
            throw new NotSupportedException("LegacyDocumentDeletions is not supported in Database destination, " +
                                            "it is only supported when writing to Stream destination. Shouldn't happen.");
        }

        public ILegacyActions LegacyAttachmentDeletions()
        {
            // Used only in Stream Destination, needed when we writing from Stream Source to Stream Destination
            throw new NotSupportedException("LegacyAttachmentDeletions is not supported in Database destination, " +
                                            "it is only supported when writing to Stream destination. Shouldn't happen.");
        }

        public IIndexActions Indexes()
        {
            return new DatabaseIndexActions(_database);
        }

        private class DatabaseIndexActions : IIndexActions
        {
            private readonly DocumentDatabase _database;
            private readonly IndexStore.IndexBatchScope _batch;

            public DatabaseIndexActions(DocumentDatabase database)
            {
                _database = database;

                if (_database.IndexStore.CanUseIndexBatch())
                    _batch = _database.IndexStore.CreateIndexBatch();
            }

            public async ValueTask WriteIndexAsync(IndexDefinitionBaseServerSide indexDefinition, IndexType indexType)
            {
                if (_batch != null)
                { 
                    await _batch.AddIndexAsync(indexDefinition, _source, _database.Time.GetUtcNow(), RaftIdGenerator.DontCareId, _database.Configuration.Indexing.HistoryRevisionsNumber);
                    AsyncHelpers.RunSync(_batch.SaveIfNeeded);
                    return;
                }

                await _database.IndexStore.CreateIndex(indexDefinition, RaftIdGenerator.DontCareId);
            }

            public async ValueTask WriteIndexAsync(IndexDefinition indexDefinition)
            {
                if (_batch != null)
                {
                    await _batch.AddIndexAsync(indexDefinition, _source, _database.Time.GetUtcNow(), RaftIdGenerator.DontCareId, _database.Configuration.Indexing.HistoryRevisionsNumber);
                    AsyncHelpers.RunSync(_batch.SaveIfNeeded);
                    return;
                }

                await _database.IndexStore.CreateIndex(indexDefinition, RaftIdGenerator.DontCareId, _source);
            }

            private const string _source = "Smuggler";

            public async ValueTask DisposeAsync()
            {
                if (_batch == null)
                    return;

                await _batch.SaveAsync();
            }
        }

        public class DuplicateDocsHandler : IDisposable
        {
            private readonly DocumentDatabase _database;
            private DocumentsOperationContext _context;
            private IDisposable _returnContext;

            public List<DocumentItem> DocumentsWithDuplicateCollection;
            internal bool _markForDispose;

            public DuplicateDocsHandler(DocumentDatabase database)
            {
                _database = database;
            }

            private void InitializeIfNeeded()
            {
                _returnContext ??= _database.DocumentsStorage.ContextPool.AllocateOperationContext(out _context);
                DocumentsWithDuplicateCollection ??= new List<DocumentItem>();
            }

            public void AddDocument(DocumentItem item)
            {
                InitializeIfNeeded();

                DocumentsWithDuplicateCollection.Add(new DocumentItem
                {
                    Document = item.Document.Clone(_context)
                });
            }

            public void Dispose()
            {
                _returnContext?.Dispose();
                _returnContext = null;
            }
        }

        public class DatabaseDocumentActions : IDocumentActions
        {
            private readonly DocumentDatabase _database;
            private readonly BuildVersionType _buildType;
            private readonly bool _isRevision;
            private readonly Logger _log;
            private MergedBatchPutCommand _command;
            private MergedBatchPutCommand _prevCommand;
            private Task _prevCommandTask = Task.CompletedTask;

            private MergedBatchDeleteRevisionCommand _revisionDeleteCommand;
            private MergedBatchDeleteRevisionCommand _prevRevisionDeleteCommand;
            private Task _prevRevisionCommandTask = Task.CompletedTask;

            private MergedBatchFixDocumentMetadataCommand _fixDocumentMetadataCommand;
            private MergedBatchFixDocumentMetadataCommand _prevFixDocumentMetadataCommand;
            private Task _prevFixDocumentMetadataCommandTask = Task.CompletedTask;

            private readonly Sparrow.Size _enqueueThreshold;
            private readonly ConcurrentDictionary<string, CollectionName> _missingDocumentsForRevisions;
            private readonly HashSet<string> _documentIdsOfMissingAttachments;
            private readonly DuplicateDocsHandler _duplicateDocsHandler;
            private bool _throwOnCollectionMismatchError;

            public DatabaseDocumentActions(DocumentDatabase database, BuildVersionType buildType, bool isRevision, Logger log, DuplicateDocsHandler duplicateDocsHandler, bool throwOnCollectionMismatchError)
            {
                _database = database;
                _buildType = buildType;
                _isRevision = isRevision;
                _log = log;
                _enqueueThreshold = new Size(database.Is32Bits ? 2 : 32, SizeUnit.Megabytes);
                _duplicateDocsHandler = duplicateDocsHandler;
                _throwOnCollectionMismatchError = throwOnCollectionMismatchError;

                _missingDocumentsForRevisions = isRevision || buildType == BuildVersionType.V3 ? new ConcurrentDictionary<string, CollectionName>() : null;
                _documentIdsOfMissingAttachments = isRevision ? null : new HashSet<string>(StringComparer.OrdinalIgnoreCase);
                _command = new MergedBatchPutCommand(database, buildType, log, _missingDocumentsForRevisions, _documentIdsOfMissingAttachments)
                {
                    IsRevision = isRevision,
                };

                if (_throwOnCollectionMismatchError == false)
                    _command.DocumentCollectionMismatchHandler = item => _duplicateDocsHandler.AddDocument(item);
            }

            public async ValueTask WriteDocumentAsync(DocumentItem item, SmugglerProgressBase.CountsWithLastEtagAndAttachments progress)
            {
                if (item.Attachments != null)
                {
                    if (_options.OperateOnTypes.HasFlag(DatabaseItemType.Attachments))
                        progress.Attachments.ReadCount += item.Attachments.Count;
                    else
                        progress.Attachments.Skipped = true;
                }

                _command.Add(item);
                await HandleBatchOfDocumentsIfNecessaryAsync();
            }

            public async ValueTask WriteTombstoneAsync(Tombstone tombstone, SmugglerProgressBase.CountsWithLastEtag progress)
            {
                _command.Add(new DocumentItem
                {
                    Tombstone = tombstone
                });
                await HandleBatchOfDocumentsIfNecessaryAsync();
            }

            public async ValueTask WriteConflictAsync(DocumentConflict conflict, SmugglerProgressBase.CountsWithLastEtag progress)
            {
                _command.Add(new DocumentItem
                {
                    Conflict = conflict
                });
                await HandleBatchOfDocumentsIfNecessaryAsync();
            }

            public async ValueTask DeleteDocumentAsync(string id)
            {
                await _database.TxMerger.Enqueue(new DeleteDocumentCommand(id, null, _database));
            }

            public IEnumerable<DocumentItem> GetDocumentsWithDuplicateCollection()
            {
                if (_duplicateDocsHandler.DocumentsWithDuplicateCollection == null)
                    yield break;

                if (_duplicateDocsHandler.DocumentsWithDuplicateCollection.Count == 0)
                    yield break;

                foreach (var item in _duplicateDocsHandler.DocumentsWithDuplicateCollection)
                {
                    yield return item;
                }

                _duplicateDocsHandler._markForDispose = true;
            }

            public Stream GetTempStream()
            {
                if (_command.AttachmentStreamsTempFile == null)
                    _command.AttachmentStreamsTempFile = _database.DocumentsStorage.AttachmentsStorage.GetTempFile("smuggler");

                return _command.AttachmentStreamsTempFile.StartNewStream();
            }

            public JsonOperationContext GetContextForNewDocument()
            {
                _command.Context.CachedProperties.NewDocument();
                return _command.Context;
            }

            public async ValueTask DisposeAsync()
            {
                await FinishBatchOfDocumentsAsync();
                await FixDocumentMetadataIfNecessaryAsync();
                await DeleteRevisionsForNonExistingDocumentsAsync();

                if (_duplicateDocsHandler._markForDispose)
                    _duplicateDocsHandler.Dispose();
            }

            private async ValueTask FixDocumentMetadataIfNecessaryAsync()
            {
                if (_documentIdsOfMissingAttachments == null ||
                    _documentIdsOfMissingAttachments.Count == 0)
                    return;

                _fixDocumentMetadataCommand = new MergedBatchFixDocumentMetadataCommand(_database, _log);

                foreach (var docId in _documentIdsOfMissingAttachments)
                {
                    _fixDocumentMetadataCommand.Add(docId);
                    await HandleBatchOfFixDocumentsMetadataIfNecessaryAsync();
                }

                await FinishBatchOfFixDocumentsMetadataAsync();
            }

            private async ValueTask HandleBatchOfFixDocumentsMetadataIfNecessaryAsync()
            {
                var prevDoneAndHasEnough = _fixDocumentMetadataCommand.Context.AllocatedMemory > Constants.Size.Megabyte && _prevRevisionCommandTask.IsCompleted;
                var currentReachedLimit = _fixDocumentMetadataCommand.Context.AllocatedMemory > _enqueueThreshold.GetValue(SizeUnit.Bytes);

                if (currentReachedLimit == false && prevDoneAndHasEnough == false)
                    return;

                var prevCommand = _prevFixDocumentMetadataCommand;
                var prevCommandTask = _prevFixDocumentMetadataCommandTask;
                var commandTask = _database.TxMerger.Enqueue(_fixDocumentMetadataCommand);
                // we ensure that we first enqueue the command to if we
                // fail to do that, we won't be waiting on the previous
                // one
                _prevFixDocumentMetadataCommand = _fixDocumentMetadataCommand;
                _prevFixDocumentMetadataCommandTask = commandTask;

                if (prevCommand != null)
                {
                    using (prevCommand)
                    {
                        await prevCommandTask;
                        Debug.Assert(prevCommand.IsDisposed == false,
                            "we rely on reusing this context on the next batch, so it has to be disposed here");
                    }
                }

                _fixDocumentMetadataCommand = new MergedBatchFixDocumentMetadataCommand(_database, _log);
            }

            private async ValueTask FinishBatchOfFixDocumentsMetadataAsync()
            {
                if (_prevFixDocumentMetadataCommand != null)
                {
                    using (_prevFixDocumentMetadataCommand)
                        await _prevFixDocumentMetadataCommandTask;

                    _prevFixDocumentMetadataCommand = null;
                }

                using (_fixDocumentMetadataCommand)
                {
                    if (_fixDocumentMetadataCommand.Ids.Count > 0)
                    {
                        await _database.TxMerger.Enqueue(_fixDocumentMetadataCommand);
                    }
                }

                _fixDocumentMetadataCommand = null;
            }

            private async ValueTask DeleteRevisionsForNonExistingDocumentsAsync()
            {
                if (_missingDocumentsForRevisions == null ||
                    _missingDocumentsForRevisions.Count == 0)
                    return;

                _revisionDeleteCommand = new MergedBatchDeleteRevisionCommand(_database, _log);

                foreach (var docId in _missingDocumentsForRevisions)
                {
                    _revisionDeleteCommand.Add(docId);
                    await HandleBatchOfRevisionsIfNecessaryAsync();
                }

                await FinishBatchOfRevisionsAsync();
            }

            private async ValueTask HandleBatchOfRevisionsIfNecessaryAsync()
            {
                var prevDoneAndHasEnough = _revisionDeleteCommand.Context.AllocatedMemory > Constants.Size.Megabyte && _prevRevisionCommandTask.IsCompleted;
                var currentReachedLimit = _revisionDeleteCommand.Context.AllocatedMemory > _enqueueThreshold.GetValue(SizeUnit.Bytes);

                if (currentReachedLimit == false && prevDoneAndHasEnough == false)
                    return;

                var prevCommand = _prevRevisionDeleteCommand;
                var prevCommandTask = _prevRevisionCommandTask;
                var commandTask = _database.TxMerger.Enqueue(_revisionDeleteCommand);
                // we ensure that we first enqueue the command to if we
                // fail to do that, we won't be waiting on the previous
                // one
                _prevRevisionDeleteCommand = _revisionDeleteCommand;
                _prevRevisionCommandTask = commandTask;

                if (prevCommand != null)
                {
                    using (prevCommand)
                    {
                        await prevCommandTask;
                        Debug.Assert(prevCommand.IsDisposed == false,
                            "we rely on reusing this context on the next batch, so it has to be disposed here");
                    }
                }

                _revisionDeleteCommand = new MergedBatchDeleteRevisionCommand(_database, _log);
            }

            private async ValueTask FinishBatchOfRevisionsAsync()
            {
                if (_prevRevisionDeleteCommand != null)
                {
                    using (_prevRevisionDeleteCommand)
                        await _prevRevisionCommandTask;

                    _prevRevisionDeleteCommand = null;
                }

                using (_revisionDeleteCommand)
                {
                    if (_revisionDeleteCommand.Ids.Count > 0)
                    {
                        await _database.TxMerger.Enqueue(_revisionDeleteCommand);
                    }
                }

                _revisionDeleteCommand = null;
            }

            private async ValueTask HandleBatchOfDocumentsIfNecessaryAsync()
            {
                var commandSize = _command.GetCommandAllocationSize();
                var prevDoneAndHasEnough = commandSize > Constants.Size.Megabyte && _prevCommandTask.IsCompleted;
                var currentReachedLimit = commandSize > _enqueueThreshold.GetValue(SizeUnit.Bytes);

                if (currentReachedLimit == false && prevDoneAndHasEnough == false)
                    return;

                var prevCommand = _prevCommand;
                var prevCommandTask = _prevCommandTask;

                var commandTask = _database.TxMerger.Enqueue(_command);
                // we ensure that we first enqueue the command to if we
                // fail to do that, we won't be waiting on the previous
                // one
                _prevCommand = _command;
                _prevCommandTask = commandTask;

                if (prevCommand != null)
                {
                    using (prevCommand)
                    {
                        await prevCommandTask;
                        Debug.Assert(prevCommand.IsDisposed == false,
                            "we rely on reusing this context on the next batch, so it has to be disposed here");
                    }
                }

                _command = new MergedBatchPutCommand(_database, _buildType, _log,
                    _missingDocumentsForRevisions, _documentIdsOfMissingAttachments)
                {
                    IsRevision = _isRevision,
                };

                if (_throwOnCollectionMismatchError == false)
                    _command.DocumentCollectionMismatchHandler = item => _duplicateDocsHandler.AddDocument(item);
            }

            private async ValueTask FinishBatchOfDocumentsAsync()
            {
                if (_prevCommand != null)
                {
                    using (_prevCommand)
                        await _prevCommandTask;

                    _prevCommand = null;
                }

                using (_command)
                {
                    if (_command.Documents.Count > 0)
                        await _database.TxMerger.Enqueue(_command);
                }

                _command = null;
            }
        }

        private class DatabaseCompareExchangeActions : ICompareExchangeActions
        {
            private const int BatchSize = 10 * 1024;

            private readonly Size _compareExchangeValuesBatchSize;
            private Size _compareExchangeValuesSize;

            private readonly Size _clusterTransactionCommandsBatchSize;
            private Size _clusterTransactionCommandsSize;

            private readonly DocumentDatabase _database;
            private readonly JsonOperationContext _context;
            private readonly CancellationToken _token;
            private readonly List<RemoveCompareExchangeCommand> _compareExchangeRemoveCommands = new List<RemoveCompareExchangeCommand>();
            private readonly List<AddOrUpdateCompareExchangeCommand> _compareExchangeAddOrUpdateCommands = new List<AddOrUpdateCompareExchangeCommand>();
            private DisposableReturnedArray<BatchRequestParser.CommandData> _clusterTransactionCommands = new DisposableReturnedArray<BatchRequestParser.CommandData>(BatchSize);
            private readonly DocumentContextHolder _documentContextHolder;
            private long? _lastAddOrUpdateOrRemoveResultIndex;

            public DatabaseCompareExchangeActions(DocumentDatabase database, JsonOperationContext context, CancellationToken token)
            {
                _database = database;
                _context = context;
                _token = token;
                _documentContextHolder = new DocumentContextHolder(database);

                _compareExchangeValuesBatchSize = new Size(database.Is32Bits ? 2 : 4, SizeUnit.Megabytes);
                _compareExchangeValuesSize = new Size(0, SizeUnit.Megabytes);

                _clusterTransactionCommandsBatchSize = new Size(database.Is32Bits ? 2 : 32, SizeUnit.Megabytes);
                _clusterTransactionCommandsSize = new Size(0, SizeUnit.Megabytes);
            }

            public async ValueTask WriteKeyValueAsync(string key, BlittableJsonReaderObject value)
            {
                if (_compareExchangeValuesSize >= _compareExchangeValuesBatchSize || _compareExchangeAddOrUpdateCommands.Count >= BatchSize)
                {
                    await SendAddOrUpdateCommandsAsync(_context);
                    _compareExchangeValuesSize.Set(0, SizeUnit.Bytes);
                }

                if (_clusterTransactionCommandsSize >= _clusterTransactionCommandsBatchSize || _clusterTransactionCommands.Length >= BatchSize)
                {
                    await SendClusterTransactionsAsync();
                    _clusterTransactionCommandsSize.Set(0, SizeUnit.Bytes);
                }

                if (ClusterTransactionCommand.IsAtomicGuardKey(key, out var docId))
                {
                    var ctx = _documentContextHolder.GetContextForRead();

                    var doc = _database.DocumentsStorage.Get(ctx, docId, DocumentFields.Data | DocumentFields.ChangeVector | DocumentFields.Id);
                    if (doc == null)
                        return;

                    _clusterTransactionCommands.Push(new BatchRequestParser.CommandData { Id = doc.Id, Document = doc.Data, Type = CommandType.PUT, OriginalChangeVector = ctx.GetLazyString(doc.ChangeVector) });

                    _clusterTransactionCommandsSize.Add(doc.Data.Size, SizeUnit.Bytes);
                }
                else
                {
                    _compareExchangeAddOrUpdateCommands.Add(new AddOrUpdateCompareExchangeCommand(_database.Name, key, value, 0, _context, RaftIdGenerator.DontCareId,
                        fromBackup: true));

                    _compareExchangeValuesSize.Add(value.Size, SizeUnit.Bytes);
                }
            }

            public async ValueTask WriteTombstoneKeyAsync(string key)
            {
                var index = _database.ServerStore.LastRaftCommitIndex;
                _compareExchangeRemoveCommands.Add(new RemoveCompareExchangeCommand(_database.Name, key, index, _context, RaftIdGenerator.DontCareId, fromBackup: true));

                if (_compareExchangeRemoveCommands.Count < BatchSize)
                    return;

                await SendRemoveCommandsAsync(_context);
            }

            public async ValueTask DisposeAsync()
            {
                using (_documentContextHolder)
                using (_clusterTransactionCommands)
                {
                    await SendClusterTransactionsAsync();
                    await SendAddOrUpdateCommandsAsync(_context);
                    await SendRemoveCommandsAsync(_context);

                    if (_lastAddOrUpdateOrRemoveResultIndex != null)
                        await _database.ServerStore.Cluster.WaitForIndexNotification(_lastAddOrUpdateOrRemoveResultIndex.Value);
                }
            }

            private async ValueTask SendClusterTransactionsAsync()
            {
                if (_clusterTransactionCommands.Length == 0)
                    return;

                var parsedCommands = _clusterTransactionCommands.GetArraySegment();

                var raftRequestId = RaftIdGenerator.NewId();
                var options = new ClusterTransactionCommand.ClusterTransactionOptions(string.Empty, disableAtomicDocumentWrites: false, ClusterCommandsVersionManager.CurrentClusterMinimalVersion);
                var topology = _database.ServerStore.LoadDatabaseTopology(_database.Name);

                var clusterTransactionCommand = new ClusterTransactionCommand(_database.Name, _database.IdentityPartsSeparator, topology, parsedCommands, options, raftRequestId);
                clusterTransactionCommand.FromBackup = true;

                var clusterTransactionResult = await _database.ServerStore.SendToLeaderAsync(clusterTransactionCommand);
                for (int i = 0; i < _clusterTransactionCommands.Length; i++)
                {
                    _clusterTransactionCommands[i].Document.Dispose();
                    _clusterTransactionCommands[i].OriginalChangeVector.Dispose();
                }

                _clusterTransactionCommands.Clear();
                _documentContextHolder.Reset();

                if (clusterTransactionResult.Result is List<ClusterTransactionCommand.ClusterTransactionErrorInfo> errors)
                    throw new ClusterTransactionConcurrencyException($"Failed to execute cluster transaction due to the following issues: {string.Join(Environment.NewLine, errors.Select(e => e.Message))}")
                    {
                        ConcurrencyViolations = errors.Select(e => e.Violation).ToArray()
                    };

                await _database.ServerStore.Cluster.WaitForIndexNotification(clusterTransactionResult.Index);

                //When restoring from snapshot the database doesn't exist yet and we cannot rely on the DocumentDatabase to execute the database cluster transaction commands
                using (_database.ServerStore.ContextPool.AllocateOperationContext(out TransactionOperationContext writeContext))
                using (writeContext.OpenWriteTransaction())
                using (var rawDatabaseRecord = _database.ServerStore.Cluster.ReadRawDatabaseRecord(writeContext, _database.Name, out _))
                {
                    if (rawDatabaseRecord.DatabaseState == DatabaseStateStatus.RestoreInProgress)
                    {
                        await _database.ExecuteClusterTransaction(writeContext);
                    }
                }
                await _database.RachisLogIndexNotifications.WaitForIndexNotification(clusterTransactionResult.Index, _token);
            }

            private async ValueTask SendAddOrUpdateCommandsAsync(JsonOperationContext context)
            {
                if (_compareExchangeAddOrUpdateCommands.Count == 0)
                    return;

                var addOrUpdateResult = await _database.ServerStore.SendToLeaderAsync(context, new AddOrUpdateCompareExchangeBatchCommand(_compareExchangeAddOrUpdateCommands, context, RaftIdGenerator.DontCareId));
                foreach (var command in _compareExchangeAddOrUpdateCommands)
                {
                    command.Value.Dispose();
                }
                _compareExchangeAddOrUpdateCommands.Clear();

                _lastAddOrUpdateOrRemoveResultIndex = addOrUpdateResult.Index;
            }

            private async ValueTask SendRemoveCommandsAsync(JsonOperationContext context)
            {
                if (_compareExchangeRemoveCommands.Count == 0)
                    return;
                var addOrUpdateResult = await _database.ServerStore.SendToLeaderAsync(context, new AddOrUpdateCompareExchangeBatchCommand(_compareExchangeRemoveCommands, context, RaftIdGenerator.DontCareId));
                _compareExchangeRemoveCommands.Clear();

                _lastAddOrUpdateOrRemoveResultIndex = addOrUpdateResult.Index;
            }

            public JsonOperationContext GetContextForNewCompareExchangeValue()
            {
                return _context;
            }

            private struct DisposableReturnedArray<T> : IDisposable
            {
                private readonly T[] _array;

                private readonly int _maxLength;

                public int Length;

                public DisposableReturnedArray(int length)
                {
                    _array = ArrayPool<T>.Shared.Rent(length);
                    _maxLength = length;
                    Length = 0;
                }

                public void Push(T item)
                {
                    if (Length >= _maxLength)
                        throw new InvalidOperationException($"Cannot put more than {_maxLength} elements to the array.");

                    _array[Length] = item;
                    Length++;
                }

                public T this[int index] => _array[index];

                public ArraySegment<T> GetArraySegment() => new ArraySegment<T>(_array, 0, Length);

                public void Clear() => Length = 0;

                public void Dispose() => ArrayPool<T>.Shared.Return(_array);
            }

            private class DocumentContextHolder : IDisposable
            {
                private readonly DocumentDatabase _database;
                private IDisposable _returnContext;
                private DocumentsTransaction _readTx;
                private DocumentsOperationContext _current;

                public DocumentContextHolder(DocumentDatabase database)
                {
                    _database = database;
                }

                public DocumentsOperationContext GetContextForRead()
                {
                    if (_current != null)
                        return _current;

                    _returnContext = _database.DocumentsStorage.ContextPool.AllocateOperationContext(out _current);
                    _readTx = _current.OpenReadTransaction();
                    return _current;
                }

                public void Reset()
                {
                    using (_returnContext)
                    using (_readTx)
                    {

                    }

                    _returnContext = null;
                    _readTx = null;
                    _current = null;
                }

                public void Dispose()
                {
                    using (_returnContext)
                    using (_readTx)
                    {
                    }
                }
            }
        }

        private class DatabaseKeyValueActions : IKeyValueActions<long>
        {
            private readonly DocumentDatabase _database;
            private readonly Dictionary<string, long> _identities;

            public DatabaseKeyValueActions(DocumentDatabase database)
            {
                _database = database;
                _identities = new Dictionary<string, long>();
            }

            public async ValueTask WriteKeyValueAsync(string key, long value)
            {
                const int batchSize = 1024;

                _identities[key] = value;

                if (_identities.Count < batchSize)
                    return;

                await SendIdentitiesAsync();
            }

            public async ValueTask DisposeAsync()
            {
                if (_identities.Count == 0)
                    return;

                await SendIdentitiesAsync();
            }

            private async ValueTask SendIdentitiesAsync()
            {
                await _database.ServerStore.SendToLeaderAsync(new UpdateClusterIdentityCommand(_database.Name, _identities, force: false, RaftIdGenerator.NewId()));

                _identities.Clear();
            }
        }

        public class MergedBatchPutCommand : TransactionOperationsMerger.MergedTransactionCommand, IDisposable
        {
            public bool IsRevision;
            public Action<DocumentItem> DocumentCollectionMismatchHandler;

            private readonly DocumentDatabase _database;
            private readonly BuildVersionType _buildType;
            private readonly Logger _log;

            public readonly List<DocumentItem> Documents = new List<DocumentItem>();
            public StreamsTempFile AttachmentStreamsTempFile;

            private IDisposable _resetContext;
            private bool _isDisposed;

            public bool IsDisposed => _isDisposed;
            private readonly ConcurrentDictionary<string, CollectionName> _missingDocumentsForRevisions;
            private readonly HashSet<string> _documentIdsOfMissingAttachments;
            private readonly DocumentsOperationContext _context;
            private long _attachmentsStreamSizeOverhead;

            public MergedBatchPutCommand(DocumentDatabase database, BuildVersionType buildType,
                Logger log,
                ConcurrentDictionary<string, CollectionName> missingDocumentsForRevisions = null,
                HashSet<string> documentIdsOfMissingAttachments = null)
            {
                _database = database;
                _buildType = buildType;
                _log = log;
                _resetContext = _database.DocumentsStorage.ContextPool.AllocateOperationContext(out _context);
                _missingDocumentsForRevisions = missingDocumentsForRevisions;
                _documentIdsOfMissingAttachments = documentIdsOfMissingAttachments;

                if (_database.Is32Bits)
                {
                    using (var ctx = DocumentsOperationContext.ShortTermSingleUse(database))
                    using (ctx.OpenReadTransaction())
                    {
                        _collectionNames = new HashSet<string>(StringComparer.OrdinalIgnoreCase);
                        foreach (var collection in _database.DocumentsStorage.GetCollections(ctx))
                        {
                            _collectionNames.Add(collection.Name);
                        }
                    }
                }
            }

            public DocumentsOperationContext Context => _context;

            protected override long ExecuteCmd(DocumentsOperationContext context)
            {
                if (_log.IsInfoEnabled)
                    _log.Info($"Importing {Documents.Count:#,#0} documents");

                var idsOfDocumentsToUpdateAfterAttachmentDeletion = new HashSet<string>(StringComparer.OrdinalIgnoreCase);
                var databaseChangeVector = context.LastDatabaseChangeVector ?? DocumentsStorage.GetDatabaseChangeVector(context);

                foreach (var documentType in Documents)
                {
                    var tombstone = documentType.Tombstone;
                    long newEtag;
                    if (tombstone != null)
                    {
                        using (Slice.External(context.Allocator, tombstone.LowerId, out Slice key))
                        {
                            newEtag = _database.DocumentsStorage.GenerateNextEtag();
                            tombstone.ChangeVector = _database.DocumentsStorage.GetNewChangeVector(context, newEtag);
                            databaseChangeVector = ChangeVector.Merge(databaseChangeVector, context.GetChangeVector(tombstone.ChangeVector), context);
                            AddTrxnIfNeeded(context, tombstone.LowerId, ref tombstone.ChangeVector);
                            switch (tombstone.Type)
                            {
                                case Tombstone.TombstoneType.Document:
                                    _database.DocumentsStorage.Delete(context, key, tombstone.LowerId, null, tombstone.LastModified.Ticks, tombstone.ChangeVector, new CollectionName(tombstone.Collection), documentFlags: tombstone.Flags);
                                    break;

                                case Tombstone.TombstoneType.Attachment:
                                    var idEnd = key.Content.IndexOf(SpecialChars.RecordSeparator);
                                    if (idEnd < 1)
                                        throw new InvalidOperationException("Cannot find a document ID inside the attachment key");
                                    var attachmentId = key.Content.Substring(idEnd);
                                    idsOfDocumentsToUpdateAfterAttachmentDeletion.Add(attachmentId);

                                    _database.DocumentsStorage.AttachmentsStorage.DeleteAttachmentDirect(context, key, false, "$fromReplication", null, tombstone.ChangeVector, tombstone.LastModified.Ticks);
                                    break;

                                case Tombstone.TombstoneType.Revision:
                                    _database.DocumentsStorage.RevisionsStorage.DeleteRevision(context, key, tombstone.Collection, tombstone.ChangeVector, tombstone.LastModified.Ticks);
                                    break;

                                case Tombstone.TombstoneType.Counter:
                                    _database.DocumentsStorage.CountersStorage.DeleteCounter(context, key.ToString(), tombstone.Collection, null);
                                    break;
                            }
                        }

                        continue;
                    }

                    var conflict = documentType.Conflict;
                    if (conflict != null)
                    {
                        databaseChangeVector = ChangeVector.Merge(databaseChangeVector, context.GetChangeVector(documentType.Conflict.ChangeVector), context);
                        _database.DocumentsStorage.ConflictsStorage.AddConflict(context, conflict.Id, conflict.LastModified.Ticks, conflict.Doc, conflict.ChangeVector,
                            conflict.Collection, conflict.Flags, NonPersistentDocumentFlags.FromSmuggler);

                        continue;
                    }

                    if (documentType.Attachments != null)
                    {
                        foreach (var attachment in documentType.Attachments)
                        {
                            _database.DocumentsStorage.AttachmentsStorage.PutAttachmentStream(context, attachment.Tag, attachment.Base64Hash, attachment.Stream);
                        }
                    }

                    var document = documentType.Document;
                    var id = document.Id;

                    if (IsRevision)
                    {
                        PutAttachments(context, document, isRevision: true, out var hasAttachments);
                        if (hasAttachments)
                        {
                            databaseChangeVector = ChangeVector.Merge(databaseChangeVector, context.LastDatabaseChangeVector, context);
                        }

                        if ((document.NonPersistentFlags.Contain(NonPersistentDocumentFlags.FromSmuggler)) &&
                            (_missingDocumentsForRevisions != null))
                        {
                            if (_database.DocumentsStorage.Get(context, document.Id) == null)
                            {
                                var collection = _database.DocumentsStorage.ExtractCollectionName(context, document.Data);
                                _missingDocumentsForRevisions.TryAdd(document.Id.ToString(), collection);
                            }
                        }

                        if (document.Flags.Contain(DocumentFlags.DeleteRevision))
                        {
                            _missingDocumentsForRevisions?.TryRemove(id, out _);
                            _database.DocumentsStorage.RevisionsStorage.Delete(context, id, document.Data, document.Flags,
                                document.NonPersistentFlags, document.ChangeVector, document.LastModified.Ticks);
                        }
                        else
                        {
                            _database.DocumentsStorage.RevisionsStorage.Put(context, id, document.Data, document.Flags,
                                document.NonPersistentFlags, document.ChangeVector, document.LastModified.Ticks);
                        }

                        databaseChangeVector = ChangeVector.Merge(databaseChangeVector, context.GetChangeVector(document.ChangeVector), context);

                        continue;
                    }

                    if (DatabaseSmuggler.IsPreV4Revision(_buildType, id, document))
                    {
                        // handle old revisions
                        if (_database.DocumentsStorage.RevisionsStorage.Configuration == null)
                            ThrowRevisionsDisabled();

                        var endIndex = id.IndexOf(DatabaseSmuggler.PreV4RevisionsDocumentId, StringComparison.OrdinalIgnoreCase);
                        var newId = id.Substring(0, endIndex);

                        Document parentDocument = null;
                        if (_database.DocumentsStorage.Get(context, newId, DocumentFields.Id) == null)
                        {
                            var collection = _database.DocumentsStorage.ExtractCollectionName(context, document.Data);
                            _missingDocumentsForRevisions.TryAdd(newId, collection);
                        }
                        else
                        {
                            // the order of revisions in v3.x is different than we have in v4.x
                            // in v4.x: rev1, rev2, rev3, document (the change vector of the last revision is identical to the document)
                            // in v3.x: rev1, rev2, document, rev3
                            parentDocument = _database.DocumentsStorage.Get(context, newId);
                            _missingDocumentsForRevisions.TryRemove(newId, out _);
                        }

                        document.Flags |= DocumentFlags.HasRevisions;
                        _database.DocumentsStorage.RevisionsStorage.Put(context, newId, document.Data, document.Flags,
                            document.NonPersistentFlags, document.ChangeVector, document.LastModified.Ticks);

                        if (parentDocument != null)
                        {
                            // the change vector of the document must be identical to the one of the last revision
                            databaseChangeVector = ChangeVector.Merge(databaseChangeVector, context.GetChangeVector(document.ChangeVector), context);

                            using (parentDocument.Data)
                                parentDocument.Data = parentDocument.Data.Clone(context);

                            _database.DocumentsStorage.Put(context, parentDocument.Id, null,
                                parentDocument.Data, parentDocument.LastModified.Ticks, document.ChangeVector, null,
                                parentDocument.Flags, parentDocument.NonPersistentFlags);
                        }

                        continue;
                    }

                    PutAttachments(context, document, isRevision: false, out _);

                    newEtag = _database.DocumentsStorage.GenerateNextEtag();
                    document.ChangeVector = _database.DocumentsStorage.GetNewChangeVector(context, newEtag);
                    databaseChangeVector = ChangeVector.Merge(databaseChangeVector, context.GetChangeVector(document.ChangeVector), context);
                    AddTrxnIfNeeded(context, id, ref document.ChangeVector);

                    try
                    {
                        _database.DocumentsStorage.Put(context, id, expectedChangeVector: null, document.Data, document.LastModified.Ticks, document.ChangeVector, null, document.Flags, document.NonPersistentFlags);
                    }
                    catch (DocumentCollectionMismatchException)
                    {
                        if (DocumentCollectionMismatchHandler == null)
                            throw;

                        DocumentCollectionMismatchHandler.Invoke(documentType);
                    }
                }

                context.LastDatabaseChangeVector = databaseChangeVector;

                foreach (var idToUpdate in idsOfDocumentsToUpdateAfterAttachmentDeletion)
                {
                    _database.DocumentsStorage.AttachmentsStorage.UpdateDocumentAfterAttachmentChange(context, idToUpdate);
                }

                return Documents.Count;
            }

            private void AddTrxnIfNeeded(DocumentsOperationContext context, string id, ref string changeVector)
            {
                using (var doc = _database.DocumentsStorage.Get(context, id, DocumentFields.ChangeVector))
                {
                    string oldChangeVector;

                    if (doc != null)
                    {
                        oldChangeVector = doc.ChangeVector;
                    }
                    else
                    {
                        using (var tombstone = _database.DocumentsStorage.GetDocumentOrTombstone(context, id).Tombstone)
                        {
                            oldChangeVector = tombstone?.ChangeVector;
                        }
                    }

                    //The ClusterTransactionId can be null if the database was migrated from version smaller then v5.2 
                    if (_database.ClusterTransactionId != null)
                    {
                        var trxn = ChangeVectorUtils.GetEtagById(oldChangeVector, _database.ClusterTransactionId);
                        if (trxn > 0)
                            changeVector += $",TRXN:{trxn}-{_database.ClusterTransactionId}";
                    }
                }
            }

            [MethodImpl(MethodImplOptions.AggressiveInlining)]
            private unsafe void PutAttachments(DocumentsOperationContext context, Document document, bool isRevision, out bool hasAttachments)
            {
                hasAttachments = false;

                if (document.Data.TryGet(Client.Constants.Documents.Metadata.Key, out BlittableJsonReaderObject metadata) == false ||
                    metadata.TryGet(Client.Constants.Documents.Metadata.Attachments, out BlittableJsonReaderArray attachments) == false)
                    return;

                var attachmentsStorage = _database.DocumentsStorage.AttachmentsStorage;
                foreach (BlittableJsonReaderObject attachment in attachments)
                {
                    hasAttachments = true;

                    if (attachment.TryGet(nameof(AttachmentName.Name), out LazyStringValue name) == false ||
                        attachment.TryGet(nameof(AttachmentName.ContentType), out LazyStringValue contentType) == false ||
                        attachment.TryGet(nameof(AttachmentName.Hash), out LazyStringValue hash) == false)
                        throw new ArgumentException($"The attachment info in missing a mandatory value: {attachment}");

                    var cv = Slices.Empty;
                    var type = (document.Flags & DocumentFlags.Revision) == DocumentFlags.Revision ? AttachmentType.Revision : AttachmentType.Document;

                    if (isRevision == false && attachmentsStorage.AttachmentExists(context, hash) == false)
                    {
                        _documentIdsOfMissingAttachments.Add(document.Id);
                    }

                    using (DocumentIdWorker.GetSliceFromId(_context, document.Id, out Slice lowerDocumentId))
                    using (DocumentIdWorker.GetLowerIdSliceAndStorageKey(_context, name, out Slice lowerName, out Slice nameSlice))
                    using (DocumentIdWorker.GetLowerIdSliceAndStorageKey(_context, contentType, out Slice lowerContentType, out Slice contentTypeSlice))
                    using (Slice.External(_context.Allocator, hash, out Slice base64Hash))
                    using (type == AttachmentType.Revision ? Slice.From(_context.Allocator, document.ChangeVector, out cv) : (IDisposable)null)
                    using (attachmentsStorage.GetAttachmentKey(_context, lowerDocumentId.Content.Ptr, lowerDocumentId.Size, lowerName.Content.Ptr, lowerName.Size,
                        base64Hash, lowerContentType.Content.Ptr, lowerContentType.Size, type, cv, out Slice keySlice))
                    {
                        attachmentsStorage.PutDirect(context, keySlice, nameSlice, contentTypeSlice, base64Hash);
                    }
                }
            }

            private static void ThrowRevisionsDisabled()
            {
                throw new InvalidOperationException("Revisions needs to be enabled before import!");
            }

            public void Dispose()
            {
                if (_isDisposed)
                    return;

                _isDisposed = true;

                foreach (var doc in Documents)
                {
                    if (doc.Document != null)
                    {
                        doc.Document.Data.Dispose();

                        if (doc.Attachments != null)
                        {
                            foreach (var attachment in doc.Attachments)
                            {
                                attachment.Dispose();
                            }
                        }
                    }
                }
                Documents.Clear();
                _resetContext?.Dispose();
                _resetContext = null;

                AttachmentStreamsTempFile?.Dispose();
                AttachmentStreamsTempFile = null;
            }

            /// <summary>
            /// Return the actual size this command allocates including the stream sizes
            /// </summary>
            /// <returns></returns>
            public long GetCommandAllocationSize()
            {
                return Context.AllocatedMemory + _attachmentsStreamSizeOverhead + _schemaOverHeadSize;
            }

            private HashSet<string> _collectionNames;
            private int _schemaOverHeadSize;

            public void Add(DocumentItem document)
            {
                Documents.Add(document);
                if (document.Attachments != null)
                {
                    if (document.Document.TryGetMetadata(out var metadata)
                        && metadata.TryGet(Client.Constants.Documents.Metadata.Attachments, out BlittableJsonReaderArray attachments))
                    {
                        foreach (BlittableJsonReaderObject attachment in attachments)
                        {
                            if (attachment.TryGet(nameof(Attachment.Size), out long size))
                            {
                                _attachmentsStreamSizeOverhead += size;
                            }
                        }
                    }
                }

                if (_database.Is32Bits && document.Document != null)
                {
                    if (document.Document.TryGetMetadata(out var metadata)
                        && metadata.TryGet(Client.Constants.Documents.Metadata.Collection, out string collectionName)
                        && _collectionNames.Add(collectionName))
                    {
                        _schemaOverHeadSize += SchemaSize;
                    }
                }
            }

            private const int SchemaSize = 2 * 1024 * 1024;

            public override TransactionOperationsMerger.IReplayableCommandDto<TransactionOperationsMerger.MergedTransactionCommand> ToDto(JsonOperationContext context)
            {
                return new MergedBatchPutCommandDto
                {
                    BuildType = _buildType,
                    Documents = Documents,
                    IsRevision = IsRevision
                };
            }
        }

        public class MergedBatchPutCommandDto : TransactionOperationsMerger.IReplayableCommandDto<MergedBatchPutCommand>
        {
            public BuildVersionType BuildType;
            public List<DocumentItem> Documents;
            public bool IsRevision;

            public MergedBatchPutCommand ToCommand(DocumentsOperationContext context, DocumentDatabase database)
            {
                var log = LoggingSource.Instance.GetLogger<DatabaseDestination>(database.Name);
                var command = new MergedBatchPutCommand(database, BuildType, log)
                {
                    IsRevision = IsRevision
                };
                foreach (var document in Documents)
                {
                    command.Add(document);
                }

                return command;
            }
        }

        internal class MergedBatchFixDocumentMetadataCommand : TransactionOperationsMerger.MergedTransactionCommand, IDisposable
        {
            private readonly Logger _log;
            public HashSet<string> Ids = new HashSet<string>();
            private readonly DocumentDatabase _database;
            private readonly DocumentsOperationContext _context;
            public DocumentsOperationContext Context => _context;
            private bool _isDisposed;
            private readonly IDisposable _returnContext;
            public bool IsDisposed => _isDisposed;

            public MergedBatchFixDocumentMetadataCommand(DocumentDatabase database, Logger log)
            {
                _database = database;
                _log = log;
                _returnContext = _database.DocumentsStorage.ContextPool.AllocateOperationContext(out _context);
            }

            protected override long ExecuteCmd(DocumentsOperationContext context)
            {
                if (_log.IsInfoEnabled)
                    _log.Info($"Trying to update {Ids.Count:#,#0} documents metadata if necessary");

                var count = 0;
                foreach (var id in Ids)
                {
                    using (DocumentIdWorker.GetSliceFromId(context, id, out var lowerId))
                    {
                        var document = _database.DocumentsStorage.Get(context, lowerId, throwOnConflict: false, skipValidationInDebug: true);
                        if (document == null)
                            continue;

                        if (document.Data.TryGet(Client.Constants.Documents.Metadata.Key, out BlittableJsonReaderObject metadata) == false ||
                            metadata.TryGet(Client.Constants.Documents.Metadata.Attachments, out BlittableJsonReaderArray attachments) == false)
                            continue;

                        var attachmentsToRemoveNames = new HashSet<LazyStringValue>();
                        var attachmentsToRemoveHashes = new HashSet<LazyStringValue>();

                        foreach (BlittableJsonReaderObject attachment in attachments)
                        {
                            if (attachment.TryGet(nameof(AttachmentName.Name), out LazyStringValue name) == false ||
                                attachment.TryGet(nameof(AttachmentName.ContentType), out LazyStringValue _) == false ||
                                attachment.TryGet(nameof(AttachmentName.Hash), out LazyStringValue hash) == false)
                                throw new ArgumentException($"The attachment info in missing a mandatory value: {attachment}");

                            var attachmentsStorage = _database.DocumentsStorage.AttachmentsStorage;
                            if (attachmentsStorage.AttachmentExists(context, hash) == false)
                            {
                                attachmentsToRemoveNames.Add(name);
                                attachmentsToRemoveHashes.Add(hash);
                            }
                        }

                        if (attachmentsToRemoveNames.Count == 0)
                            continue;

                        count++;
                        var attachmentsToSave = new DynamicJsonArray();

                        foreach (BlittableJsonReaderObject attachment in attachments)
                        {
                            attachment.TryGet(nameof(AttachmentName.Hash), out LazyStringValue hash);

                            if (attachmentsToRemoveHashes.Contains(hash))
                                continue;

                            attachmentsToSave.Add(attachment);
                        }

                        foreach (var toRemove in attachmentsToRemoveNames)
                        {
                            _database.DocumentsStorage.AttachmentsStorage.DeleteAttachment(context, id, toRemove, null, updateDocument: false);
                        }

                        metadata.Modifications = new DynamicJsonValue(metadata);
                        document.Data.Modifications = new DynamicJsonValue(document.Data)
                        {
                            [Client.Constants.Documents.Metadata.Key] = metadata
                        };

                        if (attachmentsToSave.Count == 0)
                        {
                            document.Flags = document.Flags.Strip(DocumentFlags.HasAttachments);
                            metadata.Modifications.Remove(Client.Constants.Documents.Metadata.Attachments);
                        }
                        else
                        {
                            document.Flags |= DocumentFlags.HasAttachments;
                            metadata.Modifications = new DynamicJsonValue(metadata)
                            {
                                [Client.Constants.Documents.Metadata.Attachments] = attachmentsToSave
                            };
                        }

                        using (var old = document.Data)
                        {
                            var newDocument = context.ReadObject(old, document.Id, BlittableJsonDocumentBuilder.UsageMode.ToDisk);
                            _database.DocumentsStorage.Put(context, document.Id, null, newDocument);
                        }
                    }
                }

                if (_log.IsInfoEnabled)
                    _log.Info($"Updated {count:#,#0} documents metadata");

                return count;
            }

            public void Add(string id)
            {
                Ids.Add(id);
            }

            public void Dispose()
            {
                if (_isDisposed)
                    return;

                _isDisposed = true;
                Ids.Clear();
                _returnContext.Dispose();
            }

            public override TransactionOperationsMerger.IReplayableCommandDto<TransactionOperationsMerger.MergedTransactionCommand> ToDto(JsonOperationContext context)
            {
                return new MergedBatchFixDocumentMetadataCommandDto
                {
                    Ids = Ids
                };
            }

            internal class MergedBatchFixDocumentMetadataCommandDto : TransactionOperationsMerger.IReplayableCommandDto<MergedBatchFixDocumentMetadataCommand>
            {
                public HashSet<string> Ids = new HashSet<string>();

                public MergedBatchFixDocumentMetadataCommand ToCommand(DocumentsOperationContext context, DocumentDatabase database)
                {
                    var log = LoggingSource.Instance.GetLogger<DatabaseDestination>(database.Name);
                    var command = new MergedBatchFixDocumentMetadataCommand(database, log);

                    foreach (var id in Ids)
                    {
                        command.Add(id);
                    }

                    return command;
                }
            }
        }

        internal class MergedBatchDeleteRevisionCommand : TransactionOperationsMerger.MergedTransactionCommand, IDisposable
        {
            private readonly Logger _log;
            public readonly List<KeyValuePair<string, CollectionName>> Ids = new List<KeyValuePair<string, CollectionName>>();
            private readonly DocumentDatabase _database;
            private readonly DocumentsOperationContext _context;
            public DocumentsOperationContext Context => _context;
            private bool _isDisposed;
            private readonly IDisposable _returnContext;
            public bool IsDisposed => _isDisposed;

            public MergedBatchDeleteRevisionCommand(DocumentDatabase database, Logger log)
            {
                _database = database;
                _log = log;
                _returnContext = _database.DocumentsStorage.ContextPool.AllocateOperationContext(out _context);
            }

            protected override long ExecuteCmd(DocumentsOperationContext context)
            {
                if (_log.IsInfoEnabled)
                    _log.Info($"Deleting {Ids.Count:#,#0} revisions");

                foreach (var id in Ids)
                {
                    using (DocumentIdWorker.GetSliceFromId(context, id.Key, out var lowerId))
                    {
                        _database.DocumentsStorage.RevisionsStorage.Delete(context,
                            id.Key,
                            lowerId,
                            id.Value,
                            _database.DocumentsStorage.GetNewChangeVector(context, _database.DocumentsStorage.GenerateNextEtag()),
                            _database.Time.GetUtcNow().Ticks,
                            NonPersistentDocumentFlags.FromSmuggler,
                            DocumentFlags.DeleteRevision);
                    }
                }
                return 1;
            }

            public void Add(KeyValuePair<string, CollectionName> id)
            {
                Ids.Add(id);
            }

            public void Dispose()
            {
                if (_isDisposed)
                    return;

                _isDisposed = true;
                Ids.Clear();
                _returnContext.Dispose();
            }

            public override TransactionOperationsMerger.IReplayableCommandDto<TransactionOperationsMerger.MergedTransactionCommand> ToDto(JsonOperationContext context)
            {
                return new MergedBatchDeleteRevisionCommandDto
                {
                    Ids = Ids
                };
            }
        }

        internal class MergedBatchDeleteRevisionCommandDto : TransactionOperationsMerger.IReplayableCommandDto<MergedBatchDeleteRevisionCommand>
        {
            public List<KeyValuePair<string, CollectionName>> Ids = new List<KeyValuePair<string, CollectionName>>();

            public MergedBatchDeleteRevisionCommand ToCommand(DocumentsOperationContext context, DocumentDatabase database)
            {
                var log = LoggingSource.Instance.GetLogger<DatabaseDestination>(database.Name);
                var command = new MergedBatchDeleteRevisionCommand(database, log);

                foreach (var id in Ids)
                {
                    command.Add(id);
                }

                return command;
            }
        }

        private class CounterActions : ICounterActions
        {
            private readonly DocumentDatabase _database;
            private CountersHandler.SmugglerCounterBatchCommand _cmd;
            private CountersHandler.SmugglerCounterBatchCommand _prevCommand;
            private Task _prevCommandTask = Task.CompletedTask;
            private int _countersCount;
            private readonly int _maxBatchSize;

            private SmugglerResult _result;

            public CounterActions(DocumentDatabase database, SmugglerResult result)
            {
                _database = database;
                _result = result;
                _cmd = new CountersHandler.SmugglerCounterBatchCommand(_database, _result);

                _maxBatchSize = _database.Is32Bits ? 2 * 1024 : 10 * 1024;
            }

            private void AddToBatch(CounterGroupDetail counterGroupDetail)
            {
                _cmd.Add(counterGroupDetail);

                counterGroupDetail.Values.TryGet(CountersStorage.Values, out BlittableJsonReaderObject counters);
                _countersCount += counters?.Count ?? 0;
            }

            private void AddToBatch(CounterDetail counter)
            {
                _cmd.AddLegacy(counter.DocumentId, counter);
                _countersCount++;
            }

            public async ValueTask WriteCounterAsync(CounterGroupDetail counterDetail)
            {
                AddToBatch(counterDetail);
                await HandleBatchOfCountersIfNecessaryAsync();
            }

            public async ValueTask WriteLegacyCounterAsync(CounterDetail counterDetail)
            {
                AddToBatch(counterDetail);
                await HandleBatchOfCountersIfNecessaryAsync();
            }

            public void RegisterForDisposal(IDisposable data)
            {
                _cmd.RegisterForDisposal(data);
            }

            public async ValueTask DisposeAsync()
            {
                await FinishBatchOfCountersAsync();
            }

            private async ValueTask HandleBatchOfCountersIfNecessaryAsync()
            {
                if (_countersCount < _maxBatchSize)
                    return;

                var prevCommand = _prevCommand;
                var prevCommandTask = _prevCommandTask;

                var commandTask = _database.TxMerger.Enqueue(_cmd);

                _prevCommand = _cmd;
                _prevCommandTask = commandTask;

                if (prevCommand != null)
                {
                    using (prevCommand)
                    {
                        await prevCommandTask;
                    }
                }

                _cmd = new CountersHandler.SmugglerCounterBatchCommand(_database, _result);

                _countersCount = 0;
            }

            private async ValueTask FinishBatchOfCountersAsync()
            {
                if (_prevCommand != null)
                {
                    using (_prevCommand)
                    {
                        await _prevCommandTask;
                    }

                    _prevCommand = null;
                }

                using (_cmd)
                {
                    if (_countersCount > 0)
                    {
                        await _database.TxMerger.Enqueue(_cmd);
                    }
                }

                _cmd = null;
            }

            public JsonOperationContext GetContextForNewDocument()
            {
                _cmd.Context.CachedProperties.NewDocument();
                return _cmd.Context;
            }

            public Stream GetTempStream()
            {
                throw new NotSupportedException("GetTempStream is never used in CounterActions. Shouldn't happen");
            }
        }

<<<<<<< HEAD
=======
        private class SubscriptionActions : ISubscriptionActions
        {
            private readonly DocumentDatabase _database;
            private readonly List<PutSubscriptionCommand> _subscriptionCommands = new List<PutSubscriptionCommand>();

            public SubscriptionActions(DocumentDatabase database)
            {
                _database = database;
            }

            public async ValueTask DisposeAsync()
            {
                if (_subscriptionCommands.Count == 0)
                    return;

                await SendCommandsAsync();
            }

            public async ValueTask WriteSubscriptionAsync(SubscriptionState subscriptionState)
            {
                const int batchSize = 1024;

                _subscriptionCommands.Add(new PutSubscriptionCommand(_database.Name, subscriptionState.Query, null, RaftIdGenerator.DontCareId)
                {
                    SubscriptionName = subscriptionState.SubscriptionName,
                    //After restore/export , subscription will start from the start
                    InitialChangeVector = null
                });

                if (_subscriptionCommands.Count < batchSize)
                    return;

                await SendCommandsAsync();
            }

            private async ValueTask SendCommandsAsync()
            {
                await _database.ServerStore.SendToLeaderAsync(new PutSubscriptionBatchCommand(_subscriptionCommands, RaftIdGenerator.DontCareId));
                _subscriptionCommands.Clear();
            }
        }

        private class ReplicationHubCertificateActions : IReplicationHubCertificateActions
        {
            private readonly DocumentDatabase _database;
            private readonly List<RegisterReplicationHubAccessCommand> _commands = new List<RegisterReplicationHubAccessCommand>();

            public ReplicationHubCertificateActions(DocumentDatabase database)
            {
                _database = database;
            }

            public async ValueTask DisposeAsync()
            {
                if (_commands.Count == 0)
                    return;

                await SendCommandsAsync();
            }

            public async ValueTask WriteReplicationHubCertificateAsync(string hub, ReplicationHubAccess access)
            {
                const int batchSize = 128;

                byte[] buffer = Convert.FromBase64String(access.CertificateBase64);
                using var cert = CertificateLoaderUtil.CreateCertificate(buffer);

                _commands.Add(new RegisterReplicationHubAccessCommand(_database.Name, hub, access, cert, RaftIdGenerator.DontCareId));

                if (_commands.Count < batchSize)
                    return;

                await SendCommandsAsync();
            }

            private async ValueTask SendCommandsAsync()
            {
                await _database.ServerStore.SendToLeaderAsync(new BulkRegisterReplicationHubAccessCommand
                {
                    Commands = _commands,
                    Database = _database.Name,
                    UniqueRequestId = RaftIdGenerator.DontCareId
                });

                _commands.Clear();
            }
        }
>>>>>>> ded8b4b8

        private class TimeSeriesActions : ITimeSeriesActions
        {
            private readonly DocumentDatabase _database;
            private TimeSeriesHandler.SmugglerTimeSeriesBatchCommand _cmd;
            private TimeSeriesHandler.SmugglerTimeSeriesBatchCommand _prevCommand;
            private Task _prevCommandTask = Task.CompletedTask;
            private Size _segmentsSize;
            private readonly Size _maxBatchSize;

            public TimeSeriesActions(DocumentDatabase database)
            {
                _database = database;
                _cmd = new TimeSeriesHandler.SmugglerTimeSeriesBatchCommand(database);

                _maxBatchSize = new Size(
                    PlatformDetails.Is32Bits || database.Configuration.Storage.ForceUsing32BitsPager
                        ? 1
                        : 16,
                    SizeUnit.Megabytes);

                _segmentsSize = new Size();
            }

            private void AddToBatch(TimeSeriesItem item)
            {
                _cmd.AddToDictionary(item);
                _segmentsSize.Add(item.Segment.NumberOfBytes, SizeUnit.Bytes);
            }

            public async ValueTask DisposeAsync()
            {
                await FinishBatchOfTimeSeriesAsync();
            }

            public async ValueTask WriteTimeSeriesAsync(TimeSeriesItem ts)
            {
                AddToBatch(ts);
                await HandleBatchOfTimeSeriesIfNecessaryAsync();
            }

            private async ValueTask HandleBatchOfTimeSeriesIfNecessaryAsync()
            {
                if (_segmentsSize < _maxBatchSize)
                    return;

                var prevCommand = _prevCommand;
                var prevCommandTask = _prevCommandTask;

                var commandTask = _database.TxMerger.Enqueue(_cmd);

                _prevCommand = _cmd;
                _prevCommandTask = commandTask;

                if (prevCommand != null)
                {
                    await prevCommandTask;
                }

                _cmd = new TimeSeriesHandler.SmugglerTimeSeriesBatchCommand(_database);

                _segmentsSize.Set(0, SizeUnit.Bytes);
            }

            private async ValueTask FinishBatchOfTimeSeriesAsync()
            {
                if (_prevCommand != null)
                {
                    await _prevCommandTask;
                    _prevCommand = null;
                }

                if (_segmentsSize.GetValue(SizeUnit.Bytes) > 0)
                {
                    await _database.TxMerger.Enqueue(_cmd);
                }

                _cmd = null;
            }
        }
    }
}<|MERGE_RESOLUTION|>--- conflicted
+++ resolved
@@ -8,7 +8,6 @@
 using System.Runtime.CompilerServices;
 using System.Threading;
 using System.Threading.Tasks;
-using Raven.Client;
 using Raven.Client.Documents.Attachments;
 using Raven.Client.Documents.Commands.Batches;
 using Raven.Client.Documents.Indexes;
@@ -19,7 +18,6 @@
 using Raven.Client.Exceptions.Documents;
 using Raven.Client.ServerWide;
 using Raven.Client.Util;
-using Raven.Server.Config.Settings;
 using Raven.Server.Documents;
 using Raven.Server.Documents.Handlers;
 using Raven.Server.Documents.Handlers.Batches;
@@ -38,7 +36,7 @@
 using Sparrow.Platform;
 using Sparrow.Server.Utils;
 using Voron;
-using Constants = Voron.Global.Constants;
+using Voron.Global;
 using Size = Sparrow.Size;
 
 namespace Raven.Server.Smuggler.Documents
@@ -175,7 +173,7 @@
             public async ValueTask WriteIndexAsync(IndexDefinitionBaseServerSide indexDefinition, IndexType indexType)
             {
                 if (_batch != null)
-                { 
+                {
                     await _batch.AddIndexAsync(indexDefinition, _source, _database.Time.GetUtcNow(), RaftIdGenerator.DontCareId, _database.Configuration.Indexing.HistoryRevisionsNumber);
                     AsyncHelpers.RunSync(_batch.SaveIfNeeded);
                     return;
@@ -1603,96 +1601,6 @@
             }
         }
 
-<<<<<<< HEAD
-=======
-        private class SubscriptionActions : ISubscriptionActions
-        {
-            private readonly DocumentDatabase _database;
-            private readonly List<PutSubscriptionCommand> _subscriptionCommands = new List<PutSubscriptionCommand>();
-
-            public SubscriptionActions(DocumentDatabase database)
-            {
-                _database = database;
-            }
-
-            public async ValueTask DisposeAsync()
-            {
-                if (_subscriptionCommands.Count == 0)
-                    return;
-
-                await SendCommandsAsync();
-            }
-
-            public async ValueTask WriteSubscriptionAsync(SubscriptionState subscriptionState)
-            {
-                const int batchSize = 1024;
-
-                _subscriptionCommands.Add(new PutSubscriptionCommand(_database.Name, subscriptionState.Query, null, RaftIdGenerator.DontCareId)
-                {
-                    SubscriptionName = subscriptionState.SubscriptionName,
-                    //After restore/export , subscription will start from the start
-                    InitialChangeVector = null
-                });
-
-                if (_subscriptionCommands.Count < batchSize)
-                    return;
-
-                await SendCommandsAsync();
-            }
-
-            private async ValueTask SendCommandsAsync()
-            {
-                await _database.ServerStore.SendToLeaderAsync(new PutSubscriptionBatchCommand(_subscriptionCommands, RaftIdGenerator.DontCareId));
-                _subscriptionCommands.Clear();
-            }
-        }
-
-        private class ReplicationHubCertificateActions : IReplicationHubCertificateActions
-        {
-            private readonly DocumentDatabase _database;
-            private readonly List<RegisterReplicationHubAccessCommand> _commands = new List<RegisterReplicationHubAccessCommand>();
-
-            public ReplicationHubCertificateActions(DocumentDatabase database)
-            {
-                _database = database;
-            }
-
-            public async ValueTask DisposeAsync()
-            {
-                if (_commands.Count == 0)
-                    return;
-
-                await SendCommandsAsync();
-            }
-
-            public async ValueTask WriteReplicationHubCertificateAsync(string hub, ReplicationHubAccess access)
-            {
-                const int batchSize = 128;
-
-                byte[] buffer = Convert.FromBase64String(access.CertificateBase64);
-                using var cert = CertificateLoaderUtil.CreateCertificate(buffer);
-
-                _commands.Add(new RegisterReplicationHubAccessCommand(_database.Name, hub, access, cert, RaftIdGenerator.DontCareId));
-
-                if (_commands.Count < batchSize)
-                    return;
-
-                await SendCommandsAsync();
-            }
-
-            private async ValueTask SendCommandsAsync()
-            {
-                await _database.ServerStore.SendToLeaderAsync(new BulkRegisterReplicationHubAccessCommand
-                {
-                    Commands = _commands,
-                    Database = _database.Name,
-                    UniqueRequestId = RaftIdGenerator.DontCareId
-                });
-
-                _commands.Clear();
-            }
-        }
->>>>>>> ded8b4b8
 
         private class TimeSeriesActions : ITimeSeriesActions
         {
