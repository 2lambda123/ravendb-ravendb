--- conflicted
+++ resolved
@@ -870,7 +870,7 @@
                         using (Slice.External(context.Allocator, tombstone.LowerId, out Slice key))
                         {
                             newEtag = _database.DocumentsStorage.GenerateNextEtag();
-                            tombstone.ChangeVector = _database.DocumentsStorage.GetNewChangeVector(context, newEtag);
+                                tombstone.ChangeVector = _database.DocumentsStorage.GetNewChangeVector(context, newEtag);
 
                             databaseChangeVector = ChangeVectorUtils.MergeVectors(databaseChangeVector, tombstone.ChangeVector);
                             switch (tombstone.Type)
@@ -967,7 +967,7 @@
                     }
 
                     newEtag = _database.DocumentsStorage.GenerateNextEtag();
-                    document.ChangeVector = _database.DocumentsStorage.GetNewChangeVector(context, newEtag);
+                        document.ChangeVector = _database.DocumentsStorage.GetNewChangeVector(context, newEtag);
 
                     databaseChangeVector = ChangeVectorUtils.MergeVectors(databaseChangeVector, document.ChangeVector);
 
@@ -1368,30 +1368,17 @@
             private CountersHandler.SmugglerCounterBatchCommand _cmd;
             private CountersHandler.SmugglerCounterBatchCommand _prevCommand;
             private Task _prevCommandTask = Task.CompletedTask;
-<<<<<<< HEAD
             private int _countersCount;
             private readonly int _maxBatchSize;
-=======
-            private int _listSize;
-            private const int MaxListCount = 32 * 1_024;
->>>>>>> 5555e4e8
 
             public CounterActions(DocumentDatabase database)
             {
                 _database = database;
-<<<<<<< HEAD
                 _cmd = new CountersHandler.SmugglerCounterBatchCommand(_database);
 
                 _maxBatchSize = PlatformDetails.Is32Bits || database.Configuration.Storage.ForceUsing32BitsPager
                     ? 2 * 1024
                     : 10 * 1024;
-=======
-                _listSize = 0;
-                _cmd = new CountersHandler.ExecuteCounterBatchCommand(_database)
-                {
-                    HasWrites = true
-                };
->>>>>>> 5555e4e8
             }
 
             private void AddToBatch(CounterGroupDetail counterGroupDetail)
@@ -1402,7 +1389,6 @@
                 _countersCount += counters?.Count ?? 0;
             }
 
-<<<<<<< HEAD
             private void AddToBatch(CounterDetail counter)
             {
                 _cmd.AddLegacy(counter.DocumentId, counter);
@@ -1413,9 +1399,6 @@
             {
                 AddToBatch(counterDetail);
                 HandleBatchOfCountersIfNecessary();
-=======
-                _listSize = _cmd.Add(counter.DocumentId, counterOp);
->>>>>>> 5555e4e8
             }
 
             public void WriteLegacyCounter(CounterDetail counterDetail)
@@ -1436,11 +1419,7 @@
 
             private void HandleBatchOfCountersIfNecessary()
             {
-<<<<<<< HEAD
                 if (_countersCount < _maxBatchSize)
-=======
-                if (_listSize < MaxListCount)
->>>>>>> 5555e4e8
                     return;
 
                 var prevCommand = _prevCommand;
@@ -1458,11 +1437,7 @@
                 }
                 _cmd = new CountersHandler.SmugglerCounterBatchCommand(_database);
 
-<<<<<<< HEAD
                 _countersCount = 0;
-=======
-                _listSize = 0;
->>>>>>> 5555e4e8
             }
 
             private void FinishBatchOfCounters()
@@ -1475,11 +1450,7 @@
                     _prevCommand = null;
                 }
 
-<<<<<<< HEAD
                 if (_countersCount > 0)
-=======
-                if (_listSize > 0)
->>>>>>> 5555e4e8
                 {
                     using (_cmd)
                         AsyncHelpers.RunSync(() => _database.TxMerger.Enqueue(_cmd));
