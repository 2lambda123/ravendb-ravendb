﻿using System;
using System.Collections.Generic;
using System.IO;
using System.IO.Compression;
using System.Linq;
using System.Threading.Tasks;
using Raven.Client;
using Raven.Client.Documents.Indexes;
using Raven.Client.Documents.Indexes.Analysis;
using Raven.Client.Documents.Operations.Attachments;
using Raven.Client.Documents.Operations.Backups;
using Raven.Client.Documents.Operations.Configuration;
using Raven.Client.Documents.Operations.Counters;
using Raven.Client.Documents.Operations.ETL;
using Raven.Client.Documents.Operations.ETL.ElasticSearch;
using Raven.Client.Documents.Operations.ETL.OLAP;
using Raven.Client.Documents.Operations.ETL.Queue;
using Raven.Client.Documents.Operations.ETL.SQL;
using Raven.Client.Documents.Operations.Expiration;
using Raven.Client.Documents.Operations.Replication;
using Raven.Client.Documents.Operations.Revisions;
using Raven.Client.Documents.Operations.TimeSeries;
using Raven.Client.Documents.Queries.Sorting;
using Raven.Client.Documents.Smuggler;
using Raven.Client.Documents.Subscriptions;
using Raven.Client.ServerWide;
using Raven.Client.ServerWide.Operations.Integrations.PostgreSQL;
using Raven.Client.ServerWide.Sharding;
using Raven.Client.Util;
using Raven.Server.Config;
using Raven.Server.Documents;
using Raven.Server.Documents.Indexes;
using Raven.Server.Documents.PeriodicBackup;
using Raven.Server.Extensions;
using Raven.Server.Json;
using Raven.Server.Routing;
using Raven.Server.ServerWide.Commands;
using Raven.Server.Smuggler.Documents.Data;
using Raven.Server.Web.System;
using Sparrow.Json;
using Sparrow.Json.Parsing;

namespace Raven.Server.Smuggler.Documents
{
    public class StreamDestination : ISmugglerDestination
    {
        private readonly Stream _stream;
        private GZipStream _gzipStream;
        private readonly JsonOperationContext _context;
        private readonly ISmugglerSource _source;
        private readonly CompressionLevel _compressionLevel;
        private AsyncBlittableJsonTextWriter _writer;
        private DatabaseSmugglerOptionsServerSide _options;
        private Func<LazyStringValue, bool> _filterMetadataProperty;

        public StreamDestination(Stream stream, JsonOperationContext context, ISmugglerSource source, CompressionLevel compressionLevel = CompressionLevel.Optimal)
        {
            _stream = stream;
            _context = context;
            _source = source;
            _compressionLevel = compressionLevel;
        }

        public virtual ValueTask<IAsyncDisposable> InitializeAsync(DatabaseSmugglerOptionsServerSide options, SmugglerResult result, long buildVersion)
        {
            _gzipStream = new GZipStream(_stream, _compressionLevel, leaveOpen: true);
            _writer = new AsyncBlittableJsonTextWriter(_context, _gzipStream);
            _options = options;

            SetupMetadataFilterMethod(_context);
            if (options.IsShard == false)
            {
                _writer.WriteStartObject();
                _writer.WritePropertyName("BuildVersion");
                _writer.WriteInteger(buildVersion);
            }

            return ValueTask.FromResult(InitializeAsyncDispose());
        }

        protected virtual IAsyncDisposable InitializeAsyncDispose()
        {
            return new AsyncDisposableAction(async () =>
            {
                if (_options.IsShard == false)
                {
                    _writer.WriteEndObject();
                }

                await _writer.DisposeAsync();
                await _gzipStream.DisposeAsync();
            });
        }

        private void SetupMetadataFilterMethod(JsonOperationContext context)
        {
            var skipCountersMetadata = _options.OperateOnTypes.HasFlag(DatabaseItemType.CounterGroups) == false;
            var skipAttachmentsMetadata = _options.OperateOnTypes.HasFlag(DatabaseItemType.Attachments) == false;
            var skipTimeSeriesMetadata = _options.OperateOnTypes.HasFlag(DatabaseItemType.TimeSeries) == false;

            var flags = 0;
            if (skipCountersMetadata)
                flags += 1;
            if (skipAttachmentsMetadata)
                flags += 2;
            if (skipTimeSeriesMetadata)
                flags += 4;

            if (flags == 0)
                return;

            var counters = context.GetLazyString(Constants.Documents.Metadata.Counters);
            var attachments = context.GetLazyString(Constants.Documents.Metadata.Attachments);
            var timeSeries = context.GetLazyString(Constants.Documents.Metadata.TimeSeries);

            switch (flags)
            {
                case 1: // counters
                    _filterMetadataProperty = metadataProperty => metadataProperty.Equals(counters);
                    break;

                case 2: // attachments
                    _filterMetadataProperty = metadataProperty => metadataProperty.Equals(attachments);
                    break;

                case 3: // counters, attachments
                    _filterMetadataProperty = metadataProperty => metadataProperty.Equals(counters) || metadataProperty.Equals(attachments);
                    break;

                case 4: // timeseries
                    _filterMetadataProperty = metadataProperty => metadataProperty.Equals(timeSeries);
                    break;

                case 5: // counters, timeseries
                    _filterMetadataProperty = metadataProperty => metadataProperty.Equals(counters) || metadataProperty.Equals(timeSeries);
                    break;

                case 6: // attachments, timeseries
                    _filterMetadataProperty = metadataProperty => metadataProperty.Equals(attachments) || metadataProperty.Equals(timeSeries);
                    break;

                case 7: // counters, attachments, timeseries
                    _filterMetadataProperty = metadataProperty => metadataProperty.Equals(counters) || metadataProperty.Equals(attachments) || metadataProperty.Equals(timeSeries);
                    break;

                default:
                    throw new NotSupportedException($"Not supported value: {flags}");
            }
        }

        public IDatabaseRecordActions DatabaseRecord()
        {
            return new DatabaseRecordActions(_writer, _context);
        }

        public IDocumentActions Documents(bool throwOnDuplicateCollection)
        {
            return new StreamDocumentActions(_writer, _context, _source, _options, _filterMetadataProperty, "Docs");
        }

        public IDocumentActions RevisionDocuments()
        {
            return new StreamDocumentActions(_writer, _context, _source, _options, _filterMetadataProperty, nameof(DatabaseItemType.RevisionDocuments));
        }

        public IDocumentActions Tombstones()
        {
            return new StreamDocumentActions(_writer, _context, _source, _options, _filterMetadataProperty, nameof(DatabaseItemType.Tombstones));
        }

        public IDocumentActions Conflicts()
        {
            return new StreamDocumentActions(_writer, _context, _source, _options, _filterMetadataProperty, nameof(DatabaseItemType.Conflicts));
        }

        public IKeyValueActions<long> Identities()
        {
            return new StreamKeyValueActions<long>(_writer, nameof(DatabaseItemType.Identities));
        }

        public ICompareExchangeActions CompareExchange(string databaseName, JsonOperationContext context, BackupKind? backupKind, bool withDocuments)
        {
            return withDocuments ? null : new StreamCompareExchangeActions(_writer, context, nameof(DatabaseItemType.CompareExchange));
        }

        public ICompareExchangeActions CompareExchangeTombstones(string databaseName, JsonOperationContext context)
        {
            return new StreamCompareExchangeActions(_writer, context, nameof(DatabaseItemType.CompareExchangeTombstones));
        }

        public ICounterActions Counters(SmugglerResult result)
        {
            return new StreamCounterActions(_writer, _context, this, nameof(DatabaseItemType.CounterGroups));
        }
        public ICounterActions LegacyCounters(SmugglerResult result)
        {
#pragma warning disable CS0618
            return new StreamCounterActions(_writer, _context, this, nameof(DatabaseItemType.Counters));
#pragma warning restore CS0618
        }

        public ISubscriptionActions Subscriptions()
        {
            return new StreamSubscriptionActions(_writer, _context, nameof(DatabaseItemType.Subscriptions));
        }

        public IReplicationHubCertificateActions ReplicationHubCertificates()
        {
            return new StreamReplicationHubCertificateActions(_writer, _context, nameof(DatabaseItemType.ReplicationHubCertificates));
        }

        public ITimeSeriesActions TimeSeries()
        {
            return new StreamTimeSeriesActions(_writer, _context, nameof(DatabaseItemType.TimeSeries));
        }

        public IIndexActions Indexes()
        {
            return new StreamIndexActions(_writer, _context);
        }

        public ILegacyActions LegacyDocumentDeletions()
        {
            return new StreamLegacyActions(_writer, "DocsDeletions");
        }

        public ILegacyActions LegacyAttachmentDeletions()
        {
            return new StreamLegacyActions(_writer, "AttachmentsDeletions");
        }

        private class DatabaseRecordActions : IDatabaseRecordActions
        {
            private readonly AsyncBlittableJsonTextWriter _writer;
            private readonly JsonOperationContext _context;

            public DatabaseRecordActions(AsyncBlittableJsonTextWriter writer, JsonOperationContext context)
            {
                _writer = writer;
                _context = context;

                _writer.WriteComma();
                _writer.WritePropertyName(nameof(DatabaseItemType.DatabaseRecord));
                _writer.WriteStartObject();
            }

            public async ValueTask WriteDatabaseRecordAsync(DatabaseRecord databaseRecord, SmugglerResult result, AuthorizationStatus authorizationStatus, DatabaseRecordItemType databaseRecordItemType)
            {
                _writer.WritePropertyName(nameof(databaseRecord.DatabaseName));
                _writer.WriteString(databaseRecord.DatabaseName);
                _writer.WriteComma();

                _writer.WritePropertyName(nameof(databaseRecord.Encrypted));
                _writer.WriteBool(databaseRecord.Encrypted);
                _writer.WriteComma();

                _writer.WriteArray(nameof(databaseRecord.UnusedDatabaseIds), databaseRecord.UnusedDatabaseIds);

                if (databaseRecordItemType.Contain(DatabaseRecordItemType.LockMode))
                {
                    _writer.WriteComma();
                    _writer.WritePropertyName(nameof(databaseRecord.LockMode));
                    _writer.WriteString(databaseRecord.LockMode.ToString());
                }

                if (databaseRecordItemType.Contain(DatabaseRecordItemType.ConflictSolverConfig))
                {
                    _writer.WriteComma();
                    _writer.WritePropertyName(nameof(databaseRecord.ConflictSolverConfig));
                    WriteConflictSolver(databaseRecord.ConflictSolverConfig);
                }

                if (databaseRecordItemType.Contain(DatabaseRecordItemType.Settings))
                {
                    _writer.WriteComma();
                    _writer.WritePropertyName(nameof(databaseRecord.Settings));
                    WriteSettings(databaseRecord.Settings);
                }

                if (databaseRecordItemType.Contain(DatabaseRecordItemType.Revisions))
                {
                    _writer.WriteComma();
                    _writer.WritePropertyName(nameof(databaseRecord.Revisions));
                    WriteRevisions(databaseRecord.Revisions);
                }

                if (databaseRecordItemType.Contain(DatabaseRecordItemType.TimeSeries))
                {
                    _writer.WriteComma();
                    _writer.WritePropertyName(nameof(databaseRecord.TimeSeries));
                    WriteTimeSeries(databaseRecord.TimeSeries);
                }

                if (databaseRecordItemType.Contain(DatabaseRecordItemType.DocumentsCompression))
                {
                    _writer.WriteComma();
                    _writer.WritePropertyName(nameof(databaseRecord.DocumentsCompression));
                    WriteDocumentsCompression(databaseRecord.DocumentsCompression);
                }

                if (databaseRecordItemType.Contain(DatabaseRecordItemType.Expiration))
                {
                    _writer.WriteComma();
                    _writer.WritePropertyName(nameof(databaseRecord.Expiration));
                    WriteExpiration(databaseRecord.Expiration);
                }

                if (databaseRecordItemType.Contain(DatabaseRecordItemType.Client))
                {
                    _writer.WriteComma();
                    _writer.WritePropertyName(nameof(databaseRecord.Client));
                    WriteClientConfiguration(databaseRecord.Client);
                }

                if (databaseRecordItemType.Contain(DatabaseRecordItemType.Sorters))
                {
                    _writer.WriteComma();
                    _writer.WritePropertyName(nameof(databaseRecord.Sorters));
                    WriteSorters(databaseRecord.Sorters);
                }

                if (databaseRecordItemType.Contain(DatabaseRecordItemType.Analyzers))
                {
                    _writer.WriteComma();
                    _writer.WritePropertyName(nameof(databaseRecord.Analyzers));
                    WriteAnalyzers(databaseRecord.Analyzers);
                }

                if (databaseRecordItemType.Contain(DatabaseRecordItemType.IndexesHistory))
                {
                    _writer.WriteComma();
                    _writer.WritePropertyName(nameof(databaseRecord.IndexesHistory));
                    WriteIndexesHistory(databaseRecord.IndexesHistory);
                }
                
                if (databaseRecord.IsSharded)
                {
                    _writer.WriteComma();
                    _writer.WritePropertyName(nameof(databaseRecord.Sharding));
                    WriteShardingConfiguration(databaseRecord.Sharding);
                }

                switch (authorizationStatus)
                {
                    case AuthorizationStatus.DatabaseAdmin:
                    case AuthorizationStatus.Operator:
                    case AuthorizationStatus.ClusterAdmin:
                        if (databaseRecordItemType.Contain(DatabaseRecordItemType.RavenConnectionStrings))
                        {
                            _writer.WriteComma();
                            _writer.WritePropertyName(nameof(databaseRecord.RavenConnectionStrings));
                            WriteRavenConnectionStrings(databaseRecord.RavenConnectionStrings);
                        }

                        if (databaseRecordItemType.Contain(DatabaseRecordItemType.SqlConnectionStrings))
                        {
                            _writer.WriteComma();
                            _writer.WritePropertyName(nameof(databaseRecord.SqlConnectionStrings));
                            WriteSqlConnectionStrings(databaseRecord.SqlConnectionStrings);
                        }

                        if (databaseRecordItemType.Contain(DatabaseRecordItemType.PeriodicBackups))
                        {
                            _writer.WriteComma();
                            _writer.WritePropertyName(nameof(databaseRecord.PeriodicBackups));
                            WritePeriodicBackups(databaseRecord.PeriodicBackups);
                        }

                        if (databaseRecordItemType.Contain(DatabaseRecordItemType.ExternalReplications))
                        {
                            _writer.WriteComma();
                            _writer.WritePropertyName(nameof(databaseRecord.ExternalReplications));
                            WriteExternalReplications(databaseRecord.ExternalReplications);
                        }

                        if (databaseRecordItemType.Contain(DatabaseRecordItemType.RavenEtls))
                        {
                            _writer.WriteComma();
                            _writer.WritePropertyName(nameof(databaseRecord.RavenEtls));
                            WriteRavenEtls(databaseRecord.RavenEtls);
                        }

                        if (databaseRecordItemType.Contain(DatabaseRecordItemType.SqlEtls))
                        {
                            _writer.WriteComma();
                            _writer.WritePropertyName(nameof(databaseRecord.SqlEtls));
                            WriteSqlEtls(databaseRecord.SqlEtls);
                        }

                        if (databaseRecordItemType.Contain(DatabaseRecordItemType.HubPullReplications))
                        {
                            _writer.WriteComma();
                            _writer.WritePropertyName(nameof(databaseRecord.HubPullReplications));
                            WriteHubPullReplications(databaseRecord.HubPullReplications);
                        }

                        if (databaseRecordItemType.Contain(DatabaseRecordItemType.SinkPullReplications))
                        {
                            _writer.WriteComma();
                            _writer.WritePropertyName(nameof(databaseRecord.SinkPullReplications));
                            WriteSinkPullReplications(databaseRecord.SinkPullReplications);
                        }

                        if (databaseRecordItemType.Contain(DatabaseRecordItemType.OlapConnectionStrings))
                        {
                            _writer.WriteComma();
                            _writer.WritePropertyName(nameof(databaseRecord.OlapConnectionStrings));
                            WriteOlapConnectionStrings(databaseRecord.OlapConnectionStrings);
                        }

                        if (databaseRecordItemType.Contain(DatabaseRecordItemType.OlapEtls))
                        {
                            _writer.WriteComma();
                            _writer.WritePropertyName(nameof(databaseRecord.OlapEtls));
                            WriteOlapEtls(databaseRecord.OlapEtls);
                        }

                        if (databaseRecordItemType.Contain(DatabaseRecordItemType.ElasticSearchConnectionStrings))
                        {
                            _writer.WriteComma();
                            _writer.WritePropertyName(nameof(databaseRecord.ElasticSearchConnectionStrings));
                            WriteElasticSearchConnectionStrings(databaseRecord.ElasticSearchConnectionStrings);
                        }

                        if (databaseRecordItemType.Contain(DatabaseRecordItemType.ElasticSearchEtls))
                        {
                            _writer.WriteComma();
                            _writer.WritePropertyName(nameof(databaseRecord.ElasticSearchEtls));
                            WriteElasticSearchEtls(databaseRecord.ElasticSearchEtls);
                        }

                        if (databaseRecordItemType.Contain(DatabaseRecordItemType.QueueConnectionStrings))
                        {
                            _writer.WriteComma();
                            _writer.WritePropertyName(nameof(databaseRecord.QueueConnectionStrings));
                            WriteQueueConnectionStrings(databaseRecord.QueueConnectionStrings);
                        }

                        if (databaseRecordItemType.Contain(DatabaseRecordItemType.QueueEtls))
                        {
                            _writer.WriteComma();
                            _writer.WritePropertyName(nameof(databaseRecord.QueueEtls));
                            WriteQueueEtls(databaseRecord.QueueEtls);
                        }

                        if (databaseRecord.Integrations != null)
                        {
                            _writer.WriteComma();
                            _writer.WritePropertyName(nameof(databaseRecord.Integrations));

                            _writer.WriteStartObject();

                            if (databaseRecordItemType.Contain(DatabaseRecordItemType.PostgreSQLIntegration))
                            {
                                _writer.WritePropertyName(nameof(databaseRecord.Integrations.PostgreSql));
                                WritePostgreSqlConfiguration(databaseRecord.Integrations.PostgreSql);
                            }

                            _writer.WriteEndObject();
                        }
                        break;
                }
                
                await _writer.MaybeFlushAsync();
            }

            private void WriteHubPullReplications(List<PullReplicationDefinition> hubPullReplications)
            {
                if (hubPullReplications == null)
                {
                    _writer.WriteNull();
                    return;
                }
                _writer.WriteStartArray();
                var first = true;
                foreach (var pullReplication in hubPullReplications)
                {
                    if (first == false)
                        _writer.WriteComma();
                    first = false;

                    _context.Write(_writer, pullReplication.ToJson());
                }
                _writer.WriteEndArray();
            }

            private void WriteSinkPullReplications(List<PullReplicationAsSink> sinkPullReplications)
            {
                if (sinkPullReplications == null)
                {
                    _writer.WriteNull();
                    return;
                }
                _writer.WriteStartArray();
                var first = true;
                foreach (var pullReplication in sinkPullReplications)
                {
                    if (first == false)
                        _writer.WriteComma();
                    first = false;

                    _context.Write(_writer, pullReplication.ToJson());
                }
                _writer.WriteEndArray();
            }

            private void WriteSorters(Dictionary<string, SorterDefinition> sorters)
            {
                if (sorters == null)
                {
                    _writer.WriteNull();
                    return;
                }

                _writer.WriteStartObject();
                var first = true;
                foreach (var sorter in sorters)
                {
                    if (first == false)
                        _writer.WriteComma();
                    first = false;

                    _writer.WritePropertyName(sorter.Key);
                    _context.Write(_writer, sorter.Value.ToJson());
                }

                _writer.WriteEndObject();
            }

            private void WriteAnalyzers(Dictionary<string, AnalyzerDefinition> analyzers)
            {
                if (analyzers == null)
                {
                    _writer.WriteNull();
                    return;
                }

                _writer.WriteStartObject();
                var first = true;
                foreach (var analyzer in analyzers)
                {
                    if (first == false)
                        _writer.WriteComma();
                    first = false;

                    _writer.WritePropertyName(analyzer.Key);
                    _context.Write(_writer, analyzer.Value.ToJson());
                }

                _writer.WriteEndObject();
            }

            private void WriteIndexesHistory(Dictionary<string, List<IndexHistoryEntry>> indexesHistory)
            {
                if (indexesHistory == null)
                {
                    _writer.WriteNull();
                    return;
                }
                
                _writer.WriteStartObject();
                
                var first = true;
                foreach (var historyOfIndex in indexesHistory)
                {
                    if (first == false)
                        _writer.WriteComma();
                    first = false;
                    
                    _writer.WritePropertyName(historyOfIndex.Key);
                    bool isFirstChangeOfIndex = true;
                    
                    _writer.WriteStartArray();
                    foreach (var changeOfIndex in historyOfIndex.Value)
                    {
                        if (isFirstChangeOfIndex == false)
                            _writer.WriteComma();
                        isFirstChangeOfIndex = false;
                        
                        _writer.WriteStartObject();
                        
                        _writer.WritePropertyName(nameof(changeOfIndex.Source));
                        _writer.WriteString(changeOfIndex.Source);
                        _writer.WriteComma();
                        
                        _writer.WritePropertyName(nameof(changeOfIndex.CreatedAt));
                        _writer.WriteDateTime(changeOfIndex.CreatedAt, true);
                        _writer.WriteComma();
                        
                        _writer.WritePropertyName(nameof(changeOfIndex.RollingDeployment));
                        _writer.WriteStartObject();
                        bool isFirstRolling = true;
                        foreach (var (rollingName,rollingIndexDeployment) in changeOfIndex?.RollingDeployment)
                        {
                            if (isFirstRolling == false)
                                _writer.WriteComma();
                            isFirstRolling = false;
                            _writer.WritePropertyName(rollingName);
                            _context.Write(_writer, rollingIndexDeployment.ToJson());
                        }
                        _writer.WriteEndObject();
                        _writer.WriteComma();
                        
                        _writer.WritePropertyName(nameof(changeOfIndex.Definition));
                        _context.Write(_writer, changeOfIndex.Definition.ToJson());
                        
                        _writer.WriteEndObject();
                    }
                    _writer.WriteEndArray();
                }
                
                _writer.WriteEndObject();
            }


            private static readonly HashSet<string> DoNotBackUp = new HashSet<string>(StringComparer.OrdinalIgnoreCase)
            {
                RavenConfiguration.GetKey(x => x.Core.DataDirectory),
                RavenConfiguration.GetKey(x => x.Storage.TempPath),
                RavenConfiguration.GetKey(x => x.Indexing.TempPath),
                RavenConfiguration.GetKey(x => x.Licensing.License),
                RavenConfiguration.GetKey(x => x.Core.RunInMemory)
            };

            private static readonly HashSet<string> ServerWideKeys = DatabaseHelper.GetServerWideOnlyConfigurationKeys().ToHashSet(StringComparer.OrdinalIgnoreCase);

            private void WriteSettings(Dictionary<string, string> settings)
            {
                if (settings == null)
                {
                    _writer.WriteNull();
                    return;
                }

                _writer.WriteStartArray();
                var first = true;
                foreach (var config in settings)
                {
                    if (!(DoNotBackUp.Contains(config.Key) ||
                          ServerWideKeys.Contains(config.Key)))
                    {
                        if (first == false)
                            _writer.WriteComma();
                        first = false;
                        _writer.WriteStartObject();
                        _writer.WritePropertyName(config.Key);
                        _writer.WriteString(config.Value);
                        _writer.WriteEndObject();
                    }
                }
                _writer.WriteEndArray();
            }

            private void WriteSqlEtls(List<SqlEtlConfiguration> sqlEtlConfiguration)
            {
                if (sqlEtlConfiguration == null)
                {
                    _writer.WriteNull();
                    return;
                }
                _writer.WriteStartArray();

                var first = true;
                foreach (var etl in sqlEtlConfiguration)
                {
                    if (first == false)
                        _writer.WriteComma();
                    first = false;
                    _context.Write(_writer, etl.ToJson());
                }

                _writer.WriteEndArray();
            }

            private void WriteRavenEtls(List<RavenEtlConfiguration> ravenEtlConfiguration)
            {
                if (ravenEtlConfiguration == null)
                {
                    _writer.WriteNull();
                    return;
                }
                _writer.WriteStartArray();

                var first = true;
                foreach (var etl in ravenEtlConfiguration)
                {
                    if (first == false)
                        _writer.WriteComma();
                    first = false;
                    _context.Write(_writer, etl.ToJson());
                }

                _writer.WriteEndArray();
            }

            private void WriteOlapEtls(List<OlapEtlConfiguration> olapEtlConfiguration)
            {
                if (olapEtlConfiguration == null)
                {
                    _writer.WriteNull();
                    return;
                }
                _writer.WriteStartArray();

                var first = true;
                foreach (var etl in olapEtlConfiguration)
                {
                    if (first == false)
                        _writer.WriteComma();
                    first = false;
                    _context.Write(_writer, etl.ToJson());
                }

                _writer.WriteEndArray();
            }

            private void WriteElasticSearchEtls(List<ElasticSearchEtlConfiguration> elasticSearchEtlConfiguration)
            {
                if (elasticSearchEtlConfiguration == null)
                {
                    _writer.WriteNull();
                    return;
                }
                _writer.WriteStartArray();

                var first = true;
                foreach (var etl in elasticSearchEtlConfiguration)
                {
                    if (first == false)
                        _writer.WriteComma();
                    first = false;
                    _context.Write(_writer, etl.ToJson());
                }

                _writer.WriteEndArray();
            }

            private void WriteQueueEtls(List<QueueEtlConfiguration> queueEtlConfiguration)
            {
                if (queueEtlConfiguration == null)
                {
                    _writer.WriteNull();
                    return;
                }
                _writer.WriteStartArray();

                var first = true;
                foreach (var etl in queueEtlConfiguration)
                {
                    if (first == false)
                        _writer.WriteComma();
                    first = false;
                    _context.Write(_writer, etl.ToJson());
                }

                _writer.WriteEndArray();
            }

            private void WriteExternalReplications(List<ExternalReplication> externalReplication)
            {
                if (externalReplication == null)
                {
                    _writer.WriteNull();
                    return;
                }
                _writer.WriteStartArray();

                var first = true;
                foreach (var replication in externalReplication)
                {
                    if (first == false)
                        _writer.WriteComma();
                    first = false;

                    _context.Write(_writer, replication.ToJson());
                }

                _writer.WriteEndArray();
            }

            private void WritePeriodicBackups(List<PeriodicBackupConfiguration> periodicBackup)
            {
                if (periodicBackup == null)
                {
                    _writer.WriteNull();
                    return;
                }
                _writer.WriteStartArray();

                var first = true;

                foreach (var backup in periodicBackup)
                {
                    if (first == false)
                        _writer.WriteComma();
                    first = false;
                    _context.Write(_writer, backup.ToJson());
                }
                _writer.WriteEndArray();
            }

            private void WriteConflictSolver(ConflictSolver conflictSolver)
            {
                if (conflictSolver == null)
                {
                    _writer.WriteNull();
                    return;
                }
                _context.Write(_writer, conflictSolver.ToJson());
            }

            private void WriteClientConfiguration(ClientConfiguration clientConfiguration)
            {
                if (clientConfiguration == null)
                {
                    _writer.WriteNull();
                    return;
                }
                _context.Write(_writer, clientConfiguration.ToJson());
            }

            private void WriteExpiration(ExpirationConfiguration expiration)
            {
                if (expiration == null)
                {
                    _writer.WriteNull();
                    return;
                }

                _context.Write(_writer, expiration.ToJson());
            }

            private void WriteRevisions(RevisionsConfiguration revisions)
            {
                if (revisions == null)
                {
                    _writer.WriteNull();
                    return;
                }
                _context.Write(_writer, revisions.ToJson());
            }

            private void WriteTimeSeries(TimeSeriesConfiguration timeSeries)
            {
                if (timeSeries == null)
                {
                    _writer.WriteNull();
                    return;
                }
                _context.Write(_writer, timeSeries.ToJson());
            }

            private void WriteDocumentsCompression(DocumentsCompressionConfiguration compressionConfiguration)
            {
                if (compressionConfiguration == null)
                {
                    _writer.WriteNull();
                    return;
                }
                _context.Write(_writer, compressionConfiguration.ToJson());
            }

            private void WriteRavenConnectionStrings(Dictionary<string, RavenConnectionString> connections)
            {
                _writer.WriteStartObject();

                var first = true;
                foreach (var ravenConnectionString in connections)
                {
                    if (first == false)
                        _writer.WriteComma();
                    first = false;

                    _writer.WritePropertyName(ravenConnectionString.Key);

                    _context.Write(_writer, ravenConnectionString.Value.ToJson());
                }

                _writer.WriteEndObject();
            }

            private void WriteSqlConnectionStrings(Dictionary<string, SqlConnectionString> connections)
            {
                _writer.WriteStartObject();

                var first = true;
                foreach (var sqlConnectionString in connections)
                {
                    if (first == false)
                        _writer.WriteComma();
                    first = false;

                    _writer.WritePropertyName(sqlConnectionString.Key);

                    _context.Write(_writer, sqlConnectionString.Value.ToJson());
                }

                _writer.WriteEndObject();
            }

            private void WriteOlapConnectionStrings(Dictionary<string, OlapConnectionString> connections)
            {
                _writer.WriteStartObject();

                var first = true;
                foreach (var olapConnectionString in connections)
                {
                    if (first == false)
                        _writer.WriteComma();
                    first = false;

                    _writer.WritePropertyName(olapConnectionString.Key);

                    _context.Write(_writer, olapConnectionString.Value.ToJson());
                }

                _writer.WriteEndObject();
            }

            private void WriteElasticSearchConnectionStrings(Dictionary<string, ElasticSearchConnectionString> connections)
            {
                _writer.WriteStartObject();

                var first = true;
                foreach (var elasticSearchConnectionString in connections)
                {
                    if (first == false)
                        _writer.WriteComma();
                    first = false;

                    _writer.WritePropertyName(elasticSearchConnectionString.Key);

                    _context.Write(_writer, elasticSearchConnectionString.Value.ToJson());
                }

                _writer.WriteEndObject();
            }

            private void WriteQueueConnectionStrings(Dictionary<string, QueueConnectionString> connections)
            {
                _writer.WriteStartObject();

                var first = true;
                foreach (var queueConnectionString in connections)
                {
                    if (first == false)
                        _writer.WriteComma();
                    first = false;

                    _writer.WritePropertyName(queueConnectionString.Key);

                    _context.Write(_writer, queueConnectionString.Value.ToJson());
                }

                _writer.WriteEndObject();
            }

            private void WritePostgreSqlConfiguration(PostgreSqlConfiguration postgreSqlConfig)
            {
                if (postgreSqlConfig == null)
                {
                    _writer.WriteNull();
                    return;
                }
                _context.Write(_writer, postgreSqlConfig.ToJson());
            }

            private void WriteShardingConfiguration(ShardingConfiguration shardingConfiguration)
            {
                _writer.WriteStartObject();

                _writer.WritePropertyName(nameof(ShardingConfiguration.Shards));
                _context.Write(_writer, DynamicJsonValue.Convert(shardingConfiguration.Shards));

                _writer.WritePropertyName(nameof(ShardingConfiguration.BucketRanges));
                _context.Write(_writer, new DynamicJsonArray(shardingConfiguration.BucketRanges.Select(x => x.ToJson())));

                _writer.WritePropertyName(nameof(ShardingConfiguration.Prefixed));
                _context.Write(_writer, new DynamicJsonArray(shardingConfiguration.Prefixed.Select(x => x.ToJson())));

                _writer.WriteEndObject();
            }

            public ValueTask DisposeAsync()
            {
                _writer.WriteEndObject();
                return default;
            }
        }

        private class StreamIndexActions : StreamActionsBase, IIndexActions
        {
            private readonly JsonOperationContext _context;

            public StreamIndexActions(AsyncBlittableJsonTextWriter writer, JsonOperationContext context)
                : base(writer, "Indexes")
            {
                _context = context;
            }

            public async ValueTask WriteIndexAsync(IndexDefinitionBaseServerSide indexDefinition, IndexType indexType)
            {
                if (First == false)
                    Writer.WriteComma();
                First = false;

                Writer.WriteStartObject();

                Writer.WritePropertyName(nameof(IndexDefinition.Type));
                Writer.WriteString(indexType.ToString());
                Writer.WriteComma();

                Writer.WritePropertyName(nameof(IndexDefinition));
                indexDefinition.Persist(_context, Writer);

                Writer.WriteEndObject();

                await Writer.MaybeFlushAsync();
            }

            public async ValueTask WriteIndexAsync(IndexDefinition indexDefinition)
            {
                if (First == false)
                    Writer.WriteComma();
                First = false;

                Writer.WriteStartObject();

                Writer.WritePropertyName(nameof(IndexDefinition.Type));
                Writer.WriteString(indexDefinition.Type.ToString());
                Writer.WriteComma();

                Writer.WritePropertyName(nameof(IndexDefinition));
                Writer.WriteIndexDefinition(_context, indexDefinition);

                Writer.WriteEndObject();

                await Writer.MaybeFlushAsync();
            }
        }

        private class StreamCounterActions : StreamActionsBase, ICounterActions
        {
            private readonly JsonOperationContext _context;
            private readonly StreamDestination _destination;
            public async ValueTask WriteCounterAsync(CounterGroupDetail counterDetail)
            {
                CountersStorage.ConvertFromBlobToNumbers(_context, counterDetail);

                using (counterDetail)
                {
                    if (First == false)
                        Writer.WriteComma();
                    First = false;

                    Writer.WriteStartObject();

                    Writer.WritePropertyName(nameof(CounterItem.DocId));
                    Writer.WriteString(counterDetail.DocumentId, skipEscaping: true);
                    Writer.WriteComma();

                    Writer.WritePropertyName(nameof(CounterItem.ChangeVector));
                    Writer.WriteString(counterDetail.ChangeVector, skipEscaping: true);
                    Writer.WriteComma();

                    Writer.WritePropertyName(nameof(CounterItem.Batch.Values));
                    Writer.WriteObject(counterDetail.Values);

                    Writer.WriteEndObject();

                    await Writer.MaybeFlushAsync();
                }
            }

            public async ValueTask WriteLegacyCounterAsync(CounterDetail counterDetail)
            {
                if (First == false)
                    Writer.WriteComma();
                First = false;

                Writer.WriteStartObject();

                Writer.WritePropertyName("DocId");
                Writer.WriteString(counterDetail.DocumentId);
                Writer.WriteComma();

                Writer.WritePropertyName("Name");
                Writer.WriteString(counterDetail.CounterName);
                Writer.WriteComma();

                Writer.WritePropertyName("Value");
                Writer.WriteDouble(counterDetail.TotalValue);
                Writer.WriteComma();

                Writer.WritePropertyName("ChangeVector");
                Writer.WriteString(counterDetail.ChangeVector);

                Writer.WriteEndObject();
                await Writer.MaybeFlushAsync();
            }

            public void RegisterForDisposal(IDisposable data)
            {

            }

            public StreamCounterActions(AsyncBlittableJsonTextWriter writer, JsonOperationContext context, StreamDestination destination, string propertyName) : base(writer, propertyName)
            {
                _context = context;
                _destination = destination;
            }

            public JsonOperationContext GetContextForNewDocument()
            {
                _context.CachedProperties.NewDocument();
                return _context;
            }

            public Stream GetTempStream()
            {
                throw new NotSupportedException("GetTempStream is never used in StreamCounterActions. Shouldn't happen");
            }
        }

        private class StreamTimeSeriesActions : StreamActionsBase, ITimeSeriesActions
        {
            private readonly JsonOperationContext _context;

            public StreamTimeSeriesActions(AsyncBlittableJsonTextWriter writer, JsonOperationContext context, string propertyName) : base(writer, propertyName)
            {
                _context = context;
            }

            public async ValueTask WriteTimeSeriesAsync(TimeSeriesItem item)
            {
                using (item)
                {
                    if (First == false)
                        Writer.WriteComma();
                    First = false;

                    Writer.WriteStartObject();
                    {
                        Writer.WritePropertyName(Constants.Documents.Blob.Document);

                        Writer.WriteStartObject();
                        {
                            Writer.WritePropertyName(nameof(TimeSeriesItem.DocId));
                            Writer.WriteString(item.DocId);
                            Writer.WriteComma();

                            Writer.WritePropertyName(nameof(TimeSeriesItem.Name));
                            Writer.WriteString(item.Name);
                            Writer.WriteComma();

                            Writer.WritePropertyName(nameof(TimeSeriesItem.ChangeVector));
                            Writer.WriteString(item.ChangeVector);
                            Writer.WriteComma();

                            Writer.WritePropertyName(nameof(TimeSeriesItem.Collection));
                            Writer.WriteString(item.Collection);
                            Writer.WriteComma();

                            Writer.WritePropertyName(nameof(TimeSeriesItem.Baseline));
                            Writer.WriteDateTime(item.Baseline, true);
                        }
                        Writer.WriteEndObject();

                        Writer.WriteComma();
                        Writer.WritePropertyName(Constants.Documents.Blob.Size);
                        Writer.WriteInteger(item.SegmentSize);
                    }
                    Writer.WriteEndObject();

                    unsafe
                    {
                        Writer.WriteMemoryChunk(item.Segment.Ptr, item.Segment.NumberOfBytes);
                    }

                    await Writer.MaybeFlushAsync();
                }
            }

            public void RegisterForDisposal(IDisposable data)
            {
                throw new NotSupportedException($"{nameof(RegisterForDisposal)} is never used in {nameof(StreamTimeSeriesActions)}. Shouldn't happen.");
            }

            public void RegisterForReturnToTheContext(AllocatedMemoryData data)
            {
                throw new NotSupportedException($"{nameof(RegisterForReturnToTheContext)} is never used in {nameof(StreamTimeSeriesActions)}. Shouldn't happen.");
            }

            public JsonOperationContext GetContextForNewDocument()
            {
                _context.CachedProperties.NewDocument();
                return _context;
            }
        }

        private class StreamSubscriptionActions : StreamActionsBase, ISubscriptionActions
        {
            private readonly JsonOperationContext _context;
            private readonly AbstractBlittableJsonTextWriter _writer;

            public StreamSubscriptionActions(AsyncBlittableJsonTextWriter writer, JsonOperationContext context, string propertyName) : base(writer, propertyName)
            {
                _context = context;
                _writer = writer;
            }

            public async ValueTask WriteSubscriptionAsync(SubscriptionState subscriptionState)
            {
                if (First == false)
                    Writer.WriteComma();
                First = false;

                _context.Write(_writer, subscriptionState.ToJson());

                await Writer.MaybeFlushAsync();
            }
        }

        private class StreamReplicationHubCertificateActions : StreamActionsBase, IReplicationHubCertificateActions
        {
            private readonly JsonOperationContext _context;
            private readonly AsyncBlittableJsonTextWriter _writer;

            public StreamReplicationHubCertificateActions(AsyncBlittableJsonTextWriter writer, JsonOperationContext context, string propertyName) : base(writer, propertyName)
            {
                _context = context;
                _writer = writer;
            }

            public async ValueTask WriteReplicationHubCertificateAsync(string hub, ReplicationHubAccess access)
            {
                if (First == false)
                    Writer.WriteComma();
                First = false;

                var djv = access.ToJson();
                djv[nameof(RegisterReplicationHubAccessCommand.HubName)] = hub;
                _context.Write(_writer, djv);

                await Writer.MaybeFlushAsync();
            }
        }

        private class StreamDocumentActions : StreamActionsBase, IDocumentActions
        {
            private readonly JsonOperationContext _context;
            private readonly ISmugglerSource _source;
            private readonly DatabaseSmugglerOptionsServerSide _options;
            private readonly Func<LazyStringValue, bool> _filterMetadataProperty;
            private HashSet<string> _attachmentStreamsAlreadyExported;
            private Stream _attachmentStreamsTempFile;

            public StreamDocumentActions(AsyncBlittableJsonTextWriter writer, JsonOperationContext context, ISmugglerSource source, DatabaseSmugglerOptionsServerSide options, Func<LazyStringValue, bool> filterMetadataProperty, string propertyName)
                : base(writer, propertyName)
            {
                _context = context;
                _source = source;
                _options = options;
                _filterMetadataProperty = filterMetadataProperty;
            }

            public ValueTask WriteDocumentAsync(DocumentItem item, SmugglerProgressBase.CountsWithLastEtagAndAttachments progress, Func<ValueTask> beforeFlush)
            {
<<<<<<< HEAD
                var document = item.Document;
                using (document)
                {
                    if (_options.OperateOnTypes.HasFlag(DatabaseItemType.Attachments))
                    {
                        if (item.Attachments != null)
                        {
                            foreach (var attachment in item.Attachments)
                            {
                                attachment.Stream.Position = 0;
                                await WriteAttachmentStreamAsync(attachment.Base64Hash.Content.ToString(), attachment.Stream, attachment.Tag.ToString());
                            }
                        }
                        else
                        {
                            await WriteUniqueAttachmentStreamsAsync(document, progress);
                        }
                    }
=======
                if (item.Attachments != null)
                    throw new NotSupportedException();

                return new ValueTask(AsyncWork());

                async Task AsyncWork()
                {
                    var document = item.Document;
                    using (document)
                    {
                        if (_options.OperateOnTypes.HasFlag(DatabaseItemType.Attachments))
                            await WriteUniqueAttachmentStreamsAsync(document, progress);
>>>>>>> 5beaea01

                        if (First == false)
                            Writer.WriteComma();
                        First = false;

                        Writer.WriteDocument(_context, document, metadataOnly: false, _filterMetadataProperty);

                        await Writer.MaybeFlushAsync();
                    }
                }
            }

            public async ValueTask WriteTombstoneAsync(Tombstone tombstone, SmugglerProgressBase.CountsWithLastEtag progress)
            {
                if (First == false)
                    Writer.WriteComma();
                First = false;

                using (tombstone)
                {
                    unsafe
                    {
                        using (var escapedId = _context.GetLazyString(tombstone.LowerId.Buffer, tombstone.LowerId.Size))
                        {
                            _context.Write(Writer, new DynamicJsonValue
                            {
                                ["Key"] = escapedId,
                                [nameof(Tombstone.Type)] = tombstone.Type.ToString(),
                                [nameof(Tombstone.Collection)] = tombstone.Collection,
                                [nameof(Tombstone.Flags)] = tombstone.Flags.ToString(),
                                [nameof(Tombstone.ChangeVector)] = tombstone.ChangeVector,
                                [nameof(Tombstone.DeletedEtag)] = tombstone.DeletedEtag,
                                [nameof(Tombstone.Etag)] = tombstone.Etag,
                                [nameof(Tombstone.LastModified)] = tombstone.LastModified,
                            });


                        }
                    }

                    await Writer.MaybeFlushAsync();
                }
            }

            public async ValueTask WriteConflictAsync(DocumentConflict conflict, SmugglerProgressBase.CountsWithLastEtag progress)
            {
                if (First == false)
                    Writer.WriteComma();
                First = false;

                using (conflict)
                {
                    _context.Write(Writer, new DynamicJsonValue
                    {
                        [nameof(DocumentConflict.Id)] = conflict.Id,
                        [nameof(DocumentConflict.Collection)] = conflict.Collection,
                        [nameof(DocumentConflict.Flags)] = conflict.Flags.ToString(),
                        [nameof(DocumentConflict.ChangeVector)] = conflict.ChangeVector,
                        [nameof(DocumentConflict.Etag)] = conflict.Etag,
                        [nameof(DocumentConflict.LastModified)] = conflict.LastModified,
                        [nameof(DocumentConflict.Doc)] = conflict.Doc,
                    });

                    await Writer.MaybeFlushAsync();
                }
            }

            public ValueTask DeleteDocumentAsync(string id)
            {
                // no-op
                return default;
            }

            public IEnumerable<DocumentItem> GetDocumentsWithDuplicateCollection()
            {
                yield break;
            }

            public Stream GetTempStream() => _attachmentStreamsTempFile ??= StreamDestination.GetTempStream(_options);

            private async ValueTask WriteUniqueAttachmentStreamsAsync(Document document, SmugglerProgressBase.CountsWithLastEtagAndAttachments progress)
            {
                if ((document.Flags & DocumentFlags.HasAttachments) != DocumentFlags.HasAttachments ||
                    document.Data.TryGet(Constants.Documents.Metadata.Key, out BlittableJsonReaderObject metadata) == false ||
                    metadata.TryGet(Constants.Documents.Metadata.Attachments, out BlittableJsonReaderArray attachments) == false)
                    return;

                if (_attachmentStreamsAlreadyExported == null)
                    _attachmentStreamsAlreadyExported = new HashSet<string>();

                foreach (BlittableJsonReaderObject attachment in attachments)
                {
                    if (attachment.TryGet(nameof(AttachmentName.Hash), out LazyStringValue hash) == false)
                    {
                        progress.Attachments.ErroredCount++;

                        throw new ArgumentException($"Hash field is mandatory in attachment's metadata: {attachment}");
                    }

                    progress.Attachments.ReadCount++;

                    if (_attachmentStreamsAlreadyExported.Add(hash))
                    {
                        await using (var stream = _source.GetAttachmentStream(hash, out string tag))
                        {
                            if (stream == null)
                            {
                                progress.Attachments.ErroredCount++;
                                throw new ArgumentException($"Document {document.Id} seems to have a attachment hash: {hash}, but no correlating hash was found in the storage.");
                            }
                            await WriteAttachmentStreamAsync(hash, stream, tag);
                        }
                    }
                }
            }

            public JsonOperationContext GetContextForNewDocument()
            {
                _context.CachedProperties.NewDocument();
                return _context;
            }

            private async ValueTask WriteAttachmentStreamAsync(string hash, Stream stream, string tag)
            {
                if (_attachmentStreamsAlreadyExported == null)
                    _attachmentStreamsAlreadyExported = new HashSet<string>();
                _attachmentStreamsAlreadyExported.Add(hash);

                if (First == false)
                    Writer.WriteComma();
                First = false;

                Writer.WriteStartObject();

                Writer.WritePropertyName(Constants.Documents.Metadata.Key);
                Writer.WriteStartObject();

                Writer.WritePropertyName(DocumentItem.ExportDocumentType.Key);
                Writer.WriteString(DocumentItem.ExportDocumentType.Attachment);

                Writer.WriteEndObject();
                Writer.WriteComma();

                Writer.WritePropertyName(nameof(AttachmentName.Hash));
                Writer.WriteString(hash);
                Writer.WriteComma();

                Writer.WritePropertyName(nameof(AttachmentName.Size));
                Writer.WriteInteger(stream.Length);
                Writer.WriteComma();

                Writer.WritePropertyName(nameof(DocumentItem.AttachmentStream.Tag));
                Writer.WriteString(tag);

                Writer.WriteEndObject();

                await Writer.WriteStreamAsync(stream);

                await Writer.MaybeFlushAsync();
            }

            public override async ValueTask DisposeAsync()
            {
                await base.DisposeAsync();
                await using (_attachmentStreamsTempFile)
                {
                    
                }
            }
        }

        private class StreamKeyValueActions<T> : StreamActionsBase, IKeyValueActions<T>
        {
            public StreamKeyValueActions(AsyncBlittableJsonTextWriter writer, string name)
                : base(writer, name)
            {
            }

            public async ValueTask WriteKeyValueAsync(string key, T value)
            {
                if (First == false)
                    Writer.WriteComma();
                First = false;

                Writer.WriteStartObject();
                Writer.WritePropertyName("Key");
                Writer.WriteString(key);
                Writer.WriteComma();
                Writer.WritePropertyName("Value");
                Writer.WriteString(value.ToString());
                Writer.WriteEndObject();

                await Writer.MaybeFlushAsync();
            }
        }

        private class StreamCompareExchangeActions : StreamActionsBase, ICompareExchangeActions
        {
            private readonly JsonOperationContext _context;
            public StreamCompareExchangeActions(AsyncBlittableJsonTextWriter writer, JsonOperationContext context, string name)
                : base(writer, name)
            {
                _context = context;
            }

            public async ValueTask WriteKeyValueAsync(string key, BlittableJsonReaderObject value, Document existingDocument)
            {
                using (value)
                {
                    if (First == false)
                        Writer.WriteComma();
                    First = false;

                    Writer.WriteStartObject();
                    Writer.WritePropertyName("Key");
                    Writer.WriteString(key);
                    Writer.WriteComma();
                    Writer.WritePropertyName("Value");
                    Writer.WriteString(value.ToString());
                    Writer.WriteEndObject();

                    await Writer.MaybeFlushAsync();
                }
            }

            public async ValueTask WriteTombstoneKeyAsync(string key)
            {
                if (First == false)
                    Writer.WriteComma();
                First = false;

                Writer.WriteStartObject();
                Writer.WritePropertyName("Key");
                Writer.WriteString(key);
                Writer.WriteEndObject();

                await Writer.MaybeFlushAsync();
            }

            public JsonOperationContext GetContextForNewCompareExchangeValue()
            {
                return _context;
            }


            public ValueTask FlushAsync()
            {
                return ValueTask.CompletedTask;
            }
        }

        private abstract class StreamActionsBase : IAsyncDisposable
        {
            protected readonly AsyncBlittableJsonTextWriter Writer;

            protected bool First { get; set; }

            protected StreamActionsBase(AsyncBlittableJsonTextWriter writer, string propertyName)
            {
                Writer = writer;
                First = true;

                Writer.WriteComma();
                Writer.WritePropertyName(propertyName);
                Writer.WriteStartArray();
            }

            public virtual ValueTask DisposeAsync()
            {
                Writer.WriteEndArray();
                return default;
            }
        }

        private class StreamLegacyActions : StreamActionsBase, ILegacyActions
        {

            public StreamLegacyActions(AsyncBlittableJsonTextWriter writer, string propertyName)
                : base(writer, propertyName)
            {

            }

            public ValueTask WriteLegacyDeletions(string id)
            {
                if (First == false)
                    Writer.WriteComma();
                First = false;

                Writer.WriteStartArray();
                Writer.WritePropertyName("Key");
                Writer.WriteString(id);

                return ValueTask.CompletedTask;
            }
        }

        public static Stream GetTempStream(DatabaseSmugglerOptionsServerSide options)
        {
            var tempFileName = $"{Guid.NewGuid()}.smuggler";
            if (options.EncryptionKey != null)
                return new DecryptingXChaCha20Oly1305Stream(new StreamsTempFile(tempFileName, true).StartNewStream(), Convert.FromBase64String(options.EncryptionKey));

            return new StreamsTempFile(tempFileName, false).StartNewStream();
        }
    }
}<|MERGE_RESOLUTION|>--- conflicted
+++ resolved
@@ -332,7 +332,7 @@
                     _writer.WritePropertyName(nameof(databaseRecord.IndexesHistory));
                     WriteIndexesHistory(databaseRecord.IndexesHistory);
                 }
-                
+
                 if (databaseRecord.IsSharded)
                 {
                     _writer.WriteComma();
@@ -460,7 +460,7 @@
                         }
                         break;
                 }
-                
+
                 await _writer.MaybeFlushAsync();
             }
 
@@ -557,40 +557,40 @@
                     _writer.WriteNull();
                     return;
                 }
-                
+
                 _writer.WriteStartObject();
-                
+
                 var first = true;
                 foreach (var historyOfIndex in indexesHistory)
                 {
                     if (first == false)
                         _writer.WriteComma();
                     first = false;
-                    
+
                     _writer.WritePropertyName(historyOfIndex.Key);
                     bool isFirstChangeOfIndex = true;
-                    
+
                     _writer.WriteStartArray();
                     foreach (var changeOfIndex in historyOfIndex.Value)
                     {
                         if (isFirstChangeOfIndex == false)
                             _writer.WriteComma();
                         isFirstChangeOfIndex = false;
-                        
+
                         _writer.WriteStartObject();
-                        
+
                         _writer.WritePropertyName(nameof(changeOfIndex.Source));
                         _writer.WriteString(changeOfIndex.Source);
                         _writer.WriteComma();
-                        
+
                         _writer.WritePropertyName(nameof(changeOfIndex.CreatedAt));
                         _writer.WriteDateTime(changeOfIndex.CreatedAt, true);
                         _writer.WriteComma();
-                        
+
                         _writer.WritePropertyName(nameof(changeOfIndex.RollingDeployment));
                         _writer.WriteStartObject();
                         bool isFirstRolling = true;
-                        foreach (var (rollingName,rollingIndexDeployment) in changeOfIndex?.RollingDeployment)
+                        foreach (var (rollingName, rollingIndexDeployment) in changeOfIndex?.RollingDeployment)
                         {
                             if (isFirstRolling == false)
                                 _writer.WriteComma();
@@ -600,15 +600,15 @@
                         }
                         _writer.WriteEndObject();
                         _writer.WriteComma();
-                        
+
                         _writer.WritePropertyName(nameof(changeOfIndex.Definition));
                         _context.Write(_writer, changeOfIndex.Definition.ToJson());
-                        
+
                         _writer.WriteEndObject();
                     }
                     _writer.WriteEndArray();
                 }
-                
+
                 _writer.WriteEndObject();
             }
 
@@ -1266,29 +1266,6 @@
 
             public ValueTask WriteDocumentAsync(DocumentItem item, SmugglerProgressBase.CountsWithLastEtagAndAttachments progress, Func<ValueTask> beforeFlush)
             {
-<<<<<<< HEAD
-                var document = item.Document;
-                using (document)
-                {
-                    if (_options.OperateOnTypes.HasFlag(DatabaseItemType.Attachments))
-                    {
-                        if (item.Attachments != null)
-                        {
-                            foreach (var attachment in item.Attachments)
-                            {
-                                attachment.Stream.Position = 0;
-                                await WriteAttachmentStreamAsync(attachment.Base64Hash.Content.ToString(), attachment.Stream, attachment.Tag.ToString());
-                            }
-                        }
-                        else
-                        {
-                            await WriteUniqueAttachmentStreamsAsync(document, progress);
-                        }
-                    }
-=======
-                if (item.Attachments != null)
-                    throw new NotSupportedException();
-
                 return new ValueTask(AsyncWork());
 
                 async Task AsyncWork()
@@ -1297,8 +1274,20 @@
                     using (document)
                     {
                         if (_options.OperateOnTypes.HasFlag(DatabaseItemType.Attachments))
-                            await WriteUniqueAttachmentStreamsAsync(document, progress);
->>>>>>> 5beaea01
+                        {
+                            if (item.Attachments != null)
+                            {
+                                foreach (var attachment in item.Attachments)
+                                {
+                                    attachment.Stream.Position = 0;
+                                    await WriteAttachmentStreamAsync(attachment.Base64Hash.Content.ToString(), attachment.Stream, attachment.Tag.ToString());
+                                }
+                            }
+                            else
+                            {
+                                await WriteUniqueAttachmentStreamsAsync(document, progress);
+                            }
+                        }
 
                         if (First == false)
                             Writer.WriteComma();
@@ -1465,7 +1454,7 @@
                 await base.DisposeAsync();
                 await using (_attachmentStreamsTempFile)
                 {
-                    
+
                 }
             }
         }
