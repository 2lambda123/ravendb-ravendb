﻿using System;
using System.Collections.Generic;
using System.IO;
using System.IO.Compression;
using System.Linq;
using System.Threading.Tasks;
using Raven.Client;
using Raven.Client.Documents.Indexes;
using Raven.Client.Documents.Indexes.Analysis;
using Raven.Client.Documents.Operations;
using Raven.Client.Documents.Operations.DataArchival;
using Raven.Client.Documents.Operations.Attachments;
using Raven.Client.Documents.Operations.Backups;
using Raven.Client.Documents.Operations.Configuration;
using Raven.Client.Documents.Operations.Counters;
using Raven.Client.Documents.Operations.ETL;
using Raven.Client.Documents.Operations.ETL.ElasticSearch;
using Raven.Client.Documents.Operations.ETL.OLAP;
using Raven.Client.Documents.Operations.ETL.Queue;
using Raven.Client.Documents.Operations.ETL.SQL;
using Raven.Client.Documents.Operations.Expiration;
using Raven.Client.Documents.Operations.Refresh;
using Raven.Client.Documents.Operations.Replication;
using Raven.Client.Documents.Operations.Revisions;
using Raven.Client.Documents.Operations.TimeSeries;
using Raven.Client.Documents.Queries.Sorting;
using Raven.Client.Documents.Smuggler;
using Raven.Client.Documents.Subscriptions;
using Raven.Client.ServerWide;
using Raven.Client.ServerWide.Operations.Integrations.PostgreSQL;
using Raven.Client.Util;
using Raven.Server.Config;
using Raven.Server.Documents;
using Raven.Server.Documents.Indexes;
using Raven.Server.Documents.PeriodicBackup;
using Raven.Server.Extensions;
using Raven.Server.Json;
using Raven.Server.Routing;
using Raven.Server.ServerWide.Commands;
using Raven.Server.Smuggler.Documents.Data;
using Raven.Server.Web.System;
using Sparrow.Json;
using Sparrow.Json.Parsing;
using BackupUtils = Raven.Server.Utils.BackupUtils;
using ShardingConfiguration = Raven.Client.ServerWide.Sharding.ShardingConfiguration;

namespace Raven.Server.Smuggler.Documents
{
    public sealed class StreamDestination : ISmugglerDestination
    {
        private readonly Stream _stream;
        private Stream _outputStream;
        private readonly JsonOperationContext _context;
        private readonly ISmugglerSource _source;
        private readonly CompressionLevel _compressionLevel;
        private readonly ExportCompressionAlgorithm _compressionAlgorithm;
        private AsyncBlittableJsonTextWriter _writer;
        private DatabaseSmugglerOptionsServerSide _options;
        private Func<LazyStringValue, bool> _filterMetadataProperty;

        public StreamDestination(Stream stream, JsonOperationContext context, ISmugglerSource source, ExportCompressionAlgorithm compressionAlgorithm, CompressionLevel compressionLevel)
        {
            _stream = stream;
            _context = context;
            _source = source;
            _compressionAlgorithm = compressionAlgorithm;
            _compressionLevel = compressionLevel;
        }

        public ValueTask<IAsyncDisposable> InitializeAsync(DatabaseSmugglerOptionsServerSide options, SmugglerResult result, Action<IOperationProgress> onProgress, long buildVersion)
        {
            _outputStream = BackupUtils.GetCompressionStream(_stream, _compressionAlgorithm, _compressionLevel);
            _writer = new AsyncBlittableJsonTextWriter(_context, _outputStream);
            _options = options;

            SetupMetadataFilterMethod(_context);
            if (options.IsShard == false)
            {
                _writer.WriteStartObject();
                _writer.WritePropertyName("BuildVersion");
                _writer.WriteInteger(buildVersion);
            }

            return ValueTask.FromResult(InitializeAsyncDispose());
        }

        private IAsyncDisposable InitializeAsyncDispose()
        {
            return new AsyncDisposableAction(async () =>
            {
                if (_options.IsShard == false)
                {
                    _writer.WriteEndObject();
                }

                await _writer.DisposeAsync();
                await _outputStream.DisposeAsync();
            });
        }

        private void SetupMetadataFilterMethod(JsonOperationContext context)
        {
            var skipCountersMetadata = _options.OperateOnTypes.HasFlag(DatabaseItemType.CounterGroups) == false;
            var skipAttachmentsMetadata = _options.OperateOnTypes.HasFlag(DatabaseItemType.Attachments) == false;
            var skipTimeSeriesMetadata = _options.OperateOnTypes.HasFlag(DatabaseItemType.TimeSeries) == false;

            var flags = 0;
            if (skipCountersMetadata)
                flags += 1;
            if (skipAttachmentsMetadata)
                flags += 2;
            if (skipTimeSeriesMetadata)
                flags += 4;

            if (flags == 0)
                return;

            var counters = context.GetLazyString(Constants.Documents.Metadata.Counters);
            var attachments = context.GetLazyString(Constants.Documents.Metadata.Attachments);
            var timeSeries = context.GetLazyString(Constants.Documents.Metadata.TimeSeries);

            switch (flags)
            {
                case 1: // counters
                    _filterMetadataProperty = metadataProperty => metadataProperty.Equals(counters);
                    break;

                case 2: // attachments
                    _filterMetadataProperty = metadataProperty => metadataProperty.Equals(attachments);
                    break;

                case 3: // counters, attachments
                    _filterMetadataProperty = metadataProperty => metadataProperty.Equals(counters) || metadataProperty.Equals(attachments);
                    break;

                case 4: // timeseries
                    _filterMetadataProperty = metadataProperty => metadataProperty.Equals(timeSeries);
                    break;

                case 5: // counters, timeseries
                    _filterMetadataProperty = metadataProperty => metadataProperty.Equals(counters) || metadataProperty.Equals(timeSeries);
                    break;

                case 6: // attachments, timeseries
                    _filterMetadataProperty = metadataProperty => metadataProperty.Equals(attachments) || metadataProperty.Equals(timeSeries);
                    break;

                case 7: // counters, attachments, timeseries
                    _filterMetadataProperty = metadataProperty => metadataProperty.Equals(counters) || metadataProperty.Equals(attachments) || metadataProperty.Equals(timeSeries);
                    break;

                default:
                    throw new NotSupportedException($"Not supported value: {flags}");
            }
        }

        public IDatabaseRecordActions DatabaseRecord()
        {
            return new DatabaseRecordActions(_writer, _context);
        }

        public IDocumentActions Documents(bool throwOnDuplicateCollection)
        {
            return new StreamDocumentActions(_writer, _context, _source, _options, _filterMetadataProperty, "Docs");
        }

        public IDocumentActions RevisionDocuments()
        {
            return new StreamDocumentActions(_writer, _context, _source, _options, _filterMetadataProperty, nameof(DatabaseItemType.RevisionDocuments));
        }

        public IDocumentActions Tombstones()
        {
            return new StreamDocumentActions(_writer, _context, _source, _options, _filterMetadataProperty, nameof(DatabaseItemType.Tombstones));
        }

        public IDocumentActions Conflicts()
        {
            return new StreamDocumentActions(_writer, _context, _source, _options, _filterMetadataProperty, nameof(DatabaseItemType.Conflicts));
        }

        public IKeyValueActions<long> Identities()
        {
            return new StreamKeyValueActions<long>(_writer, nameof(DatabaseItemType.Identities));
        }

        public ICompareExchangeActions CompareExchange(string databaseName, JsonOperationContext context, BackupKind? backupKind, bool withDocuments)
        {
            return withDocuments ? null : new StreamCompareExchangeActions(_writer, context, nameof(DatabaseItemType.CompareExchange));
        }

        public ICompareExchangeActions CompareExchangeTombstones(string databaseName, JsonOperationContext context)
        {
            return new StreamCompareExchangeActions(_writer, context, nameof(DatabaseItemType.CompareExchangeTombstones));
        }

        public ICounterActions Counters(SmugglerResult result)
        {
            return new StreamCounterActions(_writer, _context, this, nameof(DatabaseItemType.CounterGroups));
        }

        public ISubscriptionActions Subscriptions()
        {
            return new StreamSubscriptionActions(_writer, _context, nameof(DatabaseItemType.Subscriptions));
        }

        public IReplicationHubCertificateActions ReplicationHubCertificates()
        {
            return new StreamReplicationHubCertificateActions(_writer, _context, nameof(DatabaseItemType.ReplicationHubCertificates));
        }

        public ITimeSeriesActions TimeSeries()
        {
            return new StreamTimeSeriesActions(_writer, _context, nameof(DatabaseItemType.TimeSeries));
        }

        public ITimeSeriesActions TimeSeriesDeletedRanges()
        {
            return new StreamTimeSeriesActions(_writer, _context, nameof(DatabaseItemType.TimeSeriesDeletedRanges));
        }

        public IIndexActions Indexes()
        {
            return new StreamIndexActions(_writer, _context);
        }

        public ILegacyActions LegacyDocumentDeletions()
        {
            return new StreamLegacyActions(_writer, "DocsDeletions");
        }

        public ILegacyActions LegacyAttachmentDeletions()
        {
            return new StreamLegacyActions(_writer, "AttachmentsDeletions");
        }

        private sealed class DatabaseRecordActions : IDatabaseRecordActions
        {
            private readonly AsyncBlittableJsonTextWriter _writer;
            private readonly JsonOperationContext _context;

            public DatabaseRecordActions(AsyncBlittableJsonTextWriter writer, JsonOperationContext context)
            {
                _writer = writer;
                _context = context;

                _writer.WriteComma();
                _writer.WritePropertyName(nameof(DatabaseItemType.DatabaseRecord));
                _writer.WriteStartObject();
            }

            public async ValueTask WriteDatabaseRecordAsync(DatabaseRecord databaseRecord, SmugglerResult result, AuthorizationStatus authorizationStatus, DatabaseRecordItemType databaseRecordItemType)
            {
                _writer.WritePropertyName(nameof(databaseRecord.DatabaseName));
                _writer.WriteString(databaseRecord.DatabaseName);
                _writer.WriteComma();

                _writer.WritePropertyName(nameof(databaseRecord.Encrypted));
                _writer.WriteBool(databaseRecord.Encrypted);
                _writer.WriteComma();

                _writer.WriteArray(nameof(databaseRecord.UnusedDatabaseIds), databaseRecord.UnusedDatabaseIds);

                if (databaseRecordItemType.Contain(DatabaseRecordItemType.LockMode))
                {
                    _writer.WriteComma();
                    _writer.WritePropertyName(nameof(databaseRecord.LockMode));
                    _writer.WriteString(databaseRecord.LockMode.ToString());
                }

                if (databaseRecordItemType.Contain(DatabaseRecordItemType.ConflictSolverConfig))
                {
                    _writer.WriteComma();
                    _writer.WritePropertyName(nameof(databaseRecord.ConflictSolverConfig));
                    WriteConflictSolver(databaseRecord.ConflictSolverConfig);
                }

                if (databaseRecordItemType.Contain(DatabaseRecordItemType.Settings))
                {
                    _writer.WriteComma();
                    _writer.WritePropertyName(nameof(databaseRecord.Settings));
                    WriteSettings(databaseRecord.Settings);
                }

                if (databaseRecordItemType.Contain(DatabaseRecordItemType.Revisions))
                {
                    _writer.WriteComma();
                    _writer.WritePropertyName(nameof(databaseRecord.Revisions));
                    WriteRevisions(databaseRecord.Revisions);
                }

                if (databaseRecordItemType.Contain(DatabaseRecordItemType.TimeSeries))
                {
                    _writer.WriteComma();
                    _writer.WritePropertyName(nameof(databaseRecord.TimeSeries));
                    WriteTimeSeries(databaseRecord.TimeSeries);
                }

                if (databaseRecordItemType.Contain(DatabaseRecordItemType.DocumentsCompression))
                {
                    _writer.WriteComma();
                    _writer.WritePropertyName(nameof(databaseRecord.DocumentsCompression));
                    WriteDocumentsCompression(databaseRecord.DocumentsCompression);
                }

                if (databaseRecordItemType.Contain(DatabaseRecordItemType.Expiration))
                {
                    _writer.WriteComma();
                    _writer.WritePropertyName(nameof(databaseRecord.Expiration));
                    WriteExpiration(databaseRecord.Expiration);
                }

                if (databaseRecordItemType.Contain(DatabaseRecordItemType.DataArchival))
                {
                    _writer.WriteComma();
                    _writer.WritePropertyName(nameof(databaseRecord.DataArchival));
                    WriteDataArchival(databaseRecord.DataArchival);
                }

                if (databaseRecordItemType.Contain(DatabaseRecordItemType.Refresh))
                {
                    _writer.WriteComma();
                    _writer.WritePropertyName(nameof(databaseRecord.Refresh));
                    WriteRefresh(databaseRecord.Refresh);
                }

                if (databaseRecordItemType.Contain(DatabaseRecordItemType.Client))
                {
                    _writer.WriteComma();
                    _writer.WritePropertyName(nameof(databaseRecord.Client));
                    WriteClientConfiguration(databaseRecord.Client);
                }

                if (databaseRecordItemType.Contain(DatabaseRecordItemType.Sorters))
                {
                    _writer.WriteComma();
                    _writer.WritePropertyName(nameof(databaseRecord.Sorters));
                    WriteSorters(databaseRecord.Sorters);
                }

                if (databaseRecordItemType.Contain(DatabaseRecordItemType.Analyzers))
                {
                    _writer.WriteComma();
                    _writer.WritePropertyName(nameof(databaseRecord.Analyzers));
                    WriteAnalyzers(databaseRecord.Analyzers);
                }

                if (databaseRecordItemType.Contain(DatabaseRecordItemType.IndexesHistory))
                {
                    _writer.WriteComma();
                    _writer.WritePropertyName(nameof(databaseRecord.IndexesHistory));
                    WriteIndexesHistory(databaseRecord.IndexesHistory);
                }

<<<<<<< HEAD
                if (databaseRecord.IsSharded)
                {
                    _writer.WriteComma();
                    _writer.WritePropertyName(nameof(databaseRecord.Sharding));
                    WriteShardingConfiguration(databaseRecord.Sharding);
=======
                if (databaseRecord.Studio != null)
                {
                    _writer.WriteComma();
                    _writer.WritePropertyName(nameof(databaseRecord.Studio));

                    WriteStudioConfiguration(databaseRecord.Studio);
                }

                if (databaseRecord.RevisionsForConflicts != null)
                {
                    _writer.WriteComma();
                    _writer.WritePropertyName(nameof(databaseRecord.RevisionsForConflicts));

                    WriteRevisionsForConflictsConfiguration(databaseRecord.RevisionsForConflicts);
>>>>>>> fb8e2330
                }

                switch (authorizationStatus)
                {
                    case AuthorizationStatus.DatabaseAdmin:
                    case AuthorizationStatus.Operator:
                    case AuthorizationStatus.ClusterAdmin:
                        if (databaseRecordItemType.Contain(DatabaseRecordItemType.RavenConnectionStrings))
                        {
                            _writer.WriteComma();
                            _writer.WritePropertyName(nameof(databaseRecord.RavenConnectionStrings));
                            WriteRavenConnectionStrings(databaseRecord.RavenConnectionStrings);
                        }

                        if (databaseRecordItemType.Contain(DatabaseRecordItemType.SqlConnectionStrings))
                        {
                            _writer.WriteComma();
                            _writer.WritePropertyName(nameof(databaseRecord.SqlConnectionStrings));
                            WriteSqlConnectionStrings(databaseRecord.SqlConnectionStrings);
                        }

                        if (databaseRecordItemType.Contain(DatabaseRecordItemType.PeriodicBackups))
                        {
                            _writer.WriteComma();
                            _writer.WritePropertyName(nameof(databaseRecord.PeriodicBackups));
                            WritePeriodicBackups(databaseRecord.PeriodicBackups);
                        }

                        if (databaseRecordItemType.Contain(DatabaseRecordItemType.ExternalReplications))
                        {
                            _writer.WriteComma();
                            _writer.WritePropertyName(nameof(databaseRecord.ExternalReplications));
                            WriteExternalReplications(databaseRecord.ExternalReplications);
                        }

                        if (databaseRecordItemType.Contain(DatabaseRecordItemType.RavenEtls))
                        {
                            _writer.WriteComma();
                            _writer.WritePropertyName(nameof(databaseRecord.RavenEtls));
                            WriteRavenEtls(databaseRecord.RavenEtls);
                        }

                        if (databaseRecordItemType.Contain(DatabaseRecordItemType.SqlEtls))
                        {
                            _writer.WriteComma();
                            _writer.WritePropertyName(nameof(databaseRecord.SqlEtls));
                            WriteSqlEtls(databaseRecord.SqlEtls);
                        }

                        if (databaseRecordItemType.Contain(DatabaseRecordItemType.HubPullReplications))
                        {
                            _writer.WriteComma();
                            _writer.WritePropertyName(nameof(databaseRecord.HubPullReplications));
                            WriteHubPullReplications(databaseRecord.HubPullReplications);
                        }

                        if (databaseRecordItemType.Contain(DatabaseRecordItemType.SinkPullReplications))
                        {
                            _writer.WriteComma();
                            _writer.WritePropertyName(nameof(databaseRecord.SinkPullReplications));
                            WriteSinkPullReplications(databaseRecord.SinkPullReplications);
                        }

                        if (databaseRecordItemType.Contain(DatabaseRecordItemType.OlapConnectionStrings))
                        {
                            _writer.WriteComma();
                            _writer.WritePropertyName(nameof(databaseRecord.OlapConnectionStrings));
                            WriteOlapConnectionStrings(databaseRecord.OlapConnectionStrings);
                        }

                        if (databaseRecordItemType.Contain(DatabaseRecordItemType.OlapEtls))
                        {
                            _writer.WriteComma();
                            _writer.WritePropertyName(nameof(databaseRecord.OlapEtls));
                            WriteOlapEtls(databaseRecord.OlapEtls);
                        }

                        if (databaseRecordItemType.Contain(DatabaseRecordItemType.ElasticSearchConnectionStrings))
                        {
                            _writer.WriteComma();
                            _writer.WritePropertyName(nameof(databaseRecord.ElasticSearchConnectionStrings));
                            WriteElasticSearchConnectionStrings(databaseRecord.ElasticSearchConnectionStrings);
                        }

                        if (databaseRecordItemType.Contain(DatabaseRecordItemType.ElasticSearchEtls))
                        {
                            _writer.WriteComma();
                            _writer.WritePropertyName(nameof(databaseRecord.ElasticSearchEtls));
                            WriteElasticSearchEtls(databaseRecord.ElasticSearchEtls);
                        }

                        if (databaseRecordItemType.Contain(DatabaseRecordItemType.QueueConnectionStrings))
                        {
                            _writer.WriteComma();
                            _writer.WritePropertyName(nameof(databaseRecord.QueueConnectionStrings));
                            WriteQueueConnectionStrings(databaseRecord.QueueConnectionStrings);
                        }

                        if (databaseRecordItemType.Contain(DatabaseRecordItemType.QueueEtls))
                        {
                            _writer.WriteComma();
                            _writer.WritePropertyName(nameof(databaseRecord.QueueEtls));
                            WriteQueueEtls(databaseRecord.QueueEtls);
                        }

                        if (databaseRecord.Integrations != null)
                        {
                            _writer.WriteComma();
                            _writer.WritePropertyName(nameof(databaseRecord.Integrations));

                            _writer.WriteStartObject();

                            if (databaseRecordItemType.Contain(DatabaseRecordItemType.PostgreSQLIntegration))
                            {
                                _writer.WritePropertyName(nameof(databaseRecord.Integrations.PostgreSql));
                                WritePostgreSqlConfiguration(databaseRecord.Integrations.PostgreSql);
                            }

                            _writer.WriteEndObject();
                        }

                        break;
                }

                await _writer.MaybeFlushAsync();
            }

            private void WriteRevisionsForConflictsConfiguration(RevisionsCollectionConfiguration revisionsForConflictsConfiguration)
            {
                if (revisionsForConflictsConfiguration == null)
                {
                    _writer.WriteNull();
                    return;
                }
                _context.Write(_writer, revisionsForConflictsConfiguration.ToJson());
            }

            private void WriteStudioConfiguration(StudioConfiguration studioConfiguration)
            {
                if (studioConfiguration == null)
                {
                    _writer.WriteNull();
                    return;
                }
                _context.Write(_writer, studioConfiguration.ToJson());
            }

            private void WriteHubPullReplications(List<PullReplicationDefinition> hubPullReplications)
            {
                if (hubPullReplications == null)
                {
                    _writer.WriteNull();
                    return;
                }
                _writer.WriteStartArray();
                var first = true;
                foreach (var pullReplication in hubPullReplications)
                {
                    if (first == false)
                        _writer.WriteComma();
                    first = false;

                    _context.Write(_writer, pullReplication.ToJson());
                }
                _writer.WriteEndArray();
            }

            private void WriteSinkPullReplications(List<PullReplicationAsSink> sinkPullReplications)
            {
                if (sinkPullReplications == null)
                {
                    _writer.WriteNull();
                    return;
                }
                _writer.WriteStartArray();
                var first = true;
                foreach (var pullReplication in sinkPullReplications)
                {
                    if (first == false)
                        _writer.WriteComma();
                    first = false;

                    _context.Write(_writer, pullReplication.ToJson());
                }
                _writer.WriteEndArray();
            }

            private void WriteSorters(Dictionary<string, SorterDefinition> sorters)
            {
                if (sorters == null)
                {
                    _writer.WriteNull();
                    return;
                }

                _writer.WriteStartObject();
                var first = true;
                foreach (var sorter in sorters)
                {
                    if (first == false)
                        _writer.WriteComma();
                    first = false;

                    _writer.WritePropertyName(sorter.Key);
                    _context.Write(_writer, sorter.Value.ToJson());
                }

                _writer.WriteEndObject();
            }

            private void WriteAnalyzers(Dictionary<string, AnalyzerDefinition> analyzers)
            {
                if (analyzers == null)
                {
                    _writer.WriteNull();
                    return;
                }

                _writer.WriteStartObject();
                var first = true;
                foreach (var analyzer in analyzers)
                {
                    if (first == false)
                        _writer.WriteComma();
                    first = false;

                    _writer.WritePropertyName(analyzer.Key);
                    _context.Write(_writer, analyzer.Value.ToJson());
                }

                _writer.WriteEndObject();
            }

            private void WriteIndexesHistory(Dictionary<string, List<IndexHistoryEntry>> indexesHistory)
            {
                if (indexesHistory == null)
                {
                    _writer.WriteNull();
                    return;
                }

                _writer.WriteStartObject();

                var first = true;
                foreach (var historyOfIndex in indexesHistory)
                {
                    if (first == false)
                        _writer.WriteComma();
                    first = false;

                    _writer.WritePropertyName(historyOfIndex.Key);
                    bool isFirstChangeOfIndex = true;

                    _writer.WriteStartArray();
                    foreach (var changeOfIndex in historyOfIndex.Value)
                    {
                        if (isFirstChangeOfIndex == false)
                            _writer.WriteComma();
                        isFirstChangeOfIndex = false;

                        _writer.WriteStartObject();

                        _writer.WritePropertyName(nameof(changeOfIndex.Source));
                        _writer.WriteString(changeOfIndex.Source);
                        _writer.WriteComma();

                        _writer.WritePropertyName(nameof(changeOfIndex.CreatedAt));
                        _writer.WriteDateTime(changeOfIndex.CreatedAt, true);
                        _writer.WriteComma();

                        _writer.WritePropertyName(nameof(changeOfIndex.RollingDeployment));
                        _writer.WriteStartObject();
                        bool isFirstRolling = true;
                        foreach (var (rollingName, rollingIndexDeployment) in changeOfIndex?.RollingDeployment)
                        {
                            if (isFirstRolling == false)
                                _writer.WriteComma();
                            isFirstRolling = false;
                            _writer.WritePropertyName(rollingName);
                            _context.Write(_writer, rollingIndexDeployment.ToJson());
                        }
                        _writer.WriteEndObject();
                        _writer.WriteComma();

                        _writer.WritePropertyName(nameof(changeOfIndex.Definition));
                        _context.Write(_writer, changeOfIndex.Definition.ToJson());

                        _writer.WriteEndObject();
                    }
                    _writer.WriteEndArray();
                }

                _writer.WriteEndObject();
            }


            private static readonly HashSet<string> DoNotBackUp = new HashSet<string>(StringComparer.OrdinalIgnoreCase)
            {
                RavenConfiguration.GetKey(x => x.Core.DataDirectory),
                RavenConfiguration.GetKey(x => x.Storage.TempPath),
                RavenConfiguration.GetKey(x => x.Indexing.TempPath),
                RavenConfiguration.GetKey(x => x.Licensing.License),
                RavenConfiguration.GetKey(x => x.Core.RunInMemory)
            };

            private static readonly HashSet<string> ServerWideKeys = DatabaseHelper.GetServerWideOnlyConfigurationKeys().ToHashSet(StringComparer.OrdinalIgnoreCase);

            private void WriteSettings(Dictionary<string, string> settings)
            {
                if (settings == null)
                {
                    _writer.WriteNull();
                    return;
                }

                _writer.WriteStartArray();
                var first = true;
                foreach (var config in settings)
                {
                    if (!(DoNotBackUp.Contains(config.Key) ||
                          ServerWideKeys.Contains(config.Key)))
                    {
                        if (first == false)
                            _writer.WriteComma();
                        first = false;
                        _writer.WriteStartObject();
                        _writer.WritePropertyName(config.Key);
                        _writer.WriteString(config.Value);
                        _writer.WriteEndObject();
                    }
                }
                _writer.WriteEndArray();
            }

            private void WriteSqlEtls(List<SqlEtlConfiguration> sqlEtlConfiguration)
            {
                if (sqlEtlConfiguration == null)
                {
                    _writer.WriteNull();
                    return;
                }
                _writer.WriteStartArray();

                var first = true;
                foreach (var etl in sqlEtlConfiguration)
                {
                    if (first == false)
                        _writer.WriteComma();
                    first = false;
                    _context.Write(_writer, etl.ToJson());
                }

                _writer.WriteEndArray();
            }

            private void WriteRavenEtls(List<RavenEtlConfiguration> ravenEtlConfiguration)
            {
                if (ravenEtlConfiguration == null)
                {
                    _writer.WriteNull();
                    return;
                }
                _writer.WriteStartArray();

                var first = true;
                foreach (var etl in ravenEtlConfiguration)
                {
                    if (first == false)
                        _writer.WriteComma();
                    first = false;
                    _context.Write(_writer, etl.ToJson());
                }

                _writer.WriteEndArray();
            }

            private void WriteOlapEtls(List<OlapEtlConfiguration> olapEtlConfiguration)
            {
                if (olapEtlConfiguration == null)
                {
                    _writer.WriteNull();
                    return;
                }
                _writer.WriteStartArray();

                var first = true;
                foreach (var etl in olapEtlConfiguration)
                {
                    if (first == false)
                        _writer.WriteComma();
                    first = false;
                    _context.Write(_writer, etl.ToJson());
                }

                _writer.WriteEndArray();
            }

            private void WriteElasticSearchEtls(List<ElasticSearchEtlConfiguration> elasticSearchEtlConfiguration)
            {
                if (elasticSearchEtlConfiguration == null)
                {
                    _writer.WriteNull();
                    return;
                }
                _writer.WriteStartArray();

                var first = true;
                foreach (var etl in elasticSearchEtlConfiguration)
                {
                    if (first == false)
                        _writer.WriteComma();
                    first = false;
                    _context.Write(_writer, etl.ToJson());
                }

                _writer.WriteEndArray();
            }

            private void WriteQueueEtls(List<QueueEtlConfiguration> queueEtlConfiguration)
            {
                if (queueEtlConfiguration == null)
                {
                    _writer.WriteNull();
                    return;
                }
                _writer.WriteStartArray();

                var first = true;
                foreach (var etl in queueEtlConfiguration)
                {
                    if (first == false)
                        _writer.WriteComma();
                    first = false;
                    _context.Write(_writer, etl.ToJson());
                }

                _writer.WriteEndArray();
            }

            private void WriteExternalReplications(List<ExternalReplication> externalReplication)
            {
                if (externalReplication == null)
                {
                    _writer.WriteNull();
                    return;
                }
                _writer.WriteStartArray();

                var first = true;
                foreach (var replication in externalReplication)
                {
                    if (first == false)
                        _writer.WriteComma();
                    first = false;

                    _context.Write(_writer, replication.ToJson());
                }

                _writer.WriteEndArray();
            }

            private void WritePeriodicBackups(List<PeriodicBackupConfiguration> periodicBackup)
            {
                if (periodicBackup == null)
                {
                    _writer.WriteNull();
                    return;
                }
                _writer.WriteStartArray();

                var first = true;

                foreach (var backup in periodicBackup)
                {
                    if (first == false)
                        _writer.WriteComma();
                    first = false;
                    _context.Write(_writer, backup.ToJson());
                }
                _writer.WriteEndArray();
            }

            private void WriteConflictSolver(ConflictSolver conflictSolver)
            {
                if (conflictSolver == null)
                {
                    _writer.WriteNull();
                    return;
                }
                _context.Write(_writer, conflictSolver.ToJson());
            }

            private void WriteClientConfiguration(ClientConfiguration clientConfiguration)
            {
                if (clientConfiguration == null)
                {
                    _writer.WriteNull();
                    return;
                }
                _context.Write(_writer, clientConfiguration.ToJson());
            }

            private void WriteExpiration(ExpirationConfiguration expiration)
            {
                if (expiration == null)
                {
                    _writer.WriteNull();
                    return;
                }

                _context.Write(_writer, expiration.ToJson());
            }

            private void WriteDataArchival(DataArchivalConfiguration dataArchival)
            {
                if (dataArchival == null)
                {
                    _writer.WriteNull();
                    return;
                }

                _context.Write(_writer, dataArchival.ToJson());
            }

            private void WriteRefresh(RefreshConfiguration refresh)
            {
                if (refresh == null)
                {
                    _writer.WriteNull();
                    return;
                }

                _context.Write(_writer, refresh.ToJson());
            }

            private void WriteRevisions(RevisionsConfiguration revisions)
            {
                if (revisions == null)
                {
                    _writer.WriteNull();
                    return;
                }
                _context.Write(_writer, revisions.ToJson());
            }

            private void WriteTimeSeries(TimeSeriesConfiguration timeSeries)
            {
                if (timeSeries == null)
                {
                    _writer.WriteNull();
                    return;
                }
                _context.Write(_writer, timeSeries.ToJson());
            }

            private void WriteDocumentsCompression(DocumentsCompressionConfiguration compressionConfiguration)
            {
                if (compressionConfiguration == null)
                {
                    _writer.WriteNull();
                    return;
                }
                _context.Write(_writer, compressionConfiguration.ToJson());
            }

            private void WriteRavenConnectionStrings(Dictionary<string, RavenConnectionString> connections)
            {
                _writer.WriteStartObject();

                var first = true;
                foreach (var ravenConnectionString in connections)
                {
                    if (first == false)
                        _writer.WriteComma();
                    first = false;

                    _writer.WritePropertyName(ravenConnectionString.Key);

                    _context.Write(_writer, ravenConnectionString.Value.ToJson());
                }

                _writer.WriteEndObject();
            }

            private void WriteSqlConnectionStrings(Dictionary<string, SqlConnectionString> connections)
            {
                _writer.WriteStartObject();

                var first = true;
                foreach (var sqlConnectionString in connections)
                {
                    if (first == false)
                        _writer.WriteComma();
                    first = false;

                    _writer.WritePropertyName(sqlConnectionString.Key);

                    _context.Write(_writer, sqlConnectionString.Value.ToJson());
                }

                _writer.WriteEndObject();
            }

            private void WriteOlapConnectionStrings(Dictionary<string, OlapConnectionString> connections)
            {
                _writer.WriteStartObject();

                var first = true;
                foreach (var olapConnectionString in connections)
                {
                    if (first == false)
                        _writer.WriteComma();
                    first = false;

                    _writer.WritePropertyName(olapConnectionString.Key);

                    _context.Write(_writer, olapConnectionString.Value.ToJson());
                }

                _writer.WriteEndObject();
            }

            private void WriteElasticSearchConnectionStrings(Dictionary<string, ElasticSearchConnectionString> connections)
            {
                _writer.WriteStartObject();

                var first = true;
                foreach (var elasticSearchConnectionString in connections)
                {
                    if (first == false)
                        _writer.WriteComma();
                    first = false;

                    _writer.WritePropertyName(elasticSearchConnectionString.Key);

                    _context.Write(_writer, elasticSearchConnectionString.Value.ToJson());
                }

                _writer.WriteEndObject();
            }

            private void WriteQueueConnectionStrings(Dictionary<string, QueueConnectionString> connections)
            {
                _writer.WriteStartObject();

                var first = true;
                foreach (var queueConnectionString in connections)
                {
                    if (first == false)
                        _writer.WriteComma();
                    first = false;

                    _writer.WritePropertyName(queueConnectionString.Key);

                    _context.Write(_writer, queueConnectionString.Value.ToJson());
                }

                _writer.WriteEndObject();
            }

            private void WritePostgreSqlConfiguration(PostgreSqlConfiguration postgreSqlConfig)
            {
                if (postgreSqlConfig == null)
                {
                    _writer.WriteNull();
                    return;
                }
                _context.Write(_writer, postgreSqlConfig.ToJson());
            }

            private void WriteShardingConfiguration(ShardingConfiguration shardingConfiguration)
            {
                _writer.WriteStartObject();

                _writer.WritePropertyName(nameof(ShardingConfiguration.Shards));
                _context.Write(_writer, DynamicJsonValue.Convert(shardingConfiguration.Shards));

                _writer.WritePropertyName(nameof(ShardingConfiguration.BucketRanges));
                _context.Write(_writer, new DynamicJsonArray(shardingConfiguration.BucketRanges.Select(x => x.ToJson())));

                _writer.WritePropertyName(nameof(ShardingConfiguration.Prefixed));
                _context.Write(_writer, new DynamicJsonArray(shardingConfiguration.Prefixed.Select(x => x.ToJson())));

                _writer.WriteEndObject();
            }

            public ValueTask DisposeAsync()
            {
                _writer.WriteEndObject();
                return default;
            }
        }

        private sealed class StreamIndexActions : StreamActionsBase, IIndexActions
        {
            private readonly JsonOperationContext _context;

            public StreamIndexActions(AsyncBlittableJsonTextWriter writer, JsonOperationContext context)
                : base(writer, "Indexes")
            {
                _context = context;
            }

            public async ValueTask WriteAutoIndexAsync(IndexDefinitionBaseServerSide indexDefinition, IndexType indexType, AuthorizationStatus authorizationStatus)
            {
                if (First == false)
                    Writer.WriteComma();
                First = false;

                Writer.WriteStartObject();

                Writer.WritePropertyName(nameof(IndexDefinition.Type));
                Writer.WriteString(indexType.ToString());
                Writer.WriteComma();

                Writer.WritePropertyName(nameof(IndexDefinition));
                indexDefinition.Persist(_context, Writer);

                Writer.WriteEndObject();

                await Writer.MaybeFlushAsync();
            }

            public async ValueTask WriteIndexAsync(IndexDefinition indexDefinition, AuthorizationStatus authorizationStatus)
            {
                if (First == false)
                    Writer.WriteComma();
                First = false;

                Writer.WriteStartObject();

                Writer.WritePropertyName(nameof(IndexDefinition.Type));
                Writer.WriteString(indexDefinition.Type.ToString());
                Writer.WriteComma();

                Writer.WritePropertyName(nameof(IndexDefinition));
                Writer.WriteIndexDefinition(_context, indexDefinition);

                Writer.WriteEndObject();

                await Writer.MaybeFlushAsync();
            }
        }

        private sealed class StreamCounterActions : StreamActionsBaseWithBuilder, ICounterActions
        {
            private readonly JsonOperationContext _context;
            private readonly StreamDestination _destination;
            public async ValueTask WriteCounterAsync(CounterGroupDetail counterDetail)
            {
                CountersStorage.ConvertFromBlobToNumbers(_context, counterDetail);

                using (counterDetail)
                {
                    if (First == false)
                        Writer.WriteComma();
                    First = false;

                    Writer.WriteStartObject();

                    Writer.WritePropertyName(nameof(CounterItem.DocId));
                    Writer.WriteString(counterDetail.DocumentId, skipEscaping: true);
                    Writer.WriteComma();

                    Writer.WritePropertyName(nameof(CounterItem.ChangeVector));
                    Writer.WriteString(counterDetail.ChangeVector, skipEscaping: true);
                    Writer.WriteComma();

                    Writer.WritePropertyName(nameof(CounterItem.Batch.Values));
                    Writer.WriteObject(counterDetail.Values);

                    Writer.WriteEndObject();

                    await Writer.MaybeFlushAsync();
                }
            }

            public async ValueTask WriteLegacyCounterAsync(CounterDetail counterDetail)
            {
                if (First == false)
                    Writer.WriteComma();
                First = false;

                Writer.WriteStartObject();

                Writer.WritePropertyName("DocId");
                Writer.WriteString(counterDetail.DocumentId);
                Writer.WriteComma();

                Writer.WritePropertyName("Name");
                Writer.WriteString(counterDetail.CounterName);
                Writer.WriteComma();

                Writer.WritePropertyName("Value");
                Writer.WriteDouble(counterDetail.TotalValue);
                Writer.WriteComma();

                Writer.WritePropertyName("ChangeVector");
                Writer.WriteString(counterDetail.ChangeVector);

                Writer.WriteEndObject();
                await Writer.MaybeFlushAsync();
            }

            public void RegisterForDisposal(IDisposable data)
            {

            }

            public StreamCounterActions(AsyncBlittableJsonTextWriter writer, JsonOperationContext context, StreamDestination destination, string propertyName) : base(context, writer, propertyName)
            {
                _context = context;
                _destination = destination;
            }

            public JsonOperationContext GetContextForNewDocument()
            {
                _context.CachedProperties.NewDocument();
                return _context;
            }

            public BlittableJsonDocumentBuilder GetBuilderForNewDocument(UnmanagedJsonParser parser, JsonParserState state, BlittableMetadataModifier modifier = null)
            {
                return GetOrCreateBuilder(parser, state, "stream/object", modifier);
            }

            public BlittableMetadataModifier GetMetadataModifierForNewDocument(string firstEtagOfLegacyRevision = null, long legacyRevisionsCount = 0, bool legacyImport = false,
                bool readLegacyEtag = false, DatabaseItemType operateOnTypes = DatabaseItemType.None)
            {
                return GetOrCreateMetadataModifier(firstEtagOfLegacyRevision, legacyRevisionsCount, legacyImport, readLegacyEtag, operateOnTypes);
            }

            public Task<Stream> GetTempStreamAsync()
            {
                throw new NotSupportedException("GetTempStream is never used in StreamCounterActions. Shouldn't happen");
            }
        }

        private sealed class StreamTimeSeriesActions : StreamActionsBaseWithBuilder, ITimeSeriesActions
        {
            private readonly JsonOperationContext _context;

            public StreamTimeSeriesActions(AsyncBlittableJsonTextWriter writer, JsonOperationContext context, string propertyName) : base(context, writer, propertyName)
            {
                _context = context;
            }

            public async ValueTask WriteTimeSeriesAsync(TimeSeriesItem item)
            {
                using (item)
                {
                    if (First == false)
                        Writer.WriteComma();
                    First = false;

                    Writer.WriteStartObject();
                    {
                        Writer.WritePropertyName(Constants.Documents.Blob.Document);

                        Writer.WriteStartObject();
                        {
                            Writer.WritePropertyName(nameof(TimeSeriesItem.DocId));
                            Writer.WriteString(item.DocId);
                            Writer.WriteComma();

                            Writer.WritePropertyName(nameof(TimeSeriesItem.Name));
                            Writer.WriteString(item.Name);
                            Writer.WriteComma();

                            Writer.WritePropertyName(nameof(TimeSeriesItem.ChangeVector));
                            Writer.WriteString(item.ChangeVector);
                            Writer.WriteComma();

                            Writer.WritePropertyName(nameof(TimeSeriesItem.Collection));
                            Writer.WriteString(item.Collection);
                            Writer.WriteComma();

                            Writer.WritePropertyName(nameof(TimeSeriesItem.Baseline));
                            Writer.WriteDateTime(item.Baseline, true);
                        }
                        Writer.WriteEndObject();

                        Writer.WriteComma();
                        Writer.WritePropertyName(Constants.Documents.Blob.Size);
                        Writer.WriteInteger(item.SegmentSize);
                    }
                    Writer.WriteEndObject();

                    unsafe
                    {
                        Writer.WriteMemoryChunk(item.Segment.Ptr, item.Segment.NumberOfBytes);
                    }

                    await Writer.MaybeFlushAsync();
                }
            }

            public async ValueTask WriteTimeSeriesDeletedRangeAsync(TimeSeriesDeletedRangeItemForSmuggler deletedRangeItem)
            {
                using (deletedRangeItem)
                {
                    if (First == false)
                        Writer.WriteComma();

                    First = false;

                    Writer.WriteStartObject();

                    Writer.WritePropertyName(nameof(TimeSeriesDeletedRangeItemForSmuggler.DocId));
                    Writer.WriteString(deletedRangeItem.DocId, skipEscaping: true);
                    Writer.WriteComma();

                    Writer.WritePropertyName(nameof(TimeSeriesDeletedRangeItemForSmuggler.Name));
                    Writer.WriteString(deletedRangeItem.Name, skipEscaping: true);
                    Writer.WriteComma();

                    Writer.WritePropertyName(nameof(TimeSeriesDeletedRangeItemForSmuggler.Collection));
                    Writer.WriteString(deletedRangeItem.Collection);
                    Writer.WriteComma();

                    Writer.WritePropertyName(nameof(TimeSeriesDeletedRangeItemForSmuggler.ChangeVector));
                    Writer.WriteString(deletedRangeItem.ChangeVector);
                    Writer.WriteComma();

                    Writer.WritePropertyName(nameof(TimeSeriesDeletedRangeItemForSmuggler.From));
                    Writer.WriteDateTime(deletedRangeItem.From, isUtc: true);
                    Writer.WriteComma();

                    Writer.WritePropertyName(nameof(TimeSeriesDeletedRangeItemForSmuggler.To));
                    Writer.WriteDateTime(deletedRangeItem.To, isUtc: true);

                    Writer.WriteEndObject();

                    await Writer.MaybeFlushAsync();
                }
            }

            public void RegisterForDisposal(IDisposable data)
            {
                throw new NotSupportedException($"{nameof(RegisterForDisposal)} is never used in {nameof(StreamTimeSeriesActions)}. Shouldn't happen.");
            }

            public void RegisterForReturnToTheContext(AllocatedMemoryData data)
            {
                throw new NotSupportedException($"{nameof(RegisterForReturnToTheContext)} is never used in {nameof(StreamTimeSeriesActions)}. Shouldn't happen.");
            }

            public JsonOperationContext GetContextForNewDocument()
            {
                _context.CachedProperties.NewDocument();
                return _context;
            }

            public BlittableJsonDocumentBuilder GetBuilderForNewDocument(UnmanagedJsonParser parser, JsonParserState state, BlittableMetadataModifier modifier = null)
            {
                return GetOrCreateBuilder(parser, state, "stream/object", modifier);
            }

            public BlittableMetadataModifier GetMetadataModifierForNewDocument(string firstEtagOfLegacyRevision = null, long legacyRevisionsCount = 0, bool legacyImport = false,
                bool readLegacyEtag = false, DatabaseItemType operateOnTypes = DatabaseItemType.None)
            {
                return GetOrCreateMetadataModifier(firstEtagOfLegacyRevision, legacyRevisionsCount, legacyImport, readLegacyEtag, operateOnTypes);
            }
        }

        private sealed class StreamSubscriptionActions : StreamActionsBase, ISubscriptionActions
        {
            private readonly JsonOperationContext _context;
            private readonly AbstractBlittableJsonTextWriter _writer;

            public StreamSubscriptionActions(AsyncBlittableJsonTextWriter writer, JsonOperationContext context, string propertyName) : base(writer, propertyName)
            {
                _context = context;
                _writer = writer;
            }

            public async ValueTask WriteSubscriptionAsync(SubscriptionState subscriptionState)
            {
                if (First == false)
                    Writer.WriteComma();
                First = false;

                _context.Write(_writer, subscriptionState.ToJson());

                await Writer.MaybeFlushAsync();
            }
        }

        private sealed class StreamReplicationHubCertificateActions : StreamActionsBase, IReplicationHubCertificateActions
        {
            private readonly JsonOperationContext _context;
            private readonly AsyncBlittableJsonTextWriter _writer;

            public StreamReplicationHubCertificateActions(AsyncBlittableJsonTextWriter writer, JsonOperationContext context, string propertyName) : base(writer, propertyName)
            {
                _context = context;
                _writer = writer;
            }

            public async ValueTask WriteReplicationHubCertificateAsync(string hub, ReplicationHubAccess access)
            {
                if (First == false)
                    Writer.WriteComma();
                First = false;

                var djv = access.ToJson();
                djv[nameof(RegisterReplicationHubAccessCommand.HubName)] = hub;
                _context.Write(_writer, djv);

                await Writer.MaybeFlushAsync();
            }
        }

        private sealed class StreamDocumentActions : StreamActionsBaseWithBuilder, IDocumentActions
        {
            private readonly JsonOperationContext _context;
            private readonly ISmugglerSource _source;
            private readonly DatabaseSmugglerOptionsServerSide _options;
            private readonly Func<LazyStringValue, bool> _filterMetadataProperty;
            private HashSet<string> _attachmentStreamsAlreadyExported;
            private Stream _attachmentStreamsTempFile;

            public StreamDocumentActions(AsyncBlittableJsonTextWriter writer, JsonOperationContext context, ISmugglerSource source, DatabaseSmugglerOptionsServerSide options, Func<LazyStringValue, bool> filterMetadataProperty, string propertyName)
                : base(context, writer, propertyName)
            {
                _context = context;
                _source = source;
                _options = options;
                _filterMetadataProperty = filterMetadataProperty;
            }

            public async ValueTask WriteDocumentAsync(DocumentItem item, SmugglerProgressBase.CountsWithLastEtagAndAttachments progress, Func<ValueTask> beforeFlush)
            {
                var document = item.Document;
                using (document)
                {
                    if (_options.OperateOnTypes.HasFlag(DatabaseItemType.Attachments))
                    {
                        if (item.Attachments != null)
                        {
                            foreach (var attachment in item.Attachments)
                            {
                                attachment.Stream.Position = 0;
                                await WriteAttachmentStreamAsync(attachment.Base64Hash.Content.ToString(), attachment.Stream, attachment.Tag.ToString());
                            }
                        }
                        else
                        {
                            await WriteUniqueAttachmentStreamsAsync(document, progress);
                        }
                    }

                    if (First == false)
                        Writer.WriteComma();
                    First = false;

                    Writer.WriteDocument(_context, document, metadataOnly: false, _filterMetadataProperty);

                    await Writer.MaybeFlushAsync();
                }
            }

            public async ValueTask WriteTombstoneAsync(Tombstone tombstone, SmugglerProgressBase.CountsWithLastEtag progress)
            {
                if (First == false)
                    Writer.WriteComma();
                First = false;

                using (tombstone)
                {
                    unsafe
                    {
                        using (var escapedId = _context.GetLazyString(tombstone.LowerId.Buffer, tombstone.LowerId.Size))
                        {
                            _context.Write(Writer, new DynamicJsonValue
                            {
                                ["Key"] = escapedId,
                                [nameof(Tombstone.Type)] = tombstone.Type.ToString(),
                                [nameof(Tombstone.Collection)] = tombstone.Collection,
                                [nameof(Tombstone.Flags)] = tombstone.Flags.ToString(),
                                [nameof(Tombstone.ChangeVector)] = tombstone.ChangeVector,
                                [nameof(Tombstone.DeletedEtag)] = tombstone.DeletedEtag,
                                [nameof(Tombstone.Etag)] = tombstone.Etag,
                                [nameof(Tombstone.LastModified)] = tombstone.LastModified,
                            });


                        }
                    }

                    await Writer.MaybeFlushAsync();
                }
            }

            public async ValueTask WriteConflictAsync(DocumentConflict conflict, SmugglerProgressBase.CountsWithLastEtag progress)
            {
                if (First == false)
                    Writer.WriteComma();
                First = false;

                using (conflict)
                {
                    _context.Write(Writer, new DynamicJsonValue
                    {
                        [nameof(DocumentConflict.Id)] = conflict.Id,
                        [nameof(DocumentConflict.Collection)] = conflict.Collection,
                        [nameof(DocumentConflict.Flags)] = conflict.Flags.ToString(),
                        [nameof(DocumentConflict.ChangeVector)] = conflict.ChangeVector,
                        [nameof(DocumentConflict.Etag)] = conflict.Etag,
                        [nameof(DocumentConflict.LastModified)] = conflict.LastModified,
                        [nameof(DocumentConflict.Doc)] = conflict.Doc,
                    });

                    await Writer.MaybeFlushAsync();
                }
            }

            public ValueTask DeleteDocumentAsync(string id)
            {
                // no-op
                return default;
            }

            public IEnumerable<DocumentItem> GetDocumentsWithDuplicateCollection()
            {
                yield break;
            }

            public async Task<Stream> GetTempStreamAsync() => _attachmentStreamsTempFile ??= await StreamDestination.GetTempStreamAsync(_options);

            private async ValueTask WriteUniqueAttachmentStreamsAsync(Document document, SmugglerProgressBase.CountsWithLastEtagAndAttachments progress)
            {
                if ((document.Flags & DocumentFlags.HasAttachments) != DocumentFlags.HasAttachments ||
                    document.Data.TryGet(Constants.Documents.Metadata.Key, out BlittableJsonReaderObject metadata) == false ||
                    metadata.TryGet(Constants.Documents.Metadata.Attachments, out BlittableJsonReaderArray attachments) == false)
                    return;

                if (_attachmentStreamsAlreadyExported == null)
                    _attachmentStreamsAlreadyExported = new HashSet<string>();

                foreach (BlittableJsonReaderObject attachment in attachments)
                {
                    if (attachment.TryGet(nameof(AttachmentName.Hash), out LazyStringValue hash) == false)
                    {
                        progress.Attachments.ErroredCount++;

                        throw new ArgumentException($"Hash field is mandatory in attachment's metadata: {attachment}");
                    }

                    progress.Attachments.ReadCount++;

                    if (_attachmentStreamsAlreadyExported.Add(hash))
                    {
                        await using (var stream = _source.GetAttachmentStream(hash, out string tag))
                        {
                            if (stream == null)
                            {
                                progress.Attachments.ErroredCount++;
                                throw new ArgumentException($"Document {document.Id} seems to have an attachment hash: {hash}, but no correlating hash was found in the storage.");
                            }
                            await WriteAttachmentStreamAsync(hash, stream, tag);
                        }
                    }
                }
            }

            public JsonOperationContext GetContextForNewDocument()
            {
                _context.CachedProperties.NewDocument();
                return _context;
            }

            public BlittableJsonDocumentBuilder GetBuilderForNewDocument(UnmanagedJsonParser parser, JsonParserState state, BlittableMetadataModifier modifier = null)
            {
                return GetOrCreateBuilder(parser, state, "stream/object", modifier);
            }

            public BlittableMetadataModifier GetMetadataModifierForNewDocument(string firstEtagOfLegacyRevision = null, long legacyRevisionsCount = 0, bool legacyImport = false,
                bool readLegacyEtag = false, DatabaseItemType operateOnTypes = DatabaseItemType.None)
            {
                return GetOrCreateMetadataModifier(firstEtagOfLegacyRevision, legacyRevisionsCount, legacyImport, readLegacyEtag, operateOnTypes);
            }

            private async ValueTask WriteAttachmentStreamAsync(string hash, Stream stream, string tag)
            {
                if (_attachmentStreamsAlreadyExported == null)
                    _attachmentStreamsAlreadyExported = new HashSet<string>();
                _attachmentStreamsAlreadyExported.Add(hash);

                if (First == false)
                    Writer.WriteComma();
                First = false;

                Writer.WriteStartObject();

                Writer.WritePropertyName(Constants.Documents.Metadata.Key);
                Writer.WriteStartObject();

                Writer.WritePropertyName(DocumentItem.ExportDocumentType.Key);
                Writer.WriteString(DocumentItem.ExportDocumentType.Attachment);

                Writer.WriteEndObject();
                Writer.WriteComma();

                Writer.WritePropertyName(nameof(AttachmentName.Hash));
                Writer.WriteString(hash);
                Writer.WriteComma();

                Writer.WritePropertyName(nameof(AttachmentName.Size));
                Writer.WriteInteger(stream.Length);
                Writer.WriteComma();

                Writer.WritePropertyName(nameof(DocumentItem.AttachmentStream.Tag));
                Writer.WriteString(tag);

                Writer.WriteEndObject();

                await Writer.WriteStreamAsync(stream);

                await Writer.MaybeFlushAsync();
            }

            public override async ValueTask DisposeAsync()
            {
                await base.DisposeAsync();
                await using (_attachmentStreamsTempFile)
                {

                }
            }
        }

        private sealed class StreamKeyValueActions<T> : StreamActionsBase, IKeyValueActions<T>
        {
            public StreamKeyValueActions(AsyncBlittableJsonTextWriter writer, string name)
                : base(writer, name)
            {
            }

            public async ValueTask WriteKeyValueAsync(string key, T value)
            {
                if (First == false)
                    Writer.WriteComma();
                First = false;

                Writer.WriteStartObject();
                Writer.WritePropertyName("Key");
                Writer.WriteString(key);
                Writer.WriteComma();
                Writer.WritePropertyName("Value");
                Writer.WriteString(value.ToString());
                Writer.WriteEndObject();

                await Writer.MaybeFlushAsync();
            }
        }

        private sealed class StreamCompareExchangeActions : StreamActionsBase, ICompareExchangeActions
        {
            private readonly JsonOperationContext _context;
            public StreamCompareExchangeActions(AsyncBlittableJsonTextWriter writer, JsonOperationContext context, string name)
                : base(writer, name)
            {
                _context = context;
            }

            public async ValueTask WriteKeyValueAsync(string key, BlittableJsonReaderObject value, Document existingDocument)
            {
                using (value)
                {
                    if (First == false)
                        Writer.WriteComma();
                    First = false;

                    Writer.WriteStartObject();
                    Writer.WritePropertyName("Key");
                    Writer.WriteString(key);
                    Writer.WriteComma();
                    Writer.WritePropertyName("Value");
                    Writer.WriteString(value.ToString());
                    Writer.WriteEndObject();

                    await Writer.MaybeFlushAsync();
                }
            }

            public async ValueTask WriteTombstoneKeyAsync(string key)
            {
                if (First == false)
                    Writer.WriteComma();
                First = false;

                Writer.WriteStartObject();
                Writer.WritePropertyName("Key");
                Writer.WriteString(key);
                Writer.WriteEndObject();

                await Writer.MaybeFlushAsync();
            }

            public ValueTask FlushAsync()
            {
                return ValueTask.CompletedTask;
            }
        }

        private abstract class StreamActionsBaseWithBuilder : StreamActionsBase
        {
            protected readonly JsonOperationContext Context;

            private BlittableJsonDocumentBuilder _builder;
            private BlittableMetadataModifier _metadataModifier;

            protected StreamActionsBaseWithBuilder(JsonOperationContext context, AsyncBlittableJsonTextWriter writer, string propertyName)
                : base(writer, propertyName)
            {
                Context = context;
            }

            protected BlittableJsonDocumentBuilder GetOrCreateBuilder(UnmanagedJsonParser parser, JsonParserState state, string debugTag, BlittableMetadataModifier modifier = null)
            {
                return _builder ??= new BlittableJsonDocumentBuilder(Context, BlittableJsonDocumentBuilder.UsageMode.ToDisk, debugTag, parser, state, modifier: modifier);
            }

            protected BlittableMetadataModifier GetOrCreateMetadataModifier(string firstEtagOfLegacyRevision = null, long legacyRevisionsCount = 0, bool legacyImport = false,
                bool readLegacyEtag = false, DatabaseItemType operateOnTypes = DatabaseItemType.None)
            {
                _metadataModifier ??= new BlittableMetadataModifier(Context, legacyImport, readLegacyEtag, operateOnTypes);
                _metadataModifier.FirstEtagOfLegacyRevision = firstEtagOfLegacyRevision;
                _metadataModifier.LegacyRevisionsCount = legacyRevisionsCount;

                return _metadataModifier;
            }

            public override ValueTask DisposeAsync()
            {
                _builder?.Dispose();
                _metadataModifier?.Dispose();

                return base.DisposeAsync();
            }
        }

        private abstract class StreamActionsBase : IAsyncDisposable
        {
            protected readonly AsyncBlittableJsonTextWriter Writer;

            protected bool First { get; set; }

            protected StreamActionsBase(AsyncBlittableJsonTextWriter writer, string propertyName)
            {
                Writer = writer;
                First = true;

                Writer.WriteComma();
                Writer.WritePropertyName(propertyName);
                Writer.WriteStartArray();
            }

            public virtual ValueTask DisposeAsync()
            {
                Writer.WriteEndArray();
                return default;
            }
        }

        private sealed class StreamLegacyActions : StreamActionsBase, ILegacyActions
        {

            public StreamLegacyActions(AsyncBlittableJsonTextWriter writer, string propertyName)
                : base(writer, propertyName)
            {

            }

            public ValueTask WriteLegacyDeletions(string id)
            {
                if (First == false)
                    Writer.WriteComma();
                First = false;

                Writer.WriteStartArray();
                Writer.WritePropertyName("Key");
                Writer.WriteString(id);

                return ValueTask.CompletedTask;
            }
        }

        public static async Task<Stream> GetTempStreamAsync(DatabaseSmugglerOptionsServerSide options)
        {
            var tempFileName = Path.Combine(Path.GetTempPath(), $"{Guid.NewGuid()}.smuggler");
            if (options.EncryptionKey != null)
            {
                var decryptingStream = new DecryptingXChaCha20Oly1305Stream(new StreamsTempFile(tempFileName, true).StartNewStream(), Convert.FromBase64String(options.EncryptionKey));

                await decryptingStream.InitializeAsync();

                return decryptingStream;
            }

            return new StreamsTempFile(tempFileName, false).StartNewStream();
        }
    }
}<|MERGE_RESOLUTION|>--- conflicted
+++ resolved
@@ -352,28 +352,27 @@
                     WriteIndexesHistory(databaseRecord.IndexesHistory);
                 }
 
-<<<<<<< HEAD
+                if (databaseRecord.Studio != null)
+                {
+                    _writer.WriteComma();
+                    _writer.WritePropertyName(nameof(databaseRecord.Studio));
+
+                    WriteStudioConfiguration(databaseRecord.Studio);
+                }
+
+                if (databaseRecord.RevisionsForConflicts != null)
+                {
+                    _writer.WriteComma();
+                    _writer.WritePropertyName(nameof(databaseRecord.RevisionsForConflicts));
+
+                    WriteRevisionsForConflictsConfiguration(databaseRecord.RevisionsForConflicts);
+                }
+
                 if (databaseRecord.IsSharded)
                 {
                     _writer.WriteComma();
                     _writer.WritePropertyName(nameof(databaseRecord.Sharding));
                     WriteShardingConfiguration(databaseRecord.Sharding);
-=======
-                if (databaseRecord.Studio != null)
-                {
-                    _writer.WriteComma();
-                    _writer.WritePropertyName(nameof(databaseRecord.Studio));
-
-                    WriteStudioConfiguration(databaseRecord.Studio);
-                }
-
-                if (databaseRecord.RevisionsForConflicts != null)
-                {
-                    _writer.WriteComma();
-                    _writer.WritePropertyName(nameof(databaseRecord.RevisionsForConflicts));
-
-                    WriteRevisionsForConflictsConfiguration(databaseRecord.RevisionsForConflicts);
->>>>>>> fb8e2330
                 }
 
                 switch (authorizationStatus)
