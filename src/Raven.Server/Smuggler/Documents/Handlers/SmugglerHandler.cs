--- conflicted
+++ resolved
@@ -733,9 +733,6 @@
             }
         }
 
-<<<<<<< HEAD
-        [RavenAction("/databases/*/smuggler/import/csv", "POST", AuthorizationStatus.ValidUser, EndpointType.Write, DisableOnCpuCreditsExhaustion = true)]
-=======
         private void IgnoreDatabaseItemTypesIfCurrentVersionIsOlderThenClientVersion(DocumentsOperationContext context, ref BlittableJsonReaderObject blittableJson)
         {
             DynamicJsonValue djv = null;
@@ -803,8 +800,7 @@
                 throw new InvalidDataException($"The value '{value}' supplied in '{propertyName}' is not parsable");
         }
 
-        [RavenAction("/databases/*/smuggler/import/csv", "POST", AuthorizationStatus.ValidUser, DisableOnCpuCreditsExhaustion = true)]
->>>>>>> 42c38c0c
+        [RavenAction("/databases/*/smuggler/import/csv", "POST", AuthorizationStatus.ValidUser, EndpointType.Write, DisableOnCpuCreditsExhaustion = true)]
         public async Task ImportFromCsv()
         {
             using (Database.DocumentsStorage.ContextPool.AllocateOperationContext(out DocumentsOperationContext context))
