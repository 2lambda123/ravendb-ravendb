using System.ComponentModel;

namespace Raven.Server.Smuggler.Migration
{
    public enum MajorVersion
    {
        Unknown,
        [Description("v2.x")]
        V2,
        [Description("v3.0")]
        V30,
        [Description("v3.5")]
        V35,
        [Description("v4.x")]
        V4,
<<<<<<< HEAD
        [Description("v5.x")]
        V5
=======
        [Description("Greater than current")]
        GreaterThanCurrent,
>>>>>>> fe3fcdef
    }
}<|MERGE_RESOLUTION|>--- conflicted
+++ resolved
@@ -13,12 +13,9 @@
         V35,
         [Description("v4.x")]
         V4,
-<<<<<<< HEAD
         [Description("v5.x")]
-        V5
-=======
+        V5,
         [Description("Greater than current")]
-        GreaterThanCurrent,
->>>>>>> fe3fcdef
+        GreaterThanCurrent
     }
 }