﻿using System;
using System.Collections.Concurrent;
using System.Collections.Generic;
using System.Linq;
using System.Threading;
using JetBrains.Annotations;
using Raven.Client.Documents.Conventions;
using Raven.Client.Util;
using Raven.Server.NotificationCenter.Notifications;
using Raven.Server.NotificationCenter.Notifications.Details;
using Sparrow.Json;
using Sparrow.Logging;
using Sparrow.Server;
using Sparrow.Server.Meters;

namespace Raven.Server.NotificationCenter
{
    public class SlowWriteNotifications : IDisposable
    {
        internal TimeSpan UpdateFrequency = TimeSpan.FromSeconds(15);
        private readonly AbstractDatabaseNotificationCenter _notificationCenter;
        private Timer _timer;
        private bool _updateNotificationInStorageRequired;
        private readonly object _pagerCreationLock = new object();
        private readonly ConcurrentDictionary<string, SlowIoDetails.SlowWriteInfo> _slowWrites;
        private readonly Logger _logger;
        private bool _shouldUpdateStorageKeys = true;

        public SlowWriteNotifications([NotNull] AbstractDatabaseNotificationCenter notificationCenter)
        {
<<<<<<< HEAD
            _notificationCenter = notificationCenter ?? throw new ArgumentNullException(nameof(notificationCenter));

            _slowWrites = new ConcurrentDictionary<string, SlowWritesDetails.SlowWriteInfo>();
            _logger = LoggingSource.Instance.GetLogger(notificationCenter.Database, GetType().FullName);
=======
            _notificationCenter = notificationCenter;
            _notificationsStorage = notificationsStorage;
            _database = database;
            _slowWrites = new ConcurrentDictionary<string, SlowIoDetails.SlowWriteInfo>();
            _logger = LoggingSource.Instance.GetLogger(database, GetType().FullName);
>>>>>>> 519f16dd
        }

        public void Add(IoChange ioChange)
        {
            var now = SystemTime.UtcNow;

            if (_slowWrites.TryGetValue(ioChange.Key, out var info))
            {
                if (now - info.Date < UpdateFrequency)
                    return;

                info.Update(ioChange, now);
            }
            else
            {
                info = new SlowIoDetails.SlowWriteInfo(ioChange, now);

                _slowWrites.TryAdd(ioChange.Key, info);
            }

            _updateNotificationInStorageRequired = true;

            if (_timer != null)
                return;

            lock (_pagerCreationLock)
            {
                if (_timer != null)
                    return;

                _timer = new Timer(UpdateNotificationInStorage, null, TimeSpan.FromSeconds(10), TimeSpan.FromMinutes(1));
            }
        }

        internal void UpdateNotificationInStorage(object state)
        {
            try
            {
                if (_updateNotificationInStorageRequired == false)
                    return;

                var hint = GetOrCreateSlowIoPerformanceHint(out var details);

                foreach (var info in _slowWrites)
                {
                    details.Writes[info.Key] = info.Value;
                }

                if (details.Writes.Count > SlowIoDetails.MaxNumberOfWrites)
                    details.Writes = details.Writes
                        .OrderBy(x => x.Value.Date)
                        .TakeLast(SlowIoDetails.MaxNumberOfWrites)
                        .ToDictionary(x => x.Key, x => x.Value);

                _notificationCenter.Add(hint);

                _updateNotificationInStorageRequired = false;
            }
            catch (Exception e)
            {
                if (_logger.IsInfoEnabled)
                    _logger.Info("Error in a notification center timer", e);
            }
        }

        internal SlowIoDetails GetSlowIoDetails()
        {
            GetOrCreateSlowIoPerformanceHint(out var details);
            return details;
        }

        private PerformanceHint GetOrCreateSlowIoPerformanceHint(out SlowIoDetails details)
        {
            const string source = "slow-writes";

            var id = PerformanceHint.GetKey(PerformanceHintType.SlowIO, source);

            using (_notificationCenter.Storage.Read(id, out var ntv))
            {
                if (ntv == null || 
                    ntv.Json.TryGet(nameof(PerformanceHint.Details), out BlittableJsonReaderObject detailsJson) == false || 
                    detailsJson == null)
                {
                    details = new SlowIoDetails();
                    _shouldUpdateStorageKeys = false;
                }
                else
                {
                    details = DocumentConventions.DefaultForServer.Serialization.DefaultConverter.FromBlittable<SlowIoDetails>(detailsJson);

                    // Modified the key structure from {Path} to {Type}/{Path} to support the inclusion of all IO metric types, not just JournalWrite entries.
                    UpdateStorageKeysIfNeeded(details); 
                }

                return PerformanceHint.Create(
                    _notificationCenter.Database,
                    "An extremely slow write to disk",
                    "We have detected very slow writes",
                    PerformanceHintType.SlowIO,
                    NotificationSeverity.Info,
                    source,
                    details
                );
            }
        }

        private void UpdateStorageKeysIfNeeded(SlowIoDetails details)
        {
            if (_shouldUpdateStorageKeys == false)
                return;

            var oldWrites = details.Writes;
            details.Writes = new Dictionary<string, SlowIoDetails.SlowWriteInfo>();

            foreach (var oldWriteEntry in oldWrites.Where(kv => kv.Key == kv.Value.Path))
            {
                oldWriteEntry.Value.Type = IoMetrics.MeterType.JournalWrite;
                details.Writes.Add(oldWriteEntry.Value.Key, oldWriteEntry.Value);
            }

            _shouldUpdateStorageKeys = false;
        }

        public void Dispose()
        {
            _timer?.Dispose();
        }
    }
}<|MERGE_RESOLUTION|>--- conflicted
+++ resolved
@@ -28,18 +28,10 @@
 
         public SlowWriteNotifications([NotNull] AbstractDatabaseNotificationCenter notificationCenter)
         {
-<<<<<<< HEAD
             _notificationCenter = notificationCenter ?? throw new ArgumentNullException(nameof(notificationCenter));
 
-            _slowWrites = new ConcurrentDictionary<string, SlowWritesDetails.SlowWriteInfo>();
+            _slowWrites = new ConcurrentDictionary<string, SlowIoDetails.SlowWriteInfo>();
             _logger = LoggingSource.Instance.GetLogger(notificationCenter.Database, GetType().FullName);
-=======
-            _notificationCenter = notificationCenter;
-            _notificationsStorage = notificationsStorage;
-            _database = database;
-            _slowWrites = new ConcurrentDictionary<string, SlowIoDetails.SlowWriteInfo>();
-            _logger = LoggingSource.Instance.GetLogger(database, GetType().FullName);
->>>>>>> 519f16dd
         }
 
         public void Add(IoChange ioChange)
