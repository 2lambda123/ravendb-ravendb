--- conflicted
+++ resolved
@@ -71,13 +71,9 @@
 
         public IEnumerator<Document> GetEnumerator()
         {
-<<<<<<< HEAD
-            return new Enumerator(_database, _documents, SearchEngineType.None, _fieldsToFetch, _collection, _isAllDocsCollection, _query, _queryTimings, _context, _includeDocumentsCommand, _includeRevisionsCommand, _includeCompareExchangeValuesCommand, _totalResults, StartAfterId, AlreadySeenIdsCount, Fields, SkippedResults, _token);
-=======
-            return new Enumerator(_database, _documents, _fieldsToFetch, _collection, _isAllDocsCollection, _query,
+            return new Enumerator(_database, _documents, SearchEngineType.None, _fieldsToFetch, _collection, _isAllDocsCollection, _query,
                 _queryTimings, _context, _includeDocumentsCommand, _includeRevisionsCommand, _includeCompareExchangeValuesCommand, _totalResults, _scannedResults, 
                 StartAfterId, AlreadySeenIdsCount, Fields, _skippedResults, _token);
->>>>>>> a0b33315
         }
 
         IEnumerator IEnumerable.GetEnumerator()
@@ -154,14 +150,8 @@
 
             public Enumerator(DocumentDatabase database, DocumentsStorage documents, SearchEngineType searchEngineType, FieldsToFetch fieldsToFetch, string collection, bool isAllDocsCollection,
                 IndexQueryServerSide query, QueryTimingsScope queryTimings, DocumentsOperationContext context, IncludeDocumentsCommand includeDocumentsCommand,
-<<<<<<< HEAD
-                IncludeRevisionsCommand includeRevisionsCommand,
-                IncludeCompareExchangeValuesCommand includeCompareExchangeValuesCommand, Reference<int> totalResults,
-                string startAfterId, Reference<long> alreadySeenIdsCount, DocumentFields fields, Reference<long> skippedResults, CancellationToken token)
-=======
                 IncludeRevisionsCommand includeRevisionsCommand,IncludeCompareExchangeValuesCommand includeCompareExchangeValuesCommand, Reference<int> totalResults, 
                 Reference<int> scannedResults, string startAfterId, Reference<long> alreadySeenIdsCount, DocumentFields fields, Reference<long> skippedResults, CancellationToken token)
->>>>>>> a0b33315
             {
                 _documents = documents;
                 _searchEngineType = searchEngineType;
@@ -297,9 +287,6 @@
                 }
 
                 _innerCount++;
-<<<<<<< HEAD
-                RetrieverInput retrieverInput = new(null, QueryResultRetrieverBase.ZeroScore, null);
-=======
 
                 if (_filterScriptRun != null)
                 {
@@ -317,7 +304,8 @@
                     }
                 }
                 
->>>>>>> a0b33315
+                RetrieverInput retrieverInput = new(null, QueryResultRetrieverBase.ZeroScore, null);
+
                 if (_fieldsToFetch.IsProjection)
                 {
                     var result = _resultsRetriever.GetProjectionFromDocument(_inner.Current, ref retrieverInput, _fieldsToFetch, _context, _token);
