--- conflicted
+++ resolved
@@ -344,15 +344,10 @@
                         countQuery = true;
                         _query.PageSize = int.MaxValue;
                     }
-                    
+
                     documents = _isAllDocsCollection
-<<<<<<< HEAD
-                        ? _documents.GetDocumentsStartingWith(_context, _startsWith, null, null, _startAfterId, _start, _query.PageSize, fields: _fields)
-                        : _documents.GetDocumentsStartingWith(_context, _startsWith, _startAfterId, _start, _query.PageSize, _collection, _skippedResults, _fields);
-=======
                         ? _documents.GetDocumentsStartingWith(_context, _startsWith, null, null, _startAfterId, _start, _query.PageSize, null, fields: _fields, _token) 
                         : _documents.GetDocumentsStartingWith(_context, _startsWith, _startAfterId, _start, _query.PageSize, _collection, _skippedResults,  _fields, _token);
->>>>>>> a597cb3d
 
                     if (countQuery)
                     {
