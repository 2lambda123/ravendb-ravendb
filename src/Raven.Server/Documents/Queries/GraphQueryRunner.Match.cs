﻿using System;
using System.Collections.Generic;
using System.Linq;
using Raven.Server.Documents.Queries.AST;
using Sparrow;
using Sparrow.Json.Parsing;

namespace Raven.Server.Documents.Queries
{
    public partial class GraphQueryRunner
    {
        public unsafe struct Match // using struct because we have a single field 
        {
            private Dictionary<string, Document> _inner;

            public object Key => _inner;

            public int Count => _inner?.Count ?? 0;

            public IEnumerable<string> Aliases => _inner.Keys;

            public bool Empty => _inner == null || _inner.Count == 0;

            public override string ToString()
            {
                if (_inner == null)
                    return "<empty>";
                return string.Join(", ", _inner.Select(x=> x.Key + " - " + (x.Value.Id ?? x.Value.Data.ToString())));
            }

            public Match(Match other)
            {
                if (other._inner == null)
                {
                    _inner = null;
                }
                else
                {
                    _inner = new Dictionary<string, Document>(other._inner);
                }
            }

            public Document Get(string alias)
            {
                Document result = null;
                _inner?.TryGetValue(alias, out result);
                if(result?.Id != null)
                {
                    result.EnsureMetadata();
                }
                return result;
            }           

            public bool TryGetAliasId(string alias, out long id)
            {
                id = -1;
                var hasKey = _inner.TryGetValue(alias, out var doc);

                if (hasKey)
                    id = (long)doc.Data.BasePointer;

                return hasKey;
            }

            public bool TryGetKey(string alias, out string key)
            {
                key = null;
                var hasKey = _inner.TryGetValue(alias, out var doc);

                if (hasKey)
                    key = doc.Id;

                return hasKey;
            }

            //try to set, but don't overwrite
            public long? TrySet(StringSegment alias, Document val)
<<<<<<< HEAD
            {
                if (_inner == null)
                    _inner = new Dictionary<string, Document>();

                if (_inner.TryAdd(alias, val) == false)
                    return null;
                return (long)val.Data.BasePointer;
            }

            public void Set(StringSegment alias, Document val)
=======
>>>>>>> b0c0b3c0
            {
                if (_inner == null)
                    _inner = new Dictionary<string, Document>();

                if (_inner.TryAdd(alias, val) == false)
                    return null;
                return (long)val.Data.BasePointer;
            }

            public void Set(StringSegment alias, Document val)
            {
                if (_inner == null)
                    _inner = new Dictionary<string, Document>();

                _inner.Add(alias, val);
            }            

            public void PopulateVertices(DynamicJsonValue j)
            {
                if (_inner == null)
                    return;

                foreach (var item in _inner)
                {
                    if (item.Value.Id != null)
                    {
                        item.Value.EnsureMetadata();
                    }
                    j[item.Key] = item.Value.Data;                    
                }
            }

            public void PopulateVertices(ref IntermediateResults i)
            {
                if (_inner == null)
                    return;

                foreach (var item in _inner)
                {
                    i.Add(item.Key, this, item.Value);
                }
            }

            internal Document GetFirstResult()
            {
                foreach (var item in _inner)
                {
                    if (item.Value.Id != null)
                    {
                        item.Value.EnsureMetadata();
                    }

                    return item.Value;
                }
                throw new InvalidOperationException("Cannot return single result when there are no results");
            }

            internal Document GetResult(string alias)
            {
                var val = _inner[alias];
                if (val.Id != null)
                {
                    val.EnsureMetadata();
                }
                return val;
            }
        }
    }
}<|MERGE_RESOLUTION|>--- conflicted
+++ resolved
@@ -75,19 +75,6 @@
 
             //try to set, but don't overwrite
             public long? TrySet(StringSegment alias, Document val)
-<<<<<<< HEAD
-            {
-                if (_inner == null)
-                    _inner = new Dictionary<string, Document>();
-
-                if (_inner.TryAdd(alias, val) == false)
-                    return null;
-                return (long)val.Data.BasePointer;
-            }
-
-            public void Set(StringSegment alias, Document val)
-=======
->>>>>>> b0c0b3c0
             {
                 if (_inner == null)
                     _inner = new Dictionary<string, Document>();
