--- conflicted
+++ resolved
@@ -128,12 +128,10 @@
                 if (tracker != null)
                     tracker.Query = result.Query;
 
-<<<<<<< HEAD
                 if (result.Metadata.HasFacet && httpContext.Request.Headers.TryGetValue(Constants.Headers.ClientVersion, out var clientVersion))
                     result.ClientVersion = clientVersion;
-=======
+
                 AssertPaging(result);
->>>>>>> e1356f84
 
                 return result;
             }
