﻿using System;
using System.Collections.Generic;
using System.Threading;
using Corax.Querying;
using Raven.Client.Documents.Indexes;
using Raven.Server.Documents.Includes;
using Raven.Server.Documents.Queries.Timings;
using Raven.Server.ServerWide.Context;
using Sparrow;
using Sparrow.Json;
using Sparrow.Json.Parsing;
using Constants = Raven.Client.Constants;

namespace Raven.Server.Documents.Queries.Results
{
<<<<<<< HEAD
    public sealed class MapQueryResultRetriever : QueryResultRetrieverBase
=======
    public class MapQueryResultRetriever<TDocument> : QueryResultRetrieverBase<TDocument>
    where TDocument : Document, new()
>>>>>>> 55736cc2
    {
        private QueryTimingsScope _storageScope;

        public MapQueryResultRetriever(DocumentDatabase database, IndexQueryServerSide query, QueryTimingsScope queryTimings, DocumentsStorage documentsStorage, DocumentsOperationContext context, SearchEngineType searchEngineType, FieldsToFetch fieldsToFetch, IncludeDocumentsCommand includeDocumentsCommand, IncludeCompareExchangeValuesCommand includeCompareExchangeValuesCommand, IncludeRevisionsCommand includeRevisionsCommand)
<<<<<<< HEAD
            : base(database.Scripts, query, queryTimings, searchEngineType, fieldsToFetch, documentsStorage, context, false, includeDocumentsCommand, includeCompareExchangeValuesCommand, includeRevisionsCommand: includeRevisionsCommand, database.IdentityPartsSeparator)
=======
            : base(database, query, queryTimings, searchEngineType, fieldsToFetch, documentsStorage, context, documentContext: context, false, includeDocumentsCommand, includeCompareExchangeValuesCommand, includeRevisionsCommand: includeRevisionsCommand)
>>>>>>> 55736cc2
        {
        }

        public override (TDocument Document, List<TDocument> List) Get(ref RetrieverInput retrieverInput, CancellationToken token)
        {

            using (RetrieverScope?.Start())
            {
                string id = string.Empty;
                switch (SearchEngineType)
                {
                    case SearchEngineType.Corax:
                        id = retrieverInput.DocumentId;
                        break;
                    case SearchEngineType.None:
                    case SearchEngineType.Lucene:
                        if (TryGetKeyLucene(ref retrieverInput, out id) == false)
                            throw new InvalidOperationException($"Could not extract '{Constants.Documents.Indexing.Fields.DocumentIdFieldName}' from index.");
                        break;
                }

                if (FieldsToFetch.IsProjection)
                    return GetProjection(ref retrieverInput, id, token);

                using (_storageScope = _storageScope?.Start() ?? RetrieverScope?.For(nameof(QueryTimingsScope.Names.Storage)))
                {
                    var doc = DirectGet(ref retrieverInput, id, DocumentFields);

                    FinishDocumentSetup(doc, ref retrieverInput);
                    return (doc, null);
                }
            }
        }

        public override bool TryGetKeyLucene(ref RetrieverInput retrieverInput, out string key)
        {
            //Lucene method
            key = retrieverInput.LuceneDocument.Get(Constants.Documents.Indexing.Fields.DocumentIdFieldName, retrieverInput.State);
            return string.IsNullOrEmpty(key) == false;
        }

        public override bool TryGetKeyCorax(TermsReader searcher, long id, out UnmanagedSpan key)
        {
            return searcher.TryGetRawTermFor(id, out key);
        }
        
        protected override long? GetCounter(string docId, string name)
        {
            var value = DocumentsStorage.CountersStorage.GetCounterValue(DocumentContext, docId, name);
            return value?.Value;
        }

        protected override DynamicJsonValue GetCounterRaw(string docId, string name)
        {
            var djv = new DynamicJsonValue();

            foreach (var partialValue in DocumentsStorage.CountersStorage.GetCounterPartialValues(DocumentContext, docId, name))
            {
                djv[partialValue.ChangeVector] = partialValue.PartialValue;
            }

            return djv;
        }
    }
}<|MERGE_RESOLUTION|>--- conflicted
+++ resolved
@@ -13,21 +13,13 @@
 
 namespace Raven.Server.Documents.Queries.Results
 {
-<<<<<<< HEAD
-    public sealed class MapQueryResultRetriever : QueryResultRetrieverBase
-=======
-    public class MapQueryResultRetriever<TDocument> : QueryResultRetrieverBase<TDocument>
+    public sealed class MapQueryResultRetriever<TDocument> : QueryResultRetrieverBase<TDocument>
     where TDocument : Document, new()
->>>>>>> 55736cc2
     {
         private QueryTimingsScope _storageScope;
 
         public MapQueryResultRetriever(DocumentDatabase database, IndexQueryServerSide query, QueryTimingsScope queryTimings, DocumentsStorage documentsStorage, DocumentsOperationContext context, SearchEngineType searchEngineType, FieldsToFetch fieldsToFetch, IncludeDocumentsCommand includeDocumentsCommand, IncludeCompareExchangeValuesCommand includeCompareExchangeValuesCommand, IncludeRevisionsCommand includeRevisionsCommand)
-<<<<<<< HEAD
-            : base(database.Scripts, query, queryTimings, searchEngineType, fieldsToFetch, documentsStorage, context, false, includeDocumentsCommand, includeCompareExchangeValuesCommand, includeRevisionsCommand: includeRevisionsCommand, database.IdentityPartsSeparator)
-=======
-            : base(database, query, queryTimings, searchEngineType, fieldsToFetch, documentsStorage, context, documentContext: context, false, includeDocumentsCommand, includeCompareExchangeValuesCommand, includeRevisionsCommand: includeRevisionsCommand)
->>>>>>> 55736cc2
+            : base(database.Scripts, query, queryTimings, searchEngineType, fieldsToFetch, documentsStorage, context, documentContext: context, false, includeDocumentsCommand, includeCompareExchangeValuesCommand, includeRevisionsCommand: includeRevisionsCommand, database.IdentityPartsSeparator)
         {
         }
 
