--- conflicted
+++ resolved
@@ -464,17 +464,14 @@
 
                 else if (fieldToFetch.CanExtractFromIndex)
                 {
-<<<<<<< HEAD
                     if(luceneDoc != null)
                     {
                         var field = luceneDoc.GetField(fieldToFetch.QueryField.SourceAlias);
-=======
-                    var field = luceneDoc.GetField(fieldToFetch.QueryField.SourceAlias);
-                    if (field != null)
-                    {
->>>>>>> cb23dd03
-                        var fieldValue = ConvertType(_context, field, GetFieldType(field.Name, luceneDoc), state);
-                        _loadedDocumentIds.Add(fieldValue.ToString());
+                        if (field != null)
+                        {
+                            var fieldValue = ConvertType(_context, field, GetFieldType(field.Name, luceneDoc), state);
+                            _loadedDocumentIds.Add(fieldValue.ToString());
+                        }
                     }
                 }
 
