﻿using System;
using System.Collections.Generic;
using System.Diagnostics;
using System.IO;
using System.Runtime.CompilerServices;
using JetBrains.Annotations;
using Raven.Client.Documents.Attachments;
using Raven.Client.Documents.Operations.Attachments;
using Raven.Client.Exceptions;
using Raven.Client.Exceptions.Documents;
using Raven.Client.Exceptions.Documents.Indexes;
using Raven.Client.Json.Serialization;
using Raven.Server.Documents.Replication.ReplicationItems;
<<<<<<< HEAD
using Raven.Server.Documents.Schemas;
using Raven.Server.Documents.Sharding;
=======
>>>>>>> f0a11857
using Raven.Server.ServerWide.Context;
using Raven.Server.Utils;
using Sparrow;
using Sparrow.Binary;
using Sparrow.Json;
using Sparrow.Json.Parsing;
using Sparrow.Server;
using Sparrow.Server.Utils;
using Voron;
using Voron.Data;
using Voron.Data.BTrees;
using Voron.Data.Tables;
using Voron.Impl;
using static Raven.Server.Documents.DocumentsStorage;
using static Raven.Server.Documents.Schemas.Attachments;
using static Raven.Server.Documents.Schemas.Documents;
using static Raven.Server.Documents.Schemas.Tombstones;
using Constants = Raven.Client.Constants;

namespace Raven.Server.Documents
{
    public unsafe partial class AttachmentsStorage
    {
        internal readonly TableSchema AttachmentsSchema;

        private readonly DocumentDatabase _documentDatabase;
        private readonly DocumentsStorage _documentsStorage;

        public AttachmentsStorage([NotNull] DocumentDatabase database, [NotNull] Transaction tx, [NotNull] TableSchema schema)
        {
            if (tx == null)
                throw new ArgumentNullException(nameof(tx));

            _documentDatabase = database ?? throw new ArgumentNullException(nameof(database));
            _documentsStorage = database.DocumentsStorage;

            AttachmentsSchema = schema ?? throw new ArgumentNullException(nameof(schema));

            tx.CreateTree(AttachmentsSlice);
            AttachmentsSchema.Create(tx, AttachmentsMetadataSlice, 44);
            _documentDatabase.DocumentsStorage.TombstonesSchema.Create(tx, AttachmentsTombstonesSlice, 16);
        }

        public static long ReadLastEtag(Transaction tx)
        {
            var tableTree = tx.ReadTree(Attachments.AttachmentsMetadataSlice, RootObjectType.Table);

            using (var fst = tableTree.FixedTreeFor(Attachments.AttachmentsEtagSlice, valSize: sizeof(long)))
            {
                using (var it = fst.Iterate())
                {
                    if (it.SeekToLast())
                        return it.CurrentKey;
                }
            }

            return 0;
        }

        public IEnumerable<ReplicationBatchItem> GetAttachmentsFrom(DocumentsOperationContext context, long etag)
        {
            var table = context.Transaction.InnerTransaction.OpenTable(AttachmentsSchema, AttachmentsMetadataSlice);

            foreach (var result in table.SeekForwardFrom(AttachmentsSchema.FixedSizeIndexes[AttachmentsEtagSlice], etag, 0))
            {
                var attachment = TableValueToAttachment(context, ref result.Reader);

                var stream = GetAttachmentStream(context, attachment.Base64Hash);
                if (stream == null)
                    ThrowMissingAttachment(GetDocIdAndAttachmentName(context, attachment.Key));

                attachment.Stream = stream;

                yield return AttachmentReplicationItem.From(context, attachment);
            }
        }

        public IEnumerable<string> GetAllAttachmentsStreamHashes(DocumentsOperationContext context)
        {
            var tree = context.Transaction.InnerTransaction.ReadTree(AttachmentsSlice);
            if (tree == null)
                yield break;

            using (var it = tree.Iterate(prefetch: false))
            {
                if (it.Seek(Slices.BeforeAllKeys) == false)
                    yield break;
                do
                {
                    yield return it.CurrentKey.ToString();
                } while (it.MoveNext());
            }
        }

        public long GetCountOfAttachmentsForHash(DocumentsOperationContext context, Slice hash)
        {
            var table = context.Transaction.InnerTransaction.OpenTable(AttachmentsSchema, AttachmentsMetadataSlice);
            return table.GetCountOfMatchesFor(AttachmentsSchema.Indexes[AttachmentsHashSlice], hash);
        }

        internal IEnumerable<AttachmentNameWithCount> GetAttachmentsMetadataForDocumentWithCounts(DocumentsOperationContext context, string lowerDocumentId)
        {
            using (Slice.From(context.Allocator, lowerDocumentId, out Slice lowerDocumentIdSlice))
            using (GetAttachmentPrefix(context, lowerDocumentIdSlice, AttachmentType.Document, Slices.Empty, out Slice prefixSlice))
            {
                foreach (var attachment in GetAttachmentsForDocument(context, prefixSlice))
                {
                    yield return new AttachmentNameWithCount
                    {
                        Name = attachment.Name,
                        Hash = attachment.Base64Hash.ToString(),
                        ContentType = attachment.ContentType,
                        Size = attachment.Size,
                        Count = GetCountOfAttachmentsForHash(context, attachment.Base64Hash)
                    };
                }
            }
        }

        public AttachmentDetails PutAttachment(DocumentsOperationContext context, string documentId, string name, string contentType,
            string hash, string expectedChangeVector, Stream stream, bool updateDocument = true)
        {
            if (context.Transaction == null)
            {
                DocumentPutAction.ThrowRequiresTransaction();
                Debug.Assert(false);// never hit
            }

            // Attachment etag should be generated before updating the document
            var attachmentEtag = _documentsStorage.GenerateNextEtag();

            using (DocumentIdWorker.GetSliceFromId(context, documentId, out Slice lowerDocumentId))
            {
                // This will validate that we cannot put an attachment on a conflicted document
                var hasDoc = TryGetDocumentTableValueReaderForAttachment(context, documentId, name, lowerDocumentId, out TableValueReader tvr);
                if (hasDoc == false)
                    throw new DocumentDoesNotExistException($"Cannot put attachment {name} on a non existent document '{documentId}'.");
                var flags = TableValueToFlags((int)DocumentsTable.Flags, ref tvr);
                if (flags.HasFlag(DocumentFlags.Artificial))
                    throw new InvalidOperationException($"Cannot put attachment {name} on artificial document '{documentId}'.");

                using (DocumentIdWorker.GetLowerIdSliceAndStorageKey(context, name, out Slice lowerName, out Slice namePtr))
                using (DocumentIdWorker.GetLowerIdSliceAndStorageKey(context, contentType, out Slice lowerContentType, out Slice contentTypePtr))
                using (Slice.From(context.Allocator, hash, out Slice base64Hash)) // Hash is a base64 string, so this is a special case that we do not need to escape
                using (GetAttachmentKey(context, lowerDocumentId.Content.Ptr, lowerDocumentId.Size, lowerName.Content.Ptr, lowerName.Size, base64Hash,
                    lowerContentType.Content.Ptr, lowerContentType.Size, AttachmentType.Document, Slices.Empty, out Slice keySlice))
                {
                    Debug.Assert(base64Hash.Size == 44, $"Hash size should be 44 but was: {keySlice.Size}");

                    DeleteTombstoneIfNeeded(context, keySlice);

                    var changeVector = _documentsStorage.GetNewChangeVector(context, attachmentEtag);
                    Debug.Assert(changeVector != null);

                    var table = context.Transaction.InnerTransaction.OpenTable(AttachmentsSchema, AttachmentsMetadataSlice);
                    void SetTableValue(TableValueBuilder tvb, Slice cv)
                    {
                        tvb.Add(keySlice.Content.Ptr, keySlice.Size);
                        tvb.Add(Bits.SwapBytes(attachmentEtag));
                        tvb.Add(namePtr);
                        tvb.Add(contentTypePtr);
                        tvb.Add(base64Hash.Content.Ptr, base64Hash.Size);
                        tvb.Add(context.GetTransactionMarker());
                        tvb.Add(cv.Content.Ptr, cv.Size);
                    }

                    if (table.ReadByKey(keySlice, out TableValueReader oldValue))
                    {
                        // This is an update to the attachment with the same stream and content type
                        // Just updating the etag and casing of the name and the content type.

                        if (expectedChangeVector != null)
                        {
                            var oldChangeVector = TableValueToChangeVector(context, (int)AttachmentsTable.ChangeVector, ref oldValue);
                            if (string.Compare(expectedChangeVector, oldChangeVector, StringComparison.Ordinal) != 0)
                                ThrowConcurrentException(documentId, name, expectedChangeVector, oldChangeVector);
                        }

                        using (Slice.From(context.Allocator, changeVector, out var changeVectorSlice))
                        using (table.Allocate(out TableValueBuilder tvb))
                        {
                            SetTableValue(tvb, changeVectorSlice);
                            table.Update(oldValue.Id, tvb);
                        }
                    }
                    else
                    {
                        var putStream = true;

                        // We already asserted that the document is not in conflict, so we might have just one partial key, not more.
                        using (GetAttachmentPartialKey(context, keySlice, base64Hash.Size, lowerContentType.Size, out Slice partialKeySlice))
                        {
                            if (table.SeekOnePrimaryKeyPrefix(partialKeySlice, out TableValueReader partialTvr))
                            {
                                if (expectedChangeVector != null)
                                {
                                    var oldChangeVector = TableValueToChangeVector(context, (int)AttachmentsTable.ChangeVector, ref partialTvr);
                                    if (string.Compare(expectedChangeVector, oldChangeVector, StringComparison.Ordinal) != 0)
                                        ThrowConcurrentException(documentId, name, expectedChangeVector, oldChangeVector);
                                }

                                var doc = _documentsStorage.TableValueToDocument(context, ref tvr);
                                var collection = _documentsStorage.ExtractCollectionName(context, doc.Data);
                                var docChangeVector = context.GetChangeVector(doc.ChangeVector);
                                var configuration = _documentsStorage.RevisionsStorage.GetRevisionsConfiguration(collection.Name, doc.Flags);
                                if (configuration != null)
                                {
                                    var shouldVersionOldDoc = _documentsStorage.RevisionsStorage.ShouldVersionOldDocument(context, flags, doc.Data, docChangeVector, collection);
                                    if (shouldVersionOldDoc)
                                    {
                                        _documentsStorage.RevisionsStorage.Put(context, documentId, doc.Data, flags | DocumentFlags.HasRevisions | DocumentFlags.FromOldDocumentRevision, NonPersistentDocumentFlags.None, docChangeVector, doc.LastModified.Ticks, configuration, collection);
                                    }
                                }

                                // Delete the attachment stream only if we have a different hash
                                using (TableValueToSlice(context, (int)AttachmentsTable.Hash, ref partialTvr, out Slice existingHash))
                                {
                                    putStream = existingHash.Content.Match(base64Hash.Content) == false;
                                    if (putStream)
                                    {
                                        using (TableValueToSlice(context, (int)AttachmentsTable.LowerDocumentIdAndLowerNameAndTypeAndHashAndContentType,
                                                   ref partialTvr, out Slice existingKey))
                                        {
                                            var existingEtag = TableValueToEtag((int)AttachmentsTable.Etag, ref partialTvr);
                                            var lastModifiedTicks = _documentDatabase.Time.GetUtcNow().Ticks;
                                            DeleteInternal(context, existingKey, existingEtag, existingHash, changeVector, lastModifiedTicks);
                                        }
                                    }
                                }

                                table.Delete(partialTvr.Id);
                            }
                        }

                        if (string.IsNullOrEmpty(expectedChangeVector) == false)
                        {
                            ThrowConcurrentExceptionOnMissingAttachment(documentId, name, expectedChangeVector);
                        }
                        
                        if (putStream)
                        {
                            PutAttachmentStream(context, keySlice, base64Hash, stream);
                        }

                        using (Slice.From(context.Allocator, changeVector, out var changeVectorSlice))
                        using (table.Allocate(out TableValueBuilder tvb))
                        {
                            SetTableValue(tvb, changeVectorSlice);
                            table.Insert(tvb);
                        }
                    }

                    _documentDatabase.Metrics.Attachments.PutsPerSec.MarkSingleThreaded(1);

                    if (updateDocument)
                        UpdateDocumentAfterAttachmentChange(context, lowerDocumentId, documentId, tvr, changeVector);

                    return new AttachmentDetails
                    {
                        ChangeVector = changeVector,
                        ContentType = contentType,
                        Name = name,
                        DocumentId = documentId,
                        Hash = hash,
                        Size = stream?.Length ?? -1
                    };
                }
            }
        }

        /// <summary>
        /// Should be used only from replication or smuggler.
        /// </summary>
        public void PutDirect(DocumentsOperationContext context, Slice key, Slice name, Slice contentType, Slice base64Hash, string changeVector = null)
        {
            Debug.Assert(base64Hash.Size == 44, $"Hash size should be 44 but was: {key.Size}");

            var newEtag = _documentsStorage.GenerateNextEtag();

            if (string.IsNullOrEmpty(changeVector))
            {
                changeVector = _documentsStorage.GetNewChangeVector(context, newEtag);
            }
            Debug.Assert(changeVector != null);
            DeleteTombstoneIfNeeded(context, key);

            var table = context.Transaction.InnerTransaction.OpenTable(AttachmentsSchema, AttachmentsMetadataSlice);
            using (Slice.From(context.Allocator, changeVector, out var changeVectorSlice))
            using (table.Allocate(out TableValueBuilder tvb))
            {
                tvb.Add(key.Content.Ptr, key.Size);
                tvb.Add(Bits.SwapBytes(newEtag));
                tvb.Add(name.Content.Ptr, name.Size);
                tvb.Add(contentType.Content.Ptr, contentType.Size);
                tvb.Add(base64Hash.Content.Ptr, base64Hash.Size);
                tvb.Add(context.GetTransactionMarker());
                tvb.Add(changeVectorSlice.Content.Ptr, changeVectorSlice.Size);

                table.Set(tvb);
            }

            _documentDatabase.Metrics.Attachments.PutsPerSec.MarkSingleThreaded(1);
        }

        /// <summary>
        /// Update the document with an etag which is bigger than the attachmentEtag
        /// We need to call this after we already put the attachment, so it can version also this attachment
        /// </summary>
        private string UpdateDocumentAfterAttachmentChange(DocumentsOperationContext context, Slice lowerDocumentId, string documentId,
            TableValueReader tvr, string changeVector)
        {
            // We can optimize this by copy just the document's data instead of the all tvr
            var copyOfDoc = context.GetMemory(tvr.Size);
            try
            {
                // we have to copy it to the side because we might do a defrag during update, and that
                // can cause corruption if we read from the old value (which we just deleted)
                Memory.Copy(copyOfDoc.Address, tvr.Pointer, tvr.Size);
                var copyTvr = new TableValueReader(copyOfDoc.Address, tvr.Size);
                var data = new BlittableJsonReaderObject(copyTvr.Read((int)DocumentsTable.Data, out int size), size, context);
                var attachments = GetAttachmentsMetadataForDocument(context, lowerDocumentId);

                var flags = TableValueToFlags((int)DocumentsTable.Flags, ref copyTvr);
                flags = flags.Strip(DocumentFlags.FromClusterTransaction | DocumentFlags.Resolved);

                data.Modifications = new DynamicJsonValue(data);
                if (data.TryGet(Constants.Documents.Metadata.Key, out BlittableJsonReaderObject metadata))
                {
                    metadata.Modifications = new DynamicJsonValue(metadata);

                    if (attachments.Count > 0)
                    {
                        flags |= DocumentFlags.HasAttachments;
                        metadata.Modifications[Constants.Documents.Metadata.Attachments] = attachments;
                    }
                    else
                    {
                        metadata.Modifications.Remove(Constants.Documents.Metadata.Attachments);
                        flags &= ~DocumentFlags.HasAttachments;
                    }

                    data.Modifications[Constants.Documents.Metadata.Key] = metadata;
                }
                else
                {
                    if (attachments.Count > 0)
                    {
                        flags |= DocumentFlags.HasAttachments;
                        data.Modifications[Constants.Documents.Metadata.Key] = new DynamicJsonValue
                        {
                            [Constants.Documents.Metadata.Attachments] = attachments
                        };
                    }
                    else
                    {
                        Debug.Assert(false, "Cannot remove an attachment and not have @attachments in @metadata");
                    }
                }

                data = context.ReadObject(data, documentId, BlittableJsonDocumentBuilder.UsageMode.ToDisk);
                return _documentsStorage.Put(context, documentId, null, data, null, null, null, flags, NonPersistentDocumentFlags.ByAttachmentUpdate).ChangeVector;
            }
            finally
            {
                context.ReturnMemory(copyOfDoc);
            }
        }

        public string UpdateDocumentAfterAttachmentChange(DocumentsOperationContext context, string documentId)
        {
            using (DocumentIdWorker.GetSliceFromId(context, documentId, out Slice lowerDocumentId))
            {
                var exists = _documentsStorage.GetTableValueReaderForDocument(context, lowerDocumentId, throwOnConflict: true, tvr: out TableValueReader tvr);
                if (exists == false)
                    return null;
                return UpdateDocumentAfterAttachmentChange(context, lowerDocumentId, documentId, tvr, null);
            }
        }

        public void DeleteAttachmentBeforeRevert(DocumentsOperationContext context, LazyStringValue lowerDocId)
        {
            var table = context.Transaction.InnerTransaction.OpenTable(AttachmentsSchema, AttachmentsMetadataSlice);
            using (DocumentIdWorker.GetLowerIdSliceAndStorageKey(context, lowerDocId, out Slice lowerId, out Slice idSlice))
            {
                GetAttachmentKeyInternal(context, lowerId.Content.Ptr, lowerId.Content.Length, default, default, default(Slice), null, 0,
                    KeyType.Prefix, AttachmentType.Document, default, out var key);
                table.DeleteByPrimaryKeyPrefix(key);
            }
        }

        public void RevisionAttachments(DocumentsOperationContext context, BlittableJsonReaderObject document, Slice lowerId, Slice changeVector)
        {
            var currentAttachments = GetAttachmentsFromDocumentMetadata(document);

            foreach (var bjro in currentAttachments)
            {
                var attachment = JsonDeserializationClient.AttachmentName(bjro);
                PutRevisionAttachment(context, lowerId.Content.Ptr, lowerId.Size, changeVector, attachment);
            }
        }

        public void PutAttachmentRevert(DocumentsOperationContext context, LazyStringValue id, BlittableJsonReaderObject document, out bool hasAttachments)
        {
            hasAttachments = false;

            if (document.TryGet(Client.Constants.Documents.Metadata.Key, out BlittableJsonReaderObject metadata) == false ||
                metadata.TryGet(Client.Constants.Documents.Metadata.Attachments, out BlittableJsonReaderArray attachments) == false)
                return;

            foreach (BlittableJsonReaderObject attachment in attachments)
            {
                hasAttachments = true;

                if (attachment.TryGet(nameof(AttachmentName.Name), out LazyStringValue name) == false ||
                    attachment.TryGet(nameof(AttachmentName.ContentType), out LazyStringValue contentType) == false ||
                    attachment.TryGet(nameof(AttachmentName.Hash), out LazyStringValue hash) == false)
                    throw new ArgumentException($"The attachment info in missing a mandatory value: {attachment}");

                var cv = Slices.Empty;
                var type = AttachmentType.Document;

                using (DocumentIdWorker.GetSliceFromId(context, id, out Slice lowerDocumentId))
                using (DocumentIdWorker.GetLowerIdSliceAndStorageKey(context, name, out Slice lowerName, out Slice nameSlice))
                using (DocumentIdWorker.GetLowerIdSliceAndStorageKey(context, contentType, out Slice lowerContentType, out Slice contentTypeSlice))
                using (Slice.External(context.Allocator, hash, out Slice base64Hash))
                using (GetAttachmentKey(context, lowerDocumentId.Content.Ptr, lowerDocumentId.Size, lowerName.Content.Ptr, lowerName.Size,
                    base64Hash, lowerContentType.Content.Ptr, lowerContentType.Size, type, cv, out Slice keySlice))
                {
                    PutDirect(context, keySlice, nameSlice, contentTypeSlice, base64Hash);
                }
            }
        }

        private void PutRevisionAttachment(DocumentsOperationContext context, byte* lowerId, int lowerIdSize, Slice changeVector, AttachmentName attachment)
        {
            var attachmentEtag = _documentsStorage.GenerateNextEtag();

            var table = context.Transaction.InnerTransaction.OpenTable(AttachmentsSchema, AttachmentsMetadataSlice);

            using (DocumentIdWorker.GetLowerIdSliceAndStorageKey(context, attachment.Name, out Slice lowerName, out Slice namePtr))
            using (DocumentIdWorker.GetLowerIdSliceAndStorageKey(context, attachment.ContentType, out Slice lowerContentType, out Slice contentTypePtr))
            using (Slice.From(context.Allocator, attachment.Hash, out var hashSlice))
            using (GetAttachmentKey(context, lowerId, lowerIdSize, lowerName.Content.Ptr, lowerName.Size, hashSlice,
                lowerContentType.Content.Ptr, lowerContentType.Size, AttachmentType.Revision, changeVector, out Slice keySlice))
            using (table.Allocate(out TableValueBuilder tvb))
            {
                tvb.Add(keySlice.Content.Ptr, keySlice.Size);
                tvb.Add(Bits.SwapBytes(attachmentEtag));
                tvb.Add(namePtr);
                tvb.Add(contentTypePtr);
                tvb.Add(hashSlice);
                tvb.Add(context.GetTransactionMarker());
                tvb.Add(changeVector.Content.Ptr, changeVector.Size);
                table.Set(tvb);
            }
        }

        public void PutAttachmentStream(DocumentsOperationContext context, Slice key, Slice base64Hash, Stream stream)
        {
            stream.Position = 0; // We might retry a merged command, so it is a safe place to reset the position here to zero.

            var tree = context.Transaction.InnerTransaction.CreateTree(AttachmentsSlice);
            var existingStream = tree.ReadStream(base64Hash);
            if (existingStream == null)
            {
                tree.AddStream(base64Hash, stream, tag: key);
            }

            _documentDatabase.Metrics.Attachments.BytesPutsPerSec.MarkSingleThreaded(stream.Length);
        }

        private void DeleteAttachmentStream(DocumentsOperationContext context, Slice hash, int expectedCount = 1)
        {
            if (GetCountOfAttachmentsForHash(context, hash) == expectedCount)
            {
                var tree = context.Transaction.InnerTransaction.CreateTree(AttachmentsSlice);
                using (tree.GetStreamTag(hash, out var keySlice))
                {
                    if (keySlice.HasValue == false)
                        return; // stream doesn't exists

                    tree.DeleteStream(hash);
                }
            }
        }

        private bool TryGetDocumentTableValueReaderForAttachment(DocumentsOperationContext context, string documentId,
            string name, Slice lowerDocumentId, out TableValueReader tvr)
        {
            bool hasDoc;
            try
            {
                hasDoc = _documentsStorage.GetTableValueReaderForDocument(context, lowerDocumentId, throwOnConflict: true, tvr: out tvr);
            }
            catch (DocumentConflictException e)
            {
                throw new InvalidOperationException($"Cannot put/delete an attachment {name} on a document '{documentId}' when it has an unresolved conflict.", e);
            }
            return hasDoc;
        }

        public IEnumerable<Attachment> GetAttachmentsForDocument(DocumentsOperationContext context, Slice prefixSlice, bool includeStreams = false)
        {
            var table = context.Transaction.InnerTransaction.OpenTable(AttachmentsSchema, AttachmentsMetadataSlice);
            foreach (var sr in table.SeekByPrimaryKeyPrefix(prefixSlice, Slices.Empty, 0))
            {
                var attachment = TableValueToAttachment(context, ref sr.Value.Reader);
                if (attachment == null)
                    continue;

                if (includeStreams == false)
                {
                    attachment.Size = GetAttachmentStreamLength(context, attachment.Base64Hash);
                }
                else
                {
                    var stream = GetAttachmentStream(context, attachment.Base64Hash);
                    if (stream == null)
                        throw new FileNotFoundException($"Attachment's stream {attachment.Name} on {prefixSlice.ToString()} was not found. This should not happen and is likely a bug.");

                    attachment.Stream = stream;
                    attachment.Size = stream.Length;
                }

                yield return attachment;
            }
        }

        public IEnumerable<Attachment> GetAttachmentsForDocument(DocumentsOperationContext context, AttachmentType type, LazyStringValue documentId, string changeVector)
        {
            var table = context.Transaction.InnerTransaction.OpenTable(AttachmentsSchema, AttachmentsMetadataSlice);
            using (DocumentIdWorker.GetLower(context.Allocator, documentId, out var lowerDocumentIdSlice))
            using (Slice.From(context.Allocator, changeVector, out var changeVectorSlice))
            using (GetAttachmentPrefix(context, lowerDocumentIdSlice, type, type == AttachmentType.Document ? Slices.Empty : changeVectorSlice, out Slice prefixSlice))
            {
                foreach (var sr in table.SeekByPrimaryKeyPrefix(prefixSlice, Slices.Empty, 0))
                {
                    var attachment = TableValueToAttachment(context, ref sr.Value.Reader);
                    if (attachment == null)
                        continue;

                    attachment.Size = GetAttachmentStreamLength(context, attachment.Base64Hash);

                    yield return attachment;
                }
            }
        }

        public DynamicJsonArray GetAttachmentsMetadataForDocument(DocumentsOperationContext context, Slice lowerDocumentId)
        {
            var attachments = new DynamicJsonArray();
            using (GetAttachmentPrefix(context, lowerDocumentId, AttachmentType.Document, Slices.Empty, out Slice prefixSlice))
            {
                foreach (var attachment in GetAttachmentsForDocument(context, prefixSlice))
                {
                    attachments.Add(new DynamicJsonValue
                    {
                        [nameof(AttachmentName.Name)] = attachment.Name,
                        [nameof(AttachmentName.Hash)] = attachment.Base64Hash.ToString(),
                        [nameof(AttachmentName.ContentType)] = attachment.ContentType,
                        [nameof(AttachmentName.Size)] = attachment.Size
                    });
                }
            }
            return attachments;
        }

        public List<AttachmentDetails> GetAttachmentDetailsForDocument(DocumentsOperationContext context, Slice lowerDocumentId)
        {
            var attachments = new List<AttachmentDetails>();
            using (GetAttachmentPrefix(context, lowerDocumentId, AttachmentType.Document, Slices.Empty, out Slice prefixSlice))
            {
                foreach (var attachment in GetAttachmentsForDocument(context, prefixSlice))
                {
                    attachments.Add(new AttachmentDetails
                    {
                        Name = attachment.Name,
                        Hash = attachment.Base64Hash.ToString(),
                        ContentType = attachment.ContentType,
                        Size = attachment.Size,
                        ChangeVector = attachment.ChangeVector,
                        DocumentId = lowerDocumentId.ToString()
                    });
                }
            }
            return attachments;
        }

        public DynamicJsonArray GetAttachmentsMetadataForDocument(DocumentsOperationContext context, string docId)
        {
            using (DocumentIdWorker.GetLowerIdSliceAndStorageKey(context, docId, out var lowerDocumentId, out _))
            {
                return GetAttachmentsMetadataForDocument(context, lowerDocumentId);
            }
        }

        public (long AttachmentCount, long StreamsCount) GetNumberOfAttachments(DocumentsOperationContext context)
        {
            // We count in also revision attachments

            var table = context.Transaction.InnerTransaction.OpenTable(AttachmentsSchema, AttachmentsMetadataSlice);
            var count = table.NumberOfEntries;

            var tree = context.Transaction.InnerTransaction.CreateTree(AttachmentsSlice);
            var streamsCount = tree.State.NumberOfEntries;

            return (count, streamsCount);
        }

        public Attachment GetAttachment(DocumentsOperationContext context, string documentId, string name, AttachmentType type, string changeVector,
            string hash = null, string contentType = null, bool usePartialKey = true)
        {
            if (string.IsNullOrWhiteSpace(documentId))
                throw new ArgumentException("Argument is null or whitespace", nameof(documentId));
            if (string.IsNullOrWhiteSpace(name))
                throw new ArgumentException("Argument is null or whitespace", nameof(name));
            if (context.Transaction == null)
                throw new ArgumentException("Context must be set with a valid transaction before calling Get", nameof(context));
            if (type != AttachmentType.Document && string.IsNullOrWhiteSpace(changeVector))
                throw new ArgumentException($"Change Vector cannot be empty for attachment type {type}", nameof(changeVector));

            var attachment = GetAttachmentDirect(context, documentId, name, type, changeVector, hash, contentType, usePartialKey);
            if (attachment == null)
            {
                if (type == AttachmentType.Revision)
                {
                    // Return the attachment of the current document if it has the same change vector
                    var document = _documentsStorage.Get(context, documentId, throwOnConflict: false);
                    if (document != null &&
                        document.TryGetMetadata(out var metadata) &&
                        metadata.TryGet(Constants.Documents.Metadata.ChangeVector, out string exitingDocumentCv) &&
                        exitingDocumentCv == changeVector)
                    {
                        return _documentsStorage.AttachmentsStorage.GetAttachment(context, documentId, name, AttachmentType.Document, null);
                    }
                }

                return null;
            }

            var stream = GetAttachmentStream(context, attachment.Base64Hash);
            if (stream == null)
                throw new FileNotFoundException($"Attachment's stream {name} on {documentId} was not found. This should not happen and is likely a bug.");
            attachment.Stream = stream;
            attachment.Size = stream.Length;

            return attachment;
        }

        public bool AttachmentExists(DocumentsOperationContext context, LazyStringValue hash)
        {
            using (Slice.From(context.Allocator, hash.Buffer, hash.Size, out var slice))
                return AttachmentExists(context, slice);
        }

        public bool AttachmentExists(DocumentsOperationContext context, Slice base64Hash)
        {
            var tree = context.Transaction.InnerTransaction.ReadTree(AttachmentsSlice);
            return tree.StreamExist(base64Hash);
        }

        public bool AttachmentMetadataExists(DocumentsOperationContext context, Slice keySlice)
        {
            var table = context.Transaction.InnerTransaction.OpenTable(AttachmentsSchema, AttachmentsMetadataSlice);

            return table.SeekOnePrimaryKeyPrefix(keySlice, out _);
        }

        private Attachment GetAttachmentDirect(DocumentsOperationContext context, string documentId, string name, AttachmentType type, string changeVector,
            string hash = null, string contentType = null, bool usePartialKey = true)
        {
            using (DocumentIdWorker.GetSliceFromId(context, documentId, out Slice lowerId))
            using (DocumentIdWorker.GetSliceFromId(context, name, out Slice lowerName))
            {
                Slice keySlice;
                ByteStringContext<ByteStringMemoryCache>.InternalScope scope;
                if (usePartialKey)
                {
                    scope = GetAttachmentPartialKey(context, lowerId.Content.Ptr, lowerId.Size, lowerName.Content.Ptr, lowerName.Size, type, changeVector, out keySlice);
                }
                else
                {
                    using (DocumentIdWorker.GetLowerIdSliceAndStorageKey(context, contentType, out Slice lowerContentType, out Slice contentTypePtr))
                    using (Slice.From(context.Allocator, hash, out Slice base64Hash))
                    {
                        scope = GetAttachmentKey(context, lowerId.Content.Ptr, lowerId.Size, lowerName.Content.Ptr, lowerName.Size, base64Hash, lowerContentType.Content.Ptr,
                            lowerContentType.Size, AttachmentType.Document, Slices.Empty, out keySlice);
                    }
                }

                using (scope)
                {
                    var table = context.Transaction.InnerTransaction.OpenTable(AttachmentsSchema, AttachmentsMetadataSlice);
                    if (table.SeekOnePrimaryKeyPrefix(keySlice, out TableValueReader tvr) == false)
                        return null;

                    return TableValueToAttachment(context, ref tvr);
                }
            }
        }

        public Attachment GetAttachmentByKey(DocumentsOperationContext context, Slice key)
        {
            var table = context.Transaction.InnerTransaction.OpenTable(AttachmentsSchema, AttachmentsMetadataSlice);

            if (table.SeekOnePrimaryKeyPrefix(key, out TableValueReader tvr) == false)
                return null;

            return TableValueToAttachment(context, ref tvr);
        }

        public Stream GetAttachmentStream(DocumentsOperationContext context, Slice hashSlice)
        {
            var tree = context.Transaction.InnerTransaction.ReadTree(AttachmentsSlice);
            return tree.ReadStream(hashSlice);
        }

        public Stream GetAttachmentStream(DocumentsOperationContext context, Slice hashSlice, out string tag)
        {
            var tree = context.Transaction.InnerTransaction.ReadTree(AttachmentsSlice);
            tag = tree.GetStreamTag(hashSlice);
            return tree.ReadStream(hashSlice);
        }

        public static long GetAttachmentStreamLength(DocumentsOperationContext context, Slice hashSlice)
        {
            var tree = context.Transaction.InnerTransaction.ReadTree(AttachmentsSlice);
            var info = tree.GetStreamInfo(hashSlice, false);
            if (info == null)
                return -1;
            return info->TotalSize;
        }

        [MethodImpl(MethodImplOptions.AggressiveInlining)]
        public ByteStringContext.InternalScope GetAttachmentKey(DocumentsOperationContext context, byte* lowerId, int lowerIdSize,
            byte* lowerName, int lowerNameSize, Slice base64Hash, byte* lowerContentTypePtr, int lowerContentTypeSize,
            AttachmentType type, Slice changeVector, out Slice keySlice)
        {
            return GetAttachmentKeyInternal(context, lowerId, lowerIdSize, lowerName, lowerNameSize, base64Hash, lowerContentTypePtr, lowerContentTypeSize, KeyType.Key, type, changeVector, out keySlice);
        }

        // NOTE: GetAttachmentPartialKey should be called only when the document's that hold the attachment does not have a conflict.
        // In this specific case it is ensured that we have a unique partial keys.
        [MethodImpl(MethodImplOptions.AggressiveInlining)]
        public ByteStringContext.InternalScope GetAttachmentPartialKey(DocumentsOperationContext context, byte* lowerId, int lowerIdSize, byte
            * lowerName, int lowerNameSize, AttachmentType type, string changeVector, out Slice partialKeySlice)
        {
            Slice cvSlice;
            ByteStringContext.InternalScope cvDispose;
            if (changeVector == null)
            {
                cvSlice = Slices.Empty;
                cvDispose = default(ByteStringContext.InternalScope);
            }
            else
            {
                cvDispose = Slice.From(context.Allocator, changeVector, out cvSlice);
            }

            using (cvDispose)
            {
                return GetAttachmentKeyInternal(context, lowerId, lowerIdSize, lowerName, lowerNameSize, default(Slice), null, 0,
                    KeyType.PartialKey, type, cvSlice, out partialKeySlice);
            }
        }

        [MethodImpl(MethodImplOptions.AggressiveInlining)]
        public ByteStringContext.ExternalScope GetAttachmentPartialKey(DocumentsOperationContext context, Slice key,
            int base64HashSize, int lowerContentTypeSize, out Slice partialKeySlice)
        {
            return Slice.External(context.Allocator, key.Content, 0, key.Size - base64HashSize - 1 - lowerContentTypeSize, out partialKeySlice);
        }

        [MethodImpl(MethodImplOptions.AggressiveInlining)]
        public ByteStringContext.InternalScope GetAttachmentPrefix(DocumentsOperationContext context, byte* lowerId, int lowerIdSize, AttachmentType type, Slice changeVector, out Slice prefixSlice)
        {
            return GetAttachmentKeyInternal(context, lowerId, lowerIdSize, null, 0, default(Slice), null, 0, KeyType.Prefix, type, changeVector, out prefixSlice);
        }

        [MethodImpl(MethodImplOptions.AggressiveInlining)]
        public ByteStringContext.InternalScope GetAttachmentPrefix(DocumentsOperationContext context, Slice lowerId, AttachmentType type, Slice changeVector, out Slice prefixSlice)
        {
            return GetAttachmentKeyInternal(context, lowerId.Content.Ptr, lowerId.Size, null, 0, default(Slice), null, 0, KeyType.Prefix, type, changeVector, out prefixSlice);
        }

        /*
        // Document key: {lowerDocumentId|d|lowerName|hash|lowerContentType}
        // Revision key: {lowerDocumentId|r|changeVector|lowerName|hash|lowerContentType}
        //
        // Document partial key: {lowerDocumentId|d|lowerName|}
        // Revision partial key: {lowerDocumentId|r|changeVector|}
        //
        // Document prefix: {lowerDocumentId|d|}
        // Revision prefix: {lowerDocumentId|r|changeVector|}
        */

        private ByteStringContext.InternalScope GetAttachmentKeyInternal(
            DocumentsOperationContext context, byte* lowerId, int lowerIdSize, byte* lowerName, int lowerNameSize,
            Slice base64Hash, byte* lowerContentTypePtr, int lowerContentTypeSize, KeyType keyType, AttachmentType type,
            Slice changeVector, out Slice keySlice)
        {
            var size = lowerIdSize + 3;
            if (type != AttachmentType.Document)
            {
                size += changeVector.Size + 1;
            }
            if (keyType == KeyType.Key)
            {
                size += lowerNameSize + 1 + base64Hash.Size + 1 + lowerContentTypeSize;
            }
            else if (keyType == KeyType.PartialKey)
            {
                size += lowerNameSize + 1;
            }

            var scope = context.Allocator.Allocate(size, out ByteString keyMem);

            Memory.Copy(keyMem.Ptr, lowerId, lowerIdSize);
            var pos = lowerIdSize;
            keyMem.Ptr[pos++] = SpecialChars.RecordSeparator;

            switch (type)
            {
                case AttachmentType.Document:
                    keyMem.Ptr[pos++] = (byte)'d';
                    break;

                case AttachmentType.Revision:
                    keyMem.Ptr[pos++] = (byte)'r';
                    break;

                default:
                    throw new ArgumentOutOfRangeException(nameof(type), type, null);
            }
            keyMem.Ptr[pos++] = SpecialChars.RecordSeparator;

            if (type != AttachmentType.Document)
            {
                Memory.Copy(keyMem.Ptr + pos, changeVector.Content.Ptr, changeVector.Size);
                pos += changeVector.Size;
                keyMem.Ptr[pos++] = SpecialChars.RecordSeparator;
            }

            if (keyType != KeyType.Prefix)
            {
                Memory.Copy(keyMem.Ptr + pos, lowerName, lowerNameSize);
                pos += lowerNameSize;
                keyMem.Ptr[pos++] = SpecialChars.RecordSeparator;

                if (keyType == KeyType.Key)
                {
                    base64Hash.CopyTo(keyMem.Ptr + pos);
                    pos += base64Hash.Size;
                    keyMem.Ptr[pos++] = SpecialChars.RecordSeparator;

                    Memory.Copy(keyMem.Ptr + pos, lowerContentTypePtr, lowerContentTypeSize);
                }
            }

            keySlice = new Slice(SliceOptions.Key, keyMem);
            return scope;
        }

        public static AttachmentType GetAttachmentTypeByKey(Slice keySlice)
        {
            var index = 0;
            var found = false;
            for (int i = 0; i < keySlice.Size; i++)
            {
                if (Convert.ToChar(keySlice[i]) == SpecialChars.RecordSeparator)
                {
                    index = i;
                    found = true;
                    break;
                }
            }

            if (found == false)
                throw new InvalidOperationException($"Could not parse {nameof(keySlice)}");

            var b = keySlice[index + 1];
            var c = Convert.ToChar(b);
            if (c == 'r')
                return AttachmentType.Revision;

            Debug.Assert(c == 'd');
            return AttachmentType.Document;
        }

        private enum KeyType
        {
            Key,
            PartialKey,
            Prefix
        }

        public static Attachment TableValueToAttachment(DocumentsOperationContext context, ref TableValueReader tvr)
        {
            var result = new Attachment
            {
                StorageId = tvr.Id,
                Key = TableValueToString(context, (int)AttachmentsTable.LowerDocumentIdAndLowerNameAndTypeAndHashAndContentType, ref tvr),
                Etag = TableValueToEtag((int)AttachmentsTable.Etag, ref tvr),
                ChangeVector = TableValueToChangeVector(context, (int)AttachmentsTable.ChangeVector, ref tvr),
                Name = TableValueToId(context, (int)AttachmentsTable.Name, ref tvr),
                ContentType = TableValueToId(context, (int)AttachmentsTable.ContentType, ref tvr)
            };

            TableValueToSlice(context, (int)AttachmentsTable.Hash, ref tvr, out result.Base64Hash);

            result.TransactionMarker = *(short*)tvr.Read((int)AttachmentsTable.TransactionMarker, out int _);

            return result;
        }

        private static void ThrowMissingAttachment((LazyStringValue DocId, LazyStringValue AttachmentName) details)
        {
            throw new FileNotFoundException($"Attachment's stream for file '{details.AttachmentName}' in document '{details.DocId}' was not found. This should never happen.");
        }

        private static void ThrowConcurrentException(string documentId, string name, string expectedChangeVector, string oldChangeVector)
        {
            throw new ConcurrencyException(
                $"Attachment {name} of '{documentId}' has change vector {oldChangeVector}, but Put was called with {(expectedChangeVector.Length == 0 ? "expecting new document" : "change vector " + expectedChangeVector)}. Optimistic concurrency violation, transaction will be aborted.")
            {
                Id = documentId,
                ActualChangeVector = oldChangeVector,
                ExpectedChangeVector = expectedChangeVector
            };
        }

        private static void ThrowConcurrentExceptionOnMissingAttachment(string documentId, string name, string expectedChangeVector)
        {
            throw new ConcurrencyException(
                $"Attachment {name} of '{documentId}' does not exist, but Put was called with change vector '{expectedChangeVector}'. Optimistic concurrency violation, transaction will be aborted.")
            {
                Id = documentId,
                ExpectedChangeVector = expectedChangeVector
            };
        }

        public AttachmentDetails CopyAttachment(DocumentsOperationContext context, string documentId, string name, string destinationId, string destinationName, LazyStringValue changeVector, AttachmentType attachmentType)
        {
            if (string.IsNullOrWhiteSpace(documentId))
                throw new ArgumentException("Argument cannot be null or whitespace.", nameof(documentId));
            if (string.IsNullOrWhiteSpace(name))
                throw new ArgumentException("Argument cannot be null or whitespace.", nameof(name));
            if (string.IsNullOrWhiteSpace(destinationId))
                throw new ArgumentException("Argument cannot be null or whitespace.", nameof(destinationId));
            if (string.IsNullOrWhiteSpace(destinationName))
                throw new ArgumentException("Argument cannot be null or whitespace.", nameof(destinationName));
            if (context.Transaction == null)
                throw new ArgumentException("Context must be set with a valid transaction before calling Copy", nameof(context));

            var attachment = GetAttachment(context, documentId, name, attachmentType, changeVector);
            if (attachment == null)
                AttachmentDoesNotExistException.ThrowFor(documentId, name);

            var hash = attachment.Base64Hash.ToString();
            return PutAttachment(context, destinationId, destinationName, attachment.ContentType, hash, string.Empty, attachment.Stream);
        }

        public AttachmentDetails MoveAttachment(DocumentsOperationContext context, string sourceDocumentId, string sourceName, string destinationDocumentId, string destinationName, LazyStringValue changeVector,
            string hash = null, string contentType = null, bool usePartialKey = true, bool updateDocument = true)
        {
            if (string.IsNullOrWhiteSpace(sourceDocumentId))
                throw new ArgumentException("Argument cannot be null or whitespace.", nameof(sourceDocumentId));
            if (string.IsNullOrWhiteSpace(sourceName))
                throw new ArgumentException("Argument cannot be null or whitespace.", nameof(sourceName));
            if (string.IsNullOrWhiteSpace(destinationDocumentId))
                throw new ArgumentException("Argument cannot be null or whitespace.", nameof(destinationDocumentId));
            if (string.IsNullOrWhiteSpace(destinationName))
                throw new ArgumentException("Argument cannot be null or whitespace.", nameof(destinationName));
            if (context.Transaction == null)
                throw new ArgumentException("Context must be set with a valid transaction before calling Rename", nameof(context));

            var attachment = GetAttachment(context, sourceDocumentId, sourceName, AttachmentType.Document, changeVector, hash, contentType, usePartialKey);
            if (attachment == null)
                AttachmentDoesNotExistException.ThrowFor(sourceDocumentId, sourceName);

            var result = PutAttachment(context, destinationDocumentId, destinationName, attachment.ContentType, attachment.Base64Hash.ToString(), string.Empty, attachment.Stream);
            DeleteAttachment(context, sourceDocumentId, sourceName, changeVector, updateDocument, hash, contentType, usePartialKey);

            return result;
        }

        public string ResolveAttachmentName(DocumentsOperationContext context, Slice lowerId, string name)
        {
            const string prefix = "RESOLVED";
            var count = 0;
            string newName = $"{prefix}_#{count}_{name}";

            var table = context.Transaction.InnerTransaction.OpenTable(AttachmentsSchema, AttachmentsMetadataSlice);
            while (true)
            {
                using (DocumentIdWorker.GetLowerIdSliceAndStorageKey(context, newName, out Slice lowerName, out _))
                using (GetAttachmentPartialKey(context, lowerId.Content.Ptr, lowerId.Size, lowerName.Content.Ptr, lowerName.Size, AttachmentType.Document, changeVector: null, out Slice partialKeySlice))
                {
                    if (table.SeekOnePrimaryKeyPrefix(partialKeySlice, out _) == false)
                        break;

                    newName = $"{prefix}_#{++count}_{name}";
                }
            }

            return newName;
        }

        public void DeleteAttachment(DocumentsOperationContext context, string documentId, string name, LazyStringValue expectedChangeVector, bool updateDocument = true,
            string hash = null, string contentType = null, bool usePartialKey = true)
        {
            if (string.IsNullOrWhiteSpace(documentId))
                throw new ArgumentException("Argument is null or whitespace", nameof(documentId));
            if (string.IsNullOrWhiteSpace(name))
                throw new ArgumentException("Argument is null or whitespace", nameof(name));
            if (context.Transaction == null)
                throw new ArgumentException("Context must be set with a valid transaction before calling Get", nameof(context));

            using (DocumentIdWorker.GetSliceFromId(context, documentId, out Slice lowerDocumentId))
            {
                var hasDoc = TryGetDocumentTableValueReaderForAttachment(context, documentId, name, lowerDocumentId, out TableValueReader docTvr);
                if (hasDoc == false)
                {
                    if (expectedChangeVector != null)
                        throw new ConcurrencyException($"Document {documentId} does not exist, " +
                                                       $"but delete was called with change vector '{expectedChangeVector}' to remove attachment {name}. " +
                                                       "Optimistic concurrency violation, transaction will be aborted.")
                        {
                            Id = documentId,
                            ExpectedChangeVector = expectedChangeVector
                        };

                    // this basically mean that we tried to delete attachment whose document doesn't exist.
                    return;
                }

                var tombstoneEtag = _documentsStorage.GenerateNextEtag();
                var changeVector = _documentsStorage.GetNewChangeVector(context, tombstoneEtag);
                context.LastDatabaseChangeVector = changeVector;

                using (DocumentIdWorker.GetSliceFromId(context, name, out Slice lowerName))
                {
                    Slice keySlice;
                    ByteStringContext<ByteStringMemoryCache>.InternalScope scope;
                    if (usePartialKey)
                    {
                        scope = GetAttachmentPartialKey(context, lowerDocumentId.Content.Ptr, lowerDocumentId.Size, lowerName.Content.Ptr, lowerName.Size, AttachmentType.Document, null, out keySlice);
                    }
                    else
                    {
                        using (DocumentIdWorker.GetLowerIdSliceAndStorageKey(context, contentType, out Slice lowerContentType, out Slice contentTypePtr))
                        using (Slice.From(context.Allocator, hash, out Slice base64Hash))
                        {
                            scope = GetAttachmentKey(context, lowerDocumentId.Content.Ptr, lowerDocumentId.Size, lowerName.Content.Ptr, lowerName.Size, base64Hash, lowerContentType.Content.Ptr,
                                lowerContentType.Size, AttachmentType.Document, Slices.Empty, out keySlice);
                        }
                    }

                    using (scope)
                    {
                        var lastModifiedTicks = _documentDatabase.Time.GetUtcNow().Ticks;
                        DeleteAttachmentDirect(context, keySlice, usePartialKey, name, expectedChangeVector, changeVector, lastModifiedTicks);
                    }
                }

                if (updateDocument)
                    UpdateDocumentAfterAttachmentChange(context, lowerDocumentId, documentId, docTvr, changeVector);
            }
        }

        public void DeleteAttachmentConflicts(DocumentsOperationContext context, Slice lowerId, BlittableJsonReaderObject document,
            BlittableJsonReaderObject conflictDocument, string changeVector)
        {
            if (conflictDocument.TryGet(Constants.Documents.Metadata.Key, out BlittableJsonReaderObject conflictMetadata) == false ||
                conflictMetadata.TryGet(Constants.Documents.Metadata.Attachments, out BlittableJsonReaderArray conflictAttachments) == false)
                return;

            if (document.TryGet(Constants.Documents.Metadata.Key, out BlittableJsonReaderObject metadata) == false ||
                metadata.TryGet(Constants.Documents.Metadata.Attachments, out BlittableJsonReaderArray attachments) == false)
            {
                attachments = null;
            }

            foreach (BlittableJsonReaderObject conflictAttachment in conflictAttachments)
            {
                if (conflictAttachment.TryGet(nameof(AttachmentName.Name), out LazyStringValue conflictName) == false ||
                    conflictAttachment.TryGet(nameof(AttachmentName.ContentType), out LazyStringValue conflictContentType) == false ||
                    conflictAttachment.TryGet(nameof(AttachmentName.Hash), out LazyStringValue conflictHash) == false)
                {
                    Debug.Assert(false, "Should never happen.");
                    continue;
                }

                var attachmentFoundInResolveDocument = false;
                if (attachments != null)
                {
                    foreach (BlittableJsonReaderObject attachment in attachments)
                    {
                        if (attachment.TryGet(nameof(AttachmentName.Name), out LazyStringValue name) == false ||
                            attachment.TryGet(nameof(AttachmentName.ContentType), out LazyStringValue contentType) == false ||
                            attachment.TryGet(nameof(AttachmentName.Hash), out LazyStringValue hash) == false)
                        {
                            Debug.Assert(false, "Should never happen.");
                            continue;
                        }

                        if (conflictName.Equals(name) &&
                            conflictContentType.Equals(contentType) &&
                            conflictHash.Equals(hash))
                        {
                            attachmentFoundInResolveDocument = true;
                            break;
                        }
                    }
                }

                if (attachmentFoundInResolveDocument == false)
                    DeleteAttachmentDirect(context, lowerId, conflictName, conflictContentType, conflictHash, changeVector);
            }
        }

        private void DeleteAttachmentDirect(DocumentsOperationContext context, Slice lowerId, LazyStringValue conflictName,
            LazyStringValue conflictContentType, LazyStringValue conflictHash, string changeVector)
        {
            using (DocumentIdWorker.GetSliceFromId(context, conflictName, out Slice lowerName))
            using (DocumentIdWorker.GetSliceFromId(context, conflictContentType, out Slice lowerContentType))
            using (Slice.External(context.Allocator, conflictHash, out Slice base64Hash))
            using (_documentsStorage.AttachmentsStorage.GetAttachmentKey(context, lowerId.Content.Ptr, lowerId.Size,
                lowerName.Content.Ptr, lowerName.Size,
                base64Hash, lowerContentType.Content.Ptr, lowerContentType.Size, AttachmentType.Document, Slices.Empty, out Slice keySlice))
            {
                var lastModifiedTicks = _documentDatabase.Time.GetUtcNow().Ticks;
                DeleteAttachmentDirect(context, keySlice, false, null, null, changeVector, lastModifiedTicks);
            }
        }

        public Tombstone GetAttachmentTombstoneByKey(DocumentsOperationContext context, Slice key)
        {
            var tombstoneTable = context.Transaction.InnerTransaction.OpenTable(_documentDatabase.DocumentsStorage.TombstonesSchema, AttachmentsTombstonesSlice);
            if (tombstoneTable.ReadByKey(key, out var tvr))
            {
                var tombstone = TableValueToTombstone(context, ref tvr);
                if (tombstone.Type != Tombstone.TombstoneType.Attachment)
                {
                    Debug.Assert(false, "Tombstone must be of type attachment");
                    return null;
                }
                return tombstone;
            }

            return null;
        }

        public void DeleteAttachmentDirect(DocumentsOperationContext context, Slice key, bool isPartialKey, string name,
            string expectedChangeVector, string changeVector, long lastModifiedTicks)
        {
            var table = context.Transaction.InnerTransaction.OpenTable(AttachmentsSchema, AttachmentsMetadataSlice);

            if (isPartialKey ?
                table.SeekOnePrimaryKeyPrefix(key, out TableValueReader tvr) == false :
                table.ReadByKey(key, out tvr) == false)
            {
                if (expectedChangeVector != null)
                    throw new ConcurrencyException($"Attachment {name} with key '{key}' does not exist, " +
                                                   $"but delete was called with change vector '{expectedChangeVector}'. " +
                                                   "Optimistic concurrency violation, transaction will be aborted.")
                    {
                        ExpectedChangeVector = expectedChangeVector
                    };

                // This basically means that we tried to delete attachment that doesn't exist.
                long attachmentEtag;
                var tombstoneTable = context.Transaction.InnerTransaction.OpenTable(_documentDatabase.DocumentsStorage.TombstonesSchema, AttachmentsTombstonesSlice);
                if (tombstoneTable.ReadByKey(key, out var existingTombstone))
                {
                    attachmentEtag = TableValueToEtag((int)TombstoneTable.Etag, ref existingTombstone);
                    tombstoneTable.Delete(existingTombstone.Id);
                }
                else
                {
                    // We'll create a tombstones just to make sure that it would replicate the delete.
                    attachmentEtag = _documentsStorage.GenerateNextEtagForReplicatedTombstoneMissingDocument(context);
                }

                CreateTombstone(context, key, attachmentEtag, changeVector, lastModifiedTicks);
                return;
            }

            var currentChangeVector = TableValueToChangeVector(context, (int)AttachmentsTable.ChangeVector, ref tvr);
            var etag = TableValueToEtag((int)AttachmentsTable.Etag, ref tvr);

            using (isPartialKey ?
                TableValueToSlice(context, (int)AttachmentsTable.LowerDocumentIdAndLowerNameAndTypeAndHashAndContentType, ref tvr, out key)
              : default(ByteStringContext.InternalScope))
            using (TableValueToSlice(context, (int)AttachmentsTable.Hash, ref tvr, out Slice hash))
            {
                if (expectedChangeVector != null && currentChangeVector != expectedChangeVector)
                {
                    throw new ConcurrencyException($"Attachment {name} with key '{key}' has change vector '{currentChangeVector}', but Delete was called with change vector '{expectedChangeVector}'. Optimistic concurrency violation, transaction will be aborted.")
                    {
                        ActualChangeVector = currentChangeVector,
                        ExpectedChangeVector = expectedChangeVector
                    };
                }

                DeleteInternal(context, key, etag, hash, changeVector, lastModifiedTicks);
            }

            table.Delete(tvr.Id);
        }

        [MethodImpl(MethodImplOptions.AggressiveInlining)]
        private void DeleteInternal(DocumentsOperationContext context, Slice key, long etag, Slice hash,
            string changeVector, long lastModifiedTicks, DocumentFlags flags = DocumentFlags.None)
        {
            CreateTombstone(context, key, etag, changeVector, lastModifiedTicks, flags);

            // We may have another operation in the same transaction that would cause us to re-create
            // the missing references, let's move the actual stream delete to the end of the transaction
            context.Transaction.CheckIfShouldDeleteAttachmentStream(hash);
        }

        private void DeleteTombstoneIfNeeded(DocumentsOperationContext context, Slice keySlice)
        {
            var table = context.Transaction.InnerTransaction.OpenTable(_documentDatabase.DocumentsStorage.TombstonesSchema, AttachmentsTombstonesSlice);
            table.DeleteByKey(keySlice);
        }

        private void CreateTombstone(DocumentsOperationContext context, Slice keySlice, long attachmentEtag,
            string changeVector, long lastModifiedTicks, DocumentFlags flags = DocumentFlags.None)
        {
            var newEtag = _documentsStorage.GenerateNextEtag();

            var table = context.Transaction.InnerTransaction.OpenTable(_documentDatabase.DocumentsStorage.TombstonesSchema, AttachmentsTombstonesSlice);

            if (table.VerifyKeyExists(keySlice))
                return; // attachments (and attachment tombstones) are immutable, we can safely ignore this

            using (table.Allocate(out TableValueBuilder tvb))
            using (Slice.From(context.Allocator, changeVector, out var cv))
            {
                tvb.Add(keySlice.Content.Ptr, keySlice.Size);
                tvb.Add(Bits.SwapBytes(newEtag));
                tvb.Add(Bits.SwapBytes(attachmentEtag));
                tvb.Add(context.GetTransactionMarker());
                tvb.Add((byte)Tombstone.TombstoneType.Attachment);
                tvb.Add(null, 0);
                tvb.Add((int)flags);
                tvb.Add(cv.Content.Ptr, cv.Size);
                tvb.Add(lastModifiedTicks);
                table.Insert(tvb);
            }
        }

        private void DeleteAttachmentsOfDocumentInternal(DocumentsOperationContext context, Slice prefixSlice, string changeVector,
            long lastModifiedTicks, DocumentFlags flags = DocumentFlags.None)
        {
            var table = context.Transaction.InnerTransaction.OpenTable(AttachmentsSchema, AttachmentsMetadataSlice);
            {
                table.DeleteByPrimaryKeyPrefix(prefixSlice, before =>
                {
                    using (TableValueToSlice(context, (int)AttachmentsTable.LowerDocumentIdAndLowerNameAndTypeAndHashAndContentType, ref before.Reader, out Slice key))
                    using (TableValueToSlice(context, (int)AttachmentsTable.Hash, ref before.Reader, out Slice hash))
                    {
                        var etag = TableValueToEtag((int)AttachmentsTable.Etag, ref before.Reader);
                        DeleteInternal(context, key, etag, hash, changeVector, lastModifiedTicks, flags);
                    }
                });
            }
        }

        public void DeleteRevisionAttachments(DocumentsOperationContext context, Document revision, ChangeVector changeVector, long lastModifiedTicks, DocumentFlags flags = DocumentFlags.None)
        {
            using (Slice.From(context.Allocator, revision.ChangeVector, out Slice changeVectorSlice))
            using (GetAttachmentPrefix(context, revision.LowerId.Buffer, revision.LowerId.Size, AttachmentType.Revision, changeVectorSlice, out Slice prefixSlice))
            {
                DeleteAttachmentsOfDocumentInternal(context, prefixSlice, changeVector.Version, lastModifiedTicks, flags);
            }
        }

        public void DeleteAttachmentsOfDocument(DocumentsOperationContext context, Slice lowerId, string changeVector,
            long lastModifiedTicks, DocumentFlags flags = DocumentFlags.None)
        {
            using (GetAttachmentPrefix(context, lowerId.Content.Ptr, lowerId.Size, AttachmentType.Document, Slices.Empty, out Slice prefixSlice))
            {
                DeleteAttachmentsOfDocumentInternal(context, prefixSlice, changeVector, lastModifiedTicks, flags);
            }
        }

        public StreamsTempFile GetTempFile(string prefix)
        {
            var name = $"attachment.{Guid.NewGuid():N}.{prefix}";
            var tempPath = _documentsStorage.Environment.Options.DataPager.Options.TempPath.Combine(name);

            return new StreamsTempFile(tempPath.FullPath, _documentDatabase.DocumentsStorage.Environment.Options.Encryption.IsEnabled);
        }

        public static (LazyStringValue DocId, LazyStringValue AttachmentName) GetDocIdAndAttachmentName(JsonOperationContext context,
            LazyStringValue attachmentKey)
        {
            var p = attachmentKey.Buffer;
            var size = attachmentKey.Size;

            ExtractDocIdAndAttachmentNameFromTombstone(p, size, out int sizeOfDocId, out int attachmentNameIndex, out int sizeOfAttachmentName);

            var doc = context.AllocateStringValue(null, p, sizeOfDocId);
            var name = context.AllocateStringValue(null, p + attachmentNameIndex, sizeOfAttachmentName);

            return (doc, name);
        }

        public static (string DocId, string AttachmentName) ExtractDocIdAndAttachmentNameFromTombstone(Slice attachmentTombstoneId)
        {
            var p = attachmentTombstoneId.Content.Ptr;
            var size = attachmentTombstoneId.Size;

            ExtractDocIdAndAttachmentNameFromTombstone(p, size, out int sizeOfDocId, out int attachmentNameIndex, out int sizeOfAttachmentName);

            var doc = Encodings.Utf8.GetString(p, sizeOfDocId);
            var name = Encodings.Utf8.GetString(p + attachmentNameIndex, sizeOfAttachmentName);

            return (doc, name);
        }

        
        public static int GetSizeOfDocId(ReadOnlySpan<byte> key)
        {
            int sizeOfDocId = 0;
            for (; sizeOfDocId < key.Length; sizeOfDocId++)
            {
                if (key[sizeOfDocId] == SpecialChars.RecordSeparator)
                    break;
            }

            return sizeOfDocId;
        }

        private static void ExtractDocIdAndAttachmentNameFromTombstone(byte* p, int size, out int sizeOfDocId, out int attachmentNameIndex, out int sizeOfAttachmentName)
        {
            sizeOfDocId = GetSizeOfDocId(new ReadOnlySpan<byte>(p, size));

            attachmentNameIndex = sizeOfDocId +
                                  1 + // separator
                                  1 + // type: d
                                  1;

            sizeOfAttachmentName = 0;

            for (; sizeOfAttachmentName < size - (sizeOfDocId + 3); sizeOfAttachmentName++)
            {
                if (p[attachmentNameIndex + sizeOfAttachmentName] == SpecialChars.RecordSeparator)
                    break;
            }
        }

        public static IEnumerable<BlittableJsonReaderObject> GetAttachmentsFromDocumentMetadata(BlittableJsonReaderObject document)
        {
            if (document.TryGet(Raven.Client.Constants.Documents.Metadata.Key, out BlittableJsonReaderObject metadata) &&
                metadata.TryGet(Raven.Client.Constants.Documents.Metadata.Attachments, out BlittableJsonReaderArray attachments))
            {
                foreach (BlittableJsonReaderObject attachment in attachments)
                {
                    yield return attachment;
                }
            }
        }

        public void RemoveAttachmentStreamsWithoutReferences(DocumentsOperationContext context, List<Slice> attachmentHashesToMaybeDelete)
        {
            foreach (var hash in attachmentHashesToMaybeDelete)
            {
                DeleteAttachmentStream(context, hash, 0);
            }
        }
    }
}<|MERGE_RESOLUTION|>--- conflicted
+++ resolved
@@ -11,11 +11,8 @@
 using Raven.Client.Exceptions.Documents.Indexes;
 using Raven.Client.Json.Serialization;
 using Raven.Server.Documents.Replication.ReplicationItems;
-<<<<<<< HEAD
 using Raven.Server.Documents.Schemas;
 using Raven.Server.Documents.Sharding;
-=======
->>>>>>> f0a11857
 using Raven.Server.ServerWide.Context;
 using Raven.Server.Utils;
 using Sparrow;
@@ -411,11 +408,11 @@
             var currentAttachments = GetAttachmentsFromDocumentMetadata(document);
 
             foreach (var bjro in currentAttachments)
-            {
+                {
                 var attachment = JsonDeserializationClient.AttachmentName(bjro);
-                PutRevisionAttachment(context, lowerId.Content.Ptr, lowerId.Size, changeVector, attachment);
-            }
-        }
+                    PutRevisionAttachment(context, lowerId.Content.Ptr, lowerId.Size, changeVector, attachment);
+                }
+            }
 
         public void PutAttachmentRevert(DocumentsOperationContext context, LazyStringValue id, BlittableJsonReaderObject document, out bool hasAttachments)
         {
