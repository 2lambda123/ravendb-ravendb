--- conflicted
+++ resolved
@@ -1377,15 +1377,11 @@
 
                             nextIdleDatabaseActivity = BackupUtils.GetEarliestIdleDatabaseActivity(new BackupUtils.EarliestIdleDatabaseActivityParameters
                             {
-<<<<<<< HEAD
-                                DatabaseName = databaseName, LastEtag = nextIdleDatabaseActivity.LastEtag, Logger = _logger, ServerStore = _serverStore
-=======
                                 DatabaseName = databaseName,
                                 LastEtag = nextIdleDatabaseActivity.LastEtag,
                                 Logger = _logger,
                                 ServerStore = _serverStore,
                                 IsIdle = true
->>>>>>> e3fe7708
                             });
 
                             RescheduleNextIdleDatabaseActivity(databaseName, nextIdleDatabaseActivity);
