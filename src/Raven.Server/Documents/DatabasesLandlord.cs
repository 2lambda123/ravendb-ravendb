--- conflicted
+++ resolved
@@ -941,7 +941,7 @@
 
             if (ForTestingPurposes is { ShouldFetchIdleStateImmediately: true })
                 return resource.LastAccessTime;
-            
+
             return maxLastWork.AddMilliseconds(dbSize / 1024L);
         }
 
@@ -1024,15 +1024,15 @@
 
                 if (idleDatabaseActivity?.DueTime > 0)
                     _wakeupTimers.TryAdd(databaseName.Value, new Timer(
-                        callback: _ => NextScheduledActivityCallback(databaseName.Value, idleDatabaseActivity), 
-                        state: null, 
-                        dueTime: idleDatabaseActivity.DueTime, 
+                        callback: _ => NextScheduledActivityCallback(databaseName.Value, idleDatabaseActivity),
+                        state: null,
+                        dueTime: idleDatabaseActivity.DueTime,
                         period: Timeout.Infinite));
 
                 if (_logger.IsOperationsEnabled)
                 {
-                    var msg = idleDatabaseActivity?.DueTime > 0 
-                        ? $"wakeup timer set to: {idleDatabaseActivity.DateTime.Value}, which will happen in {idleDatabaseActivity.DueTime} ms." 
+                    var msg = idleDatabaseActivity?.DueTime > 0
+                        ? $"wakeup timer set to: {idleDatabaseActivity.DateTime.Value}, which will happen in {idleDatabaseActivity.DueTime} ms."
                         : "without setting a wakeup timer.";
 
                     _logger.Operations($"Unloading directly database '{databaseName}', {msg}");
@@ -1095,7 +1095,7 @@
 
                             using (_serverStore.ContextPool.AllocateOperationContext(out TransactionOperationContext context))
                             using (context.OpenReadTransaction())
-                                    backupStatus = BackupUtils.GetBackupStatusFromCluster(_serverStore, context, databaseName, nextIdleDatabaseActivity.TaskId);
+                                backupStatus = BackupUtils.GetBackupStatusFromCluster(_serverStore, context, databaseName, nextIdleDatabaseActivity.TaskId);
 
                             backupStatus.LastIncrementalBackup = backupStatus.LastIncrementalBackupInternal = nextIdleDatabaseActivity.DateTime;
                             backupStatus.LocalBackup.LastIncrementalBackup = nextIdleDatabaseActivity.DateTime;
@@ -1105,7 +1105,7 @@
                             backupResult.AddMessage($"Skipping incremental backup because no changes were made from last full backup on {backupStatus.LastFullBackup}.");
 
                             BackupUtils.SaveBackupStatus(backupStatus, databaseName, _serverStore, _logger, backupResult);
-                            
+
                             nextIdleDatabaseActivity = BackupUtils.GetEarliestIdleDatabaseActivity(new BackupUtils.EarliestIdleDatabaseActivityParameters
                             {
                                 DatabaseName = databaseName,
@@ -1154,13 +1154,8 @@
             if (idleDatabaseActivity == null)
                 return true;
 
-<<<<<<< HEAD
-            // if we have a small value or even a negative one, simply don't dispose the database.
-            dueTime = (int)Math.Min(int.MaxValue, (wakeupUtc - DateTime.UtcNow).Value.TotalMilliseconds);
-=======
             if (idleDatabaseActivity.DateTime.HasValue == false)
                 return true;
->>>>>>> c9f41301
 
             if (SkipShouldContinueDisposeCheck)
                 return true;
@@ -1251,8 +1246,8 @@
         public IdleDatabaseActivityType Type { get; }
         public DateTime? DateTime { get; internal set; }
         public long TaskId { get; }
-        public int DueTime => DateTime.HasValue 
-            ? (int)(DateTime.Value - System.DateTime.UtcNow).TotalMilliseconds
+        public int DueTime => DateTime.HasValue
+            ? (int)Math.Min(int.MaxValue, (DateTime.Value - System.DateTime.UtcNow).TotalMilliseconds)
             : 0;
 
         public IdleDatabaseActivity(IdleDatabaseActivityType type, DateTime? timeOfActivity, long taskId = 0, long lastEtag = 0)
