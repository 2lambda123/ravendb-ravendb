--- conflicted
+++ resolved
@@ -170,13 +170,8 @@
 
                 isStartsWithOrIdQuery = true;
 
-<<<<<<< HEAD
                 return new CollectionQueryEnumerable(Database, Database.DocumentsStorage, SearchEngineType.None, new FieldsToFetch(_operationQuery, null),
-                    collectionName, _operationQuery, null, context, null, null, null, new Reference<int>(), token)
-=======
-                return new CollectionQueryEnumerable(Database, Database.DocumentsStorage, new FieldsToFetch(_operationQuery, null),
                     collectionName, _operationQuery, null, context, null, null, null, new Reference<int>(), new Reference<int>(), new Reference<long>(), token)
->>>>>>> a0b33315
                 {
                     Fields = fields, StartAfterId = startAfterId, AlreadySeenIdsCount = alreadySeenIdsCount
                 };
