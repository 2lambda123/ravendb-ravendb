--- conflicted
+++ resolved
@@ -701,10 +701,6 @@
                     holder.AppendToNewSegment(segment, baseline);
                 else
                     holder.AppendExistingSegment(segment);
-<<<<<<< HEAD
-
-=======
->>>>>>> 881b2c8a
 
                 context.Transaction.AddAfterCommitNotification(new TimeSeriesChange
                 {
@@ -850,12 +846,7 @@
             public long BaselineMilliseconds => BaselineDate.Ticks / 10_000;
             public DateTime BaselineDate;
             public TimeSeriesValuesSegment ReadOnlySegment;
-<<<<<<< HEAD
             public ChangeVector ReadOnlyChangeVector;
-=======
-            public string ReadOnlyChangeVector;
-            public string ChangeVectorFromReplication;
->>>>>>> 881b2c8a
 
             private long _currentEtag;
 
@@ -890,13 +881,8 @@
                 string name,
                 CollectionName collection,
                 DateTime timeStamp,
-<<<<<<< HEAD
                 ChangeVector fromReplicationChangeVector = null
-                ) : this(tss, context, docId, name, collection, fromReplicationChangeVector)
-=======
-                string fromReplicationChangeVector = null
             ) : this(tss, context, docId, name, collection, fromReplicationChangeVector)
->>>>>>> 881b2c8a
             {
                 SliceHolder = new TimeSeriesSliceHolder(_context, docId, name, _collection.Name).WithBaseline(timeStamp);
                 SliceHolder.CreateSegmentBuffer();
@@ -948,11 +934,7 @@
                 _tss.Stats.UpdateCountOfExistingStats(_context, SliceHolder, _collection, -ReadOnlySegment.NumberOfLiveEntries);
             }
 
-<<<<<<< HEAD
             private ChangeVector GetSegmentMergedChangeVector()
-=======
-            private string GetSegmentMergedChangeVector()
->>>>>>> 881b2c8a
             {
                 if (ReadOnlyChangeVector == null)
                 {
@@ -963,7 +945,6 @@
                 if (ChangeVectorFromReplication == null)
                 {
                     // local change - merge existing change vector with new database change vector
-<<<<<<< HEAD
                     return ChangeVector.MergeWithNewDatabaseChangeVector(_context, ReadOnlyChangeVector, _currentEtag);
                 }
 
@@ -972,15 +953,6 @@
                 {
                     ConflictStatus.Update => mergedChangeVector,
                     ConflictStatus.Conflict => ChangeVector.MergeWithNewDatabaseChangeVector(_context, mergedChangeVector, _currentEtag),
-=======
-                    return ChangeVectorUtils.MergeVectors(ReadOnlyChangeVector, _tss._documentsStorage.GetNewChangeVector(_context, _currentEtag));
-                }
-
-                return ChangeVectorUtils.GetConflictStatus(ChangeVectorFromReplication, ReadOnlyChangeVector) switch
-                {
-                    ConflictStatus.Update => ChangeVectorFromReplication,
-                    ConflictStatus.Conflict => ChangeVectorUtils.MergeVectors(ChangeVectorFromReplication, _tss._documentsStorage.GetNewChangeVector(_context, _currentEtag)),
->>>>>>> 881b2c8a
                     ConflictStatus.AlreadyMerged => ReadOnlyChangeVector,
                     _ => throw new ArgumentOutOfRangeException()
                 };
@@ -1097,11 +1069,7 @@
                     return;
 
                 _currentEtag = _tss._documentsStorage.GenerateNextEtag();
-<<<<<<< HEAD
                 _currentChangeVector = ChangeVector.Merge(ReadOnlyChangeVector, ChangeVectorFromReplication, _context);
-=======
-                _currentChangeVector = ChangeVectorUtils.MergeVectors(ReadOnlyChangeVector, ChangeVectorFromReplication);
->>>>>>> 881b2c8a
 
                 if (segment.RecomputeRequired)
                     segment = segment.Recompute(_context.Allocator);
