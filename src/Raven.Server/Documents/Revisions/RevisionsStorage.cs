using System;
using System.Collections.Generic;
using System.Diagnostics;
using System.Linq;
using System.Runtime.CompilerServices;
using System.Threading;
using System.Threading.Tasks;
using Raven.Client.Documents.Operations;
using Raven.Client.Documents.Operations.Revisions;
using Raven.Client.ServerWide;
using Raven.Server.NotificationCenter.Notifications;
using Raven.Server.NotificationCenter.Notifications.Details;
using Raven.Server.ServerWide;
using Raven.Server.ServerWide.Context;
using Raven.Server.Utils;
using Sparrow;
using Sparrow.Binary;
using Sparrow.Json;
using Sparrow.Json.Parsing;
using Sparrow.Logging;
using Sparrow.Server;
using Sparrow.Server.Utils;
using Voron;
using Voron.Data.Tables;
using Voron.Exceptions;
using Voron.Impl;
using static Raven.Server.Documents.DocumentsStorage;
using Constants = Raven.Client.Constants;

namespace Raven.Server.Documents.Revisions
{
    public class RevisionsStorage
    {
        private static readonly Slice IdAndEtagSlice;
        public static readonly Slice DeleteRevisionEtagSlice;
        public static readonly Slice AllRevisionsEtagsSlice;
        public static readonly Slice CollectionRevisionsEtagsSlice;
        private static readonly Slice RevisionsCountSlice;
        private static readonly Slice RevisionsTombstonesSlice;
        private static readonly Slice RevisionsPrefix;
        public static Slice ResolvedFlagByEtagSlice;

        public static readonly string RevisionsTombstones = "Revisions.Tombstones";

        public static readonly TableSchema RevisionsSchema = new TableSchema()
        {
            TableType = (byte)TableType.Revisions,
        };

        public static readonly TableSchema CompressedRevisionsSchema = new TableSchema()
        {
            TableType = (byte)TableType.Revisions,
        };

        public RevisionsConfiguration ConflictConfiguration;

        private readonly DocumentDatabase _database;
        private readonly DocumentsStorage _documentsStorage;
        public RevisionsConfiguration Configuration { get; private set; }
        public readonly RevisionsOperations Operations;
        private HashSet<string> _tableCreated = new HashSet<string>(StringComparer.OrdinalIgnoreCase);
        private readonly Logger _logger;

        private static readonly TimeSpan MaxEnforceConfigurationSingleBatchTime = TimeSpan.FromSeconds(30);

        public enum RevisionsTable
        {
            /* ChangeVector is the table's key as it's unique and will avoid conflicts (by replication) */
            ChangeVector = 0,
            LowerId = 1,
            /* We are you using the record separator in order to avoid loading another documents that has the same ID prefix,
                e.g. fitz(record-separator)01234567 and fitz0(record-separator)01234567, without the record separator we would have to load also fitz0 and filter it. */
            RecordSeparator = 2,
            Etag = 3, // etag to keep the insertion order
            Id = 4,
            Document = 5,
            Flags = 6,
            DeletedEtag = 7,
            LastModified = 8,
            TransactionMarker = 9,

            // Field for finding the resolved conflicts
            Resolved = 10,

            SwappedLastModified = 11,
        }

        public const long NotDeletedRevisionMarker = 0;

        private readonly RevisionsCollectionConfiguration _emptyConfiguration = new RevisionsCollectionConfiguration { Disabled = true };

        public RevisionsStorage(DocumentDatabase database, Transaction tx)
        {
            _database = database;
            _documentsStorage = _database.DocumentsStorage;
            _logger = LoggingSource.Instance.GetLogger<RevisionsStorage>(database.Name);
            Operations = new RevisionsOperations(_database);
            ConflictConfiguration = new RevisionsConfiguration
            {
                Default = new RevisionsCollectionConfiguration
                {
                    MinimumRevisionAgeToKeep = TimeSpan.FromDays(45),
                    Disabled = false
                }
            };
            CreateTrees(tx);
        }

        public Table EnsureRevisionTableCreated(Transaction tx, CollectionName collection)
        {
            var tableName = collection.GetTableName(CollectionTableType.Revisions);

            if (_tableCreated.Contains(collection.Name) == false)
            {
                // RavenDB-11705: It is possible that this will revert if the transaction
                // aborts, so we must record this only after the transaction has been committed
                // note that calling the Create() method multiple times is a noop
                RevisionsSchema.Create(tx, tableName, 16);
                tx.LowLevelTransaction.OnDispose += _ =>
                 {
                     if (tx.LowLevelTransaction.Committed == false)
                         return;

                     // not sure if we can _rely_ on the tx write lock here, so let's be safe and create
                     // a new instance, just in case
                     _tableCreated = new HashSet<string>(_tableCreated, StringComparer.OrdinalIgnoreCase)
                     {
                         collection.Name
                     };
                 };
            }

            var revisionsSchema = _documentsStorage.DocumentPut.DocumentsCompression.CompressRevisions ?
                CompressedRevisionsSchema :
                RevisionsSchema;

            return tx.OpenTable(revisionsSchema, tableName);
        }

        static RevisionsStorage()
        {
            using (StorageEnvironment.GetStaticContext(out var ctx))
            {
                Slice.From(ctx, "RevisionsChangeVector", ByteStringType.Immutable, out var changeVectorSlice);
                Slice.From(ctx, "RevisionsIdAndEtag", ByteStringType.Immutable, out IdAndEtagSlice);
                Slice.From(ctx, "DeleteRevisionEtag", ByteStringType.Immutable, out DeleteRevisionEtagSlice);
                Slice.From(ctx, "AllRevisionsEtags", ByteStringType.Immutable, out AllRevisionsEtagsSlice);
                Slice.From(ctx, "CollectionRevisionsEtags", ByteStringType.Immutable, out CollectionRevisionsEtagsSlice);
                Slice.From(ctx, "RevisionsCount", ByteStringType.Immutable, out RevisionsCountSlice);
                Slice.From(ctx, nameof(ResolvedFlagByEtagSlice), ByteStringType.Immutable, out ResolvedFlagByEtagSlice);
                Slice.From(ctx, RevisionsTombstones, ByteStringType.Immutable, out RevisionsTombstonesSlice);
                Slice.From(ctx, CollectionName.GetTablePrefix(CollectionTableType.Revisions), ByteStringType.Immutable, out RevisionsPrefix);

                AddRevisionIndexes(RevisionsSchema, changeVectorSlice);
                AddRevisionIndexes(CompressedRevisionsSchema, changeVectorSlice);

                RevisionsSchema.CompressValues(
                    RevisionsSchema.FixedSizeIndexes[CollectionRevisionsEtagsSlice], compress: false);
                CompressedRevisionsSchema.CompressValues(
                    RevisionsSchema.FixedSizeIndexes[CollectionRevisionsEtagsSlice], compress: true);
            }
        }

        private static void AddRevisionIndexes(TableSchema revisionsSchema, Slice changeVectorSlice)
        {
            revisionsSchema.DefineKey(new TableSchema.SchemaIndexDef
            {
                StartIndex = (int)RevisionsTable.ChangeVector,
                Count = 1,
                Name = changeVectorSlice,
                IsGlobal = true
            });
            revisionsSchema.DefineIndex(new TableSchema.SchemaIndexDef
            {
                StartIndex = (int)RevisionsTable.LowerId,
                Count = 3,
                Name = IdAndEtagSlice,
                IsGlobal = true
            });
            revisionsSchema.DefineFixedSizeIndex(new TableSchema.FixedSizeSchemaIndexDef
            {
                StartIndex = (int)RevisionsTable.Etag,
                Name = AllRevisionsEtagsSlice,
                IsGlobal = true
            });
            revisionsSchema.DefineFixedSizeIndex(new TableSchema.FixedSizeSchemaIndexDef
            {
                StartIndex = (int)RevisionsTable.Etag,
                Name = CollectionRevisionsEtagsSlice
            });
            revisionsSchema.DefineIndex(new TableSchema.SchemaIndexDef
            {
                StartIndex = (int)RevisionsTable.DeletedEtag,
                Count = 1,
                Name = DeleteRevisionEtagSlice,
                IsGlobal = true
            });
            revisionsSchema.DefineIndex(new TableSchema.SchemaIndexDef
            {
                StartIndex = (int)RevisionsTable.Resolved,
                Count = 2,
                Name = ResolvedFlagByEtagSlice,
                IsGlobal = true
            });
        }

        public void InitializeFromDatabaseRecord(DatabaseRecord dbRecord)
        {
            try
            {
                if (dbRecord.RevisionsForConflicts != null)
                    ConflictConfiguration.Default = dbRecord.RevisionsForConflicts;

                var revisions = dbRecord.Revisions;
                if (revisions == null ||
                    (revisions.Default == null && revisions.Collections.Count == 0))
                {
                    Configuration = null;
                    return;
                }

                if (revisions.Equals(Configuration))
                    return;

                Configuration = revisions;

                if (_logger.IsInfoEnabled)
                    _logger.Info("Revisions configuration changed");
            }
            catch (Exception e)
            {
                const string message = "Failed to enable revisions for documents as the revisions configuration " +
                          "in the database record is missing or not valid.";

                _database.NotificationCenter.Add(AlertRaised.Create(
                    _database.Name,
                    $"Revisions error in {_database.Name}", message,
                    AlertType.RevisionsConfigurationNotValid,
                    NotificationSeverity.Error,
                    _database.Name,
                    details: new ExceptionDetails(e)));

                if (_logger.IsOperationsEnabled)
                    _logger.Operations(message, e);
            }
        }

        private static void CreateTrees(Transaction tx)
        {
            tx.CreateTree(RevisionsCountSlice);
            TombstonesSchema.Create(tx, RevisionsTombstonesSlice, 16);
        }

        public RevisionsCollectionConfiguration GetRevisionsConfiguration(string collection, DocumentFlags flags = DocumentFlags.None)
        {
            if (Configuration == null)
            {
                if (flags.Contain(DocumentFlags.Resolved) || flags.Contain(DocumentFlags.Conflicted))
                {
                    return ConflictConfiguration.Default;
                }

                return _emptyConfiguration;
            }

            if (Configuration.Collections != null &&
                Configuration.Collections.TryGetValue(collection, out RevisionsCollectionConfiguration configuration))
                return configuration;

            if (Configuration.Default == null)
            {
                if (flags.Contain(DocumentFlags.Resolved) || flags.Contain(DocumentFlags.Conflicted))
                {
                    return ConflictConfiguration.Default;
                }
            }

            return Configuration.Default ?? _emptyConfiguration;
        }

        public bool ShouldVersionDocument(CollectionName collectionName, NonPersistentDocumentFlags nonPersistentFlags,
            BlittableJsonReaderObject existingDocument, BlittableJsonReaderObject document,
            DocumentsOperationContext context, string id,
            long? lastModifiedTicks,
            ref DocumentFlags documentFlags, out RevisionsCollectionConfiguration configuration)
        {
            configuration = GetRevisionsConfiguration(collectionName.Name, documentFlags);

            if (nonPersistentFlags.Contain(NonPersistentDocumentFlags.FromReplication))
                return false;

            if (nonPersistentFlags.Contain(NonPersistentDocumentFlags.SkipRevisionCreation))
                return false;

            if (nonPersistentFlags.Contain(NonPersistentDocumentFlags.FromSmuggler))
            {
                if (nonPersistentFlags.Contain(NonPersistentDocumentFlags.ByCountersUpdate))
                    return false;

                if (nonPersistentFlags.Contain(NonPersistentDocumentFlags.ByAttachmentUpdate))
                    return false;

                if (nonPersistentFlags.Contain(NonPersistentDocumentFlags.ByTimeSeriesUpdate))
                    return false;

                if (configuration == ConflictConfiguration.Default || configuration.Disabled)
                    return false;
            }

            if (nonPersistentFlags.Contain(NonPersistentDocumentFlags.Resolved))
                return true;

            if (Configuration == null)
                return false;

            if (configuration.Disabled)
                return false;

            if (configuration.MinimumRevisionsToKeep == 0)
            {
                DeleteRevisionsFor(context, id, configuration.MaximumRevisionsToDeleteUponDocumentUpdate);
                documentFlags = documentFlags.Strip(DocumentFlags.HasRevisions);
                return false;
            }

            if (configuration.MinimumRevisionAgeToKeep.HasValue && lastModifiedTicks.HasValue)
            {
                if (_database.Time.GetUtcNow().Ticks - lastModifiedTicks.Value > configuration.MinimumRevisionAgeToKeep.Value.Ticks)
                {
                    DeleteRevisionsFor(context, id, configuration.MaximumRevisionsToDeleteUponDocumentUpdate);
                    documentFlags = documentFlags.Strip(DocumentFlags.HasRevisions);
                    return false;
                }
            }

            if (existingDocument == null)
            {
                if (nonPersistentFlags.Contain(NonPersistentDocumentFlags.SkipRevisionCreationForSmuggler))
                {
                    // Smuggler is configured to avoid creating new revisions during import
                    return false;
                }

                // we are not going to create a revision if it's an import from v3
                // (since this import is going to import revisions as well)
                if (nonPersistentFlags.Contain(NonPersistentDocumentFlags.LegacyHasRevisions))
                {
                    documentFlags |= DocumentFlags.HasRevisions;
                    return false;
                }

                return true;
            }

            if (documentFlags.Contain(DocumentFlags.Reverted))
                return true; // we always want to create a new version for a reverted document

            // compare the contents of the existing and the new document
            if (DocumentCompare.IsEqualTo(existingDocument, document, DocumentCompare.DocumentCompareOptions.Default) != DocumentCompareResult.NotEqual)
            {
                // no need to create a new revision, both documents have identical content
                return false;
            }

            return true;
        }

        public bool ShouldVersionOldDocument(DocumentsOperationContext context, DocumentFlags flags, BlittableJsonReaderObject oldDoc, string changeVector, CollectionName collectionName)
        {
            if (oldDoc == null)
                return false; // no document to version

            if (flags.Contain(DocumentFlags.HasRevisions))
                return false; // version already exists

            if (flags.Contain(DocumentFlags.Resolved))
            {
                if (Configuration == null)
                    return false;
                var configuration = GetRevisionsConfiguration(collectionName.Name);

                if (configuration.Disabled)
                    return false;

                if (configuration.MinimumRevisionsToKeep == 0)
                    return false;

                using (Slice.From(context.Allocator, changeVector, out Slice changeVectorSlice))
                {
                    var table = EnsureRevisionTableCreated(context.Transaction.InnerTransaction, collectionName);
                    // True if we already versioned it with the a conflicted flag
                    // False if we didn't resolved the conflict locally

                    return (table.ReadByKey(changeVectorSlice, out var tvr) == false);
                }
            }

            return true;
        }

        public unsafe bool Put(DocumentsOperationContext context, string id, BlittableJsonReaderObject document,
            DocumentFlags flags, NonPersistentDocumentFlags nonPersistentFlags, string changeVector, long lastModifiedTicks,
            RevisionsCollectionConfiguration configuration = null, CollectionName collectionName = null)
        {
            Debug.Assert(changeVector != null, "Change vector must be set");
            Debug.Assert(lastModifiedTicks != DateTime.MinValue.Ticks, "last modified ticks must be set");

            BlittableJsonReaderObject.AssertNoModifications(document, id, assertChildren: true);

            if (collectionName == null)
                collectionName = _database.DocumentsStorage.ExtractCollectionName(context, document);
            if (configuration == null)
                configuration = GetRevisionsConfiguration(collectionName.Name, flags);

            if (configuration.Disabled &&
                nonPersistentFlags.Contain(NonPersistentDocumentFlags.FromReplication) == false &&
                nonPersistentFlags.Contain(NonPersistentDocumentFlags.ForceRevisionCreation) == false &&
                nonPersistentFlags.Contain(NonPersistentDocumentFlags.FromSmuggler) == false)
                return false;

            using (DocumentIdWorker.GetLowerIdSliceAndStorageKey(context, id, out Slice lowerId, out Slice idSlice))
            using (Slice.From(context.Allocator, changeVector, out Slice changeVectorSlice))
            {
                var table = EnsureRevisionTableCreated(context.Transaction.InnerTransaction, collectionName);
                var revisionExists = table.ReadByKey(changeVectorSlice, out var tvr);

                if (revisionExists)
                {
                    MarkRevisionsAsConflictedIfNeeded(context, lowerId, idSlice, flags, tvr, table, changeVectorSlice);
                    return false;
                }

                // We want the revision's attachments to have a lower etag than the revision itself
                if (flags.Contain(DocumentFlags.HasAttachments) &&
                    flags.Contain(DocumentFlags.Revision) == false)
                {
                    _documentsStorage.AttachmentsStorage.RevisionAttachments(context, lowerId, changeVectorSlice);
                }

                document = AddCounterAndTimeSeriesSnapshotsIfNeeded(context, id, document);

                document = PutFromRevisionIfChangeVectorIsGreater(context, document, id, changeVector, lastModifiedTicks, flags, nonPersistentFlags);

                if (table.VerifyKeyExists(changeVectorSlice)) // we might create
                    return true;

                flags |= DocumentFlags.Revision;
                var etag = _database.DocumentsStorage.GenerateNextEtag();
                var newEtagSwapBytes = Bits.SwapBytes(etag);

                using (table.Allocate(out TableValueBuilder tvb))
                {
                    tvb.Add(changeVectorSlice.Content.Ptr, changeVectorSlice.Size);
                    tvb.Add(lowerId);
                    tvb.Add(SpecialChars.RecordSeparator);
                    tvb.Add(newEtagSwapBytes);
                    tvb.Add(idSlice);
                    tvb.Add(document.BasePointer, document.Size);
                    tvb.Add((int)flags);
                    tvb.Add(NotDeletedRevisionMarker);
                    tvb.Add(lastModifiedTicks);
                    tvb.Add(context.GetTransactionMarker());
                    if (flags.Contain(DocumentFlags.Resolved))
                    {
                        tvb.Add((int)DocumentFlags.Resolved);
                    }
                    else
                    {
                        tvb.Add(0);
                    }
                    tvb.Add(Bits.SwapBytes(lastModifiedTicks));
                    table.Insert(tvb);
                }

                DeleteOldRevisions(context, table, lowerId, collectionName, configuration, nonPersistentFlags, changeVector, lastModifiedTicks);
            }

            return true;
        }

        private BlittableJsonReaderObject AddCounterAndTimeSeriesSnapshotsIfNeeded(DocumentsOperationContext context, string id, BlittableJsonReaderObject document)
        {
            if (document.TryGet(Constants.Documents.Metadata.Key, out BlittableJsonReaderObject metadata) == false)
                return document;

            if (metadata.TryGet(Constants.Documents.Metadata.Counters, out BlittableJsonReaderArray counterNames))
            {
                var dvj = new DynamicJsonValue();
                for (var i = 0; i < counterNames.Length; i++)
                {
                    var counter = counterNames[i].ToString();
                    var val = _documentsStorage.CountersStorage.GetCounterValue(context, id, counter, capOnOverflow: true)?.Value;
                    if (val == null)
                        continue;
                    dvj[counter] = val.Value;
                }

                metadata.Modifications = new DynamicJsonValue(metadata)
                {
                    [Constants.Documents.Metadata.RevisionCounters] = dvj
                };

                metadata.Modifications.Remove(Constants.Documents.Metadata.Counters);
            }

            if (metadata.TryGet(Constants.Documents.Metadata.TimeSeries, out BlittableJsonReaderArray timeSeriesNames))
            {
                var dvj = new DynamicJsonValue();
                for (var i = 0; i < timeSeriesNames.Length; i++)
                {
                    var name = timeSeriesNames[i].ToString();
                    var (count, start, end) = _documentsStorage.TimeSeriesStorage.Stats.GetStats(context, id, name);
                    Debug.Assert(start == default || start.Kind == DateTimeKind.Utc);

                    dvj[name] = new DynamicJsonValue
                    {
                        ["Count"] = count,
                        ["Start"] = start,
                        ["End"] = end
                    };
                }

                metadata.Modifications ??= new DynamicJsonValue(metadata);

                metadata.Modifications[Constants.Documents.Metadata.RevisionTimeSeries] = dvj;

                metadata.Modifications.Remove(Constants.Documents.Metadata.TimeSeries);
            }

            if (metadata.Modifications != null)
            {
                document.Modifications = new DynamicJsonValue(document)
                {
                    [Constants.Documents.Metadata.Key] = metadata
                };

                document = context.ReadObject(document, id, BlittableJsonDocumentBuilder.UsageMode.ToDisk);
            }

            return document;
        }

        private BlittableJsonReaderObject PutFromRevisionIfChangeVectorIsGreater(
            DocumentsOperationContext context,
            BlittableJsonReaderObject document,
            string id,
            string changeVector,
            long lastModifiedTicks,
            DocumentFlags flags,
            NonPersistentDocumentFlags nonPersistentFlags,
            CollectionName collectionName = null)
        {
            if (nonPersistentFlags.Contain(NonPersistentDocumentFlags.FromReplication) == false)
                return document;

            if ((flags.Contain(DocumentFlags.Revision) || flags.Contain(DocumentFlags.DeleteRevision)) == false)
                return document; // only revision can overwrite the document

            if (flags.Contain(DocumentFlags.Conflicted))
                return document; // but, conflicted revision can't

            using (DocumentIdWorker.GetLowerIdSliceAndStorageKey(context, id, out var lowerId, out _))
            {
                var conflictStatus = ConflictsStorage.GetConflictStatusForDocument(context, id, changeVector, out _);
                if (conflictStatus != ConflictStatus.Update)
                    return document; // Do not modify the document.

                if (flags.Contain(DocumentFlags.Resolved))
                {
                    _database.ReplicationLoader.ConflictResolver.SaveLocalAsRevision(context, id);
                }

                nonPersistentFlags |= NonPersistentDocumentFlags.SkipRevisionCreation;
                flags = flags.Strip(DocumentFlags.Revision | DocumentFlags.DeleteRevision) | DocumentFlags.HasRevisions;

                if (document == null)
                {
                    _documentsStorage.Delete(context, lowerId, id, null, lastModifiedTicks, changeVector, collectionName,
                        nonPersistentFlags, flags);
                    return null;
                }

                document = RevertSnapshotFlags(context, document, id);

                _documentsStorage.Put(context, id, null, document, lastModifiedTicks, changeVector,
                    null, flags, nonPersistentFlags);
            }

            return document;
        }

        private static bool RevertSnapshotFlag(BlittableJsonReaderObject metadata, string snapshotFlag, string flag)
        {
            if (metadata.TryGet(snapshotFlag, out BlittableJsonReaderObject bjro) == false)
                return false;

            var names = bjro.GetPropertyNames();

            metadata.Modifications ??= new DynamicJsonValue(metadata);
            metadata.Modifications.Remove(snapshotFlag);
            var arr = new DynamicJsonArray();
            foreach (var name in names)
            {
                arr.Add(name);
            }

            metadata.Modifications[flag] = arr;

            return true;
        }

        private static BlittableJsonReaderObject RevertSnapshotFlags(DocumentsOperationContext context, BlittableJsonReaderObject document, string documentId)
        {
            if (document.TryGet(Constants.Documents.Metadata.Key, out BlittableJsonReaderObject metadata) == false)
                return document;

            var metadataModified = RevertSnapshotFlag(metadata, Constants.Documents.Metadata.RevisionCounters, Constants.Documents.Metadata.Counters);
            metadataModified |= RevertSnapshotFlag(metadata, Constants.Documents.Metadata.RevisionTimeSeries, Constants.Documents.Metadata.TimeSeries);

            if (metadataModified)
            {
                document.Modifications = new DynamicJsonValue(document) { [Constants.Documents.Metadata.Key] = metadata };

                using (var old = document)
                    document = context.ReadObject(document, documentId, BlittableJsonDocumentBuilder.UsageMode.ToDisk);
            }

            return document;
        }

        [MethodImpl(MethodImplOptions.AggressiveInlining)]
        private void DeleteOldRevisions(DocumentsOperationContext context, Table table, Slice lowerId, CollectionName collectionName,
            RevisionsCollectionConfiguration configuration, NonPersistentDocumentFlags nonPersistentFlags, string changeVector, long lastModifiedTicks)
        {
            using (GetKeyPrefix(context, lowerId, out Slice prefixSlice))
            {
                // We delete the old revisions after we put the current one,
                // because in case that MinimumRevisionsToKeep is 3 or lower we may get a revision document from replication
                // which is old. But because we put it first, we make sure to clean this document, because of the order to the revisions.
                var revisionsCount = IncrementCountOfRevisions(context, prefixSlice, 1);
                DeleteOldRevisions(context, table, prefixSlice, collectionName, configuration, revisionsCount, nonPersistentFlags, changeVector, lastModifiedTicks);
            }
        }

        private bool DeleteOldRevisions(DocumentsOperationContext context, Table table, Slice prefixSlice, CollectionName collectionName,
            RevisionsCollectionConfiguration configuration, long revisionsCount, NonPersistentDocumentFlags nonPersistentFlags, string changeVector, long lastModifiedTicks)
        {
            var moreRevisionToDelete = false;
            if (nonPersistentFlags.Contain(NonPersistentDocumentFlags.FromSmuggler))
                return false;

            if (nonPersistentFlags.Contain(NonPersistentDocumentFlags.FromReplication))
                return false;

            if (configuration.MinimumRevisionsToKeep.HasValue == false &&
                configuration.MinimumRevisionAgeToKeep.HasValue == false)
                return false;

            long numberOfRevisionsToDelete;
            if (configuration.MinimumRevisionsToKeep.HasValue)
            {
                numberOfRevisionsToDelete = revisionsCount - configuration.MinimumRevisionsToKeep.Value;
                if (numberOfRevisionsToDelete > 0 && configuration.MaximumRevisionsToDeleteUponDocumentUpdate.HasValue && configuration.MaximumRevisionsToDeleteUponDocumentUpdate.Value < numberOfRevisionsToDelete)
                {
                    numberOfRevisionsToDelete = configuration.MaximumRevisionsToDeleteUponDocumentUpdate.Value;
                    moreRevisionToDelete = true;
                }

                if (numberOfRevisionsToDelete <= 0)
                    return false;
            }
            else
            {
                moreRevisionToDelete = configuration.MaximumRevisionsToDeleteUponDocumentUpdate.HasValue;
                // delete all revisions which age has passed
                numberOfRevisionsToDelete = configuration.MaximumRevisionsToDeleteUponDocumentUpdate ?? long.MaxValue;
            }

            var deletedRevisionsCount = DeleteRevisions(context, table, prefixSlice, collectionName, numberOfRevisionsToDelete, configuration.MinimumRevisionAgeToKeep, changeVector, lastModifiedTicks);

            Debug.Assert(numberOfRevisionsToDelete >= deletedRevisionsCount);
            IncrementCountOfRevisions(context, prefixSlice, -deletedRevisionsCount);
            return moreRevisionToDelete && deletedRevisionsCount == numberOfRevisionsToDelete;
        }

        public void DeleteRevisionsFor(DocumentsOperationContext context, string id, long? maximumRevisionsToDeleteUponDocumentUpdate = long.MaxValue)
        {
            using (DocumentIdWorker.GetSliceFromId(context, id, out Slice lowerId))
            using (GetKeyPrefix(context, lowerId, out Slice prefixSlice))
            {
                var collectionName = GetCollectionFor(context, prefixSlice);
                if (collectionName == null)
                {
                    if (_logger.IsInfoEnabled)
                        _logger.Info($"Tried to delete all revisions for '{id}' but no revisions found.");
                    return;
                }

                var table = EnsureRevisionTableCreated(context.Transaction.InnerTransaction, collectionName);
                var newEtag = _documentsStorage.GenerateNextEtag();
                var changeVector = _documentsStorage.GetNewChangeVector(context, newEtag);
                context.LastDatabaseChangeVector = changeVector;
                var lastModifiedTicks = _database.Time.GetUtcNow().Ticks;
                DeleteRevisions(context, table, prefixSlice, collectionName, maximumRevisionsToDeleteUponDocumentUpdate ?? long.MaxValue, null, changeVector, lastModifiedTicks);
                DeleteCountOfRevisions(context, prefixSlice);
            }
        }

        public void DeleteRevisionsBefore(DocumentsOperationContext context, string collection, DateTime time)
        {
            var collectionName = new CollectionName(collection);
            var table = EnsureRevisionTableCreated(context.Transaction.InnerTransaction, collectionName);
            table.DeleteByPrimaryKey(Slices.BeforeAllKeys, deleted =>
            {
                var lastModified = TableValueToDateTime((int)RevisionsTable.LastModified, ref deleted.Reader);
                if (lastModified >= time)
                    return false;

                // We won't create tombstones here as it might create LOTS of tombstones
                // with the same transaction marker and the same change vector.

                using (TableValueToSlice(context, (int)RevisionsTable.LowerId, ref deleted.Reader, out Slice lowerId))
                using (GetKeyPrefix(context, lowerId, out Slice prefixSlice))
                {
                    IncrementCountOfRevisions(context, prefixSlice, -1);
                }

                return true;
            });
        }

        private unsafe CollectionName GetCollectionFor(DocumentsOperationContext context, Slice prefixSlice)
        {
            var table = new Table(RevisionsSchema, context.Transaction.InnerTransaction);
            var tvr = table.SeekOneForwardFromPrefix(RevisionsSchema.Indexes[IdAndEtagSlice], prefixSlice);
            if (tvr == null)
                return null;

            var ptr = tvr.Reader.Read((int)RevisionsTable.Document, out int size);
            var data = new BlittableJsonReaderObject(ptr, size, context);

            return _documentsStorage.ExtractCollectionName(context, data);
        }

        public IEnumerable<string> GetCollections(Transaction transaction)
        {
            using (var it = transaction.LowLevelTransaction.RootObjects.Iterate(false))
            {
                it.SetRequiredPrefix(RevisionsPrefix);

                if (it.Seek(RevisionsPrefix) == false)
                    yield break;

                do
                {
                    var collection = it.CurrentKey.ToString();
                    yield return collection.Substring(RevisionsPrefix.Size);
                }
                while (it.MoveNext());
            }
        }

        private long DeleteRevisions(DocumentsOperationContext context, Table table, Slice prefixSlice, CollectionName collectionName,
            long numberOfRevisionsToDelete, TimeSpan? minimumTimeToKeep, string changeVector, long lastModifiedTicks)
        {
            long maxEtagDeleted = 0;
            Table writeTable = null;
            string currentCollection = null;
            var deletedRevisionsCount = 0;

            while (true)
            {
                var hasValue = false;

                foreach (var read in table.SeekForwardFrom(RevisionsSchema.Indexes[IdAndEtagSlice], prefixSlice, skip: 0, startsWith: true))
                {
                    if (numberOfRevisionsToDelete <= deletedRevisionsCount)
                        break;

                    var tvr = read.Result.Reader;
                    using (var revision = TableValueToRevision(context, ref tvr))
                    {
                        if (minimumTimeToKeep.HasValue &&
                            _database.Time.GetUtcNow() - revision.LastModified <= minimumTimeToKeep.Value)
                            return deletedRevisionsCount;

                        hasValue = true;

                        using (Slice.From(context.Allocator, revision.ChangeVector, out var keySlice))
                        {
                            CreateTombstone(context, keySlice, revision.Etag, collectionName, changeVector, lastModifiedTicks);

                            maxEtagDeleted = Math.Max(maxEtagDeleted, revision.Etag);
                            if ((revision.Flags & DocumentFlags.HasAttachments) == DocumentFlags.HasAttachments)
                            {
                                _documentsStorage.AttachmentsStorage.DeleteRevisionAttachments(context, revision, changeVector, lastModifiedTicks);
                            }

                            var docCollection = CollectionName.GetCollectionName(revision.Data);
                            if (writeTable == null || docCollection != currentCollection)
                            {
                                currentCollection = docCollection;
                                writeTable = EnsureRevisionTableCreated(context.Transaction.InnerTransaction, new CollectionName(docCollection));
                            }

                            writeTable.DeleteByKey(keySlice);
                        }
                    }

                    deletedRevisionsCount++;
                    break;
                }

                if (hasValue == false)
                    break;
            }

            _database.DocumentsStorage.EnsureLastEtagIsPersisted(context, maxEtagDeleted);
            return deletedRevisionsCount;
        }

        public void DeleteRevision(DocumentsOperationContext context, Slice key, string collection, string changeVector, long lastModifiedTicks)
        {
            var collectionName = _documentsStorage.ExtractCollectionName(context, collection);
            var table = EnsureRevisionTableCreated(context.Transaction.InnerTransaction, collectionName);

            long revisionEtag;
            if (table.ReadByKey(key, out TableValueReader tvr))
            {
                using (TableValueToSlice(context, (int)RevisionsTable.LowerId, ref tvr, out Slice lowerId))
                using (GetKeyPrefix(context, lowerId, out Slice prefixSlice))
                {
                    IncrementCountOfRevisions(context, prefixSlice, -1);
                }

                revisionEtag = TableValueToEtag((int)RevisionsTable.Etag, ref tvr);

                if (table.IsOwned(tvr.Id) == false)
                {
                    // We request to delete revision with the wrong collection
                    var revision = TableValueToRevision(context, ref tvr);
                    var currentCollection = _documentsStorage.ExtractCollectionName(context, revision.Data);
                    table = EnsureRevisionTableCreated(context.Transaction.InnerTransaction, currentCollection);

                    if (table.IsOwned(tvr.Id) == false) // this shouldn't happened
                        throw new VoronErrorException(
                            $"Failed to remove revision {key} (id:{revision.Id}) of collection '{currentCollection}' from table '{table.Name}', in order to replace with the collection '{collection}'");
                }
                table.Delete(tvr.Id);
            }
            else
            {
                var tombstoneTable = context.Transaction.InnerTransaction.OpenTable(TombstonesSchema, RevisionsTombstonesSlice);
                if (tombstoneTable.VerifyKeyExists(key))
                    return;

                // we need to generate a unique etag if we got a tombstone revisions from replication,
                // but we don't want to mess up the order of events so the delete revision etag we use is negative
                revisionEtag = _documentsStorage.GenerateNextEtagForReplicatedTombstoneMissingDocument(context);
            }
            CreateTombstone(context, key, revisionEtag, collectionName, changeVector, lastModifiedTicks);
        }

        private unsafe void CreateTombstone(DocumentsOperationContext context, Slice keySlice, long revisionEtag,
            CollectionName collectionName, string changeVector, long lastModifiedTicks)
        {
            var newEtag = _documentsStorage.GenerateNextEtag();

            var table = context.Transaction.InnerTransaction.OpenTable(TombstonesSchema, RevisionsTombstonesSlice);
            if (table.VerifyKeyExists(keySlice))
                return; // revisions (and revisions tombstones) are immutable, we can safely ignore this

            using (DocumentIdWorker.GetStringPreserveCase(context, collectionName.Name, out Slice collectionSlice))
            using (Slice.From(context.Allocator, changeVector, out var cv))
            using (table.Allocate(out TableValueBuilder tvb))
            {
                tvb.Add(keySlice.Content.Ptr, keySlice.Size);
                tvb.Add(Bits.SwapBytes(newEtag));
                tvb.Add(Bits.SwapBytes(revisionEtag));
                tvb.Add(context.GetTransactionMarker());
                tvb.Add((byte)Tombstone.TombstoneType.Revision);
                tvb.Add(collectionSlice);
                tvb.Add((int)DocumentFlags.None);
                tvb.Add(cv.Content.Ptr, cv.Size);
                tvb.Add(lastModifiedTicks);
                table.Set(tvb);
            }
        }

        private static long IncrementCountOfRevisions(DocumentsOperationContext context, Slice prefixedLowerId, long delta)
        {
            var numbers = context.Transaction.InnerTransaction.ReadTree(RevisionsCountSlice);
            return numbers.Increment(prefixedLowerId, delta);
        }

        private static void DeleteCountOfRevisions(DocumentsOperationContext context, Slice prefixedLowerId)
        {
            var numbers = context.Transaction.InnerTransaction.ReadTree(RevisionsCountSlice);
            numbers.Delete(prefixedLowerId);
        }

        public void Delete(DocumentsOperationContext context, string id, Slice lowerId, CollectionName collectionName, string changeVector,
            long lastModifiedTicks, NonPersistentDocumentFlags nonPersistentFlags, DocumentFlags flags)
        {
            using (DocumentIdWorker.GetStringPreserveCase(context, id, out Slice idPtr))
            {
                var deleteRevisionDocument = context.ReadObject(new DynamicJsonValue
                {
                    [Constants.Documents.Metadata.Key] = new DynamicJsonValue
                    {
                        [Constants.Documents.Metadata.Collection] = collectionName.Name
                    }
                }, "RevisionsBin");
                Delete(context, lowerId, idPtr, id, collectionName, deleteRevisionDocument, changeVector, lastModifiedTicks, nonPersistentFlags, flags);
            }
        }

        public void Delete(DocumentsOperationContext context, string id, BlittableJsonReaderObject deleteRevisionDocument,
            DocumentFlags flags, NonPersistentDocumentFlags nonPersistentFlags, string changeVector, long lastModifiedTicks)
        {
            BlittableJsonReaderObject.AssertNoModifications(deleteRevisionDocument, id, assertChildren: true);

            using (DocumentIdWorker.GetLowerIdSliceAndStorageKey(context, id, out Slice lowerId, out Slice idPtr))
            {
                var collectionName = _documentsStorage.ExtractCollectionName(context, deleteRevisionDocument);
                Delete(context, lowerId, idPtr, id, collectionName, deleteRevisionDocument, changeVector, lastModifiedTicks, nonPersistentFlags, flags);
            }
        }

        private unsafe void Delete(DocumentsOperationContext context, Slice lowerId, Slice idSlice, string id, CollectionName collectionName,
            BlittableJsonReaderObject deleteRevisionDocument, string changeVector,
            long lastModifiedTicks, NonPersistentDocumentFlags nonPersistentFlags, DocumentFlags flags)
        {
            if (nonPersistentFlags.Contain(NonPersistentDocumentFlags.SkipRevisionCreation))
                return;

            Debug.Assert(changeVector != null, "Change vector must be set");

            flags = flags.Strip(DocumentFlags.HasAttachments);
            flags |= DocumentFlags.HasRevisions;

            var fromReplication = nonPersistentFlags.Contain(NonPersistentDocumentFlags.FromReplication);

            var configuration = GetRevisionsConfiguration(collectionName.Name, flags);
            if (configuration.Disabled && fromReplication == false)
                return;

            var table = EnsureRevisionTableCreated(context.Transaction.InnerTransaction, collectionName);

            using (Slice.From(context.Allocator, changeVector, out var changeVectorSlice))
            {
                var revisionExists = table.ReadByKey(changeVectorSlice, out var tvr);
                if (revisionExists)
                {
                    MarkRevisionsAsConflictedIfNeeded(context, lowerId, idSlice, flags, tvr, table, changeVectorSlice);
                    return;
                }

                if (configuration.Disabled == false && configuration.PurgeOnDelete)
                {
                    using (GetKeyPrefix(context, lowerId, out var prefixSlice))
                    {
                        DeleteRevisions(context, table, prefixSlice, collectionName, long.MaxValue, null, changeVector, lastModifiedTicks);
                        DeleteCountOfRevisions(context, prefixSlice);
                    }
                    return;
                }

                PutFromRevisionIfChangeVectorIsGreater(context, null, id, changeVector, lastModifiedTicks, flags, nonPersistentFlags, collectionName);

                var newEtag = _database.DocumentsStorage.GenerateNextEtag();
                var newEtagSwapBytes = Bits.SwapBytes(newEtag);

                using (table.Allocate(out TableValueBuilder tvb))
                {
                    tvb.Add(changeVectorSlice.Content.Ptr, changeVectorSlice.Size);
                    tvb.Add(lowerId);
                    tvb.Add(SpecialChars.RecordSeparator);
                    tvb.Add(newEtagSwapBytes);
                    tvb.Add(idSlice);
                    tvb.Add(deleteRevisionDocument.BasePointer, deleteRevisionDocument.Size);
                    tvb.Add((int)(DocumentFlags.DeleteRevision | flags));
                    tvb.Add(newEtagSwapBytes);
                    tvb.Add(lastModifiedTicks);
                    tvb.Add(context.GetTransactionMarker());
                    if (flags.Contain(DocumentFlags.Resolved))
                    {
                        tvb.Add((int)DocumentFlags.Resolved);
                    }
                    else
                    {
                        tvb.Add(0);
                    }
                    tvb.Add(Bits.SwapBytes(lastModifiedTicks));
                    table.Insert(tvb);
                }

                DeleteOldRevisions(context, table, lowerId, collectionName, configuration, nonPersistentFlags, changeVector, lastModifiedTicks);
            }
        }

        private void MarkRevisionsAsConflictedIfNeeded(DocumentsOperationContext context, Slice lowerId, Slice idSlice, DocumentFlags flags, TableValueReader tvr, Table table,
            Slice changeVectorSlice)
        {
            // Revisions are immutable, but if there was a conflict we need to update the flags accordingly with the `Conflicted` flag.
            if (flags.Contain(DocumentFlags.Conflicted))
            {
                var currentFlags = TableValueToFlags((int)RevisionsTable.Flags, ref tvr);
                if (currentFlags.Contain(DocumentFlags.Conflicted) == false)
                {
                    MarkRevisionAsConflicted(context, tvr, table, changeVectorSlice, lowerId, idSlice);
                }
            }
        }

        private unsafe void MarkRevisionAsConflicted(DocumentsOperationContext context, TableValueReader tvr, Table table, Slice changeVectorSlice, Slice lowerId, Slice idSlice)
        {
            var revisionCopy = context.GetMemory(tvr.Size);
            // we have to copy it to the side because we might do a defrag during update, and that
            // can cause corruption if we read from the old value (which we just deleted)
            Memory.Copy(revisionCopy.Address, tvr.Pointer, tvr.Size);
            var copyTvr = new TableValueReader(revisionCopy.Address, tvr.Size);

            var revision = TableValueToRevision(context, ref copyTvr);
            var flags = revision.Flags | DocumentFlags.Conflicted;
            var newEtag = _database.DocumentsStorage.GenerateNextEtag();
            var deletedEtag = TableValueToEtag((int)RevisionsTable.DeletedEtag, ref tvr);
            var resolvedFlag = TableValueToFlags((int)RevisionsTable.Resolved, ref tvr);

            using (table.Allocate(out TableValueBuilder tvb))
            {
                tvb.Add(changeVectorSlice.Content.Ptr, changeVectorSlice.Size);
                tvb.Add(lowerId);
                tvb.Add(SpecialChars.RecordSeparator);
                tvb.Add(Bits.SwapBytes(newEtag));
                tvb.Add(idSlice);
                tvb.Add(revision.Data.BasePointer, revision.Data.Size);
                tvb.Add((int)flags);
                tvb.Add(Bits.SwapBytes(deletedEtag));
                tvb.Add(revision.LastModified.Ticks);
                tvb.Add(context.GetTransactionMarker());
                tvb.Add((int)resolvedFlag);
                tvb.Add(Bits.SwapBytes(revision.LastModified.Ticks));
                table.Set(tvb);
            }
        }

        [MethodImpl(MethodImplOptions.AggressiveInlining)]
        private unsafe ByteStringContext.InternalScope GetKeyPrefix(DocumentsOperationContext context, Slice lowerId, out Slice prefixSlice)
        {
            return GetKeyPrefix(context, lowerId.Content.Ptr, lowerId.Size, out prefixSlice);
        }

        [MethodImpl(MethodImplOptions.AggressiveInlining)]
        private static unsafe ByteStringContext.InternalScope GetKeyPrefix(DocumentsOperationContext context, byte* lowerId, int lowerIdSize, out Slice prefixSlice)
        {
            var scope = context.Allocator.Allocate(lowerIdSize + 1, out ByteString keyMem);

            Memory.Copy(keyMem.Ptr, lowerId, lowerIdSize);
            keyMem.Ptr[lowerIdSize] = SpecialChars.RecordSeparator;

            prefixSlice = new Slice(SliceOptions.Key, keyMem);
            return scope;
        }

        private static ByteStringContext.InternalScope GetLastKey(DocumentsOperationContext context, Slice lowerId, out Slice prefixSlice)
        {
            return GetKeyWithEtag(context, lowerId, long.MaxValue, out prefixSlice);
        }

        [MethodImpl(MethodImplOptions.AggressiveInlining)]
        private static unsafe ByteStringContext<ByteStringMemoryCache>.InternalScope GetKeyWithEtag(DocumentsOperationContext context, Slice lowerId, long etag, out Slice prefixSlice)
        {
            var scope = context.Allocator.Allocate(lowerId.Size + 1 + sizeof(long), out ByteString keyMem);

            Memory.Copy(keyMem.Ptr, lowerId.Content.Ptr, lowerId.Size);
            keyMem.Ptr[lowerId.Size] = SpecialChars.RecordSeparator;

            var maxValue = Bits.SwapBytes(etag);
            Memory.Copy(keyMem.Ptr + lowerId.Size + 1, (byte*)&maxValue, sizeof(long));

            prefixSlice = new Slice(SliceOptions.Key, keyMem);
            return scope;
        }

        private static long CountOfRevisions(DocumentsOperationContext context, Slice prefix)
        {
            var numbers = context.Transaction.InnerTransaction.ReadTree(RevisionsCountSlice);
            return numbers.Read(prefix)?.Reader.ReadLittleEndianInt64() ?? 0;
        }

        public Document GetRevisionBefore(DocumentsOperationContext context, string id, DateTime max)
        {
            using (DocumentIdWorker.GetSliceFromId(context, id, out Slice lowerId))
            using (GetKeyPrefix(context, lowerId, out Slice prefixSlice))
            using (GetLastKey(context, lowerId, out Slice lastKey))
            {
                // Here we assume a reasonable number of revisions and scan the entire history
                // This is because we want to handle out of order revisions from multiple nodes so the local etag
                // order is different than the last modified order
                Document result = null;
                var table = new Table(RevisionsSchema, context.Transaction.InnerTransaction);
                foreach (var tvr in table.SeekBackwardFrom(RevisionsSchema.Indexes[IdAndEtagSlice], prefixSlice, lastKey, 0))
                {
                    var lastModified = TableValueToDateTime((int)RevisionsTable.LastModified, ref tvr.Result.Reader);
                    if (lastModified > max)
                        continue;

                    if (result == null ||
                        result.LastModified < lastModified)
                    {
                        result = TableValueToRevision(context, ref tvr.Result.Reader);
                    }
                }
                return result;
            }
        }

        private unsafe Document GetRevisionBefore(DocumentsOperationContext context,
            Parameters parameters,
            string id,
            RevertResult progressResult)
        {
            var foundAfter = false;

            using (DocumentIdWorker.GetSliceFromId(context, id, out Slice lowerId))
            using (GetKeyPrefix(context, lowerId, out Slice prefixSlice))
            using (GetLastKey(context, lowerId, out Slice lastKey))
            {
                // Here we assume a reasonable number of revisions and scan the entire history
                // This is because we want to handle out of order revisions from multiple nodes so the local etag
                // order is different than the last modified order
                Document result = null;
                Document prev = null;
                string collection = null;

                var table = new Table(RevisionsSchema, context.Transaction.InnerTransaction);
                foreach (var tvr in table.SeekBackwardFrom(RevisionsSchema.Indexes[IdAndEtagSlice], prefixSlice, lastKey, 0))
                {
                    if (collection == null)
                    {
                        var ptr = tvr.Result.Reader.Read((int)RevisionsTable.Document, out var size);
                        var data = new BlittableJsonReaderObject(ptr, size, context);
                        collection = _documentsStorage.ExtractCollectionName(context, data).Name;
                    }

                    var etag = TableValueToEtag((int)RevisionsTable.Etag, ref tvr.Result.Reader);
                    if (etag > parameters.EtagBarrier)
                    {
                        progressResult.Warn(id, "This document wouldn't be reverted, because it changed after the revert progress started.");
                        return null;
                    }

                    var lastModified = TableValueToDateTime((int)RevisionsTable.LastModified, ref tvr.Result.Reader);
                    if (lastModified > parameters.Before)
                    {
                        foundAfter = true;
                        continue;
                    }

                    if (lastModified < parameters.MinimalDate)
                    {
                        // this is a very old revision, and we should stop here
                        if (result == null)
                        {
                            // we will take this old revision if no other was found
                            result = TableValueToRevision(context, ref tvr.Result.Reader);
                            prev = result;
                        }
                        break;
                    }

                    if (result == null)
                    {
                        result = TableValueToRevision(context, ref tvr.Result.Reader);
                        prev = result;
                        continue;
                    }

                    if (result.LastModified < lastModified)
                    {
                        prev = result;
                        result = TableValueToRevision(context, ref tvr.Result.Reader);
                        continue;
                    }

                    if (prev.LastModified < lastModified)
                    {
                        prev = TableValueToRevision(context, ref tvr.Result.Reader);
                    }
                }

                if (prev != result)
                {
                    // put at 8:50
                    // conflict at 9:10
                    // resolved at 9:30

                    // revert to 9:00 should work
                    // revert to 9:20 should fail

                    if (prev.Flags.Contain(DocumentFlags.Conflicted) && result.Flags.Contain(DocumentFlags.Conflicted))
                    {
                        // found two successive conflicted revisions, which means we were in a conflicted state.
                        progressResult.Warn(id, $"Skip revert, since the document was conflicted during '{parameters.Before}'.");
                        return null;
                    }
                }

                if (foundAfter == false)
                    return null; // nothing do to, no changes were found

                if (result == null) // no revision before POT was found
                {
                    var count = CountOfRevisions(context, prefixSlice);
                    var revisionsToKeep = GetRevisionsConfiguration(collection).MinimumRevisionsToKeep;
                    if (revisionsToKeep == null || count < revisionsToKeep)
                    {
                        var copy = lowerId.Clone(context.Allocator);

                        // document was created after POT so we need to delete it.
                        return new Document
                        {
                            Flags = DocumentFlags.DeleteRevision,
                            LowerId = context.AllocateStringValue(null, copy.Content.Ptr, copy.Size),
                            Id = context.GetLazyString(id)
                        };
                    }

                    var first = table.SeekOneForwardFromPrefix(RevisionsSchema.Indexes[IdAndEtagSlice], prefixSlice);
                    if (first == null)
                        return null;

                    // document reached max number of revisions. So we take the oldest.
                    progressResult.Warn(id,
                        $"Reverted to oldest revision, since no revision prior to '{parameters.Before}' was found and you reached the maximum number of revisions ({count}).");
                    return TableValueToRevision(context, ref first.Reader);
                }

                return result;
            }
        }

        public async Task<IOperationResult> EnforceConfiguration(Action<IOperationProgress> onProgress, OperationCancelToken token)
        {
            var parameters = new Parameters
            {
                Before = DateTime.MinValue,
                MinimalDate = DateTime.MinValue,
                EtagBarrier = _documentsStorage.GenerateNextEtag(),
                OnProgress = onProgress
            };

            parameters.LastScannedEtag = parameters.EtagBarrier;

            var result = new EnforceConfigurationResult();
            var ids = new List<string>();
            var sw = Stopwatch.StartNew();

            // send initial progress
            parameters.OnProgress?.Invoke(result);

            var hasMore = true;
            while (hasMore)
            {
                hasMore = false;
                ids.Clear();
                token.Delay();
                sw.Restart();

                using (_database.DocumentsStorage.ContextPool.AllocateOperationContext(out DocumentsOperationContext ctx))
                {
                    using (ctx.OpenReadTransaction())
                    {
                        var revisions = new Table(RevisionsSchema, ctx.Transaction.InnerTransaction);
                        foreach (var tvr in revisions.SeekBackwardFrom(RevisionsSchema.FixedSizeIndexes[AllRevisionsEtagsSlice],
                            parameters.LastScannedEtag))
                        {
                            token.ThrowIfCancellationRequested();

                            var state = ShouldProcessNextRevisionId(ctx, ref tvr.Reader, parameters, result, out var id);
                            if (state == NextRevisionIdResult.Break)
                                break;
                            if (state == NextRevisionIdResult.Continue)
                            {
                                if (CanContinueBatch(ids, sw.Elapsed, ctx) == false)
                                {
                                    hasMore = true;
                                    break;
                                }
                                else
                                    continue;
                            }

                            ids.Add(id);

                            if (CanContinueBatch(ids, sw.Elapsed, ctx) == false)
                            {
                                hasMore = true;
                                break;
                            }
                        }
                    }

                    EnforceRevisionConfigurationCommand cmd;
                    do
                    {
                        token.Delay();
                        cmd = new EnforceRevisionConfigurationCommand(this, ids, result, token);
                        await _database.TxMerger.Enqueue(cmd);
                    } while (cmd.MoreWork);
                }
            }

            return result;

            bool CanContinueBatch(List<string> idsToCheck, TimeSpan elapsed, JsonOperationContext context)
            {
                if (idsToCheck.Count > 1024)
                    return false;

                if (elapsed > MaxEnforceConfigurationSingleBatchTime)
                    return false;

                if (context.AllocatedMemory > SizeLimit)
                    return false;

                return true;
            }
        }

        private static readonly RevisionsCollectionConfiguration ZeroConfiguration = new RevisionsCollectionConfiguration
        {
            MinimumRevisionsToKeep = 0
        };

        private long EnforceConfigurationFor(DocumentsOperationContext context, string id, ref bool moreWork)
        {
            using (DocumentIdWorker.GetSliceFromId(context, id, out var lowerId))
            using (GetKeyPrefix(context, lowerId, out var prefixSlice))
            {
                var collectionName = GetCollectionFor(context, prefixSlice);
                if (collectionName == null)
                {
                    if (_logger.IsInfoEnabled)
                        _logger.Info($"Tried to delete revisions for '{id}' but no revisions found.");
                    return 0;
                }

                var table = EnsureRevisionTableCreated(context.Transaction.InnerTransaction, collectionName);
                var newEtag = _documentsStorage.GenerateNextEtag();
                var changeVector = _documentsStorage.GetNewChangeVector(context, newEtag);
                context.LastDatabaseChangeVector = changeVector;
                var lastModifiedTicks = _database.Time.GetUtcNow().Ticks;

                var prevRevisionsCount = GetRevisionsCount(context, id);
                var configuration = GetRevisionsConfiguration(collectionName.Name);

                if (configuration == ConflictConfiguration.Default || configuration == _emptyConfiguration)
                {
                    configuration = ZeroConfiguration;
                }

                var needToDeleteMore = DeleteOldRevisions(context, table, prefixSlice, collectionName, configuration, prevRevisionsCount,
                    NonPersistentDocumentFlags.None,
                    changeVector, lastModifiedTicks);

                var currentRevisionsCount = GetRevisionsCount(context, id);

                if (needToDeleteMore && currentRevisionsCount > 0)
                    moreWork = true;

                if (currentRevisionsCount == 0)
                {
                    var res = _documentsStorage.GetDocumentOrTombstone(context, lowerId, throwOnConflict: false);
                    // need to strip the HasRevisions flag from the document/tombstone
                    if (res.Tombstone != null)
                        _documentsStorage.Delete(context, lowerId, id, null, nonPersistentFlags: NonPersistentDocumentFlags.ByEnforceRevisionConfiguration);

                    if (res.Document != null)
                        _documentsStorage.Put(context, id, null, res.Document.Data.Clone(context),
                            nonPersistentFlags: NonPersistentDocumentFlags.ByEnforceRevisionConfiguration);
                }

                return prevRevisionsCount - currentRevisionsCount;
            }
        }

        private class EnforceRevisionConfigurationCommand : TransactionOperationsMerger.MergedTransactionCommand
        {
            private readonly RevisionsStorage _revisionsStorage;
            private readonly List<string> _ids;
            private readonly EnforceConfigurationResult _result;
            private readonly OperationCancelToken _token;

            public bool MoreWork;

            public EnforceRevisionConfigurationCommand(
                RevisionsStorage revisionsStorage,
                List<string> ids,
                EnforceConfigurationResult result,
                OperationCancelToken token)
            {
                _revisionsStorage = revisionsStorage;
                _ids = ids;
                _result = result;
                _token = token;
            }

            protected override long ExecuteCmd(DocumentsOperationContext context)
            {
                MoreWork = false;
                foreach (var id in _ids)
                {
                    _token.ThrowIfCancellationRequested();
                    _result.RemovedRevisions += (int)_revisionsStorage.EnforceConfigurationFor(context, id, ref MoreWork);
                }

                return _ids.Count;
            }

            public override TransactionOperationsMerger.IReplayableCommandDto<TransactionOperationsMerger.MergedTransactionCommand> ToDto(JsonOperationContext context)
            {
                return new EnforceRevisionConfigurationCommandDto(_revisionsStorage, _ids);
            }

            private class EnforceRevisionConfigurationCommandDto : TransactionOperationsMerger.IReplayableCommandDto<EnforceRevisionConfigurationCommand>
            {
                private readonly RevisionsStorage _revisionsStorage;
                private readonly List<string> _ids;

                public EnforceRevisionConfigurationCommandDto(RevisionsStorage revisionsStorage, List<string> ids)
                {
                    _revisionsStorage = revisionsStorage;
                    _ids = ids;
                }

                public EnforceRevisionConfigurationCommand ToCommand(DocumentsOperationContext context, DocumentDatabase database)
                {
                    return new EnforceRevisionConfigurationCommand(_revisionsStorage, _ids, new EnforceConfigurationResult(), OperationCancelToken.None);
                }
            }
        }

        private const long SizeLimit = 32 * 1_024 * 1_024;

        private class Parameters
        {
            public DateTime Before;
            public DateTime MinimalDate;
            public long EtagBarrier;
            public long LastScannedEtag;
            public readonly HashSet<string> ScannedIds = new HashSet<string>();
            public Action<IOperationProgress> OnProgress;
        }

        public async Task<IOperationResult> RevertRevisions(DateTime before, TimeSpan window, Action<IOperationProgress> onProgress, OperationCancelToken token)
        {
            var list = new List<Document>();
            var result = new RevertResult();

            var parameters = new Parameters
            {
                Before = before,
                MinimalDate = before.Add(-window), // since the documents/revisions are not sorted by date, stop searching if we reached this date.
                EtagBarrier = _documentsStorage.GenerateNextEtag(), // every change after this etag, will _not_ be reverted.
                OnProgress = onProgress
            };
            parameters.LastScannedEtag = parameters.EtagBarrier;

            // send initial progress
            parameters.OnProgress?.Invoke(result);

            var hasMore = true;
            while (hasMore)
            {
                token.Delay();

                using (_database.DocumentsStorage.ContextPool.AllocateOperationContext(out DocumentsOperationContext writeCtx))
                {
                    hasMore = PrepareRevertedRevisions(writeCtx, parameters, result, list, token);
                    await WriteRevertedRevisions(list, token);
                }
            }

            return result;
        }

        private async Task WriteRevertedRevisions(List<Document> list, OperationCancelToken token)
        {
            if (list.Count == 0)
                return;

            await _database.TxMerger.Enqueue(new RevertDocumentsCommand(list, token));

            list.Clear();
        }

        private bool PrepareRevertedRevisions(DocumentsOperationContext writeCtx, Parameters parameters, RevertResult result, List<Document> list, OperationCancelToken token)
        {
            using (_database.DocumentsStorage.ContextPool.AllocateOperationContext(out DocumentsOperationContext readCtx))
            using (readCtx.OpenReadTransaction())
            {
                var revisions = new Table(RevisionsSchema, readCtx.Transaction.InnerTransaction);
                foreach (var tvr in revisions.SeekBackwardFrom(RevisionsSchema.FixedSizeIndexes[AllRevisionsEtagsSlice],
                    parameters.LastScannedEtag))
                {
                    token.ThrowIfCancellationRequested();

                    var state = ShouldProcessNextRevisionId(readCtx, ref tvr.Reader, parameters, result, out var id);
                    if (state == NextRevisionIdResult.Break)
                        break;
                    if (state == NextRevisionIdResult.Continue)
                        continue;

                    RestoreRevision(readCtx, writeCtx, parameters, id, result, list);

                    if (readCtx.AllocatedMemory + writeCtx.AllocatedMemory > SizeLimit)
                    {
                        return true;
                    }
                }

                return false;
            }
        }

        private enum NextRevisionIdResult
        {
            Break,
            Continue,
            Found
        }

        private NextRevisionIdResult ShouldProcessNextRevisionId(DocumentsOperationContext context, ref TableValueReader reader, Parameters parameters, OperationResult result, out LazyStringValue id)
        {
            result.ScannedRevisions++;

            id = TableValueToId(context, (int)RevisionsTable.Id, ref reader);
            var etag = TableValueToEtag((int)RevisionsTable.Etag, ref reader);
            parameters.LastScannedEtag = etag;

            if (parameters.ScannedIds.Add(id) == false)
                return NextRevisionIdResult.Continue;

            result.ScannedDocuments++;

            if (etag > parameters.EtagBarrier)
            {
                result.Warn(id, "This document wouldn't be processed, because it changed after the process started.");
                return NextRevisionIdResult.Continue;
            }

            if (_documentsStorage.ConflictsStorage.HasConflictsFor(context, id))
            {
                result.Warn(id, "The document is conflicted and wouldn't be processed.");
                return NextRevisionIdResult.Continue;
            }

            var date = TableValueToDateTime((int)RevisionsTable.LastModified, ref reader);
            if (date < parameters.MinimalDate)
                return NextRevisionIdResult.Break;

            if (result.ScannedDocuments % 1024 == 0)
                parameters.OnProgress?.Invoke(result);

            return NextRevisionIdResult.Found;
        }

        private void RestoreRevision(DocumentsOperationContext readCtx,
            DocumentsOperationContext writeCtx,
            Parameters parameters,
            LazyStringValue id,
            RevertResult result,
            List<Document> list)
        {
            var revision = GetRevisionBefore(readCtx, parameters, id, result);
            if (revision == null)
                return;

            result.RevertedDocuments++;

            revision.Data = revision.Flags.Contain(DocumentFlags.DeleteRevision) ? null : revision.Data?.Clone(writeCtx);
            revision.LowerId = writeCtx.GetLazyString(revision.LowerId);
            revision.Id = writeCtx.GetLazyString(revision.Id);

            list.Add(revision);
        }

        internal class RevertDocumentsCommand : TransactionOperationsMerger.MergedTransactionCommand
        {
            private readonly List<Document> _list;
            private readonly CancellationToken _token;

            public RevertDocumentsCommand(List<Document> list, OperationCancelToken token)
            {
                _list = list;
                _token = token.Token;
            }

            protected override long ExecuteCmd(DocumentsOperationContext context)
            {
                var documentsStorage = context.DocumentDatabase.DocumentsStorage;
                foreach (var document in _list)
                {
                    _token.ThrowIfCancellationRequested();

                    if (document.Data != null)
                    {
                        CollectionName collectionName = RemoveOldMetadataInfo(context, documentsStorage, document);
                        InsertNewMetadataInfo(context, documentsStorage, document, collectionName);

                        var flag = document.Flags | DocumentFlags.Reverted;
                        documentsStorage.Put(context, document.Id, null, document.Data, flags: flag.Strip(DocumentFlags.Revision | DocumentFlags.Conflicted | DocumentFlags.Resolved));
                    }
                    else
                    {
                        using (DocumentIdWorker.GetSliceFromId(context, document.Id, out Slice lowerId))
                        {
                            var etag = documentsStorage.GenerateNextEtag();
                            var changeVector = documentsStorage.ConflictsStorage.GetMergedConflictChangeVectorsAndDeleteConflicts(context, lowerId, etag);
                            documentsStorage.Delete(context, lowerId, document.Id, null, changeVector: changeVector, documentFlags: DocumentFlags.Reverted);
                        }
                    }
                }

                return _list.Count;
            }

            private static void InsertNewMetadataInfo(DocumentsOperationContext context, DocumentsStorage documentsStorage, Document document, CollectionName collectionName)
            {
                documentsStorage.AttachmentsStorage.PutAttachmentRevert(context, document, out bool has);
                RevertCounters(context, documentsStorage, document, collectionName);

                document.Data = RevertSnapshotFlags(context, document.Data, document.Id);
            }

            private static void RevertCounters(DocumentsOperationContext context, DocumentsStorage documentsStorage, Document document, CollectionName collectionName)
            {
                if (document.TryGetMetadata(out BlittableJsonReaderObject metadata) &&
                    metadata.TryGet(Constants.Documents.Metadata.RevisionCounters, out BlittableJsonReaderObject counters))
                {
                    var counterNames = counters.GetPropertyNames();

                    foreach (var cn in counterNames)
                    {
                        var val = counters.TryGetMember(cn, out object value);
                        documentsStorage.CountersStorage.PutCounter(context, document.Id, collectionName.Name, cn, (long)value);
                    }
                }
            }

            private static CollectionName RemoveOldMetadataInfo(DocumentsOperationContext context, DocumentsStorage documentsStorage, Document document)
            {
                documentsStorage.AttachmentsStorage.DeleteAttachmentBeforeRevert(context, document.LowerId);
                var collectionName = documentsStorage.ExtractCollectionName(context, document.Data);
                documentsStorage.CountersStorage.DeleteCountersForDocument(context, document.Id, collectionName);

                return collectionName;
            }

            public override TransactionOperationsMerger.IReplayableCommandDto<TransactionOperationsMerger.MergedTransactionCommand> ToDto(JsonOperationContext context)
            {
                return new RevertDocumentsCommandDto(_list);
            }
        }

        internal class RevertDocumentsCommandDto : TransactionOperationsMerger.IReplayableCommandDto<RevertDocumentsCommand>
        {
            public readonly List<Document> List;

            public RevertDocumentsCommandDto(List<Document> list)
            {
                List = list;
            }

            public RevertDocumentsCommand ToCommand(DocumentsOperationContext context, DocumentDatabase database)
            {
                return new RevertDocumentsCommand(List, OperationCancelToken.None);
            }
        }

        public long GetRevisionsCount(DocumentsOperationContext context, string id)
        {
            using (DocumentIdWorker.GetSliceFromId(context, id, out Slice lowerId))
            using (GetKeyPrefix(context, lowerId, out Slice prefixSlice))
            {
                var count = CountOfRevisions(context, prefixSlice);
                return count;
            }
        }

        public (Document[] Revisions, long Count) GetRevisions(DocumentsOperationContext context, string id, long start, long take)
        {
            using (DocumentIdWorker.GetSliceFromId(context, id, out Slice lowerId))
            using (GetKeyPrefix(context, lowerId, out Slice prefixSlice))
            using (GetLastKey(context, lowerId, out Slice lastKey))
            {
                var revisions = GetRevisions(context, prefixSlice, lastKey, start, take).ToArray();
                var count = CountOfRevisions(context, prefixSlice);
                return (revisions, count);
            }
        }

        private IEnumerable<Document> GetRevisions(DocumentsOperationContext context, Slice prefixSlice, Slice lastKey, long start, long take)
        {
            var table = new Table(RevisionsSchema, context.Transaction.InnerTransaction);
            foreach (var tvr in table.SeekBackwardFrom(RevisionsSchema.Indexes[IdAndEtagSlice], prefixSlice, lastKey, start))
            {
                if (take-- <= 0)
                    yield break;

                var document = TableValueToRevision(context, ref tvr.Result.Reader);
                yield return document;
            }
        }

        public void GetLatestRevisionsBinEntryEtag(DocumentsOperationContext context, long startEtag, out string latestChangeVector)
        {
            latestChangeVector = null;
            foreach (var entry in GetRevisionsBinEntries(context, startEtag, 1))
            {
                latestChangeVector = entry.ChangeVector;
            }
        }

        public IEnumerable<Document> GetRevisionsBinEntries(DocumentsOperationContext context, long startEtag, long take)
        {
            var table = new Table(RevisionsSchema, context.Transaction.InnerTransaction);
            using (GetEtagAsSlice(context, startEtag, out var slice))
            {
                foreach (var tvr in table.SeekBackwardFrom(RevisionsSchema.Indexes[DeleteRevisionEtagSlice], slice))
                {
                    if (take-- <= 0)
                        yield break;

                    var etag = TableValueToEtag((int)RevisionsTable.DeletedEtag, ref tvr.Result.Reader);
                    if (etag == NotDeletedRevisionMarker)
                        yield break;

                    using (TableValueToSlice(context, (int)RevisionsTable.LowerId, ref tvr.Result.Reader, out Slice lowerId))
                    {
                        if (IsRevisionsBinEntry(context, table, lowerId, etag) == false)
                            continue;
                    }

                    yield return TableValueToRevision(context, ref tvr.Result.Reader);
                }
            }
        }

        private bool IsRevisionsBinEntry(DocumentsOperationContext context, Table table, Slice lowerId, long revisionsBinEntryEtag)
        {
            using (GetKeyPrefix(context, lowerId, out Slice prefixSlice))
            using (GetLastKey(context, lowerId, out Slice lastKey))
            {
                var tvr = table.SeekOneBackwardFrom(RevisionsSchema.Indexes[IdAndEtagSlice], prefixSlice, lastKey);
                if (tvr == null)
                {
                    Debug.Assert(false, "Cannot happen.");
                    return true;
                }

                var etag = TableValueToEtag((int)RevisionsTable.Etag, ref tvr.Reader);
                var flags = TableValueToFlags((int)RevisionsTable.Flags, ref tvr.Reader);
                Debug.Assert(revisionsBinEntryEtag <= etag, $"Revisions bin entry for '{lowerId}' etag candidate ({etag}) cannot meet a bigger etag ({revisionsBinEntryEtag}).");
                return (flags & DocumentFlags.DeleteRevision) == DocumentFlags.DeleteRevision && revisionsBinEntryEtag >= etag;
            }
        }

        public Document GetRevision(DocumentsOperationContext context, string changeVector)
        {
            var table = new Table(RevisionsSchema, context.Transaction.InnerTransaction);

            using (Slice.From(context.Allocator, changeVector, out var cv))
            {
                if (table.ReadByKey(cv, out TableValueReader tvr) == false)
                    return null;
                return TableValueToRevision(context, ref tvr);
            }
        }

        public IEnumerable<Document> GetRevisionsFrom(DocumentsOperationContext context, long etag, long take)
        {
            var table = new Table(RevisionsSchema, context.Transaction.InnerTransaction);

            foreach (var tvr in table.SeekForwardFrom(RevisionsSchema.FixedSizeIndexes[AllRevisionsEtagsSlice], etag, 0))
            {
                if (take-- <= 0)
                    yield break;

                var document = TableValueToRevision(context, ref tvr.Reader);
                yield return document;
            }
        }

        public IEnumerable<Document> GetRevisionsFrom(DocumentsOperationContext context, string collection, long etag, long take)
        {
            var collectionName = _documentsStorage.GetCollection(collection, throwIfDoesNotExist: false);
            if (collectionName == null)
                yield break;

            var tableName = collectionName.GetTableName(CollectionTableType.Revisions);
            var table = context.Transaction.InnerTransaction.OpenTable(RevisionsSchema, tableName);
            if (table == null)
                yield break;

            foreach (var tvr in table.SeekForwardFrom(RevisionsSchema.FixedSizeIndexes[CollectionRevisionsEtagsSlice], etag, 0))
            {
                if (take-- <= 0)
                    yield break;

<<<<<<< HEAD
                var collectionName = _documentsStorage.GetCollection(collection, throwIfDoesNotExist: false);
                if (collectionName == null)
                    continue;

                foreach (var document in GetRevisionsFrom(context, collectionName, etag, long.MaxValue))
                {
                    if (take-- <= 0)
                        yield break;

                    yield return document.Current;
                }
=======
                var document = TableValueToRevision(context, ref tvr.Reader);
                yield return document;
>>>>>>> 27f86f7b
            }
        }

        public long GetLastRevisionEtag(DocumentsOperationContext context, string collection)
        {
            Table.TableValueHolder result = null;
            if (LastRevision(context, collection, ref result) == false)
                return 0;

            return TableValueToEtag((int)RevisionsTable.Etag, ref result.Reader);
        }

        private bool LastRevision(DocumentsOperationContext context, string collection, ref Table.TableValueHolder result)
        {
            var collectionName = _documentsStorage.GetCollection(collection, throwIfDoesNotExist: false);
            if (collectionName == null)
                return false;

            var tableName = collectionName.GetTableName(CollectionTableType.Revisions);
            var table = context.Transaction.InnerTransaction.OpenTable(RevisionsSchema, tableName);
            // ReSharper disable once UseNullPropagation
            if (table == null)
                return false;

            result = table.ReadLast(RevisionsSchema.FixedSizeIndexes[CollectionRevisionsEtagsSlice]);
            if (result == null)
                return false;

            return true;
        }

<<<<<<< HEAD
        public IEnumerable<(Document Previous, Document Current)> GetRevisionsFrom(DocumentsOperationContext context, CollectionName collectionName, long etag, long take)
=======
        public IEnumerable<(Document Previous, Document Current)> GetCurrentAndPreviousRevisionsForSubscriptionsFrom(
            DocumentsOperationContext context,
            long etag,
            long start,
            long take)
        {
            var table = new Table(RevisionsSchema, context.Transaction.InnerTransaction);

            var iterator = table.SeekForwardFrom(RevisionsSchema.FixedSizeIndexes[AllRevisionsEtagsSlice], etag, start);

            return GetCurrentAndPreviousRevisionsFrom(context, iterator, table, take);
        }

        public IEnumerable<(Document Previous, Document Current)> GetCurrentAndPreviousRevisionsForSubscriptionsFrom(
            DocumentsOperationContext context,
            CollectionName collectionName,
            long etag,
            long take)
>>>>>>> 27f86f7b
        {
            var tableName = collectionName.GetTableName(CollectionTableType.Revisions);
            var table = context.Transaction.InnerTransaction.OpenTable(RevisionsSchema, tableName);

            var iterator = table?.SeekForwardFrom(RevisionsSchema.FixedSizeIndexes[CollectionRevisionsEtagsSlice], etag, 0);

            return GetCurrentAndPreviousRevisionsFrom(context, iterator, table, take);
        }

<<<<<<< HEAD
        private IEnumerable<(Document Previous, Document Current)> GetCurrentAndPreviousRevisionsFrom(DocumentsOperationContext context, IEnumerable<Table.TableValueHolder> iterator, Table table, long take)
=======
        private static IEnumerable<(Document Previous, Document Current)> GetCurrentAndPreviousRevisionsFrom(
            DocumentsOperationContext context,
            IEnumerable<Table.TableValueHolder> iterator,
            Table table,
            long take)
>>>>>>> 27f86f7b
        {
            if (table == null)
                yield break;

            if (iterator == null)
                yield break;

            var docsSchemaIndex = RevisionsSchema.Indexes[IdAndEtagSlice];

            foreach (var tvr in iterator)
            {
                if (take-- <= 0)
                    break;
                var current = TableValueToRevision(context, ref tvr.Reader);

                using (docsSchemaIndex.GetSlice(context.Allocator, ref tvr.Reader, out var idAndEtag))
                using (Slice.External(context.Allocator, idAndEtag, idAndEtag.Size - sizeof(long), out var prefix))
                {
                    bool hasPrevious = false;
                    foreach (var prevTvr in table.SeekBackwardFrom(docsSchemaIndex, prefix, idAndEtag, 1))
                    {
                        var previous = TableValueToRevision(context, ref prevTvr.Result.Reader);

                        yield return (previous, current);
                        hasPrevious = true;
                        break;
                    }
                    if (hasPrevious)
                        continue;
                }

                yield return (null, current);
            }
        }

        private static unsafe Document TableValueToRevision(JsonOperationContext context, ref TableValueReader tvr)
        {
            var result = new Document
            {
                StorageId = tvr.Id,
                LowerId = TableValueToString(context, (int)RevisionsTable.LowerId, ref tvr),
                Id = TableValueToId(context, (int)RevisionsTable.Id, ref tvr),
                Etag = TableValueToEtag((int)RevisionsTable.Etag, ref tvr),
                LastModified = TableValueToDateTime((int)RevisionsTable.LastModified, ref tvr),
                Flags = TableValueToFlags((int)RevisionsTable.Flags, ref tvr),
                TransactionMarker = *(short*)tvr.Read((int)RevisionsTable.TransactionMarker, out int size),
                ChangeVector = TableValueToChangeVector(context, (int)RevisionsTable.ChangeVector, ref tvr),
                Data = TableValueToData(context, ref tvr)
            };

            return result;
        }

        private static unsafe BlittableJsonReaderObject TableValueToData(JsonOperationContext context, ref TableValueReader tvr)
        {
            var ptr = tvr.Read((int)RevisionsTable.Document, out var size);
            return new BlittableJsonReaderObject(ptr, size, context);
        }

        public static unsafe Document ParseRawDataSectionRevisionWithValidation(JsonOperationContext context, ref TableValueReader tvr, int expectedSize, out long etag)
        {
            var ptr = tvr.Read((int)RevisionsTable.Document, out var size);
            if (size > expectedSize || size <= 0)
                throw new ArgumentException("Data size is invalid, possible corruption when parsing BlittableJsonReaderObject", nameof(size));

            var result = new Document
            {
                StorageId = tvr.Id,
                LowerId = TableValueToString(context, (int)RevisionsTable.LowerId, ref tvr),
                Id = TableValueToId(context, (int)RevisionsTable.Id, ref tvr),
                Etag = etag = TableValueToEtag((int)RevisionsTable.Etag, ref tvr),
                Data = new BlittableJsonReaderObject(ptr, size, context),
                LastModified = TableValueToDateTime((int)RevisionsTable.LastModified, ref tvr),
                Flags = TableValueToFlags((int)RevisionsTable.Flags, ref tvr),
                TransactionMarker = *(short*)tvr.Read((int)RevisionsTable.TransactionMarker, out size),
                ChangeVector = TableValueToChangeVector(context, (int)RevisionsTable.ChangeVector, ref tvr)
            };

            if (size != sizeof(short))
                throw new ArgumentException("TransactionMarker size is invalid, possible corruption when parsing BlittableJsonReaderObject", nameof(size));

            return result;
        }

        private unsafe ByteStringContext.ExternalScope GetResolvedSlice(DocumentsOperationContext context, DateTime date, out Slice slice)
        {
            var size = sizeof(int) + sizeof(long);
            var mem = context.GetMemory(size);
            var flag = (int)DocumentFlags.Resolved;
            Memory.Copy(mem.Address, (byte*)&flag, sizeof(int));
            var ticks = Bits.SwapBytes(date.Ticks);
            Memory.Copy(mem.Address + sizeof(int), (byte*)&ticks, sizeof(long));
            return Slice.External(context.Allocator, mem.Address, size, out slice);
        }

        public IEnumerable<Document> GetResolvedDocumentsSince(DocumentsOperationContext context, DateTime since, long take = 1024)
        {
            var table = new Table(RevisionsSchema, context.Transaction.InnerTransaction);
            using (GetResolvedSlice(context, since, out var slice))
            {
                foreach (var item in table.SeekForwardFrom(RevisionsSchema.Indexes[ResolvedFlagByEtagSlice], slice, 0))
                {
                    if (take == 0)
                    {
                        yield break;
                    }
                    take--;
                    yield return TableValueToRevision(context, ref item.Result.Reader);
                }
            }
        }

        public long GetNumberOfRevisionDocuments(DocumentsOperationContext context)
        {
            var table = new Table(RevisionsSchema, context.Transaction.InnerTransaction);
            return table.GetNumberOfEntriesFor(RevisionsSchema.FixedSizeIndexes[AllRevisionsEtagsSlice]);
        }
    }
}<|MERGE_RESOLUTION|>--- conflicted
+++ resolved
@@ -1810,22 +1810,8 @@
                 if (take-- <= 0)
                     yield break;
 
-<<<<<<< HEAD
-                var collectionName = _documentsStorage.GetCollection(collection, throwIfDoesNotExist: false);
-                if (collectionName == null)
-                    continue;
-
-                foreach (var document in GetRevisionsFrom(context, collectionName, etag, long.MaxValue))
-                {
-                    if (take-- <= 0)
-                        yield break;
-
-                    yield return document.Current;
-                }
-=======
                 var document = TableValueToRevision(context, ref tvr.Reader);
                 yield return document;
->>>>>>> 27f86f7b
             }
         }
 
@@ -1857,9 +1843,6 @@
             return true;
         }
 
-<<<<<<< HEAD
-        public IEnumerable<(Document Previous, Document Current)> GetRevisionsFrom(DocumentsOperationContext context, CollectionName collectionName, long etag, long take)
-=======
         public IEnumerable<(Document Previous, Document Current)> GetCurrentAndPreviousRevisionsForSubscriptionsFrom(
             DocumentsOperationContext context,
             long etag,
@@ -1878,7 +1861,6 @@
             CollectionName collectionName,
             long etag,
             long take)
->>>>>>> 27f86f7b
         {
             var tableName = collectionName.GetTableName(CollectionTableType.Revisions);
             var table = context.Transaction.InnerTransaction.OpenTable(RevisionsSchema, tableName);
@@ -1888,15 +1870,11 @@
             return GetCurrentAndPreviousRevisionsFrom(context, iterator, table, take);
         }
 
-<<<<<<< HEAD
-        private IEnumerable<(Document Previous, Document Current)> GetCurrentAndPreviousRevisionsFrom(DocumentsOperationContext context, IEnumerable<Table.TableValueHolder> iterator, Table table, long take)
-=======
         private static IEnumerable<(Document Previous, Document Current)> GetCurrentAndPreviousRevisionsFrom(
             DocumentsOperationContext context,
             IEnumerable<Table.TableValueHolder> iterator,
             Table table,
             long take)
->>>>>>> 27f86f7b
         {
             if (table == null)
                 yield break;
