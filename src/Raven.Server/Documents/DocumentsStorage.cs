--- conflicted
+++ resolved
@@ -365,15 +365,9 @@
             _documentsMetadataCache = obj.ImmutableExternalState as DocumentTransactionCache;
         }
 
-<<<<<<< HEAD
         public static ChangeVector GetDatabaseChangeVector(DocumentsOperationContext context)
         {
             return context.GetChangeVector(GetDatabaseChangeVector(context.Transaction.InnerTransaction));
-=======
-        public static string GetDatabaseChangeVector(DocumentsOperationContext context)
-        {
-            return GetDatabaseChangeVector(context.Transaction.InnerTransaction);
->>>>>>> bd905976
         }
 
         [MethodImpl(MethodImplOptions.AggressiveInlining)]
@@ -1664,17 +1658,9 @@
                     ThrowConcurrencyException(id, expectedChangeVector, doc.ChangeVector);
 
                 collectionName = ExtractCollectionName(context, doc.Data);
-<<<<<<< HEAD
-                var table = context.Transaction.InnerTransaction.OpenTable(DocsSchema, collectionName.GetTableName(CollectionTableType.Documents));
+
                 var flags = GetFlagsFromOldDocument(newFlags, doc.Flags, nonPersistentFlags);
-=======
-                var table = context.Transaction.InnerTransaction.OpenTable(DocumentDatabase.GetDocsSchemaForCollection(collectionName),
-                    collectionName.GetTableName(CollectionTableType.Documents));
-
-                var ptr = table.DirectRead(doc.StorageId, out int size);
-                var tvr = new TableValueReader(ptr, size);
-                var flags = TableValueToFlags((int)DocumentsTable.Flags, ref tvr).Strip(DocumentFlags.FromClusterTransaction) | documentFlags;
->>>>>>> bd905976
+                var table = context.Transaction.InnerTransaction.OpenTable(DocumentDatabase.GetDocsSchemaForCollection(collectionName, flags), collectionName.GetTableName(CollectionTableType.Documents));
 
                 long etag;
                 using (Slice.From(context.Allocator, doc.LowerId, out Slice tombstoneId))
