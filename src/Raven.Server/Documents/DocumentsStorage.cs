--- conflicted
+++ resolved
@@ -864,10 +864,6 @@
                 return table.ForTestingPurposesOnly().IsTableValueCompressed(lowerDocumentId, out isLargeValue);
             }
         }
-<<<<<<< HEAD
-        
-        public IEnumerable<Document> GetDocumentsFrom(DocumentsOperationContext context, long etag, long start, long take, DocumentFields fields = DocumentFields.All, EventHandler<InvalidOperationException> onCorruptedDataHandler = null)
-=======
 
         public IEnumerable<Document> GetDocumentsFrom(DocumentsOperationContext context, long etag, long start, long take, DocumentFields fields = DocumentFields.All,
             EventHandler<InvalidOperationException> onCorruptedDataHandler = null)
@@ -875,7 +871,6 @@
         
         public IEnumerable<TDocument> GetDocumentsFrom<TDocument>(DocumentsOperationContext context, long etag, long start, long take, DocumentFields fields = DocumentFields.All, EventHandler<InvalidOperationException> onCorruptedDataHandler = null)
         where TDocument : Document, new()
->>>>>>> 55736cc2
         {
             var table = new Table(DocsSchema, context.Transaction.InnerTransaction, onCorruptedDataHandler);
 
