﻿using System;
using System.Collections.Concurrent;
using System.Collections.Generic;
using System.Linq;
using System.Threading;
using System.Threading.Tasks;
using Raven.Client.Documents.Subscriptions;
using Raven.Client.Exceptions.Database;
using Raven.Client.Exceptions.Documents.Subscriptions;
using Raven.Client.Json.Serialization;
using Raven.Client.ServerWide;
using Raven.Client.Util;
using Raven.Server.Documents.TcpHandlers;
using Raven.Server.Rachis;
using Raven.Server.ServerWide;
using Raven.Server.ServerWide.Commands.Subscriptions;
using Raven.Server.ServerWide.Context;
using Raven.Server.Utils;
using Sparrow.Logging;
using Sparrow.LowMemory;

namespace Raven.Server.Documents.Subscriptions
{

    public class SubscriptionStorage : IDisposable, ILowMemoryHandler
    {
        private readonly DocumentDatabase _db;
        private readonly ServerStore _serverStore;
        private readonly ConcurrentDictionary<long, SubscriptionConnectionState> _subscriptionConnectionStates = new ConcurrentDictionary<long, SubscriptionConnectionState>();
        private readonly Logger _logger;
        private readonly SemaphoreSlim _concurrentConnectionsSemiSemaphore;

        public SubscriptionStorage(DocumentDatabase db, ServerStore serverStore)
        {
            _db = db;
            _serverStore = serverStore;
            _logger = LoggingSource.Instance.GetLogger<SubscriptionStorage>(db.Name);

            _concurrentConnectionsSemiSemaphore = new SemaphoreSlim(db.Configuration.Subscriptions.MaxNumberOfConcurrentConnections);
            LowMemoryNotification.Instance.RegisterLowMemoryHandler(this);
        }

        public void Dispose()
        {
            var aggregator = new ExceptionAggregator(_logger, "Error disposing SubscriptionStorage");
            foreach (var state in _subscriptionConnectionStates.Values)
            {
                aggregator.Execute(state.Dispose);
                aggregator.Execute(_concurrentConnectionsSemiSemaphore.Dispose);
            }
            aggregator.ThrowIfNeeded();
        }

        public void Initialize()
        {

        }

        public async Task<long> PutSubscription(SubscriptionCreationOptions options, string raftRequestId, long? subscriptionId = null, bool? disabled = false, string mentor = null)
        {
            var command = new PutSubscriptionCommand(_db.Name, options.Query, mentor, raftRequestId)
            {
                InitialChangeVector = options.ChangeVector,
                SubscriptionName = options.Name,
                SubscriptionId = subscriptionId,
                Disabled = disabled ?? false
            };

            var (etag, _) = await _serverStore.SendToLeaderAsync(command);

            if (_logger.IsInfoEnabled)
                _logger.Info($"New Subscription with index {etag} was created");

            await _db.RachisLogIndexNotifications.WaitForIndexNotification(etag, _serverStore.Engine.OperationTimeout);

            if (subscriptionId != null)
            {
                // updated existing subscription
                return subscriptionId.Value;
            }

            return etag;
        }

        public SubscriptionConnectionState OpenSubscription(SubscriptionConnection connection)
        {
            var subscriptionState = _subscriptionConnectionStates.GetOrAdd(connection.SubscriptionId,
                subscriptionId => new SubscriptionConnectionState(subscriptionId, connection.Options.SubscriptionName, this));
            return subscriptionState;
        }

        public async Task AcknowledgeBatchProcessed(long id, string name, string changeVector, string previousChangeVector)
        {
            var command = new AcknowledgeSubscriptionBatchCommand(_db.Name, RaftIdGenerator.NewId())
            {
                ChangeVector = changeVector,
                NodeTag = _serverStore.NodeTag,
                HasHighlyAvailableTasks = _serverStore.LicenseManager.HasHighlyAvailableTasks(),
                SubscriptionId = id,
                SubscriptionName = name,
                LastTimeServerMadeProgressWithDocuments = DateTime.UtcNow,
                LastKnownSubscriptionChangeVector = previousChangeVector
            };

            var (etag, _) = await _serverStore.SendToLeaderAsync(command);
            await _db.RachisLogIndexNotifications.WaitForIndexNotification(etag, _serverStore.Engine.OperationTimeout);
        }


        public async Task UpdateClientConnectionTime(long id, string name, string mentorNode = null)
        {
            var command = new UpdateSubscriptionClientConnectionTime(_db.Name, RaftIdGenerator.NewId())
            {
                NodeTag = _serverStore.NodeTag,
                HasHighlyAvailableTasks = _serverStore.LicenseManager.HasHighlyAvailableTasks(),
                SubscriptionName = name,
                LastClientConnectionTime = DateTime.UtcNow
            };

            var (etag, _) = await _serverStore.SendToLeaderAsync(command);
            await _db.RachisLogIndexNotifications.WaitForIndexNotification(etag, _serverStore.Engine.OperationTimeout);
        }

        public SubscriptionState GetSubscriptionFromServerStore(string name)
        {
            using (_serverStore.ContextPool.AllocateOperationContext(out TransactionOperationContext serverStoreContext))
            using (serverStoreContext.OpenReadTransaction())
            {
                return GetSubscriptionFromServerStore(serverStoreContext, name);
            }
        }

        public SubscriptionState GetSubscriptionFromServerStoreById(long id)
        {
            using (_serverStore.ContextPool.AllocateOperationContext(out TransactionOperationContext serverStoreContext))
            using (serverStoreContext.OpenReadTransaction())
            {
                var name = GetSubscriptionNameById(serverStoreContext, id);
                if (string.IsNullOrEmpty(name))
                    throw new SubscriptionDoesNotExistException($"Subscription with id '{id}' was not found in server store");

                return GetSubscriptionFromServerStore(serverStoreContext, name);
            }
        }

        public string GetResponsibleNode(TransactionOperationContext serverContext, string name)
        {
            var subscription = GetSubscriptionFromServerStore(serverContext, name);
            var topology = _serverStore.Cluster.ReadDatabaseTopology(serverContext, _db.Name);
            return _db.WhoseTaskIsIt(topology, subscription, subscription);
        }

        public async Task<SubscriptionState> AssertSubscriptionConnectionDetails(long id, string name, CancellationToken token)
        {
            await _serverStore.WaitForCommitIndexChange(RachisConsensus.CommitIndexModification.GreaterOrEqual, id, token);

            using (_serverStore.ContextPool.AllocateOperationContext(out TransactionOperationContext serverStoreContext))
            using (serverStoreContext.OpenReadTransaction())
            using (var record = _serverStore.Cluster.ReadRawDatabaseRecord(serverStoreContext, _db.Name))
            {
                var subscription = GetSubscriptionFromServerStore(serverStoreContext, name);
<<<<<<< HEAD
                var topology = record.Topology;

                var whoseTaskIsIt = _db.WhoseTaskIsIt(topology, subscription, subscription);
                if (whoseTaskIsIt == null && record.DeletionInProgress.ContainsKey(_serverStore.NodeTag))
                    throw new DatabaseDoesNotExistException($"Stopping subscription '{name}' on node {_serverStore.NodeTag}, because database '{_db.Name}' is being deleted.");
=======
                var topology = _serverStore.Cluster.ReadDatabaseTopology(serverStoreContext, _db.Name);

                var whoseTaskIsIt = _db.WhoseTaskIsIt(topology, subscription, subscription);
>>>>>>> 5a56348d

                if (whoseTaskIsIt != _serverStore.NodeTag)
                {
                    var databaseTopologyAvailabilityExplanation = new Dictionary<string, string>();

                    string generalState;
                    RachisState currentState = _serverStore.Engine.CurrentState;
                    if (currentState == RachisState.Candidate || currentState == RachisState.Passive)
                    {
                        generalState = $"Current node ({_serverStore.NodeTag}) is in {currentState.ToString()} state therefore, we can't answer who's task is it and returning null";
                    }
                    else
                    {
                        generalState = currentState.ToString();
                    }
                    databaseTopologyAvailabilityExplanation["NodeState"] = generalState;

                    FillNodesAvailabilityReportForState(subscription, topology, databaseTopologyAvailabilityExplanation, stateGroup: topology.Rehabs, stateName: "rehab");
                    FillNodesAvailabilityReportForState(subscription, topology, databaseTopologyAvailabilityExplanation, stateGroup: topology.Promotables, stateName: "promotable");

                    //whoseTaskIsIt!= null && whoseTaskIsIt == subscription.MentorNode 
                    foreach (var member in topology.Members)
                    {
                        if (whoseTaskIsIt != null)
                        {
                            if (whoseTaskIsIt == subscription.MentorNode && member == subscription.MentorNode)
                            {
                                databaseTopologyAvailabilityExplanation[member] = "Is the mentor node and a valid member of the topology, it should be the mentor node";
                            }
                            else if (whoseTaskIsIt != null && whoseTaskIsIt != member)
                            {
                                databaseTopologyAvailabilityExplanation[member] = "Is a valid member of the topology, but not chosen to be the node running the subscription";
                            }
                            else if (whoseTaskIsIt == member)
                            {
                                databaseTopologyAvailabilityExplanation[member] = "Is a valid member of the topology and is chosen to be running the subscription";
                            }
                        }
                        else
                        {
                            databaseTopologyAvailabilityExplanation[member] = "Is a valid member of the topology but was not chosen to run the subscription, we didn't find any other match either";
                        }
                    }
                    throw new SubscriptionDoesNotBelongToNodeException(
<<<<<<< HEAD
                        $"Subscription with id '{id}' and name '{name}' can't be processed on current node ({_serverStore.NodeTag}), because it belongs to {whoseTaskIsIt}",
=======
                        $"Subscription with id {id} and name {name} can't be processed on current node ({_serverStore.NodeTag}), because it belongs to {whoseTaskIsIt}",
>>>>>>> 5a56348d
                        whoseTaskIsIt,
                        databaseTopologyAvailabilityExplanation, id);
                }
                if (subscription.Disabled)
                    throw new SubscriptionClosedException($"The subscription with id '{id}' and name '{name}' is disabled and cannot be used until enabled");

                return subscription;
            }

            static void FillNodesAvailabilityReportForState(SubscriptionGeneralDataAndStats subscription, DatabaseTopology topology, Dictionary<string, string> databaseTopologyAvailabilityExplenation, List<string> stateGroup, string stateName)
            {
                foreach (var nodeInGroup in stateGroup)
                {
                    var rehabMessage = string.Empty;
                    if (subscription.MentorNode == nodeInGroup)
                    {
                        rehabMessage = $"Although this node is a mentor, it's state is {stateName} and can't run the subscription";
                    }
                    else
                    {
                        rehabMessage = $"Node's state is {stateName}, can't run subscription";
                    }

                    if (topology.DemotionReasons.TryGetValue(nodeInGroup, out var demotionReason))
                    {
                        rehabMessage = rehabMessage + ". Reason:" + demotionReason;
                    }

                    databaseTopologyAvailabilityExplenation[nodeInGroup] = rehabMessage;
                }
            }
        }

        public async Task DeleteSubscription(string name, string raftRequestId)
        {
            var command = new DeleteSubscriptionCommand(_db.Name, name, raftRequestId);

            var (etag, _) = await _serverStore.SendToLeaderAsync(command);

            if (_logger.IsInfoEnabled)
            {
                _logger.Info($"Subscription with name {name} was deleted");
            }
            await _db.RachisLogIndexNotifications.WaitForIndexNotification(etag, _serverStore.Engine.OperationTimeout);
        }

        public bool DropSubscriptionConnection(long subscriptionId, SubscriptionException ex)
        {
            if (_subscriptionConnectionStates.TryGetValue(subscriptionId, out SubscriptionConnectionState subscriptionConnectionState) == false)
                return false;

            var subscriptionConnection = subscriptionConnectionState.Connection;

            if (subscriptionConnection != null)
            {
                subscriptionConnectionState.RegisterRejectedConnection(subscriptionConnection, ex);
                subscriptionConnection.ConnectionException = ex;
                try
                {
                    subscriptionConnection.CancellationTokenSource.Cancel();
                }
                catch
                {
                    // ignored
                }
            }

            if (_logger.IsInfoEnabled)
                _logger.Info($"Subscription with id '{subscriptionId}' and name '{subscriptionConnectionState.SubscriptionName}' connection was dropped. Reason: {ex.Message}");

            return true;
        }

        public IEnumerable<SubscriptionGeneralDataAndStats> GetAllSubscriptions(TransactionOperationContext serverStoreContext, bool history, int start, int take)
        {
            foreach (var keyValue in ClusterStateMachine.ReadValuesStartingWith(serverStoreContext, SubscriptionState.SubscriptionPrefix(_db.Name)))
            {
                if (start > 0)
                {
                    start--;
                    continue;
                }

                if (take-- <= 0)
                    yield break;

                var subscriptionState = JsonDeserializationClient.SubscriptionState(keyValue.Value);
                var subscriptionGeneralData = new SubscriptionGeneralDataAndStats(subscriptionState);
                GetSubscriptionInternal(subscriptionGeneralData, history);
                yield return subscriptionGeneralData;
            }
        }

        public string GetSubscriptionNameById(TransactionOperationContext serverStoreContext, long id)
        {
            foreach (var keyValue in ClusterStateMachine.ReadValuesStartingWith(serverStoreContext,
                SubscriptionState.SubscriptionPrefix(_db.Name)))
            {
                if (keyValue.Value.TryGet(nameof(SubscriptionState.SubscriptionId), out long _id) == false)
                    continue;
                if (_id == id)
                {
                    if (keyValue.Value.TryGet(nameof(SubscriptionState.SubscriptionName), out string name))
                        return name;
                }
            }

            return null;
        }

        public IEnumerable<SubscriptionGeneralDataAndStats> GetAllRunningSubscriptions(TransactionOperationContext context, bool history, int start, int take)
        {

            foreach (var kvp in _subscriptionConnectionStates)
            {
                var subscriptionState = kvp.Value;

                var subscriptionStateConnection = subscriptionState.Connection;

                if (subscriptionStateConnection == null)
                    continue;

                if (start > 0)
                {
                    start--;
                    continue;
                }

                if (take-- <= 0)
                    yield break;

                var subscriptionData = GetSubscriptionFromServerStore(context, subscriptionStateConnection.Options.SubscriptionName);
                GetRunningSubscriptionInternal(history, subscriptionData, subscriptionState);
                yield return subscriptionData;
            }
        }

        public SubscriptionGeneralDataAndStats GetSubscription(TransactionOperationContext context, long? id, string name, bool history)
        {
            SubscriptionGeneralDataAndStats subscription;

            if (string.IsNullOrEmpty(name) == false)
            {
                subscription = GetSubscriptionFromServerStore(context, name);
            }
            else if (id.HasValue)
            {
                subscription = GetSubscriptionFromServerStore(context, id.ToString());
            }
            else
            {
                throw new ArgumentNullException("Must receive either subscription id or subscription name in order to provide subscription data");
            }


            GetSubscriptionInternal(subscription, history);

            return subscription;
        }

        public SubscriptionGeneralDataAndStats GetSubscriptionFromServerStore(TransactionOperationContext context, string name)
        {
            var subscriptionBlittable = _serverStore.Cluster.Read(context, SubscriptionState.GenerateSubscriptionItemKeyName(_db.Name, name));

            if (subscriptionBlittable == null)
                throw new SubscriptionDoesNotExistException($"Subscription with name '{name}' was not found in server store");

            var subscriptionState = JsonDeserializationClient.SubscriptionState(subscriptionBlittable);
            var subscriptionJsonValue = new SubscriptionGeneralDataAndStats(subscriptionState);
            return subscriptionJsonValue;
        }

        public SubscriptionGeneralDataAndStats GetRunningSubscription(TransactionOperationContext context, long? id, string name, bool history)
        {
            SubscriptionGeneralDataAndStats subscription;
            if (string.IsNullOrEmpty(name) == false)
            {
                subscription = GetSubscriptionFromServerStore(context, name);
            }
            else if (id.HasValue)
            {
                name = GetSubscriptionNameById(context, id.Value);
                subscription = GetSubscriptionFromServerStore(context, name);
            }
            else
            {
                throw new ArgumentNullException("Must receive either subscription id or subscription name in order to provide subscription data");
            }

            if (_subscriptionConnectionStates.TryGetValue(subscription.SubscriptionId, out SubscriptionConnectionState subscriptionConnectionState) == false)
                return null;

            if (subscriptionConnectionState.Connection == null)
                return null;

            GetRunningSubscriptionInternal(history, subscription, subscriptionConnectionState);
            return subscription;
        }

        public bool TryGetRunningSubscriptionConnection(long subscriptionId, out SubscriptionConnection connection)
        {
            connection = null;

            if (_subscriptionConnectionStates.TryGetValue(subscriptionId, out var state) == false)
                return false;

            var stateConnection = state.Connection;
            if (stateConnection == null)
                return false;

            connection = stateConnection;

            return true;
        }

        public SubscriptionConnectionState GetSubscriptionConnection(TransactionOperationContext context, string subscriptionName)
        {
            var subscriptionBlittable = _serverStore.Cluster.Read(context, SubscriptionState.GenerateSubscriptionItemKeyName(_db.Name, subscriptionName));
            if (subscriptionBlittable == null)
                return null;

            var subscriptionState = JsonDeserializationClient.SubscriptionState(subscriptionBlittable);

            if (_subscriptionConnectionStates.TryGetValue(subscriptionState.SubscriptionId, out SubscriptionConnectionState subscriptionConnection) == false)
                return null;

            return subscriptionConnection;
        }

        public class SubscriptionGeneralDataAndStats : SubscriptionState
        {
            public SubscriptionConnection Connection;
            public IEnumerable<SubscriptionConnection> RecentConnections;
            public IEnumerable<SubscriptionConnection> RecentRejectedConnections;

            public SubscriptionGeneralDataAndStats() { }

            public SubscriptionGeneralDataAndStats(SubscriptionState @base)
            {
                Query = @base.Query;
                ChangeVectorForNextBatchStartingPoint = @base.ChangeVectorForNextBatchStartingPoint;
                SubscriptionId = @base.SubscriptionId;
                SubscriptionName = @base.SubscriptionName;
                MentorNode = @base.MentorNode;
                NodeTag = @base.NodeTag;
                LastBatchAckTime = @base.LastBatchAckTime;
                LastClientConnectionTime = @base.LastClientConnectionTime;
                Disabled = @base.Disabled;
            }
        }

        public long GetRunningCount()
        {
            return _subscriptionConnectionStates.Count(x => x.Value.Connection != null);
        }

        public long GetAllSubscriptionsCount()
        {
            using (_serverStore.ContextPool.AllocateOperationContext(out TransactionOperationContext context))
            using (context.OpenReadTransaction())
            {
                return ClusterStateMachine.ReadValuesStartingWith(context, SubscriptionState.SubscriptionPrefix(_db.Name))
                    .Count();
            }
        }

        private static void SetSubscriptionHistory(SubscriptionConnectionState subscriptionConnectionState, SubscriptionGeneralDataAndStats subscriptionData)
        {
            subscriptionData.RecentConnections = subscriptionConnectionState.RecentConnections;
            subscriptionData.RecentRejectedConnections = subscriptionConnectionState.RecentRejectedConnections;
        }

        private static void GetRunningSubscriptionInternal(bool history, SubscriptionGeneralDataAndStats subscriptionData, SubscriptionConnectionState subscriptionConnectionState)
        {
            subscriptionData.Connection = subscriptionConnectionState.Connection;
            if (history) // Only valid for this node
                SetSubscriptionHistory(subscriptionConnectionState, subscriptionData);
        }

        private void GetSubscriptionInternal(SubscriptionGeneralDataAndStats subscriptionData, bool history)
        {
            if (_subscriptionConnectionStates.TryGetValue(subscriptionData.SubscriptionId, out SubscriptionConnectionState subscriptionConnectionState))
            {
                subscriptionData.Connection = subscriptionConnectionState.Connection;

                if (history)//Only valid if this is my subscription
                    SetSubscriptionHistory(subscriptionConnectionState, subscriptionData);
            }
        }

        public void HandleDatabaseRecordChange(DatabaseRecord databaseRecord)
        {
            using (_serverStore.ContextPool.AllocateOperationContext(out TransactionOperationContext context))
            using (context.OpenReadTransaction())
            {
                foreach (var subscriptionStateKvp in _subscriptionConnectionStates)
                {
                    var subscriptionName = subscriptionStateKvp.Value.Connection?.Options?.SubscriptionName;
                    if (subscriptionName == null)
                        continue;

                    var subscriptionBlittable = _serverStore.Cluster.Read(context, SubscriptionState.GenerateSubscriptionItemKeyName(databaseRecord.DatabaseName, subscriptionName));
                    if (subscriptionBlittable == null)
                    {
                        DropSubscriptionConnection(subscriptionStateKvp.Key, new SubscriptionDoesNotExistException($"The subscription {subscriptionName} had been deleted"));
                        continue;
                    }

                    var subscriptionState = JsonDeserializationClient.SubscriptionState(subscriptionBlittable);
                    if (subscriptionState.Disabled)
                    {
                        DropSubscriptionConnection(subscriptionStateKvp.Key, new SubscriptionClosedException($"The subscription {subscriptionName} is disabled and cannot be used until enabled"));
                        continue;
                    }

                    SubscriptionConnection connection = subscriptionStateKvp.Value.Connection;
                    if (connection != null && subscriptionState.Query != connection.SubscriptionState.Query)
                    {
                        DropSubscriptionConnection(subscriptionStateKvp.Key, new SubscriptionClosedException($"The subscription {subscriptionName} query has been modified, connection must be restarted", canReconnect: true));
                        continue;
                    }

                    var whoseTaskIsIt = _db.WhoseTaskIsIt(databaseRecord.Topology, subscriptionState, subscriptionState);
                    if (whoseTaskIsIt != _serverStore.NodeTag)
                    {
                        DropSubscriptionConnection(subscriptionStateKvp.Key,
                            new SubscriptionDoesNotBelongToNodeException("Subscription operation was stopped, because it's now under different server's responsibility"));
                    }
                }
            }
        }

        public Task GetSubscriptionConnectionInUseAwaiter(long subscriptionId)
        {
            if (_subscriptionConnectionStates.TryGetValue(subscriptionId, out SubscriptionConnectionState state) == false)
                return Task.CompletedTask;

            return state.ConnectionInUse.WaitAsync();
        }

        public bool TryEnterSemaphore()
        {
            return _concurrentConnectionsSemiSemaphore.Wait(0);
        }

        public void ReleaseSubscriptionsSemaphore()
        {
            _concurrentConnectionsSemiSemaphore.Release();
        }

        internal void CleanupSubscriptions()
        {
            var maxTaskLifeTime = _db.Is32Bits ? TimeSpan.FromHours(12) : TimeSpan.FromDays(2);
            var oldestPossibleIdleSubscription = SystemTime.UtcNow - maxTaskLifeTime;

            foreach (var state in _subscriptionConnectionStates)
            {
                if (state.Value.Connection != null)
                    continue;

                var recentConnection = state.Value.MostRecentEndedConnection();

                if (recentConnection != null && recentConnection.Stats.LastMessageSentAt < oldestPossibleIdleSubscription)
                {
                    _subscriptionConnectionStates.Remove(state.Key, out _);
                }
            }
        }

        public void LowMemory(LowMemorySeverity lowMemorySeverity)
        {
            foreach (var state in _subscriptionConnectionStates)
            {
                if (state.Value.Connection != null)
                    continue;

                _subscriptionConnectionStates.Remove(state.Key, out _);
            }
        }

        public void LowMemoryOver()
        {
            // nothing to do here
        }
    }
}<|MERGE_RESOLUTION|>--- conflicted
+++ resolved
@@ -159,17 +159,11 @@
             using (var record = _serverStore.Cluster.ReadRawDatabaseRecord(serverStoreContext, _db.Name))
             {
                 var subscription = GetSubscriptionFromServerStore(serverStoreContext, name);
-<<<<<<< HEAD
                 var topology = record.Topology;
 
                 var whoseTaskIsIt = _db.WhoseTaskIsIt(topology, subscription, subscription);
                 if (whoseTaskIsIt == null && record.DeletionInProgress.ContainsKey(_serverStore.NodeTag))
                     throw new DatabaseDoesNotExistException($"Stopping subscription '{name}' on node {_serverStore.NodeTag}, because database '{_db.Name}' is being deleted.");
-=======
-                var topology = _serverStore.Cluster.ReadDatabaseTopology(serverStoreContext, _db.Name);
-
-                var whoseTaskIsIt = _db.WhoseTaskIsIt(topology, subscription, subscription);
->>>>>>> 5a56348d
 
                 if (whoseTaskIsIt != _serverStore.NodeTag)
                 {
@@ -214,11 +208,7 @@
                         }
                     }
                     throw new SubscriptionDoesNotBelongToNodeException(
-<<<<<<< HEAD
                         $"Subscription with id '{id}' and name '{name}' can't be processed on current node ({_serverStore.NodeTag}), because it belongs to {whoseTaskIsIt}",
-=======
-                        $"Subscription with id {id} and name {name} can't be processed on current node ({_serverStore.NodeTag}), because it belongs to {whoseTaskIsIt}",
->>>>>>> 5a56348d
                         whoseTaskIsIt,
                         databaseTopologyAvailabilityExplanation, id);
                 }
