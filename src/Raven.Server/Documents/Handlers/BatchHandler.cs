--- conflicted
+++ resolved
@@ -55,7 +55,7 @@
                     await commandBuilder.BuildCommandsAsync(context, RequestBodyStream());
                 }
                 else if (contentType.StartsWith("multipart/mixed", StringComparison.OrdinalIgnoreCase) ||
-                    contentType.StartsWith("multipart/form-data", StringComparison.OrdinalIgnoreCase))
+                         contentType.StartsWith("multipart/form-data", StringComparison.OrdinalIgnoreCase))
                 {
                     await commandBuilder.ParseMultipart(context, RequestBodyStream(), HttpContext.Request.ContentType);
                 }
@@ -91,13 +91,9 @@
                         return;
                     }
 
-<<<<<<< HEAD
+
                     if (waitForIndexesTimeout != null)
-                        command.ModifiedCollections = new HashSet<string>();
-=======
-                if (waitForIndexesTimeout != null)
-                    command.ModifiedCollections = new HashSet<string>(StringComparer.OrdinalIgnoreCase);
->>>>>>> 6f1a706a
+                        command.ModifiedCollections = new HashSet<string>(StringComparer.OrdinalIgnoreCase);
 
                     try
                     {
@@ -126,15 +122,8 @@
                             command.LastChangeVector, command.LastTombstoneEtag, command.ModifiedCollections);
                     }
 
-<<<<<<< HEAD
                     HttpContext.Response.StatusCode = (int)HttpStatusCode.Created;
-                    using (var writer = new BlittableJsonTextWriter(context, ResponseBodyStream()))
-=======
-                HttpContext.Response.StatusCode = (int)HttpStatusCode.Created;
-                await using (var writer = new AsyncBlittableJsonTextWriter(context, ResponseBodyStream()))
-                {
-                    context.Write(writer, new DynamicJsonValue
->>>>>>> 6f1a706a
+                    await using (var writer = new AsyncBlittableJsonTextWriter(context, ResponseBodyStream()))
                     {
                         context.Write(writer, new DynamicJsonValue {[nameof(BatchCommandResult.Results)] = command.Reply});
                     }
@@ -263,44 +252,6 @@
             throw new InvalidOperationException($"The requested Content type '{contentType}' is not supported. Use 'application/json' or 'multipart/mixed'.");
         }
 
-<<<<<<< HEAD
-=======
-        private async Task ParseMultipart(DocumentsOperationContext context, MergedBatchCommand command)
-        {
-            var boundary = MultipartRequestHelper.GetBoundary(
-                MediaTypeHeaderValue.Parse(HttpContext.Request.ContentType),
-                MultipartRequestHelper.MultipartBoundaryLengthLimit);
-            var reader = new MultipartReader(boundary, RequestBodyStream());
-            for (var i = 0; i < int.MaxValue; i++)
-            {
-                var section = await reader.ReadNextSectionAsync().ConfigureAwait(false);
-                if (section == null)
-                    break;
-
-                var bodyStream = GetBodyStream(section);
-                if (i == 0)
-                {
-                    await BatchRequestParser.BuildCommandsAsync(context, command, bodyStream, Database, ServerStore);
-                    continue;
-                }
-
-                if (command.AttachmentStreams == null)
-                {
-                    command.AttachmentStreams = new List<MergedBatchCommand.AttachmentStream>();
-                    command.AttachmentStreamsTempFile = Database.DocumentsStorage.AttachmentsStorage.GetTempFile("batch");
-                }
-
-                var attachmentStream = new MergedBatchCommand.AttachmentStream
-                {
-                    Stream = command.AttachmentStreamsTempFile.StartNewStream()
-                };
-                attachmentStream.Hash = await AttachmentsStorageHelper.CopyStreamToFileAndCalculateHash(context, bodyStream, attachmentStream.Stream, Database.DatabaseShutdown);
-                await attachmentStream.Stream.FlushAsync();
-                command.AttachmentStreams.Add(attachmentStream);
-            }
-        }
-
->>>>>>> 6f1a706a
         public static async Task WaitForReplicationAsync(DocumentDatabase database, TimeSpan waitForReplicasTimeout, string numberOfReplicasStr, bool throwOnTimeoutInWaitForReplicas, string lastChangeVector)
         {
             int numberOfReplicasToWaitFor;
@@ -1252,21 +1203,12 @@
                     skipPatchIfChangeVectorMismatch: false,
                     patch: (ParsedCommands[i].Patch, ParsedCommands[i].PatchArgs),
                     patchIfMissing: (ParsedCommands[i].PatchIfMissing, ParsedCommands[i].PatchIfMissingArgs),
-<<<<<<< HEAD
-                    isTest: false,
-                    debugMode: false,
-                    collectResultsNeeded: true,
-                    returnDocument: ParsedCommands[i].ReturnDocument,
-                    identityPartsSeparator:database.IdentityPartsSeparator
-=======
-                    database: database,
+                    identityPartsSeparator:database.IdentityPartsSeparator,
                     createIfMissing:ParsedCommands[i].CreateIfMissing,
                     isTest: false,
                     debugMode: false,
                     collectResultsNeeded: true,
                     returnDocument: ParsedCommands[i].ReturnDocument
-                    
->>>>>>> 6f1a706a
                 );
             }
 
