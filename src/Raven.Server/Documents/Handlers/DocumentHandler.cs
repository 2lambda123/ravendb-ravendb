﻿// -----------------------------------------------------------------------
//  <copyright file="DocumentHandler.cs" company="Hibernating Rhinos LTD">
//      Copyright (c) Hibernating Rhinos LTD. All rights reserved.
//  </copyright>
// -----------------------------------------------------------------------

using System;
using System.Collections.Generic;
using System.Diagnostics;
using System.IO;
using System.Net;
using System.Runtime.ExceptionServices;
using System.Threading.Tasks;
using Raven.Client.Documents.Changes;
using Raven.Client.Documents.Commands;
using Raven.Client.Documents.Commands.Batches;
using Raven.Client.Documents.Operations;
using Raven.Client.Documents.Operations.Attachments;
using Raven.Client.Documents.Operations.CompareExchange;
using Raven.Client.Documents.Operations.Counters;
using Raven.Client.Documents.Operations.TimeSeries;
using Raven.Client.Documents.Session.Loaders;
using Raven.Client.Exceptions;
using Raven.Client.Http;
using Raven.Server.Documents.Includes;
using Raven.Server.Documents.Patch;
using Raven.Server.Json;
using Raven.Server.NotificationCenter.Notifications.Details;
using Raven.Server.Routing;
using Raven.Server.ServerWide.Context;
using Raven.Server.TrafficWatch;
using Sparrow.Extensions;
using Sparrow.Json;
using Sparrow.Json.Parsing;
using Sparrow.Server;
using Sparrow.Utils;
using Voron;
using Constants = Raven.Client.Constants;
using DeleteDocumentCommand = Raven.Server.Documents.TransactionCommands.DeleteDocumentCommand;
using PatchRequest = Raven.Server.Documents.Patch.PatchRequest;

namespace Raven.Server.Documents.Handlers
{
    public class DocumentHandler : DatabaseRequestHandler
    {
        [RavenAction("/databases/*/docs", "HEAD", AuthorizationStatus.ValidUser)]
        public Task Head()
        {
            var id = GetQueryStringValueAndAssertIfSingleAndNotEmpty("id");
            var changeVector = GetStringFromHeaders("If-None-Match");

            using (ContextPool.AllocateOperationContext(out DocumentsOperationContext context))
            using (context.OpenReadTransaction())
            {
                var document = Database.DocumentsStorage.Get(context, id, DocumentFields.ChangeVector);
                if (document == null)
                    HttpContext.Response.StatusCode = (int)HttpStatusCode.NotFound;
                else
                {
                    if (changeVector == document.ChangeVector)
                        HttpContext.Response.StatusCode = (int)HttpStatusCode.NotModified;
                    else
                        HttpContext.Response.Headers[Constants.Headers.Etag] = "\"" + document.ChangeVector + "\"";
                }

                return Task.CompletedTask;
            }
        }

        [RavenAction("/databases/*/docs/size", "GET", AuthorizationStatus.ValidUser)]
        public Task GetDocSize()
        {
            var id = GetQueryStringValueAndAssertIfSingleAndNotEmpty("id");

            using (ContextPool.AllocateOperationContext(out DocumentsOperationContext context))
            using (context.OpenReadTransaction())
            {
                var document = Database.DocumentsStorage.GetDocumentMetrics(context, id);
                if (document == null)
                {
                    HttpContext.Response.StatusCode = (int)HttpStatusCode.NotFound;
                    return Task.CompletedTask;
                }

                HttpContext.Response.StatusCode = (int)HttpStatusCode.OK;

                var documentSizeDetails = new DocumentSizeDetails
                {
                    DocId = id,
                    ActualSize = document.Value.ActualSize,
                    HumaneActualSize = Sizes.Humane(document.Value.ActualSize),
                    AllocatedSize = document.Value.AllocatedSize,
                    HumaneAllocatedSize = Sizes.Humane(document.Value.AllocatedSize)
                };

                using (var writer = new BlittableJsonTextWriter(context, ResponseBodyStream()))
                {
                    context.Write(writer, documentSizeDetails.ToJson());
                    writer.Flush();
                }

                return Task.CompletedTask;
            }
        }

        [RavenAction("/databases/*/docs", "GET", AuthorizationStatus.ValidUser)]
        public async Task Get()
        {
            var ids = GetStringValuesQueryString("id", required: false);
            var metadataOnly = GetBoolValueQueryString("metadataOnly", required: false) ?? false;

            using (ContextPool.AllocateOperationContext(out DocumentsOperationContext context))
            using (context.OpenReadTransaction())
            {
                if (ids.Count > 0)
                    await GetDocumentsByIdAsync(context, ids, metadataOnly);
                else
                    await GetDocumentsAsync(context, metadataOnly);

                if (TrafficWatchManager.HasRegisteredClients)
                    AddStringToHttpContext(ids.ToString(), TrafficWatchChangeType.Documents);
            }
        }

        [RavenAction("/databases/*/docs", "POST", AuthorizationStatus.ValidUser, DisableOnCpuCreditsExhaustion = true)]
        public async Task PostGet()
        {
            var metadataOnly = GetBoolValueQueryString("metadataOnly", required: false) ?? false;

            using (ContextPool.AllocateOperationContext(out DocumentsOperationContext context))
            {
                var docs = await context.ReadForMemoryAsync(RequestBodyStream(), "docs");
                if (docs.TryGet("Ids", out BlittableJsonReaderArray array) == false)
                    ThrowRequiredPropertyNameInRequest("Ids");

                var ids = new string[array.Length];
                for (int i = 0; i < array.Length; i++)
                {
                    ids[i] = array.GetStringByIndex(i);
                }

                context.OpenReadTransaction();

                // init here so it can be passed to TW
                var idsStringValues = new Microsoft.Extensions.Primitives.StringValues(ids);

                if (TrafficWatchManager.HasRegisteredClients)
                    AddStringToHttpContext(idsStringValues.ToString(), TrafficWatchChangeType.Documents);

                await GetDocumentsByIdAsync(context, idsStringValues, metadataOnly);
            }
        }

        private async Task GetDocumentsAsync(DocumentsOperationContext context, bool metadataOnly)
        {
            var sw = Stopwatch.StartNew();

            // everything here operates on all docs
            var databaseChangeVector = DocumentsStorage.GetDatabaseChangeVector(context);

            if (GetStringFromHeaders("If-None-Match") == databaseChangeVector)
            {
                HttpContext.Response.StatusCode = (int)HttpStatusCode.NotModified;
                return;
            }
            HttpContext.Response.Headers["ETag"] = "\"" + databaseChangeVector + "\"";

            var etag = GetLongQueryString("etag", false);
            var start = GetStart();
            var pageSize = GetPageSize();
            var isStartsWith = HttpContext.Request.Query.ContainsKey("startsWith");

            IEnumerable<Document> documents;
            if (etag != null)
            {
                documents = Database.DocumentsStorage.GetDocumentsFrom(context, etag.Value, start, pageSize);
            }
            else if (isStartsWith)
            {
                documents = Database.DocumentsStorage.GetDocumentsStartingWith(context,
                     HttpContext.Request.Query["startsWith"],
                     HttpContext.Request.Query["matches"],
                     HttpContext.Request.Query["exclude"],
                     HttpContext.Request.Query["startAfter"],
                     start,
                     pageSize);
            }
            else // recent docs
            {
                documents = Database.DocumentsStorage.GetDocumentsInReverseEtagOrder(context, start, pageSize);
            }

            int numberOfResults;

            using (var writer = new AsyncBlittableJsonTextWriter(context, ResponseBodyStream(), Database.DatabaseShutdown))
            {
                writer.WriteStartObject();
                writer.WritePropertyName("Results");

                numberOfResults = await writer.WriteDocumentsAsync(context, documents, metadataOnly);

                writer.WriteEndObject();
                await writer.OuterFlushAsync();
            }

            AddPagingPerformanceHint(PagingOperationType.Documents, isStartsWith ? nameof(DocumentsStorage.GetDocumentsStartingWith) : nameof(GetDocumentsAsync), HttpContext.Request.QueryString.Value, numberOfResults, pageSize, sw.ElapsedMilliseconds);
        }

        private async Task GetDocumentsByIdAsync(DocumentsOperationContext context, Microsoft.Extensions.Primitives.StringValues ids, bool metadataOnly)
        {
            var sw = Stopwatch.StartNew();

            var includePaths = GetStringValuesQueryString("include", required: false);
            var documents = new List<Document>(ids.Count);
            var includes = new List<Document>(includePaths.Count * ids.Count);
            var includeDocs = new IncludeDocumentsCommand(Database.DocumentsStorage, context, includePaths, isProjection: false);

            GetCountersQueryString(Database, context, out var includeCounters);

            GetTimeSeriesQueryString(Database, context, out var includeTimeSeries);

            GetCompareExchangeValueQueryString(Database, out var includeCompareExchangeValues);

            using (includeCompareExchangeValues)
            {
                foreach (var id in ids)
                {
                    Document document = null;
                    if (string.IsNullOrEmpty(id) == false)
                    {
                        document = Database.DocumentsStorage.Get(context, id);
                    }

                    if (document == null && ids.Count == 1)
                    {
                        HttpContext.Response.StatusCode = (int)HttpStatusCode.NotFound;
                        return;
                    }

                    documents.Add(document);
                    includeDocs.Gather(document);
                    includeCounters?.Fill(document);
                    includeTimeSeries?.Fill(document);
                    includeCompareExchangeValues?.Gather(document);
                }

                includeDocs.Fill(includes);
                includeCompareExchangeValues?.Materialize();

                var actualEtag = ComputeHttpEtags.ComputeEtagForDocuments(documents, includes, includeCounters, includeTimeSeries, includeCompareExchangeValues);

                var etag = GetStringFromHeaders("If-None-Match");
                if (etag == actualEtag)
                {
<<<<<<< HEAD
                    HttpContext.Response.StatusCode = (int)HttpStatusCode.NotModified;
=======
                    HttpContext.Response.StatusCode = GetStringFromHeaders("If-None-Match") == HttpCache.NotFoundResponse
                        ?(int)HttpStatusCode.NotModified
                        :(int)HttpStatusCode.NotFound;
>>>>>>> cc8c21e0
                    return;
                }

                HttpContext.Response.Headers[Constants.Headers.Etag] = "\"" + actualEtag + "\"";

                int numberOfResults = 0;

                numberOfResults = await WriteDocumentsJsonAsync(context, metadataOnly, documents, includes, includeCounters?.Results, includeTimeSeries?.Results,
                    includeCompareExchangeValues?.Results, numberOfResults);

                AddPagingPerformanceHint(PagingOperationType.Documents, nameof(GetDocumentsByIdAsync), HttpContext.Request.QueryString.Value, numberOfResults,
                    documents.Count, sw.ElapsedMilliseconds);
            }
        }

        private void GetCompareExchangeValueQueryString(DocumentDatabase database, out IncludeCompareExchangeValuesCommand includeCompareExchangeValues)
        {
            includeCompareExchangeValues = null;

            var compareExchangeValues = GetStringValuesQueryString("cmpxchg", required: false);
            if (compareExchangeValues.Count == 0)
                return;

            includeCompareExchangeValues = IncludeCompareExchangeValuesCommand.InternalScope(database, compareExchangeValues);
        }

        private void GetCountersQueryString(DocumentDatabase database, DocumentsOperationContext context, out IncludeCountersCommand includeCounters)
        {
            includeCounters = null;

            var counters = GetStringValuesQueryString("counter", required: false);
            if (counters.Count == 0)
                return;

            if (counters.Count == 1 &&
                counters[0] == Constants.Counters.All)
            {
                counters = new string[0];
            }

            includeCounters = new IncludeCountersCommand(database, context, counters);
        }

        private void GetTimeSeriesQueryString(DocumentDatabase database, DocumentsOperationContext context, out IncludeTimeSeriesCommand includeTimeSeries)
        {
            includeTimeSeries = null;

            var timeSeriesNames = GetStringValuesQueryString("timeseries", required: false);
            if (timeSeriesNames.Count == 0)
                return;

            var fromList = GetStringValuesQueryString("from", required: false);
            var toList = GetStringValuesQueryString("to", required: false);

            if (timeSeriesNames.Count != fromList.Count || fromList.Count != toList.Count)
                throw new InvalidOperationException("Parameters 'timeseriesNames', 'fromList' and 'toList' must be of equal length. " +
                                                    $"Got : timeseriesNames.Count = {timeSeriesNames.Count}, fromList.Count = {fromList.Count}, toList.Count = {toList.Count}.");

            var hs = new HashSet<TimeSeriesRange>(TimeSeriesRangeComparer.Instance);

            for (int i = 0; i < timeSeriesNames.Count; i++)
            {
                hs.Add(new TimeSeriesRange
                {
                    Name = timeSeriesNames[i],
                    From = string.IsNullOrEmpty(fromList[i])
                        ? DateTime.MinValue
                        : TimeSeriesHandler.ParseDate(fromList[i], "from"),
                    To = string.IsNullOrEmpty(toList[i])
                        ? DateTime.MaxValue
                        : TimeSeriesHandler.ParseDate(toList[i], "to")
                });
            }

            includeTimeSeries = new IncludeTimeSeriesCommand(context,
                new Dictionary<string, HashSet<TimeSeriesRange>> { { string.Empty, hs } });
        }

        private async Task<int> WriteDocumentsJsonAsync(JsonOperationContext context, bool metadataOnly, IEnumerable<Document> documentsToWrite, List<Document> includes,
            Dictionary<string, List<CounterDetail>> counters, Dictionary<string, Dictionary<string, List<TimeSeriesRangeResult>>> timeseries, Dictionary<string, CompareExchangeValue<BlittableJsonReaderObject>> compareExchangeValues, int numberOfResults)
        {
            using (var writer = new AsyncBlittableJsonTextWriter(context, ResponseBodyStream(), Database.DatabaseShutdown))
            {
                writer.WriteStartObject();
                writer.WritePropertyName(nameof(GetDocumentsResult.Results));
                numberOfResults = await writer.WriteDocumentsAsync(context, documentsToWrite, metadataOnly);

                writer.WriteComma();
                writer.WritePropertyName(nameof(GetDocumentsResult.Includes));
                if (includes.Count > 0)
                {
                    await writer.WriteIncludesAsync(context, includes);
                }
                else
                {
                    writer.WriteStartObject();
                    writer.WriteEndObject();
                }

                if (counters?.Count > 0)
                {
                    writer.WriteComma();
                    writer.WritePropertyName(nameof(GetDocumentsResult.CounterIncludes));
                    await writer.WriteCountersAsync(counters);
                }

                if (timeseries?.Count > 0)
                {
                    writer.WriteComma();
                    writer.WritePropertyName(nameof(GetDocumentsResult.TimeSeriesIncludes));
                    await writer.WriteTimeSeriesAsync(timeseries);
                }

                if (compareExchangeValues?.Count > 0)
                {
                    writer.WriteComma();
                    writer.WritePropertyName(nameof(GetDocumentsResult.CompareExchangeValueIncludes));
                    await writer.WriteCompareExchangeValues(compareExchangeValues);
                }

                writer.WriteEndObject();
                await writer.OuterFlushAsync();
            }
            return numberOfResults;
        }

        [RavenAction("/databases/*/docs", "DELETE", AuthorizationStatus.ValidUser, DisableOnCpuCreditsExhaustion = true)]
        public async Task Delete()
        {
            var id = GetQueryStringValueAndAssertIfSingleAndNotEmpty("id");
            using (ContextPool.AllocateOperationContext(out DocumentsOperationContext context))
            {
                var changeVector = context.GetLazyString(GetStringFromHeaders("If-Match"));

                var cmd = new DeleteDocumentCommand(id, changeVector, Database, catchConcurrencyErrors: true);
                await Database.TxMerger.Enqueue(cmd);
                cmd.ExceptionDispatchInfo?.Throw();
            }

            NoContentStatus();
        }

        [RavenAction("/databases/*/docs", "PUT", AuthorizationStatus.ValidUser, DisableOnCpuCreditsExhaustion = true)]
        public async Task Put()
        {
            using (ContextPool.AllocateOperationContext(out DocumentsOperationContext context))
            {
                var id = GetQueryStringValueAndAssertIfSingleAndNotEmpty("id");
                // We HAVE to read the document in full, trying to parallelize the doc read
                // and the identity generation needs to take into account that the identity 
                // generation can fail and will leave the reading task hanging if we abort
                // easier to just do in synchronously
                var doc = await context.ReadForDiskAsync(RequestBodyStream(), id).ConfigureAwait(false);

                if (id[id.Length - 1] == '|')
                {
                    var (_, clusterId, _) = await ServerStore.GenerateClusterIdentityAsync(id, Database.IdentityPartsSeparator, Database.Name, GetRaftRequestIdFromQuery());
                    id = clusterId;
                }

                var changeVector = context.GetLazyString(GetStringFromHeaders("If-Match"));

                using (var cmd = new MergedPutCommand(doc, id, changeVector, Database, shouldValidateAttachments: true))
                {
                    await Database.TxMerger.Enqueue(cmd);

                    cmd.ExceptionDispatchInfo?.Throw();

                    HttpContext.Response.StatusCode = (int)HttpStatusCode.Created;

                    using (var writer = new BlittableJsonTextWriter(context, ResponseBodyStream()))
                    {
                        writer.WriteStartObject();

                        writer.WritePropertyName(nameof(PutResult.Id));
                        writer.WriteString(cmd.PutResult.Id);
                        writer.WriteComma();

                        writer.WritePropertyName(nameof(PutResult.ChangeVector));
                        writer.WriteString(cmd.PutResult.ChangeVector);

                        writer.WriteEndObject();
                    }
                }
            }
        }

        [RavenAction("/databases/*/docs", "PATCH", AuthorizationStatus.ValidUser, DisableOnCpuCreditsExhaustion = true)]
        public async Task Patch()
        {
            var id = GetQueryStringValueAndAssertIfSingleAndNotEmpty("id");

            var isTest = GetBoolValueQueryString("test", required: false) ?? false;
            var debugMode = GetBoolValueQueryString("debug", required: false) ?? isTest;
            var skipPatchIfChangeVectorMismatch = GetBoolValueQueryString("skipPatchIfChangeVectorMismatch", required: false) ?? false;

            using (ContextPool.AllocateOperationContext(out DocumentsOperationContext context))
            {
                var request = context.Read(RequestBodyStream(), "ScriptedPatchRequest");
                if (request.TryGet("Patch", out BlittableJsonReaderObject patchCmd) == false || patchCmd == null)
                    throw new ArgumentException("The 'Patch' field in the body request is mandatory");

                var patch = PatchRequest.Parse(patchCmd, out var patchArgs);

                PatchRequest patchIfMissing = null;
                BlittableJsonReaderObject patchIfMissingArgs = null;
                if (request.TryGet("PatchIfMissing", out BlittableJsonReaderObject patchIfMissingCmd) && patchIfMissingCmd != null)
                    patchIfMissing = PatchRequest.Parse(patchIfMissingCmd, out patchIfMissingArgs);

                var changeVector = context.GetLazyString(GetStringFromHeaders("If-Match"));

                var command = new PatchDocumentCommand(context,
                    id,
                    changeVector,
                    skipPatchIfChangeVectorMismatch,
                    (patch, patchArgs),
                    (patchIfMissing, patchIfMissingArgs),
                    Database,
                    isTest,
                    debugMode,
                    true,
                    returnDocument: false
                );

                if (isTest == false)
                {
                    await Database.TxMerger.Enqueue(command);
                }
                else
                {
                    // PutDocument requires the write access to the docs storage
                    // testing patching is rare enough not to optimize it
                    using (context.OpenWriteTransaction())
                    {
                        command.Execute(context, null);
                    }
                }

                switch (command.PatchResult.Status)
                {
                    case PatchStatus.DocumentDoesNotExist:
                        HttpContext.Response.StatusCode = (int)HttpStatusCode.NotFound;
                        return;
                    case PatchStatus.Created:
                        HttpContext.Response.StatusCode = (int)HttpStatusCode.Created;
                        break;
                    case PatchStatus.Skipped:
                        HttpContext.Response.StatusCode = (int)HttpStatusCode.NotModified;
                        return;
                    case PatchStatus.Patched:
                    case PatchStatus.NotModified:
                        HttpContext.Response.StatusCode = (int)HttpStatusCode.OK;
                        break;
                    default:
                        throw new ArgumentOutOfRangeException();
                }

                using (var writer = new BlittableJsonTextWriter(context, ResponseBodyStream()))
                {
                    writer.WriteStartObject();

                    writer.WritePropertyName(nameof(command.PatchResult.Status));
                    writer.WriteString(command.PatchResult.Status.ToString());
                    writer.WriteComma();

                    writer.WritePropertyName(nameof(command.PatchResult.ModifiedDocument));
                    writer.WriteObject(command.PatchResult.ModifiedDocument);

                    if (debugMode)
                    {
                        writer.WriteComma();
                        writer.WritePropertyName(nameof(command.PatchResult.OriginalDocument));
                        if (isTest)
                            writer.WriteObject(command.PatchResult.OriginalDocument);
                        else
                            writer.WriteNull();

                        writer.WriteComma();

                        writer.WritePropertyName(nameof(command.PatchResult.Debug));

                        context.Write(writer, new DynamicJsonValue
                        {
                            ["Info"] = new DynamicJsonArray(command.DebugOutput),
                            ["Actions"] = command.DebugActions
                        });
                    }

                    switch (command.PatchResult.Status)
                    {
                        case PatchStatus.Created:
                        case PatchStatus.Patched:

                            writer.WriteComma();

                            writer.WritePropertyName(nameof(command.PatchResult.LastModified));
                            writer.WriteString(command.PatchResult.LastModified.GetDefaultRavenFormat());
                            writer.WriteComma();

                            writer.WritePropertyName(nameof(command.PatchResult.ChangeVector));
                            writer.WriteString(command.PatchResult.ChangeVector);
                            writer.WriteComma();

                            writer.WritePropertyName(nameof(command.PatchResult.Collection));
                            writer.WriteString(command.PatchResult.Collection);
                            break;
                    }

                    writer.WriteEndObject();
                }
            }
        }

        [RavenAction("/databases/*/docs/class", "GET", AuthorizationStatus.ValidUser, DisableOnCpuCreditsExhaustion = true)]
        public Task GenerateClassFromDocument()
        {
            var id = GetStringQueryString("id");
            var lang = (GetStringQueryString("lang", required: false) ?? "csharp")
                .Trim().ToLowerInvariant();

            using (ContextPool.AllocateOperationContext(out DocumentsOperationContext context))
            using (context.OpenReadTransaction())
            {
                var document = Database.DocumentsStorage.Get(context, id);
                if (document == null)
                {
                    HttpContext.Response.StatusCode = (int)HttpStatusCode.NotFound;
                    return Task.CompletedTask;
                }

                switch (lang)
                {
                    case "csharp":
                        break;
                    default:
                        throw new NotImplementedException($"Document code generator isn't implemented for {lang}");
                }

                using (var writer = new StreamWriter(ResponseBodyStream()))
                {
                    var codeGenerator = new JsonClassGenerator(lang);
                    var code = codeGenerator.Execute(document);
                    writer.Write(code);
                }

                return Task.CompletedTask;
            }
        }
    }

    public class DocumentSizeDetails : IDynamicJson
    {
        public string DocId { get; set; }
        public int ActualSize { get; set; }
        public string HumaneActualSize { get; set; }
        public int AllocatedSize { get; set; }
        public string HumaneAllocatedSize { get; set; }

        public virtual DynamicJsonValue ToJson()
        {
            return new DynamicJsonValue
            {
                [nameof(DocId)] = DocId,
                [nameof(ActualSize)] = ActualSize,
                [nameof(HumaneActualSize)] = HumaneActualSize,
                [nameof(AllocatedSize)] = AllocatedSize,
                [nameof(HumaneAllocatedSize)] = HumaneAllocatedSize
            };
        }
    }

    public class MergedPutCommand : TransactionOperationsMerger.MergedTransactionCommand, IDisposable
    {
        private string _id;
        private readonly LazyStringValue _expectedChangeVector;
        private readonly BlittableJsonReaderObject _document;
        private readonly DocumentDatabase _database;
        private readonly bool _shouldValidateAttachments;
        public ExceptionDispatchInfo ExceptionDispatchInfo;
        public DocumentsStorage.PutOperationResults PutResult;

        public static string GenerateNonConflictingId(DocumentDatabase database, string prefix)
        {
            return prefix + database.DocumentsStorage.GenerateNextEtag().ToString("D19") + "-" + Guid.NewGuid().ToBase64Unpadded();
        }

        public MergedPutCommand(BlittableJsonReaderObject doc, string id, LazyStringValue changeVector, DocumentDatabase database, bool shouldValidateAttachments = false)
        {
            _document = doc;
            _id = id;
            _expectedChangeVector = changeVector;
            _database = database;
            _shouldValidateAttachments = shouldValidateAttachments;
        }

        protected override long ExecuteCmd(DocumentsOperationContext context)
        {
            if (_shouldValidateAttachments)
            {
                if (_document.TryGet(Constants.Documents.Metadata.Key, out BlittableJsonReaderObject metadata)
                    && metadata.TryGet(Constants.Documents.Metadata.Attachments, out BlittableJsonReaderArray attachments))
                {
                    ValidateAttachments(attachments, context, _id);
                }
            }
            try
            {
                PutResult = _database.DocumentsStorage.Put(context, _id, _expectedChangeVector, _document);
            }
            catch (Voron.Exceptions.VoronConcurrencyErrorException)
            {
                // RavenDB-10581 - If we have a concurrency error on "doc-id/" 
                // this means that we have existing values under the current etag
                // we'll generate a new (random) id for them. 

                // The TransactionMerger will re-run us when we ask it to as a 
                // separate transaction
                if (_id?.EndsWith(_database.IdentityPartsSeparator) == true)
                {
                    _id = GenerateNonConflictingId(_database, _id);
                    RetryOnError = true;
                }
                throw;
            }
            catch (ConcurrencyException e)
            {
                ExceptionDispatchInfo = ExceptionDispatchInfo.Capture(e);
            }
            return 1;
        }

        private void ValidateAttachments(BlittableJsonReaderArray attachments, DocumentsOperationContext context, string id)
        {
            if (attachments == null)
            {
                throw new InvalidOperationException($"Can not put document (id={id}) with '{Constants.Documents.Metadata.Attachments}': null");
            }

            foreach (BlittableJsonReaderObject attachment in attachments)
            {
                if (attachment.TryGet(nameof(AttachmentName.Hash), out string hash) == false || hash == null)
                {
                    throw new InvalidOperationException($"Can not put document (id={id}) because it contains an attachment without an hash property.");
                }
                using (Slice.From(context.Allocator, hash, out var hashSlice))
                {
                    if (AttachmentsStorage.GetCountOfAttachmentsForHash(context, hashSlice) < 1)
                    {
                        throw new InvalidOperationException($"Can not put document (id={id}) because it contains an attachment with hash={hash} but no such attachment is stored.");
                    }
                }
            }
        }

        public void Dispose()
        {
            _document?.Dispose();
        }

        public override TransactionOperationsMerger.IReplayableCommandDto<TransactionOperationsMerger.MergedTransactionCommand> ToDto(JsonOperationContext context)
        {
            return new MergedPutCommandDto()
            {
                Id = _id,
                ExpectedChangeVector = _expectedChangeVector,
                Document = _document
            };
        }

        public class MergedPutCommandDto : TransactionOperationsMerger.IReplayableCommandDto<MergedPutCommand>
        {
            public string Id { get; set; }
            public LazyStringValue ExpectedChangeVector { get; set; }
            public BlittableJsonReaderObject Document { get; set; }

            public MergedPutCommand ToCommand(DocumentsOperationContext context, DocumentDatabase database)
            {
                return new MergedPutCommand(Document, Id, ExpectedChangeVector, database);
            }
        }
    }
}<|MERGE_RESOLUTION|>--- conflicted
+++ resolved
@@ -233,7 +233,9 @@
 
                     if (document == null && ids.Count == 1)
                     {
-                        HttpContext.Response.StatusCode = (int)HttpStatusCode.NotFound;
+                    HttpContext.Response.StatusCode = GetStringFromHeaders("If-None-Match") == HttpCache.NotFoundResponse
+                        ?(int)HttpStatusCode.NotModified
+                        :(int)HttpStatusCode.NotFound;
                         return;
                     }
 
@@ -252,13 +254,7 @@
                 var etag = GetStringFromHeaders("If-None-Match");
                 if (etag == actualEtag)
                 {
-<<<<<<< HEAD
                     HttpContext.Response.StatusCode = (int)HttpStatusCode.NotModified;
-=======
-                    HttpContext.Response.StatusCode = GetStringFromHeaders("If-None-Match") == HttpCache.NotFoundResponse
-                        ?(int)HttpStatusCode.NotModified
-                        :(int)HttpStatusCode.NotFound;
->>>>>>> cc8c21e0
                     return;
                 }
 
