--- conflicted
+++ resolved
@@ -7,10 +7,12 @@
 using System;
 using System.Net.Http;
 using System.Threading.Tasks;
+using Raven.Client.Documents.Changes;
 using Raven.Client.Documents.Operations.Attachments;
 using Raven.Server.Documents.Handlers.Processors.Documents;
 using Raven.Server.Routing;
 using Raven.Server.ServerWide.Context;
+using Raven.Server.TrafficWatch;
 using Sparrow.Json;
 using Sparrow.Server;
 using Voron;
@@ -20,7 +22,6 @@
 {
     public class DocumentHandler : DatabaseRequestHandler
     {
-
         public DocumentHandler()
         {
             if (TrafficWatchManager.HasRegisteredClients)
@@ -41,35 +42,7 @@
         {
             using (var processor = new DocumentHandlerProcessorForGetDocSize(this))
             {
-<<<<<<< HEAD
-                await processor.ExecuteAsync();
-=======
-                var document = Database.DocumentsStorage.GetDocumentMetrics(context, id);
-                if (document == null)
-                {
-                    HttpContext.Response.StatusCode = (int)HttpStatusCode.NotFound;
-                    return;
-                }
-
-                HttpContext.Response.StatusCode = (int)HttpStatusCode.OK;
-
-                var documentSizeDetails = new DocumentSizeDetails
-                {
-                    DocId = id,
-                    ActualSize = document.Value.ActualSize,
-                    HumaneActualSize = Sizes.Humane(document.Value.ActualSize),
-                    AllocatedSize = document.Value.AllocatedSize,
-                    HumaneAllocatedSize = Sizes.Humane(document.Value.AllocatedSize)
-                };
-
-                await using (var writer = new AsyncBlittableJsonTextWriter(context, ResponseBodyStream()))
-                {
-                    context.Write(writer, documentSizeDetails.ToJson());
-                    
-                    if (TrafficWatchManager.HasRegisteredClients)
-                        AddStringToHttpContext(writer.ToString(), TrafficWatchChangeType.Documents);
-                }
->>>>>>> 7ec9c6d9
+                await processor.ExecuteAsync();
             }
         }
 
@@ -105,48 +78,7 @@
         {
             using (var processor = new DocumentHandlerProcessorForPut(this))
             {
-<<<<<<< HEAD
-                await processor.ExecuteAsync();
-=======
-                var id = GetQueryStringValueAndAssertIfSingleAndNotEmpty("id");
-                // We HAVE to read the document in full, trying to parallelize the doc read
-                // and the identity generation needs to take into account that the identity
-                // generation can fail and will leave the reading task hanging if we abort
-                // easier to just do in synchronously
-                var doc = await context.ReadForDiskAsync(RequestBodyStream(), id).ConfigureAwait(false);
-
-                if (id[id.Length - 1] == '|')
-                {
-                    var (_, clusterId, _) = await ServerStore.GenerateClusterIdentityAsync(id, Database.IdentityPartsSeparator, Database.Name, GetRaftRequestIdFromQuery());
-                    id = clusterId;
-                }
-
-                var changeVector = context.GetLazyString(GetStringFromHeaders("If-Match"));
-
-                using (var cmd = new MergedPutCommand(doc, id, changeVector, Database, shouldValidateAttachments: true))
-                {
-                    await Database.TxMerger.Enqueue(cmd);
-
-                    HttpContext.Response.StatusCode = (int)HttpStatusCode.Created;
-
-                    await using (var writer = new AsyncBlittableJsonTextWriter(context, ResponseBodyStream()))
-                    {
-                        writer.WriteStartObject();
-
-                        writer.WritePropertyName(nameof(PutResult.Id));
-                        writer.WriteString(cmd.PutResult.Id);
-                        writer.WriteComma();
-
-                        writer.WritePropertyName(nameof(PutResult.ChangeVector));
-                        writer.WriteString(cmd.PutResult.ChangeVector);
-
-                        writer.WriteEndObject();
-                       
-                        if (TrafficWatchManager.HasRegisteredClients)
-                            AddStringToHttpContext(writer.ToString(), TrafficWatchChangeType.Documents);
-                    }
-                }
->>>>>>> 7ec9c6d9
+                await processor.ExecuteAsync();
             }
         }
 
@@ -155,132 +87,7 @@
         {
             using (var processor = new DocumentHandlerProcessorForPatch(this))
             {
-<<<<<<< HEAD
-                await processor.ExecuteAsync();
-=======
-                var request = await context.ReadForMemoryAsync(RequestBodyStream(), "ScriptedPatchRequest");
-                if (request.TryGet("Patch", out BlittableJsonReaderObject patchCmd) == false || patchCmd == null)
-                    throw new ArgumentException("The 'Patch' field in the body request is mandatory");
-
-                var patch = PatchRequest.Parse(patchCmd, out var patchArgs);
-
-                PatchRequest patchIfMissing = null;
-                BlittableJsonReaderObject patchIfMissingArgs = null;
-                if (request.TryGet("PatchIfMissing", out BlittableJsonReaderObject patchIfMissingCmd) && patchIfMissingCmd != null)
-                    patchIfMissing = PatchRequest.Parse(patchIfMissingCmd, out patchIfMissingArgs);
-
-                request.TryGet("CreateIfMissing", out BlittableJsonReaderObject createIfMissing);
-
-                var changeVector = context.GetLazyString(GetStringFromHeaders("If-Match"));
-
-                var command = new PatchDocumentCommand(context,
-                    id,
-                    changeVector,
-                    skipPatchIfChangeVectorMismatch,
-                    (patch, patchArgs),
-                    (patchIfMissing, patchIfMissingArgs),
-                    createIfMissing,
-                    Database,
-                    isTest,
-                    debugMode,
-                    true,
-                    returnDocument: false
-                );
-
-                if (isTest == false)
-                {
-                    await Database.TxMerger.Enqueue(command);
-                }
-                else
-                {
-                    // PutDocument requires the write access to the docs storage
-                    // testing patching is rare enough not to optimize it
-                    using (context.OpenWriteTransaction())
-                    {
-                        command.Execute(context, null);
-                    }
-                }
-
-                switch (command.PatchResult.Status)
-                {
-                    case PatchStatus.DocumentDoesNotExist:
-                        HttpContext.Response.StatusCode = (int)HttpStatusCode.NotFound;
-                        return;
-
-                    case PatchStatus.Created:
-                        HttpContext.Response.StatusCode = (int)HttpStatusCode.Created;
-                        break;
-
-                    case PatchStatus.Skipped:
-                        HttpContext.Response.StatusCode = (int)HttpStatusCode.NotModified;
-                        return;
-
-                    case PatchStatus.Patched:
-                    case PatchStatus.NotModified:
-                        HttpContext.Response.StatusCode = (int)HttpStatusCode.OK;
-                        break;
-
-                    default:
-                        throw new ArgumentOutOfRangeException();
-                }
-
-                await using (var writer = new AsyncBlittableJsonTextWriter(context, ResponseBodyStream()))
-                {
-                    writer.WriteStartObject();
-
-                    writer.WritePropertyName(nameof(command.PatchResult.Status));
-                    writer.WriteString(command.PatchResult.Status.ToString());
-                    writer.WriteComma();
-
-                    writer.WritePropertyName(nameof(command.PatchResult.ModifiedDocument));
-                    writer.WriteObject(command.PatchResult.ModifiedDocument);
-
-                    if (debugMode)
-                    {
-                        writer.WriteComma();
-                        writer.WritePropertyName(nameof(command.PatchResult.OriginalDocument));
-                        if (isTest)
-                            writer.WriteObject(command.PatchResult.OriginalDocument);
-                        else
-                            writer.WriteNull();
-
-                        writer.WriteComma();
-
-                        writer.WritePropertyName(nameof(command.PatchResult.Debug));
-
-                        context.Write(writer, new DynamicJsonValue
-                        {
-                            ["Info"] = new DynamicJsonArray(command.DebugOutput),
-                            ["Actions"] = command.DebugActions
-                        });
-                    }
-
-                    switch (command.PatchResult.Status)
-                    {
-                        case PatchStatus.Created:
-                        case PatchStatus.Patched:
-
-                            writer.WriteComma();
-
-                            writer.WritePropertyName(nameof(command.PatchResult.LastModified));
-                            writer.WriteString(command.PatchResult.LastModified.GetDefaultRavenFormat());
-                            writer.WriteComma();
-
-                            writer.WritePropertyName(nameof(command.PatchResult.ChangeVector));
-                            writer.WriteString(command.PatchResult.ChangeVector);
-                            writer.WriteComma();
-
-                            writer.WritePropertyName(nameof(command.PatchResult.Collection));
-                            writer.WriteString(command.PatchResult.Collection);
-                            break;
-                    }
-
-                    writer.WriteEndObject();
-                    
-                    if (TrafficWatchManager.HasRegisteredClients)
-                        AddStringToHttpContext(writer.ToString(), TrafficWatchChangeType.Documents);
-                }
->>>>>>> 7ec9c6d9
+                await processor.ExecuteAsync();
             }
         }
 
@@ -289,35 +96,7 @@
         {
             using (var processor = new DocumentHandlerProcessorForGenerateClassFromDocument(this))
             {
-<<<<<<< HEAD
-                await processor.ExecuteAsync();
-=======
-                var document = Database.DocumentsStorage.Get(context, id);
-                if (document == null)
-                {
-                    HttpContext.Response.StatusCode = (int)HttpStatusCode.NotFound;
-                    return;
-                }
-
-                switch (lang)
-                {
-                    case "csharp":
-                        break;
-
-                    default:
-                        throw new NotImplementedException($"Document code generator isn't implemented for {lang}");
-                }
-
-                await using (var writer = new StreamWriter(ResponseBodyStream()))
-                {
-                    var codeGenerator = new JsonClassGenerator(lang);
-                    var code = codeGenerator.Execute(document);
-                    await writer.WriteAsync(code);
-                  
-                    if (TrafficWatchManager.HasRegisteredClients)
-                        AddStringToHttpContext(writer.ToString(), TrafficWatchChangeType.Documents);
-                }
->>>>>>> 7ec9c6d9
+                await processor.ExecuteAsync();
             }
         }
     }
