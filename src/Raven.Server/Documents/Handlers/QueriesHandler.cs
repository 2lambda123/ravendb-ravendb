--- conflicted
+++ resolved
@@ -489,15 +489,10 @@
 
         private async Task IndexEntries(QueryOperationContext queryContext, OperationCancelToken token, RequestTimeTracker tracker, HttpMethod method, bool ignoreLimit)
         {
-<<<<<<< HEAD
             var indexQueryReader = new IndexQueryReader(GetStart(), GetPageSize(), HttpContext, RequestBodyStream(), Database.QueryMetadataCache, Database);
             var indexQuery = await indexQueryReader.GetIndexQueryAsync(queryContext.Documents, method, tracker);
 
-            var existingResultEtag = GetLongFromHeaders("If-None-Match");
-=======
-            var indexQuery = await GetIndexQuery(queryContext.Documents, method, tracker);
             var existingResultEtag = GetLongFromHeaders(Constants.Headers.IfNoneMatch);
->>>>>>> 3ef06434
 
             var result = await Database.QueryRunner.ExecuteIndexEntriesQuery(indexQuery, queryContext, ignoreLimit, existingResultEtag, token);
 
