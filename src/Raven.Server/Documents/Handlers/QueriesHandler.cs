﻿using System;
using System.Collections.Generic;
using System.IO;
using System.Net;
using System.Net.Http;
using System.Text;
using System.Threading.Tasks;
using Raven.Client;
using Raven.Client.Documents.Changes;
using Raven.Client.Documents.Operations;
using Raven.Client.Documents.Queries;
using Raven.Client.Exceptions;
using Raven.Client.Exceptions.Documents.Indexes;
using Raven.Client.Extensions;
using Raven.Server.Documents.Indexes;
using Raven.Server.Documents.Patch;
using Raven.Server.Documents.Queries;
using Raven.Server.Documents.Queries.AST;
using Raven.Server.Json;
using Raven.Server.NotificationCenter;
using Raven.Server.NotificationCenter.Notifications.Details;
using Raven.Server.Routing;
using Raven.Server.ServerWide;
using Raven.Server.ServerWide.Context;
using Raven.Server.TrafficWatch;
using Sparrow.Json;
using Sparrow.Json.Parsing;
using PatchRequest = Raven.Server.Documents.Patch.PatchRequest;

namespace Raven.Server.Documents.Handlers
{
    public class QueriesHandler : DatabaseRequestHandler
    {
        [RavenAction("/databases/*/queries", "POST", AuthorizationStatus.ValidUser, EndpointType.Read, DisableOnCpuCreditsExhaustion = true)]
        public Task Post()
        {
            return HandleQuery(HttpMethod.Post);
        }

        [RavenAction("/databases/*/queries", "GET", AuthorizationStatus.ValidUser, EndpointType.Read, DisableOnCpuCreditsExhaustion = true)]
        public Task Get()
        {
            return HandleQuery(HttpMethod.Get);
        }

        public async Task HandleQuery(HttpMethod httpMethod)
        {
            using (var tracker = new RequestTimeTracker(HttpContext, Logger, Database, "Query"))
            {
                try
                {
                    using (var token = CreateTimeLimitedQueryToken())
                    using (var queryContext = QueryOperationContext.Allocate(Database))
                    {
                        var debug = GetStringQueryString("debug", required: false);
                        if (string.IsNullOrWhiteSpace(debug) == false)
                        {
                            await Debug(queryContext, debug, token, tracker, httpMethod);
                            return;
                        }

                        var diagnostics = GetBoolValueQueryString("diagnostics", required: false) ?? false;
                        await Query(queryContext, token, tracker, httpMethod, diagnostics);
                    }
                }
                catch (Exception e)
                {
                    if (tracker.Query == null)
                    {
                        string errorMessage;
                        if (e is EndOfStreamException || e is ArgumentException)
                        {
                            errorMessage = "Failed: " + e.Message;
                        }
                        else
                        {
                            errorMessage = "Failed: " +
                                           HttpContext.Request.Path.Value +
                                           e.ToString();
                        }
                        tracker.Query = errorMessage;
                        if (TrafficWatchManager.HasRegisteredClients)
                            AddStringToHttpContext(errorMessage, TrafficWatchChangeType.Queries);
                    }
                    throw;
                }
            }
        }

        private async Task FacetedQuery(IndexQueryServerSide indexQuery, QueryOperationContext queryContext, OperationCancelToken token)
        {
            var existingResultEtag = GetLongFromHeaders("If-None-Match");

            var result = await Database.QueryRunner.ExecuteFacetedQuery(indexQuery, existingResultEtag, queryContext, token);

            if (result.NotModified)
            {
                HttpContext.Response.StatusCode = (int)HttpStatusCode.NotModified;
                return;
            }

            HttpContext.Response.Headers[Constants.Headers.Etag] = CharExtensions.ToInvariantString(result.ResultEtag);

            long numberOfResults;
            await using (var writer = new AsyncBlittableJsonTextWriter(queryContext.Documents, ResponseBodyStream()))
            {
                numberOfResults = await writer.WriteFacetedQueryResultAsync(queryContext.Documents, result, token.Token);
            }

            Database.QueryMetadataCache.MaybeAddToCache(indexQuery.Metadata, result.IndexName);
            AddPagingPerformanceHint(PagingOperationType.Queries, $"{nameof(FacetedQuery)} ({result.IndexName})", indexQuery.Query, numberOfResults, indexQuery.PageSize, result.DurationInMs);
        }

        private async Task Query(QueryOperationContext queryContext, OperationCancelToken token, RequestTimeTracker tracker, HttpMethod method, bool diagnostics)
        {
            var indexQuery = await GetIndexQuery(queryContext.Documents, method, tracker);
            indexQuery.Diagnostics = diagnostics ? new List<string>() : null;
            indexQuery.AddTimeSeriesNames = GetBoolValueQueryString("addTimeSeriesNames", false) ?? false;

            queryContext.WithQuery(indexQuery.Metadata);

            if (TrafficWatchManager.HasRegisteredClients)
                TrafficWatchQuery(indexQuery);

            var existingResultEtag = GetLongFromHeaders("If-None-Match");

            if (indexQuery.Metadata.HasFacet)
            {
                await FacetedQuery(indexQuery, queryContext, token);
                return;
            }

            if (indexQuery.Metadata.HasSuggest)
            {
                await SuggestQuery(indexQuery, queryContext, token);
                return;
            }

            var metadataOnly = GetBoolValueQueryString("metadataOnly", required: false) ?? false;
            var shouldReturnServerSideQuery = GetBoolValueQueryString("includeServerSideQuery", required: false) ?? false;

            DocumentQueryResult result;
            try
            {
                result = await Database.QueryRunner.ExecuteQuery(indexQuery, queryContext, existingResultEtag, token).ConfigureAwait(false);
            }
            catch (IndexDoesNotExistException)
            {
                HttpContext.Response.StatusCode = (int)HttpStatusCode.NotFound;
                return;
            }

            if (result.NotModified)
            {
                HttpContext.Response.StatusCode = (int)HttpStatusCode.NotModified;
                return;
            }

            HttpContext.Response.Headers[Constants.Headers.Etag] = CharExtensions.ToInvariantString(result.ResultEtag);

            long numberOfResults;
            await using (var writer = new AsyncBlittableJsonTextWriter(queryContext.Documents, ResponseBodyStream()))
            {
                result.Timings = indexQuery.Timings?.ToTimings();
                numberOfResults = await writer.WriteDocumentQueryResultAsync(queryContext.Documents, result, metadataOnly, WriteAdditionalData(indexQuery, shouldReturnServerSideQuery), token.Token);
            }

            Database.QueryMetadataCache.MaybeAddToCache(indexQuery.Metadata, result.IndexName);
            AddPagingPerformanceHint(PagingOperationType.Queries, $"{nameof(Query)} ({result.IndexName})", indexQuery.Query, numberOfResults, indexQuery.PageSize, result.DurationInMs);
        }

        private Action<AbstractBlittableJsonTextWriter> WriteAdditionalData(IndexQueryServerSide indexQuery, bool shouldReturnServerSideQuery)
        {
            if (indexQuery.Diagnostics == null && shouldReturnServerSideQuery == false)
                return null;

            return w =>
            {
                if (shouldReturnServerSideQuery)
                {
                    w.WriteComma();
                    w.WritePropertyName(nameof(indexQuery.ServerSideQuery));
                    w.WriteString(indexQuery.ServerSideQuery);
                }

                if (indexQuery.Diagnostics != null)
                {
                    w.WriteComma();
                    w.WriteArray(nameof(indexQuery.Diagnostics), indexQuery.Diagnostics);
                }
            };
        }

        private async Task<IndexQueryServerSide> GetIndexQuery(JsonOperationContext context, HttpMethod method, RequestTimeTracker tracker)
        {
            var addSpatialProperties = GetBoolValueQueryString("addSpatialProperties", required: false) ?? false;

            if (method == HttpMethod.Get)
                return await IndexQueryServerSide.CreateAsync(HttpContext, GetStart(), GetPageSize(), context, tracker, addSpatialProperties);

            var json = await context.ReadForMemoryAsync(RequestBodyStream(), "index/query");

            return IndexQueryServerSide.Create(HttpContext, json, Database.QueryMetadataCache, tracker, addSpatialProperties, Database);
        }

        private async Task SuggestQuery(IndexQueryServerSide indexQuery, QueryOperationContext queryContext, OperationCancelToken token)
        {
            var existingResultEtag = GetLongFromHeaders("If-None-Match");

            var result = await Database.QueryRunner.ExecuteSuggestionQuery(indexQuery, queryContext, existingResultEtag, token);
            if (result.NotModified)
            {
                HttpContext.Response.StatusCode = (int)HttpStatusCode.NotModified;
                return;
            }

            HttpContext.Response.Headers[Constants.Headers.Etag] = CharExtensions.ToInvariantString(result.ResultEtag);

            long numberOfResults;
            await using (var writer = new AsyncBlittableJsonTextWriter(queryContext.Documents, ResponseBodyStream()))
            {
                numberOfResults = await writer.WriteSuggestionQueryResultAsync(queryContext.Documents, result, token.Token);
            }

            AddPagingPerformanceHint(PagingOperationType.Queries, $"{nameof(SuggestQuery)} ({result.IndexName})", indexQuery.Query, numberOfResults, indexQuery.PageSize, result.DurationInMs);
        }

        private async Task DetailedGraphResult(QueryOperationContext queryContext, RequestTimeTracker tracker, HttpMethod method)
        {
            var indexQuery = await GetIndexQuery(queryContext.Documents, method, tracker);
            var queryRunner = Database.QueryRunner.GetRunner(indexQuery);
            if (!(queryRunner is GraphQueryRunner gqr))
                throw new InvalidOperationException("The specified query is not a graph query.");
            using (var token = CreateTimeLimitedQueryToken())
            await using (var writer = new AsyncBlittableJsonTextWriter(queryContext.Documents, ResponseBodyStream()))
            {
                await gqr.WriteDetailedQueryResult(indexQuery, queryContext, writer, token);
            }
        }

        private async Task Graph(QueryOperationContext queryContext, RequestTimeTracker tracker, HttpMethod method)
        {
            var indexQuery = await GetIndexQuery(queryContext.Documents, method, tracker);
            var queryRunner = Database.QueryRunner.GetRunner(indexQuery);
            if (!(queryRunner is GraphQueryRunner gqr))
                throw new InvalidOperationException("The specified query is not a graph query.");

            using (var token = CreateTimeLimitedQueryToken())
            {
                var results = await gqr.GetAnalyzedQueryResults(indexQuery, queryContext, null, token);

                var nodes = new DynamicJsonArray();
                var edges = new DynamicJsonArray();
                var output = new DynamicJsonValue
                {
                    ["Nodes"] = nodes,
                    ["Edges"] = edges
                };

                foreach (var item in results.Nodes)
                {
                    var val = item.Value;
                    if (val is Document d)
                    {
                        d.EnsureMetadata();
                        val = d.Data;
                    }
                    nodes.Add(new DynamicJsonValue
                    {
                        ["Id"] = item.Key,
                        ["Value"] = val
                    });
                }
                var added = new HashSet<(string, string, object)>();
                foreach (var edge in results.Edges)
                {
                    added.Clear();
                    var array = new DynamicJsonArray();
                    var djv = new DynamicJsonValue
                    {
                        ["Name"] = edge.Key,
                        ["Results"] = array
                    };
                    foreach (var item in edge.Value)
                    {
                        var edgeVal = item.Edge;
                        if (edgeVal is Document d)
                        {
                            edgeVal = d.Id?.ToString() ?? "anonymous/" + Guid.NewGuid();
                        }
                        if (added.Add((item.Source, item.Destination, edgeVal)) == false)
                            continue;
                        array.Add(new DynamicJsonValue
                        {
                            ["From"] = item.Source,
                            ["To"] = item.Destination,
                            ["Edge"] = edgeVal
                        });
                    }
                    edges.Add(djv);
                }

                await using (var writer = new AsyncBlittableJsonTextWriter(queryContext.Documents, ResponseBodyStream()))
                {
                    queryContext.Documents.Write(writer, output);
                }
            }
        }

        private async Task Explain(QueryOperationContext queryContext, RequestTimeTracker tracker, HttpMethod method)
        {
            var indexQuery = await GetIndexQuery(queryContext.Documents, method, tracker);

            var explanations = Database.QueryRunner.ExplainDynamicIndexSelection(indexQuery, out string indexName);

            await using (var writer = new AsyncBlittableJsonTextWriter(queryContext.Documents, ResponseBodyStream()))
            {
                writer.WriteStartObject();
                writer.WritePropertyName("IndexName");
                writer.WriteString(indexName);
                writer.WriteComma();
                writer.WriteArray(queryContext.Documents, "Results", explanations, (w, c, explanation) => w.WriteExplanation(queryContext.Documents, explanation));

                writer.WriteEndObject();
            }
        }

        private async Task ServerSideQuery(QueryOperationContext queryContext, RequestTimeTracker tracker, HttpMethod method)
        {
            var indexQuery = await GetIndexQuery(queryContext.Documents, method, tracker);
            await using (var writer = new AsyncBlittableJsonTextWriter(queryContext.Documents, ResponseBodyStream()))
            {
                writer.WriteStartObject();
                writer.WritePropertyName(nameof(indexQuery.ServerSideQuery));
                writer.WriteString(indexQuery.ServerSideQuery);

                writer.WriteEndObject();
            }
        }

        [RavenAction("/databases/*/queries", "DELETE", AuthorizationStatus.ValidUser, EndpointType.Write)]
        public async Task Delete()
        {
            var queryContext = QueryOperationContext.Allocate(Database); // we don't dispose this as operation is async

            try
            {
                using (var tracker = new RequestTimeTracker(HttpContext, Logger, Database, "DeleteByQuery"))
                {
                    var reader = await queryContext.Documents.ReadForMemoryAsync(RequestBodyStream(), "queries/delete");
                    var query = IndexQueryServerSide.Create(HttpContext, reader, Database.QueryMetadataCache, tracker);

                    if (TrafficWatchManager.HasRegisteredClients)
                        TrafficWatchQuery(query);

                    await ExecuteQueryOperation(query,
                        (runner, options, onProgress, token) => runner.ExecuteDeleteQuery(query, options, queryContext, onProgress, token),
                        queryContext, queryContext, Operations.Operations.OperationType.DeleteByQuery);
                }
            }
            catch
            {
                queryContext.Dispose();
                throw;
            }
        }

        [RavenAction("/databases/*/queries/test", "PATCH", AuthorizationStatus.ValidUser, EndpointType.Write, DisableOnCpuCreditsExhaustion = true)]
        public async Task PatchTest()
        {
            using (ContextPool.AllocateOperationContext(out DocumentsOperationContext context))
            {
                var reader = await context.ReadForMemoryAsync(RequestBodyStream(), "queries/patch");
                if (reader == null)
                    throw new BadRequestException("Missing JSON content.");
                if (reader.TryGet("Query", out BlittableJsonReaderObject queryJson) == false || queryJson == null)
                    throw new BadRequestException("Missing 'Query' property.");

                var query = IndexQueryServerSide.Create(HttpContext, queryJson, Database.QueryMetadataCache, null, queryType: QueryType.Update);

                if (TrafficWatchManager.HasRegisteredClients)
                    TrafficWatchQuery(query);

                var patch = new PatchRequest(query.Metadata.GetUpdateBody(query.QueryParameters), PatchRequestType.Patch, query.Metadata.DeclaredFunctions);

                var docId = GetQueryStringValueAndAssertIfSingleAndNotEmpty("id");

                var command = new PatchDocumentCommand(context, docId,
                    expectedChangeVector: null,
                    skipPatchIfChangeVectorMismatch: false,
                    patch: (patch, query.QueryParameters),
                    patchIfMissing: (null, null),
<<<<<<< HEAD
                    identityPartsSeparator: context.DocumentDatabase.IdentityPartsSeparator,
=======
                    createIfMissing: null,
                    database: context.DocumentDatabase,
>>>>>>> 6f1a706a
                    debugMode: true,
                    isTest: true,
                    collectResultsNeeded: true,
                    returnDocument: false
                  
                );

                using (context.OpenWriteTransaction())
                {
                    command.Execute(context, null);
                }

                switch (command.PatchResult.Status)
                {
                    case PatchStatus.DocumentDoesNotExist:
                        HttpContext.Response.StatusCode = (int)HttpStatusCode.NotFound;
                        return;


                    case PatchStatus.Created:
                        HttpContext.Response.StatusCode = (int)HttpStatusCode.Created;
                        break;

                    case PatchStatus.Skipped:
                        HttpContext.Response.StatusCode = (int)HttpStatusCode.NotModified;
                        return;


                    case PatchStatus.Patched:
                    case PatchStatus.NotModified:
                        HttpContext.Response.StatusCode = (int)HttpStatusCode.OK;
                        break;

                    default:
                        throw new ArgumentOutOfRangeException();
                }

                await WritePatchResultToResponseAsync(context, command);
            }
        }

        private async ValueTask WritePatchResultToResponseAsync(DocumentsOperationContext context, PatchDocumentCommand command)
        {
            await using (var writer = new AsyncBlittableJsonTextWriter(context, ResponseBodyStream()))
            {
                writer.WriteStartObject();

                writer.WritePropertyName(nameof(command.PatchResult.Status));
                writer.WriteString(command.PatchResult.Status.ToString());
                writer.WriteComma();

                writer.WritePropertyName(nameof(command.PatchResult.ModifiedDocument));
                writer.WriteObject(command.PatchResult.ModifiedDocument);

                writer.WriteComma();
                writer.WritePropertyName(nameof(command.PatchResult.OriginalDocument));
                writer.WriteObject(command.PatchResult.OriginalDocument);

                writer.WriteComma();

                writer.WritePropertyName(nameof(command.PatchResult.Debug));

                context.Write(writer, new DynamicJsonValue
                {
                    ["Output"] = new DynamicJsonArray(command.DebugOutput),
                    ["Actions"] = command.DebugActions
                });

                writer.WriteEndObject();
            }
        }

        [RavenAction("/databases/*/queries", "PATCH", AuthorizationStatus.ValidUser, EndpointType.Write, DisableOnCpuCreditsExhaustion = true)]
        public async Task Patch()
        {
            var queryContext = QueryOperationContext.Allocate(Database); // we don't dispose this as operation is async

            try
            {
                var reader = await queryContext.Documents.ReadForMemoryAsync(RequestBodyStream(), "queries/patch");
                if (reader == null)
                    throw new BadRequestException("Missing JSON content.");
                if (reader.TryGet("Query", out BlittableJsonReaderObject queryJson) == false || queryJson == null)
                    throw new BadRequestException("Missing 'Query' property.");

                var query = IndexQueryServerSide.Create(HttpContext, queryJson, Database.QueryMetadataCache, null, queryType: QueryType.Update);

                if (TrafficWatchManager.HasRegisteredClients)
                    TrafficWatchQuery(query);

                var patch = new PatchRequest(query.Metadata.GetUpdateBody(query.QueryParameters), PatchRequestType.Patch, query.Metadata.DeclaredFunctions);

                await ExecuteQueryOperation(query,
                    (runner, options, onProgress, token) => runner.ExecutePatchQuery(
                        query, options, patch, query.QueryParameters, queryContext, onProgress, token),
                    queryContext, queryContext, Operations.Operations.OperationType.UpdateByQuery);
            }
            catch
            {
                queryContext.Dispose();
                throw;
            }
        }

        /// <summary>
        /// TrafficWatchQuery writes query data to httpContext
        /// </summary>
        /// <param name="indexQuery"></param>
        private void TrafficWatchQuery(IndexQueryServerSide indexQuery)
        {
            var sb = new StringBuilder();
            // append stringBuilder with the query
            sb.Append(indexQuery.Query);
            // if query got parameters append with parameters
            if (indexQuery.QueryParameters != null && indexQuery.QueryParameters.Count > 0)
                sb.AppendLine().Append(indexQuery.QueryParameters);
            AddStringToHttpContext(sb.ToString(), TrafficWatchChangeType.Queries);
        }

        private async Task ExecuteQueryOperation(IndexQueryServerSide query,
                Func<QueryRunner,
                QueryOperationOptions,
                Action<IOperationProgress>, OperationCancelToken,
                Task<IOperationResult>> operation,
                QueryOperationContext queryContext,
                IDisposable returnContextToPool,
                Operations.Operations.OperationType operationType)
        {
            var options = GetQueryOperationOptions();
            var token = CreateTimeLimitedQueryOperationToken();

            var operationId = Database.Operations.GetNextOperationId();

            var indexName = query.Metadata.IsDynamic
                ? (query.Metadata.IsCollectionQuery ? "collection/" : "dynamic/") + query.Metadata.CollectionName
                : query.Metadata.IndexName;

            var details = new BulkOperationResult.OperationDetails
            {
                Query = query.Query
            };

            var task = Database.Operations.AddOperation(
                Database,
                indexName,
                operationType,
                onProgress => operation(Database.QueryRunner, options, onProgress, token), operationId, details, token);

            await using (var writer = new AsyncBlittableJsonTextWriter(queryContext.Documents, ResponseBodyStream()))
            {
                writer.WriteOperationIdAndNodeTag(queryContext.Documents, operationId, ServerStore.NodeTag);
            }

            _ = task.ContinueWith(_ =>
            {
                using (returnContextToPool)
                    token.Dispose();
            });
        }

        private async Task Debug(QueryOperationContext queryContext, string debug, OperationCancelToken token, RequestTimeTracker tracker, HttpMethod method)
        {
            if (string.Equals(debug, "entries", StringComparison.OrdinalIgnoreCase))
            {
                await IndexEntries(queryContext, token, tracker, method);
                return;
            }

            if (string.Equals(debug, "explain", StringComparison.OrdinalIgnoreCase))
            {
                await Explain(queryContext, tracker, method);
                return;
            }

            if (string.Equals(debug, "serverSideQuery", StringComparison.OrdinalIgnoreCase))
            {
                await ServerSideQuery(queryContext, tracker, method);
                return;
            }

            if (string.Equals(debug, "graph", StringComparison.OrdinalIgnoreCase))
            {
                await Graph(queryContext, tracker, method);
                return;
            }

            if (string.Equals(debug, "detailedGraphResult", StringComparison.OrdinalIgnoreCase))
            {
                await DetailedGraphResult(queryContext, tracker, method);
                return;
            }
            throw new NotSupportedException($"Not supported query debug operation: '{debug}'");
        }

        private async Task IndexEntries(QueryOperationContext queryContext, OperationCancelToken token, RequestTimeTracker tracker, HttpMethod method)
        {
            var indexQuery = await GetIndexQuery(queryContext.Documents, method, tracker);
            var existingResultEtag = GetLongFromHeaders("If-None-Match");

            var result = await Database.QueryRunner.ExecuteIndexEntriesQuery(indexQuery, queryContext, existingResultEtag, token);

            if (result.NotModified)
            {
                HttpContext.Response.StatusCode = (int)HttpStatusCode.NotModified;
                return;
            }

            HttpContext.Response.Headers[Constants.Headers.Etag] = CharExtensions.ToInvariantString(result.ResultEtag);

            await using (var writer = new AsyncBlittableJsonTextWriter(queryContext.Documents, ResponseBodyStream()))
            {
                await writer.WriteIndexEntriesQueryResultAsync(queryContext.Documents, result, token.Token);
            }
        }

        private QueryOperationOptions GetQueryOperationOptions()
        {
            return new QueryOperationOptions
            {
                AllowStale = GetBoolValueQueryString("allowStale", required: false) ?? false,
                MaxOpsPerSecond = GetIntValueQueryString("maxOpsPerSec", required: false),
                StaleTimeout = GetTimeSpanQueryString("staleTimeout", required: false),
                RetrieveDetails = GetBoolValueQueryString("details", required: false) ?? false
            };
        }
    }
}<|MERGE_RESOLUTION|>--- conflicted
+++ resolved
@@ -390,12 +390,8 @@
                     skipPatchIfChangeVectorMismatch: false,
                     patch: (patch, query.QueryParameters),
                     patchIfMissing: (null, null),
-<<<<<<< HEAD
                     identityPartsSeparator: context.DocumentDatabase.IdentityPartsSeparator,
-=======
                     createIfMissing: null,
-                    database: context.DocumentDatabase,
->>>>>>> 6f1a706a
                     debugMode: true,
                     isTest: true,
                     collectResultsNeeded: true,
