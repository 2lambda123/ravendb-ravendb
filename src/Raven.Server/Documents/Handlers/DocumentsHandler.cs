﻿// -----------------------------------------------------------------------
//  <copyright file="GetDocumentHandler.cs" company="Hibernating Rhinos LTD">
//      Copyright (c) Hibernating Rhinos LTD. All rights reserved.
//  </copyright>
// -----------------------------------------------------------------------

using System.Collections.Generic;
using System.Threading.Tasks;
using Raven.Server.Json;
using Raven.Server.Routing;
using Sparrow;

namespace Raven.Server.Documents
{
    public class DocumentsHandler : DatabaseRequestHandler
    {
        [RavenAction("/databases/*/docs", "GET", "/databases/{databaseName:string}/docs")]
        public async Task GetDocuments()
        {
            RavenOperationContext context;
            using (ContextPool.AllocateOperationContext(out context))
            {
                context.Transaction = context.Environment.ReadTransaction();

                // everything here operates on all docs
                var actualEtag = ComputeAllDocumentsEtag(context);

                if (GetLongFromHeaders("If-None-Match") == actualEtag)
                {
                    HttpContext.Response.StatusCode = 304;
                    return;
                }
                HttpContext.Response.Headers["ETag"] = actualEtag.ToString();

                IEnumerable<Document> documents;
                if (HttpContext.Request.Query.ContainsKey("etag"))
                {
                    documents = DocumentsStorage.GetDocumentsAfter(context,
                        GetLongQueryString("etag"), GetStart(), GetPageSize());
                }
                else if (HttpContext.Request.Query.ContainsKey("startsWith"))
                {
                    documents = DocumentsStorage.GetDocumentsStartingWith(context,
                        HttpContext.Request.Query["startsWith"],
                        HttpContext.Request.Query["matches"],
                        HttpContext.Request.Query["excludes"],
                        GetStart(),
                        GetPageSize()
                        );
                }
                else // recent docs
                {
                    documents = DocumentsStorage.GetDocumentsInReverseEtagOrder(context, GetStart(), GetPageSize());
                }
                await WriteDocumentsAsync(context, documents);
            }
        }

        private unsafe long ComputeAllDocumentsEtag(RavenOperationContext context)
        {
            var buffer = stackalloc long[2];

            buffer[0] = DocumentsStorage.ReadLastEtag(context.Transaction);
            buffer[1] = DocumentsStorage.GetNumberOfDocuments(context);

            return (long)Hashing.XXHash64.Calculate((byte*)buffer, sizeof(long) * 2);
        }
<<<<<<< HEAD

        private async Task GetDocumentsById(RavenOperationContext context, StringValues ids)
        {
            var documents = new Document[ids.Count];
            for (int i = 0; i < ids.Count; i++)
            {
                documents[i] = DocumentsStorage.Get(context, ids[i]);
            }

            //TODO: Handle includes

            long actualEtag = ComputeEtagsFor(documents);

            if (GetLongFromHeaders("If-None-Match") == actualEtag)
            {
                HttpContext.Response.StatusCode = 304;
                return;
            }

            HttpContext.Response.Headers["ETag"] = actualEtag.ToString();
            var writer = new BlittableJsonTextWriter(context, HttpContext.Response.Body);
            writer.WriteStartObject();
            writer.WritePropertyName(context.GetLazyStringForFieldWithCaching("Results"));
            await WriteDocumentsAsync(context, writer, documents);
            writer.WriteComma();
            writer.WritePropertyName(context.GetLazyStringForFieldWithCaching("Includes"));
            writer.WriteStartArray();
            //TODO: Includes
            //TODO: Need to handle etags here as well
            writer.WriteEndArray();

            writer.WriteEndObject();
            writer.Flush();
        }

        private unsafe long ComputeEtagsFor(Document[] documents)
        {
            // This method is efficient because we aren't materializing any values
            // except the etag, which we need
            if (documents.Length == 1)
            {
                return documents[0]?.Etag ?? -1;
            }
            // we do this in a loop to avoid either large long array allocation on the heap
            // or busting the stack if we used stackalloc long[ids.Count]
            var ctx = Hashing.Streamed.XXHash64.BeginProcess();
            long* buffer = stackalloc long[4];//32 bytes
            Memory.Set((byte*)buffer, 0, sizeof(long) * 4);// not sure is stackalloc force init
            for (int i = 0; i < documents.Length; i += 4)
            {
                for (int j = 0; j < 4; j++)
                {
                    if (i + j >= documents.Length)
                        break;
                    var document = documents[i + j];
                    buffer[i] = document?.Etag ?? -1;
                }
                // we don't care if we didn't get to the end and have values from previous iteration
                // it will still be consistent, and that is what we care here.
                ctx = Hashing.Streamed.XXHash64.Process(ctx, (byte*)buffer, sizeof(long) * 4);
            }

            return (long)Hashing.Streamed.XXHash64.EndProcess(ctx);
        }
=======
>>>>>>> 3596acdd
    }
}<|MERGE_RESOLUTION|>--- conflicted
+++ resolved
@@ -65,72 +65,5 @@
 
             return (long)Hashing.XXHash64.Calculate((byte*)buffer, sizeof(long) * 2);
         }
-<<<<<<< HEAD
-
-        private async Task GetDocumentsById(RavenOperationContext context, StringValues ids)
-        {
-            var documents = new Document[ids.Count];
-            for (int i = 0; i < ids.Count; i++)
-            {
-                documents[i] = DocumentsStorage.Get(context, ids[i]);
-            }
-
-            //TODO: Handle includes
-
-            long actualEtag = ComputeEtagsFor(documents);
-
-            if (GetLongFromHeaders("If-None-Match") == actualEtag)
-            {
-                HttpContext.Response.StatusCode = 304;
-                return;
-            }
-
-            HttpContext.Response.Headers["ETag"] = actualEtag.ToString();
-            var writer = new BlittableJsonTextWriter(context, HttpContext.Response.Body);
-            writer.WriteStartObject();
-            writer.WritePropertyName(context.GetLazyStringForFieldWithCaching("Results"));
-            await WriteDocumentsAsync(context, writer, documents);
-            writer.WriteComma();
-            writer.WritePropertyName(context.GetLazyStringForFieldWithCaching("Includes"));
-            writer.WriteStartArray();
-            //TODO: Includes
-            //TODO: Need to handle etags here as well
-            writer.WriteEndArray();
-
-            writer.WriteEndObject();
-            writer.Flush();
-        }
-
-        private unsafe long ComputeEtagsFor(Document[] documents)
-        {
-            // This method is efficient because we aren't materializing any values
-            // except the etag, which we need
-            if (documents.Length == 1)
-            {
-                return documents[0]?.Etag ?? -1;
-            }
-            // we do this in a loop to avoid either large long array allocation on the heap
-            // or busting the stack if we used stackalloc long[ids.Count]
-            var ctx = Hashing.Streamed.XXHash64.BeginProcess();
-            long* buffer = stackalloc long[4];//32 bytes
-            Memory.Set((byte*)buffer, 0, sizeof(long) * 4);// not sure is stackalloc force init
-            for (int i = 0; i < documents.Length; i += 4)
-            {
-                for (int j = 0; j < 4; j++)
-                {
-                    if (i + j >= documents.Length)
-                        break;
-                    var document = documents[i + j];
-                    buffer[i] = document?.Etag ?? -1;
-                }
-                // we don't care if we didn't get to the end and have values from previous iteration
-                // it will still be consistent, and that is what we care here.
-                ctx = Hashing.Streamed.XXHash64.Process(ctx, (byte*)buffer, sizeof(long) * 4);
-            }
-
-            return (long)Hashing.Streamed.XXHash64.EndProcess(ctx);
-        }
-=======
->>>>>>> 3596acdd
     }
 }