﻿using System;
using System.Collections.Generic;
using System.Diagnostics;
using System.IO;
using System.IO.Compression;
using System.Linq;
using System.Threading;
using System.Threading.Tasks;
using Raven.Client;
using Raven.Client.Documents.Commands;
using Raven.Client.Documents.Conventions;
using Raven.Client.Exceptions;
using Raven.Client.Http;
using Raven.Client.ServerWide;
using Raven.Client.ServerWide.Commands;
using Raven.Server.Documents.Operations;
using Raven.Server.Json;
using Raven.Server.Routing;
using Raven.Server.ServerWide;
using Raven.Server.ServerWide.Context;
using Raven.Server.Web;
using Sparrow.Exceptions;
using Sparrow.Json;
using Sparrow.Json.Parsing;
using Sparrow.Logging;
using Sparrow.Server.Platform.Posix;

namespace Raven.Server.Documents.Handlers.Debugging
{
    public class ServerWideDebugInfoPackageHandler : RequestHandler
    {
        internal const string _serverWidePrefix = "server-wide";

        internal static readonly string[] FieldsThatShouldBeExposedForDebug = new string[]
        {
            nameof(DatabaseRecord.DatabaseName),
            nameof(DatabaseRecord.Encrypted),
            nameof(DatabaseRecord.Disabled),
            nameof(DatabaseRecord.EtagForBackup),
            nameof(DatabaseRecord.DeletionInProgress),
            nameof(DatabaseRecord.DatabaseState),
            nameof(DatabaseRecord.Topology),
            nameof(DatabaseRecord.ConflictSolverConfig),
            nameof(DatabaseRecord.Sorters),
            nameof(DatabaseRecord.Indexes),
            nameof(DatabaseRecord.IndexesHistory),
            nameof(DatabaseRecord.AutoIndexes),
            nameof(DatabaseRecord.Revisions),
            nameof(DatabaseRecord.RevisionsForConflicts),
            nameof(DatabaseRecord.Expiration),
            nameof(DatabaseRecord.Refresh),
            nameof(DatabaseRecord.Client),
            nameof(DatabaseRecord.Studio),
            nameof(DatabaseRecord.TruncatedClusterTransactionCommandsCount),
            nameof(DatabaseRecord.UnusedDatabaseIds),
            nameof(DatabaseRecord.RollingIndexes),
            nameof(DatabaseRecord.LockMode),
            nameof(DatabaseRecord.DocumentsCompression),
            nameof(DatabaseRecord.Analyzers),
            nameof(DatabaseRecord.TimeSeries),

            nameof(DatabaseRecord.Sharding)
        };

        private Logger _logger = LoggingSource.Instance.GetLogger<ServerWideDebugInfoPackageHandler>("Server");

        [RavenAction("/admin/debug/remote-cluster-info-package", "GET", AuthorizationStatus.Operator)]
        public async Task GetClusterWideInfoPackageForRemote()
        {
            using (ServerStore.ContextPool.AllocateOperationContext(out TransactionOperationContext transactionOperationContext))
            using (ServerStore.ContextPool.AllocateOperationContext(out JsonOperationContext jsonOperationContext))
            using (transactionOperationContext.OpenReadTransaction())
            {
                await using (var ms = new MemoryStream())
                {
                    using (var archive = new ZipArchive(ms, ZipArchiveMode.Create, true))
                    {
                        var localEndpointClient = new LocalEndpointClient(Server);
                        NodeDebugInfoRequestHeader requestHeader;
                        using (var requestHeaderJson =
                               await transactionOperationContext.ReadForMemoryAsync(HttpContext.Request.Body, "remote-cluster-info-package/read request header"))
                        {
                            requestHeader = JsonDeserializationServer.NodeDebugInfoRequestHeader(requestHeaderJson);
                        }

                        await WriteServerInfo(archive, jsonOperationContext, localEndpointClient);
                        foreach (var databaseName in requestHeader.DatabaseNames)
                        {
                            await WriteDatabaseRecord(archive, databaseName, jsonOperationContext, transactionOperationContext);
                            await WriteDatabaseInfo(archive, jsonOperationContext, localEndpointClient, databaseName);
                        }
                    }

                    ms.Position = 0;
                    await ms.CopyToAsync(ResponseBodyStream());
                }
            }
        }

        [RavenAction("/admin/debug/cluster-info-package", "GET", AuthorizationStatus.Operator, IsDebugInformationEndpoint = true)]
        public async Task GetClusterWideInfoPackage()
        {
<<<<<<< HEAD
            var contentDisposition = $"attachment; filename={DateTime.UtcNow:yyyy-MM-dd H:mm:ss} Cluster Wide.zip";
            HttpContext.Response.Headers[Constants.Headers.ContentDisposition] = contentDisposition;
            HttpContext.Response.Headers[Constants.Headers.ContentType] = "application/zip";
=======
            var contentDisposition = $"attachment; filename={DateTime.UtcNow:yyyy-MM-dd H-mm-ss} Cluster Wide.zip";
            HttpContext.Response.Headers["Content-Disposition"] = contentDisposition;
            HttpContext.Response.Headers["Content-Type"] = "application/zip";
>>>>>>> 7ec9c6d9

            ClusterTopology topology;
            using (ServerStore.ContextPool.AllocateOperationContext(out TransactionOperationContext ctx))
            using (ctx.OpenReadTransaction())
                topology = ServerStore.GetClusterTopology(ctx);

            var timeoutInSecPerNode = GetIntValueQueryString("timeoutInSecPerNode", false) ?? 60;
            var clusterOperationToken = CreateOperationToken();
            var operationId = GetLongQueryString("operationId", false) ?? ServerStore.Operations.GetNextOperationId();

            await ServerStore.Operations.AddLocalOperation(
                operationId,
                OperationType.DebugPackage,
                "Created debug package for all cluster nodes",
                detailedDescription: null,
                async _ =>
            {
                using (ServerStore.ContextPool.AllocateOperationContext(out JsonOperationContext jsonOperationContext))
                await using (var ms = new MemoryStream())
                {
                    using (var archive = new ZipArchive(ms, ZipArchiveMode.Create, true))
                    {
                        foreach (var (tag, url) in topology.AllNodes)
                        {
                            try
                            {
                                await WriteDebugInfoPackageForNodeAsync(jsonOperationContext, archive, tag, url, clusterOperationToken, timeoutInSecPerNode);
                            }
                            catch (Exception e)
                            {
                                await DebugInfoPackageUtils.WriteExceptionAsZipEntryAsync(e, archive, $"Node - [{ServerStore.NodeTag}]");
                            }
                        }
                    }

                    ms.Position = 0;
                    await ms.CopyToAsync(ResponseBodyStream());
                }

                return null;
            }, token: clusterOperationToken);
        }

        private async Task WriteDebugInfoPackageForNodeAsync(JsonOperationContext context, ZipArchive archive, string tag, string url, OperationCancelToken clusterOperationToken, int timeoutInSecPerNode)
        {
            //note : theoretically GetDebugInfoFromNodeAsync() can throw, error handling is done at the level of WriteDebugInfoPackageForNodeAsync() calls
            using (var requestExecutor = ClusterRequestExecutor.CreateForSingleNode(url, Server.Certificate.Certificate, DocumentConventions.DefaultForServer))
            {
                var nextOperationId = new GetNextServerOperationIdCommand();
                await requestExecutor.ExecuteAsync(nextOperationId, context);

                await using (var responseStream = await GetDebugInfoFromNodeAsync(context, requestExecutor, nextOperationId.Result, clusterOperationToken, timeoutInSecPerNode))
                {
                    var entry = archive.CreateEntry($"Node - [{tag}].zip");
                    entry.ExternalAttributes = ((int)(FilePermissions.S_IRUSR | FilePermissions.S_IWUSR)) << 16;

                    await using (var entryStream = entry.Open())
                    {
                        await responseStream.CopyToAsync(entryStream);
                        await entryStream.FlushAsync();
                    }
                }
            }
        }

        [RavenAction("/admin/debug/info-package", "GET", AuthorizationStatus.Operator, IsDebugInformationEndpoint = true)]
        public async Task GetInfoPackage()
        {
<<<<<<< HEAD
            var contentDisposition = $"attachment; filename={DateTime.UtcNow:yyyy-MM-dd H:mm:ss} - Node [{ServerStore.NodeTag}].zip";
            HttpContext.Response.Headers[Constants.Headers.ContentDisposition] = contentDisposition;
            HttpContext.Response.Headers[Constants.Headers.ContentType] = "application/zip";
=======
            var contentDisposition = $"attachment; filename={DateTime.UtcNow:yyyy-MM-dd H-mm-ss} - Node [{ServerStore.NodeTag}].zip";
            HttpContext.Response.Headers["Content-Disposition"] = contentDisposition;
            HttpContext.Response.Headers["Content-Type"] = "application/zip";
>>>>>>> 7ec9c6d9

            var operationId = GetLongQueryString("operationId", false) ?? ServerStore.Operations.GetNextOperationId();
            var token = CreateOperationToken();

            await ServerStore.Operations.AddLocalOperation(
                operationId,
                OperationType.DebugPackage,
                "Created debug package for current server only",
                detailedDescription: null,
                async _ =>
            {
                using (ServerStore.ContextPool.AllocateOperationContext(out JsonOperationContext context))
                await using (var ms = new MemoryStream())
                {
                    using (var archive = new ZipArchive(ms, ZipArchiveMode.Create, true))
                    {
                        try
                        {
                            var localEndpointClient = new LocalEndpointClient(Server);

                            await WriteServerInfo(archive, context, localEndpointClient, token.Token);
                            await WriteForAllLocalDatabases(archive, context, localEndpointClient, token.Token);
                            await WriteLogFile(archive, token.Token);
                        }
                        catch (Exception e)
                        {
                            await DebugInfoPackageUtils.WriteExceptionAsZipEntryAsync(e, archive, $"Node - [{ServerStore.NodeTag}]");
                        }
                    }

                    ms.Position = 0;
                    await ms.CopyToAsync(ResponseBodyStream());
                }

                return null;
            }, token: token);
        }

        private static async Task WriteLogFile(ZipArchive archive, CancellationToken token)
        {
            var prefix = $"{_serverWidePrefix}/{DateTime.UtcNow:yyyy-MM-dd H-mm-ss}.log";
            var entry = archive.CreateEntry(prefix, CompressionLevel.Optimal);
            entry.ExternalAttributes = (int)(FilePermissions.S_IRUSR | FilePermissions.S_IWUSR) << 16;
            await using (var entryStream = entry.Open())
            await using (var sw = new StreamWriter(entryStream))
            {
                try
                {
                    token.ThrowIfCancellationRequested();

                    LoggingSource.Instance.AttachPipeSink(entryStream);

                    await Task.Delay(15000, token);
                }
                catch (Exception e)
                {
                    await sw.WriteAsync($"{DateTime.UtcNow.Add(new TimeSpan(LoggingSource.LocalToUtcOffsetInTicks)):yyyy-MM-ddTHH:mm:ss.fffffffZ}, {e.Message}");
                }
                finally
                {
                    LoggingSource.Instance.DetachPipeSink();
                    await entryStream.FlushAsync();
                }
            }
        }

        private async Task<Stream> GetDebugInfoFromNodeAsync(JsonOperationContext context, RequestExecutor requestExecutor, long operationId, OperationCancelToken token, int timeoutInSec)
        {
            var rawStreamCommand = new GetRawStreamResultCommand($"/admin/debug/info-package?operationId={operationId}");
            var requestExecutionTask = requestExecutor.ExecuteAsync(rawStreamCommand, context);

            using (var cts = CancellationTokenSource.CreateLinkedTokenSource(token.Token))
            {
                try
                {
                    var delayTask = Task.Delay(TimeSpan.FromSeconds(timeoutInSec), cts.Token);
                    var result = await Task.WhenAny(requestExecutionTask, delayTask);

                    if (result == delayTask)
                    {
                        await KillOperation();
                    }
                    else
                    {
                        cts.Cancel();
                    }
                }
                catch (OperationCanceledException)
                {
                    await KillOperation();
                }
            }

            await requestExecutionTask;

            rawStreamCommand.Result.Position = 0;
            return rawStreamCommand.Result;

            async Task KillOperation()
            {
                using (ServerStore.ContextPool.AllocateOperationContext(out JsonOperationContext ctx))
                {
                    var killOperation = new KillServerOperationCommand(operationId);
                    await requestExecutor.ExecuteAsync(killOperation, ctx);
                }
            }
        }

        private async Task WriteForAllLocalDatabases(ZipArchive archive, JsonOperationContext jsonOperationContext, LocalEndpointClient localEndpointClient, CancellationToken token)
        {
            using (ServerStore.ContextPool.AllocateOperationContext(out TransactionOperationContext context))
            using (context.OpenReadTransaction())
            {
                foreach (var databaseName in ServerStore.Cluster.GetDatabaseNames(context))
                {
                    using (var rawRecord = ServerStore.Cluster.ReadRawDatabaseRecord(context, databaseName))
                    {
                        if (rawRecord == null ||
                            rawRecord.Topology.RelevantFor(ServerStore.NodeTag) == false)
                            continue;

                        await WriteDatabaseRecord(archive, databaseName, jsonOperationContext, context);

                        if (rawRecord.IsDisabled ||
                            rawRecord.DatabaseState == DatabaseStateStatus.RestoreInProgress ||
                            IsDatabaseBeingDeleted(ServerStore.NodeTag, rawRecord))
                            continue;

                        await WriteDatabaseInfo(archive, jsonOperationContext, localEndpointClient, databaseName, token);
                    }
                }
            }
        }

        private static bool IsDatabaseBeingDeleted(string tag, RawDatabaseRecord databaseRecord)
        {
            if (databaseRecord == null)
                return false;

            var deletionInProgress = databaseRecord.DeletionInProgress;

            return deletionInProgress != null && deletionInProgress.TryGetValue(tag, out var delInProgress) && delInProgress != DeletionInProgressStatus.No;
        }

        private async Task WriteDatabaseInfo(ZipArchive archive, JsonOperationContext jsonOperationContext, LocalEndpointClient localEndpointClient, string databaseName, CancellationToken token = default)
        {
            var endpointParameters = new Dictionary<string, Microsoft.Extensions.Primitives.StringValues>()
            {
                { "database", new Microsoft.Extensions.Primitives.StringValues(databaseName) }
            };
            await WriteForServerOrDatabase(archive, jsonOperationContext, localEndpointClient, RouteInformation.RouteType.Databases, databaseName, databaseName, endpointParameters, token);
        }

        private async Task WriteServerInfo(ZipArchive archive, JsonOperationContext jsonOperationContext, LocalEndpointClient localEndpointClient, CancellationToken token = default)
        {
            await WriteForServerOrDatabase(archive, jsonOperationContext, localEndpointClient, RouteInformation.RouteType.None, _serverWidePrefix, null, null, token);
        }

        private async Task WriteForServerOrDatabase(ZipArchive archive, JsonOperationContext context, LocalEndpointClient localEndpointClient, RouteInformation.RouteType routeType, string path, string databaseName, Dictionary<string, Microsoft.Extensions.Primitives.StringValues> endpointParameters = null, CancellationToken token = default)
        {
            var debugInfoDict = new Dictionary<string, TimeSpan>();

            var routes = DebugInfoPackageUtils.GetAuthorizedRoutes(Server, HttpContext, databaseName).Where(x => x.TypeOfRoute == routeType);

            var id = Guid.NewGuid();
            if (_logger.IsOperationsEnabled)
                _logger.Operations($"Creating Debug Package '{id}' for '{databaseName ?? "Server"}'.");

            foreach (var route in routes)
            {
                if (token.IsCancellationRequested)
                    return;

                Exception ex = null;
                var sw = Stopwatch.StartNew();

                if (_logger.IsOperationsEnabled)
                    _logger.Operations($"Started gathering debug info from '{route.Path}' for Debug Package '{id}'.");

                try
                {
                    await InvokeAndWriteToArchive(archive, context, localEndpointClient, route, path, endpointParameters, token);
                    debugInfoDict[route.Path] = sw.Elapsed;
                }
                catch (Exception e)
                {
                    ex = e;
                    await DebugInfoPackageUtils.WriteExceptionAsZipEntryAsync(e, archive, DebugInfoPackageUtils.GetOutputPathFromRouteInformation(route, path, null));
                }
                finally
                {
                    if (_logger.IsOperationsEnabled)
                        _logger.Operations($"Finished gathering debug info from '{route.Path}' for Debug Package '{id}'. Took: {(int)sw.Elapsed.TotalMilliseconds} ms",
                            ex);
                }
            }

            await DebugInfoPackageUtils.WriteDebugInfoTimesAsZipEntryAsync(debugInfoDict, archive, path);
        }

        internal static async Task InvokeAndWriteToArchive(ZipArchive archive, JsonOperationContext jsonOperationContext, 
            LocalEndpointClient localEndpointClient, RouteInformation route, string path, Dictionary<string, 
                Microsoft.Extensions.Primitives.StringValues> endpointParameters = null, CancellationToken token = default)
        {
            try
            {
                var response = await localEndpointClient.InvokeAsync(route, endpointParameters, token);

                var entryName = DebugInfoPackageUtils.GetOutputPathFromRouteInformation(route, path, response.ContentType == "text/plain" ? "txt" : "json");
                var entry = archive.CreateEntry(entryName);
                entry.ExternalAttributes = (int)(FilePermissions.S_IRUSR | FilePermissions.S_IWUSR) << 16;

                // we have the response at this point, not using the cancel token here on purpose
                await using (var entryStream = entry.Open())
                {
                    if (response.ContentType == "text/plain")
                    {
                        await response.Body.CopyToAsync(entryStream);
                    }
                    else
                    {
                        await using (var writer = new AsyncBlittableJsonTextWriter(jsonOperationContext, entryStream))
                        {
                            var endpointOutput = await jsonOperationContext.ReadForMemoryAsync(response.Body, $"read/local endpoint/{route.Path}");
                            jsonOperationContext.Write(writer, endpointOutput);
                            await writer.FlushAsync();
                        }
                    }

                    await entryStream.FlushAsync();
                }
            }
            catch (Exception e)
            {
                //precaution, ideally this exception should never be thrown
                if (e is InvalidStartOfObjectException)
                    e = new InvalidOperationException(
                        "Expected to find a blittable object as a result of debug endpoint, but found something else (see inner exception for details). This should be investigated as all RavenDB endpoints are supposed to return an object.",
                        e);

                throw;
            }
        }

        private async Task WriteDatabaseRecord(ZipArchive archive, string databaseName, JsonOperationContext jsonOperationContext, TransactionOperationContext transactionCtx)
        {
            var entryName = DebugInfoPackageUtils.GetOutputPathFromRouteInformation("/database-record", databaseName, "json");
            try
            {
                var entry = archive.CreateEntry(entryName);
                entry.ExternalAttributes = ((int)(FilePermissions.S_IRUSR | FilePermissions.S_IWUSR)) << 16;

                await using (var entryStream = entry.Open())
                await using (var writer = new AsyncBlittableJsonTextWriter(jsonOperationContext, entryStream))
                {
                    jsonOperationContext.Write(writer, GetDatabaseRecordForDebugPackage(transactionCtx, databaseName));
                    await writer.FlushAsync();
                    await entryStream.FlushAsync();
                }
            }
            catch (Exception e)
            {
                await DebugInfoPackageUtils.WriteExceptionAsZipEntryAsync(e, archive, entryName);
            }
        }

        public BlittableJsonReaderObject GetDatabaseRecordForDebugPackage(TransactionOperationContext context, string databaseName)
        {
            var databaseRecord = Server.ServerStore.Cluster.ReadRawDatabaseRecord(context, databaseName);

            if (databaseRecord == null)
                throw new RavenException($"Couldn't fetch {nameof(DatabaseRecord)} from server for database '{databaseName}'");

            var djv = new DynamicJsonValue();
            foreach (string fld in FieldsThatShouldBeExposedForDebug)
            {
                if (databaseRecord.Raw.TryGetMember(fld, out var obj))
                {
                    djv[fld] = obj;
                }
            }

            return context.ReadObject(djv, "databaserecord");
        }

        internal class NodeDebugInfoRequestHeader
        {
            public string FromUrl { get; set; }

            public List<string> DatabaseNames { get; set; }
        }
    }
}<|MERGE_RESOLUTION|>--- conflicted
+++ resolved
@@ -100,15 +100,9 @@
         [RavenAction("/admin/debug/cluster-info-package", "GET", AuthorizationStatus.Operator, IsDebugInformationEndpoint = true)]
         public async Task GetClusterWideInfoPackage()
         {
-<<<<<<< HEAD
-            var contentDisposition = $"attachment; filename={DateTime.UtcNow:yyyy-MM-dd H:mm:ss} Cluster Wide.zip";
+            var contentDisposition = $"attachment; filename={DateTime.UtcNow:yyyy-MM-dd H-mm-ss} Cluster Wide.zip";
             HttpContext.Response.Headers[Constants.Headers.ContentDisposition] = contentDisposition;
             HttpContext.Response.Headers[Constants.Headers.ContentType] = "application/zip";
-=======
-            var contentDisposition = $"attachment; filename={DateTime.UtcNow:yyyy-MM-dd H-mm-ss} Cluster Wide.zip";
-            HttpContext.Response.Headers["Content-Disposition"] = contentDisposition;
-            HttpContext.Response.Headers["Content-Type"] = "application/zip";
->>>>>>> 7ec9c6d9
 
             ClusterTopology topology;
             using (ServerStore.ContextPool.AllocateOperationContext(out TransactionOperationContext ctx))
@@ -177,15 +171,9 @@
         [RavenAction("/admin/debug/info-package", "GET", AuthorizationStatus.Operator, IsDebugInformationEndpoint = true)]
         public async Task GetInfoPackage()
         {
-<<<<<<< HEAD
-            var contentDisposition = $"attachment; filename={DateTime.UtcNow:yyyy-MM-dd H:mm:ss} - Node [{ServerStore.NodeTag}].zip";
+            var contentDisposition = $"attachment; filename={DateTime.UtcNow:yyyy-MM-dd H-mm-ss} - Node [{ServerStore.NodeTag}].zip";
             HttpContext.Response.Headers[Constants.Headers.ContentDisposition] = contentDisposition;
             HttpContext.Response.Headers[Constants.Headers.ContentType] = "application/zip";
-=======
-            var contentDisposition = $"attachment; filename={DateTime.UtcNow:yyyy-MM-dd H-mm-ss} - Node [{ServerStore.NodeTag}].zip";
-            HttpContext.Response.Headers["Content-Disposition"] = contentDisposition;
-            HttpContext.Response.Headers["Content-Type"] = "application/zip";
->>>>>>> 7ec9c6d9
 
             var operationId = GetLongQueryString("operationId", false) ?? ServerStore.Operations.GetNextOperationId();
             var token = CreateOperationToken();
