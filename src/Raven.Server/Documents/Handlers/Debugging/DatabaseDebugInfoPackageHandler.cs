﻿using System;
using System.Collections.Generic;
using System.IO;
using System.IO.Compression;
using System.Linq;
using System.Threading.Tasks;
using Raven.Client;
using Raven.Server.Routing;
using Raven.Server.ServerWide;
using Sparrow.Json;
using Sparrow.Server.Platform.Posix;

namespace Raven.Server.Documents.Handlers.Debugging
{
    public class DatabaseDebugInfoPackageHandler : DatabaseRequestHandler
    {
        [RavenAction("/databases/*/debug/info-package", "GET", AuthorizationStatus.ValidUser, EndpointType.Read, IsDebugInformationEndpoint = true)]
        public async Task GetInfoPackage()
        {
<<<<<<< HEAD
            var contentDisposition = $"attachment; filename={DateTime.UtcNow:yyyy-MM-dd H:mm:ss} - Database [{Database.Name}].zip";
            HttpContext.Response.Headers[Constants.Headers.ContentDisposition] = contentDisposition;
=======
            var contentDisposition = $"attachment; filename={DateTime.UtcNow:yyyy-MM-dd H-mm-ss} - Database [{Database.Name}].zip";
            HttpContext.Response.Headers["Content-Disposition"] = contentDisposition;
>>>>>>> 7ec9c6d9
            using (ServerStore.ContextPool.AllocateOperationContext(out JsonOperationContext context))
            {
                await using (var ms = new MemoryStream())
                {
                    using (var archive = new ZipArchive(ms, ZipArchiveMode.Create, true))
                    {
                        var localEndpointClient = new LocalEndpointClient(Server);
                        var endpointParameters = new Dictionary<string, Microsoft.Extensions.Primitives.StringValues>
                        {
                            { "database",new Microsoft.Extensions.Primitives.StringValues(Database.Name) }
                        };
                        
                        var routes = DebugInfoPackageUtils.GetAuthorizedRoutes(Server, HttpContext, Database.Name)
                            .Where(x => x.TypeOfRoute == RouteInformation.RouteType.Databases);

                        foreach (var route in routes)
                        {
                            await ServerWideDebugInfoPackageHandler.InvokeAndWriteToArchive(archive, context, localEndpointClient, route, null, endpointParameters);
                        }
                    }

                    ms.Position = 0;
                    await ms.CopyToAsync(ResponseBodyStream());
                }
            }
        }
    }
}<|MERGE_RESOLUTION|>--- conflicted
+++ resolved
@@ -17,13 +17,8 @@
         [RavenAction("/databases/*/debug/info-package", "GET", AuthorizationStatus.ValidUser, EndpointType.Read, IsDebugInformationEndpoint = true)]
         public async Task GetInfoPackage()
         {
-<<<<<<< HEAD
-            var contentDisposition = $"attachment; filename={DateTime.UtcNow:yyyy-MM-dd H:mm:ss} - Database [{Database.Name}].zip";
+            var contentDisposition = $"attachment; filename={DateTime.UtcNow:yyyy-MM-dd H-mm-ss} - Database [{Database.Name}].zip";
             HttpContext.Response.Headers[Constants.Headers.ContentDisposition] = contentDisposition;
-=======
-            var contentDisposition = $"attachment; filename={DateTime.UtcNow:yyyy-MM-dd H-mm-ss} - Database [{Database.Name}].zip";
-            HttpContext.Response.Headers["Content-Disposition"] = contentDisposition;
->>>>>>> 7ec9c6d9
             using (ServerStore.ContextPool.AllocateOperationContext(out JsonOperationContext context))
             {
                 await using (var ms = new MemoryStream())
