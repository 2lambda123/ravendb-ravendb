--- conflicted
+++ resolved
@@ -10,13 +10,8 @@
 {
     public class AllDocumentIdsDebugHandler : DatabaseRequestHandler
     {
-<<<<<<< HEAD
         [RavenAction("/databases/*/debug/documents/export-all-ids", "GET", AuthorizationStatus.ValidUser, EndpointType.Read)]
-        public Task ExportAllDocIds()
-=======
-        [RavenAction("/databases/*/debug/documents/export-all-ids", "GET", AuthorizationStatus.ValidUser)]
         public async Task ExportAllDocIds()
->>>>>>> 1411d7a9
         {
             var fileName = $"ids-for-{Uri.EscapeDataString(Database.Name)}-{Database.Time.GetUtcNow().GetDefaultRavenFormat(isUtc: true)}.txt";
             HttpContext.Response.Headers["Content-Disposition"] = $"attachment; filename={fileName}";
