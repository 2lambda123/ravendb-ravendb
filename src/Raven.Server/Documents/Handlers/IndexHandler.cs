﻿using System;
using System.Collections.Generic;
using System.Diagnostics;
using System.IO;
using System.Linq;
using System.Threading.Tasks;
using Jint.Native;
using Jint.Native.Object;
using Raven.Client;
using Raven.Client.Documents.Indexes;
using Raven.Client.Exceptions.Documents.Indexes;
using Raven.Client.ServerWide;
using Raven.Client.Util;
using Raven.Server.Documents.Handlers.Processors.Indexes;
using Raven.Server.Documents.Indexes;
using Raven.Server.Documents.Indexes.Static;
using Raven.Server.Documents.Patch;
using Raven.Server.Json;
using Raven.Server.Routing;
using Raven.Server.ServerWide;
using Raven.Server.ServerWide.Commands.Indexes;
using Raven.Server.ServerWide.Context;
using Raven.Server.Utils;
using Sparrow.Json;
using Index = Raven.Server.Documents.Indexes.Index;

namespace Raven.Server.Documents.Handlers
{
    public class IndexHandler : DatabaseRequestHandler
    {
        [RavenAction("/databases/*/indexes/replace", "POST", AuthorizationStatus.ValidUser, EndpointType.Write)]
        public async Task Replace()
        {
            using (var processor = new IndexHandlerProcessorForReplace(this))
                await processor.ExecuteAsync();
        }

        [RavenAction("/databases/*/indexes/finish-rolling", "POST", AuthorizationStatus.ValidUser, EndpointType.Write)]
        public async Task FinishRolling()
        {
            var name = GetQueryStringValueAndAssertIfSingleAndNotEmpty("name");
            var node = GetStringQueryString("node", required: false);

            var index = Database.IndexStore.GetIndex(name);

            if (index == null)
                throw new IndexDoesNotExistException($"Could not find '{name}' index.");

            if (index.IsRolling == false)
                throw new InvalidOperationException($"'{name}' isn't a rolling index");

            var command = node == null ?
                new PutRollingIndexCommand(Database.Name, index.NormalizedName, Database.Time.GetUtcNow(), RaftIdGenerator.NewId()) :
                new PutRollingIndexCommand(Database.Name, index.NormalizedName, node, Database.Time.GetUtcNow(), RaftIdGenerator.NewId());

            var result = await ServerStore.SendToLeaderAsync(command);

            await Database.RachisLogIndexNotifications.WaitForIndexNotification(result.Index, HttpContext.RequestAborted);

            NoContentStatus();
        }

        [RavenAction("/databases/*/indexes/source", "GET", AuthorizationStatus.ValidUser, EndpointType.Read)]
        public async Task Source()
        {
            using (var processor = new IndexHandlerProcessorForSource(this))
                await processor.ExecuteAsync();
        }

        public class IndexHistoryResult
        {
            public string Index { get; set; }
            public IndexHistoryEntry[] History { get; set; }
        }

        [RavenAction("/databases/*/indexes/history", "GET", AuthorizationStatus.ValidUser, EndpointType.Read)]
        public async Task GetIndexHistory()
        {
            using (var processor = new IndexHandlerProcessorForGetIndexHistory<DocumentsOperationContext>(this))
                await processor.ExecuteAsync();
        }

        [RavenAction("/databases/*/indexes/has-changed", "POST", AuthorizationStatus.ValidUser, EndpointType.Read)]
        public async Task HasChanged()
        {
            using (var processor = new IndexHandlerProcessorForHasChanged(this))
                await processor.ExecuteAsync();
        }

        [RavenAction("/databases/*/indexes/debug", "GET", AuthorizationStatus.ValidUser, EndpointType.Read)]
        public async Task Debug()
        {
            using (var processor = new IndexHandlerProcessorForDebug(this))
                await processor.ExecuteAsync();
        }

        [RavenAction("/databases/*/indexes", "GET", AuthorizationStatus.ValidUser, EndpointType.Read, IsDebugInformationEndpoint = true)]
        public async Task GetAll()
        {
            var namesOnly = GetBoolValueQueryString("namesOnly", required: false) ?? false;

            if (namesOnly)
            {
<<<<<<< HEAD
                using (var processor = new IndexHandlerProcessorForGetAllNames(this))
                    await processor.ExecuteAsync();
=======
                (IndexDefinition IndexDefinition, long Version)[] indexDefinitions;
                if (string.IsNullOrEmpty(name))
                    indexDefinitions = Database.IndexStore
                        .GetIndexes()
                        .OrderBy(x => x.Name)
                        .Skip(start)
                        .Take(pageSize)
                        .Select(x => (x.GetIndexDefinition(), x.Definition.Version))
                        .ToArray();
                else
                {
                    var index = Database.IndexStore.GetIndex(name);
                    if (index == null)
                    {
                        HttpContext.Response.StatusCode = (int)HttpStatusCode.NotFound;
                        return;
                    }

                    indexDefinitions = new[] { (index.GetIndexDefinition(), index.Definition.Version) };
                }

                writer.WriteStartObject();

                writer.WriteArray(context, "Results", indexDefinitions, (w, c, keyValue) =>
                {
                    if (namesOnly)
                    {
                        w.WriteString(keyValue.IndexDefinition.Name);
                        return;
                    }

                    w.WriteIndexDefinition(c, keyValue.IndexDefinition, keyValue.Version);
                });
>>>>>>> 7a23056a

                return;
            }

            using (var processor = new IndexHandlerProcessorForGetAll(this))
                await processor.ExecuteAsync();
        }

        [RavenAction("/databases/*/indexes/stats", "GET", AuthorizationStatus.ValidUser, EndpointType.Read, IsDebugInformationEndpoint = true)]
        public async Task Stats()
        {
            using (var processor = new IndexHandlerProcessorForGetDatabaseIndexStatistics(this))
                await processor.ExecuteAsync();
        }

        [RavenAction("/databases/*/indexes/staleness", "GET", AuthorizationStatus.ValidUser, EndpointType.Read)]
        public async Task Stale()
        {
            using (var processor = new IndexHandlerProcessorForStale(this))
                await processor.ExecuteAsync();
        }

        [RavenAction("/databases/*/indexes/progress", "GET", AuthorizationStatus.ValidUser, EndpointType.Read)]
        public async Task Progress()
        {
<<<<<<< HEAD
            using (var processor = new IndexHandlerProcessorForProgress(this))
                await processor.ExecuteAsync();
=======
            using (var context = QueryOperationContext.Allocate(Database, needsServerContext: true))
            await using (var writer = new AsyncBlittableJsonTextWriter(context.Documents, ResponseBodyStream()))
            using (context.OpenReadTransaction())
            {
                writer.WriteStartObject();
                writer.WritePropertyName("Results");
                writer.WriteStartArray();

                var overallDuration = Stopwatch.StartNew();
                var first = true;
                foreach (var index in Database.IndexStore.GetIndexes())
                {
                    try
                    {
                        if (index.DeployedOnAllNodes && index.IsStale(context) == false)
                            continue;

                        var progress = index.GetProgress(context, overallDuration);

                        if (first == false)
                            writer.WriteComma();

                        first = false;

                        writer.WriteIndexProgress(context.Documents, progress);
                    }
                    catch (ObjectDisposedException)
                    {
                        // index was deleted
                    }
                    catch (OperationCanceledException)
                    {
                        // index was deleted
                    }
                    catch (Exception e)
                    {
                        if (Logger.IsOperationsEnabled)
                            Logger.Operations($"Failed to get index progress for index name: {index.Name}", e);
                    }
                }

                writer.WriteEndArray();
                writer.WriteEndObject();
            }
>>>>>>> 7a23056a
        }

        [RavenAction("/databases/*/indexes", "RESET", AuthorizationStatus.ValidUser, EndpointType.Write, DisableOnCpuCreditsExhaustion = true)]
        public async Task Reset()
        {
            using (var processor = new IndexHandlerProcessorForReset(this))
                await processor.ExecuteAsync();
        }

        [RavenAction("/databases/*/index/open-faulty-index", "POST", AuthorizationStatus.ValidUser, EndpointType.Write)]
        public async Task OpenFaultyIndex()
        {
            using (var processor = new IndexHandlerProcessorForOpenFaultyIndex(this))
                await processor.ExecuteAsync();
        }

        [RavenAction("/databases/*/indexes", "DELETE", AuthorizationStatus.ValidUser, EndpointType.Write)]
        public async Task Delete()
        {
            using (var processor = new IndexHandlerProcessorForDelete(this))
                await processor.ExecuteAsync();
        }

        [RavenAction("/databases/*/indexes/c-sharp-index-definition", "GET", AuthorizationStatus.ValidUser, EndpointType.Read)]
        public async Task GenerateCSharpIndexDefinition()
        {
            using (var processor = new IndexProcessorForGenerateCSharpIndexDefinition(this))
                await processor.ExecuteAsync();
        }

        [RavenAction("/databases/*/indexes/status", "GET", AuthorizationStatus.ValidUser, EndpointType.Read)]
        public async Task Status()
        {
            using (var processor = new IndexHandlerProcessorForGetIndexesStatus(this))
                await processor.ExecuteAsync();
        }

        [RavenAction("/databases/*/indexes/set-lock", "POST", AuthorizationStatus.ValidUser, EndpointType.Write)]
        public async Task SetLockMode()
        {
            using (var processor = new IndexHandlerProcessorForSetLockMode(this))
                await processor.ExecuteAsync();
        }

        [RavenAction("/databases/*/indexes/set-priority", "POST", AuthorizationStatus.ValidUser, EndpointType.Write)]
        public async Task SetPriority()
        {
            using (var processor = new IndexHandlerProcessorForSetPriority(this))
                await processor.ExecuteAsync();
        }

        [RavenAction("/databases/*/indexes/errors", "DELETE", AuthorizationStatus.ValidUser, EndpointType.Write)]
        public async Task ClearErrors()
        {
            using (var processor = new IndexHandlerProcessorForClearErrors(this))
                await processor.ExecuteAsync();
        }

        [RavenAction("/databases/*/indexes/errors", "GET", AuthorizationStatus.ValidUser, EndpointType.Read, IsDebugInformationEndpoint = true)]
        public async Task GetErrors()
        {
            using (var processor = new IndexHandlerProcessorForGetErrors(this))
                await processor.ExecuteAsync();
        }

        [RavenAction("/databases/*/indexes/terms", "GET", AuthorizationStatus.ValidUser, EndpointType.Read, DisableOnCpuCreditsExhaustion = true)]
        public async Task Terms()
        {
            using (var processor = new IndexHandlerProcessorForTerms(this))
                await processor.ExecuteAsync();
        }

        [RavenAction("/databases/*/indexes/total-time", "GET", AuthorizationStatus.ValidUser, EndpointType.Read)]
        public async Task TotalTime()
        {
            using (var processor = new IndexHandlerProcessorForTotalTime(this))
                await processor.ExecuteAsync();
        }

        [RavenAction("/databases/*/indexes/performance", "GET", AuthorizationStatus.ValidUser, EndpointType.Read)]
        public async Task Performance()
        {
            using (var processor = new IndexHandlerProcessorForPerformance(this))
                await processor.ExecuteAsync();
        }

        [RavenAction("/databases/*/indexes/performance/live", "GET", AuthorizationStatus.ValidUser, EndpointType.Read, SkipUsagesCount = true)]
        public async Task PerformanceLive()
        {
            using (var processor = new IndexHandlerProcessorForPerformanceLive(this))
                await processor.ExecuteAsync();
        }

        [RavenAction("/databases/*/indexes/suggest-index-merge", "GET", AuthorizationStatus.ValidUser, EndpointType.Read)]
        public async Task SuggestIndexMerge()
        {
            using (var processor = new IndexHandlerProcessorForSuggestIndexMerge(this))
                await processor.ExecuteAsync();
        }

        [RavenAction("/databases/*/indexes/try", "POST", AuthorizationStatus.ValidUser, EndpointType.Write, DisableOnCpuCreditsExhaustion = true)]
        public async Task TestJavaScriptIndex()
        {
            using (ContextPool.AllocateOperationContext(out DocumentsOperationContext context))
            {
                var input = await context.ReadForMemoryAsync(RequestBodyStream(), "TestJavaScriptIndex");
                if (input.TryGet("Definition", out BlittableJsonReaderObject index) == false)
                    ThrowRequiredPropertyNameInRequest("Definition");

                input.TryGet("Ids", out BlittableJsonReaderArray ids);

                var indexDefinition = JsonDeserializationServer.IndexDefinition(index);

                if (indexDefinition.Maps == null || indexDefinition.Maps.Count == 0)
                    throw new ArgumentException("Index must have a 'Maps' fields");

                indexDefinition.Type = indexDefinition.DetectStaticIndexType();

                if (indexDefinition.Type.IsJavaScript() == false)
                    throw new UnauthorizedAccessException("Testing indexes is only allowed for JavaScript indexes.");

                var compiledIndex = new JavaScriptIndex(indexDefinition, Database.Configuration, IndexDefinitionBaseServerSide.IndexVersion.CurrentVersion);

                var inputSize = GetIntValueQueryString("inputSize", false) ?? DefaultInputSizeForTestingJavaScriptIndex;
                var collections = new HashSet<string>(compiledIndex.Maps.Keys);
                var docsPerCollection = new Dictionary<string, List<DynamicBlittableJson>>();
                using (context.OpenReadTransaction())
                {
                    if (ids == null)
                    {
                        foreach (var collection in collections)
                        {
                            docsPerCollection.Add(collection,
                                Database.DocumentsStorage.GetDocumentsFrom(context, collection, 0, 0, inputSize).Select(d => new DynamicBlittableJson(d)).ToList());
                        }
                    }
                    else
                    {
                        var listOfIds = ids.Select(x => x.ToString());
                        var _ = new Reference<int>
                        {
                            Value = 0
                        };
                        var docs = Database.DocumentsStorage.GetDocuments(context, listOfIds, 0, long.MaxValue, _);
                        foreach (var doc in docs)
                        {
                            if (doc.TryGetMetadata(out var metadata) && metadata.TryGet(Constants.Documents.Metadata.Collection, out string collectionStr))
                            {
                                if (docsPerCollection.TryGetValue(collectionStr, out var listOfDocs) == false)
                                {
                                    listOfDocs = docsPerCollection[collectionStr] = new List<DynamicBlittableJson>();
                                }
                                listOfDocs.Add(new DynamicBlittableJson(doc));
                            }
                        }
                    }

                    var mapRes = new List<ObjectInstance>();
                    //all maps
                    foreach (var listOfFunctions in compiledIndex.Maps)
                    {
                        //multi maps per collection
                        foreach (var kvp in listOfFunctions.Value)
                        {
                            // TODO [ppekrol] check if this is correct
                            foreach (var mapFunc in kvp.Value)
                            {
                                if (docsPerCollection.TryGetValue(listOfFunctions.Key, out var docs))
                                {
                                    foreach (var res in mapFunc(docs))
                                    {
                                        mapRes.Add((ObjectInstance)res);
                                    }
                                }
                            }
                        }
                    }
                    var first = true;
                    await using (var writer = new AsyncBlittableJsonTextWriter(context, ResponseBodyStream()))
                    {
                        writer.WriteStartObject();
                        writer.WritePropertyName("MapResults");
                        writer.WriteStartArray();
                        foreach (var mapResult in mapRes)
                        {
                            if (JavaScriptIndexUtils.StringifyObject(mapResult) is JsString jsStr)
                            {
                                if (first == false)
                                {
                                    writer.WriteComma();
                                }
                                writer.WriteString(jsStr.ToString());
                                first = false;
                            }
                        }
                        writer.WriteEndArray();
                        if (indexDefinition.Reduce != null)
                        {
                            using (var bufferPool = new UnmanagedBuffersPoolWithLowMemoryHandling("JavaScriptIndexTest", Database.Name))
                            {
                                compiledIndex.SetBufferPoolForTestingPurposes(bufferPool);
                                compiledIndex.SetAllocatorForTestingPurposes(context.Allocator);
                                first = true;
                                writer.WritePropertyName("ReduceResults");
                                writer.WriteStartArray();

                                var reduceResults = compiledIndex.Reduce(mapRes.Select(mr => new DynamicBlittableJson(JsBlittableBridge.Translate(context, mr.Engine, mr))));

                                foreach (JsValue reduceResult in reduceResults)
                                {
                                    if (JavaScriptIndexUtils.StringifyObject(reduceResult) is JsString jsStr)
                                    {
                                        if (first == false)
                                        {
                                            writer.WriteComma();
                                        }

                                        writer.WriteString(jsStr.ToString());
                                        first = false;
                                    }
                                }
                            }

                            writer.WriteEndArray();
                        }
                        writer.WriteEndObject();
                    }
                }
            }
        }

        private static readonly int DefaultInputSizeForTestingJavaScriptIndex = 10;

        private IEnumerable<Index> GetIndexesToReportOn()
        {
            IEnumerable<Index> indexes;
            var names = HttpContext.Request.Query["name"];

            if (names.Count == 0)
                indexes = Database.IndexStore
                    .GetIndexes();
            else
            {
                indexes = Database.IndexStore
                    .GetIndexes()
                    .Where(x => names.Contains(x.Name, StringComparer.OrdinalIgnoreCase));
            }
            return indexes;
        }
    }
}<|MERGE_RESOLUTION|>--- conflicted
+++ resolved
@@ -101,44 +101,8 @@
 
             if (namesOnly)
             {
-<<<<<<< HEAD
                 using (var processor = new IndexHandlerProcessorForGetAllNames(this))
                     await processor.ExecuteAsync();
-=======
-                (IndexDefinition IndexDefinition, long Version)[] indexDefinitions;
-                if (string.IsNullOrEmpty(name))
-                    indexDefinitions = Database.IndexStore
-                        .GetIndexes()
-                        .OrderBy(x => x.Name)
-                        .Skip(start)
-                        .Take(pageSize)
-                        .Select(x => (x.GetIndexDefinition(), x.Definition.Version))
-                        .ToArray();
-                else
-                {
-                    var index = Database.IndexStore.GetIndex(name);
-                    if (index == null)
-                    {
-                        HttpContext.Response.StatusCode = (int)HttpStatusCode.NotFound;
-                        return;
-                    }
-
-                    indexDefinitions = new[] { (index.GetIndexDefinition(), index.Definition.Version) };
-                }
-
-                writer.WriteStartObject();
-
-                writer.WriteArray(context, "Results", indexDefinitions, (w, c, keyValue) =>
-                {
-                    if (namesOnly)
-                    {
-                        w.WriteString(keyValue.IndexDefinition.Name);
-                        return;
-                    }
-
-                    w.WriteIndexDefinition(c, keyValue.IndexDefinition, keyValue.Version);
-                });
->>>>>>> 7a23056a
 
                 return;
             }
@@ -164,55 +128,8 @@
         [RavenAction("/databases/*/indexes/progress", "GET", AuthorizationStatus.ValidUser, EndpointType.Read)]
         public async Task Progress()
         {
-<<<<<<< HEAD
             using (var processor = new IndexHandlerProcessorForProgress(this))
                 await processor.ExecuteAsync();
-=======
-            using (var context = QueryOperationContext.Allocate(Database, needsServerContext: true))
-            await using (var writer = new AsyncBlittableJsonTextWriter(context.Documents, ResponseBodyStream()))
-            using (context.OpenReadTransaction())
-            {
-                writer.WriteStartObject();
-                writer.WritePropertyName("Results");
-                writer.WriteStartArray();
-
-                var overallDuration = Stopwatch.StartNew();
-                var first = true;
-                foreach (var index in Database.IndexStore.GetIndexes())
-                {
-                    try
-                    {
-                        if (index.DeployedOnAllNodes && index.IsStale(context) == false)
-                            continue;
-
-                        var progress = index.GetProgress(context, overallDuration);
-
-                        if (first == false)
-                            writer.WriteComma();
-
-                        first = false;
-
-                        writer.WriteIndexProgress(context.Documents, progress);
-                    }
-                    catch (ObjectDisposedException)
-                    {
-                        // index was deleted
-                    }
-                    catch (OperationCanceledException)
-                    {
-                        // index was deleted
-                    }
-                    catch (Exception e)
-                    {
-                        if (Logger.IsOperationsEnabled)
-                            Logger.Operations($"Failed to get index progress for index name: {index.Name}", e);
-                    }
-                }
-
-                writer.WriteEndArray();
-                writer.WriteEndObject();
-            }
->>>>>>> 7a23056a
         }
 
         [RavenAction("/databases/*/indexes", "RESET", AuthorizationStatus.ValidUser, EndpointType.Write, DisableOnCpuCreditsExhaustion = true)]
