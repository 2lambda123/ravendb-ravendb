﻿using System;
using System.Collections.Generic;
using System.IO;
using System.Linq;
using System.Net;
using System.Threading.Tasks;
using Jint.Native;
using Jint.Native.Object;
using Raven.Client;
using Raven.Client.Documents.Indexes;
using Raven.Client.Exceptions;
using Raven.Client.Exceptions.Documents.Indexes;
using Raven.Client.Extensions;
using Raven.Client.ServerWide;
using Raven.Server.Documents.Indexes;
using Raven.Server.Documents.Indexes.Debugging;
using Raven.Server.Documents.Indexes.Errors;
using Raven.Server.Documents.Indexes.MapReduce.Static;
using Raven.Server.Documents.Indexes.Static;
using Raven.Server.Documents.Patch;
using Raven.Server.Documents.Queries;
using Raven.Server.Documents.Queries.Dynamic;
using Raven.Server.Json;
using Raven.Server.NotificationCenter.Notifications;
using Raven.Server.NotificationCenter.Notifications.Details;
using Raven.Server.Routing;
using Raven.Server.ServerWide;
using Raven.Server.ServerWide.Context;
using Raven.Server.Utils;
using Sparrow.Json;
using Sparrow.Json.Parsing;
using Sparrow.Logging;
using Index = Raven.Server.Documents.Indexes.Index;

namespace Raven.Server.Documents.Handlers
{
    public class IndexHandler : DatabaseRequestHandler
    {
        [RavenAction("/databases/*/indexes/replace", "POST", AuthorizationStatus.ValidUser)]
        public Task Replace()
        {
            var name = GetQueryStringValueAndAssertIfSingleAndNotEmpty("name");
            var replacementName = Constants.Documents.Indexing.SideBySideIndexNamePrefix + name;

            var oldIndex = Database.IndexStore.GetIndex(name);
            var newIndex = Database.IndexStore.GetIndex(replacementName);

            if (oldIndex == null && newIndex == null)
                throw new IndexDoesNotExistException($"Could not find '{name}' and '{replacementName}' indexes.");

            if (newIndex == null)
                throw new IndexDoesNotExistException($"Could not find side-by-side index for '{name}'.");

            while (Database.DatabaseShutdown.IsCancellationRequested == false)
            {
                if (Database.IndexStore.TryReplaceIndexes(name, newIndex.Name, Database.DatabaseShutdown))
                    break;
            }

            return NoContent();
        }

        [RavenAction("/databases/*/indexes/source", "GET", AuthorizationStatus.ValidUser)]
        public Task Source()
        {
            var name = GetQueryStringValueAndAssertIfSingleAndNotEmpty("name");

            var index = Database.IndexStore.GetIndex(name);
            if (index == null)
            {
                HttpContext.Response.StatusCode = (int)HttpStatusCode.NotFound;
                return Task.CompletedTask;
            }

            if (index.Type.IsStatic() == false)
                throw new InvalidOperationException("Source can be only retrieved for static indexes.");

            string source = null;
            switch (index.Type)
            {
                case IndexType.Map:
                    var staticMapIndex = (MapIndex)index;
                    source = staticMapIndex._compiled.Source;
                    break;
                case IndexType.MapReduce:
                    var staticMapReduceIndex = (MapReduceIndex)index;
                    source = staticMapReduceIndex._compiled.Source;
                    break;
            }

            if (string.IsNullOrWhiteSpace(source))
                throw new InvalidOperationException("Could not retrieve source for given index.");

            using (ContextPool.AllocateOperationContext(out JsonOperationContext context))
            using (var writer = new BlittableJsonTextWriter(context, ResponseBodyStream()))
            {
                context.Write(writer, new DynamicJsonValue
                {
                    ["Index"] = index.Name,
                    ["Source"] = source
                });
            }

            return Task.CompletedTask;
        }

        [RavenAction("/databases/*/indexes/history", "GET", AuthorizationStatus.ValidUser)]
        public Task GetIndexHistory()
        {
            var name = GetQueryStringValueAndAssertIfSingleAndNotEmpty("name");

            List<IndexHistoryEntry> history;
            using (ServerStore.ContextPool.AllocateOperationContext(out TransactionOperationContext ctx))
            using (ctx.OpenReadTransaction())
            using (var rawRecord = ServerStore.Cluster.ReadRawDatabaseRecord(ctx, Database.Name))
            {
                var indexesHistory = rawRecord.IndexesHistory;
                if (indexesHistory.TryGetValue(name, out history) == false)
                {
                    HttpContext.Response.StatusCode = (int)HttpStatusCode.NotFound;
                    return Task.CompletedTask;
                }
            }

            using (ContextPool.AllocateOperationContext(out JsonOperationContext context))
            using (var writer = new BlittableJsonTextWriter(context, ResponseBodyStream()))
            {
                writer.WriteStartObject();
                writer.WritePropertyName("Index");
                writer.WriteString(name);
                writer.WriteComma();

                if (history == null || history.Count == 0)
                {
                    writer.WriteStartArray();
                    writer.WriteEndArray();
                    writer.WriteEndObject();
                    return Task.CompletedTask;
                }

                writer.WriteArray(context, "History", history, (w, c, entry) =>
                {
                    w.WriteStartObject();

                    w.WritePropertyName(nameof(IndexHistoryEntry.Definition));
                    w.WriteIndexDefinition(c, entry.Definition);
                    w.WriteComma();

                    w.WritePropertyName(nameof(IndexHistoryEntry.CreatedAt));
                    w.WriteDateTime(entry.CreatedAt, isUtc: true);
                    w.WriteComma();

                    w.WritePropertyName(nameof(IndexHistoryEntry.Source));
                    w.WriteString(entry.Source);
                    w.WriteEndObject();
                });

                writer.WriteEndObject();
            }
            return Task.CompletedTask;
        }

        [RavenAction("/databases/*/indexes/has-changed", "POST", AuthorizationStatus.ValidUser)]
        public Task HasChanged()
        {
            using (Database.DocumentsStorage.ContextPool.AllocateOperationContext(out JsonOperationContext context))
            using (var json = context.ReadForMemory(RequestBodyStream(), "index/definition"))
            {
                var indexDefinition = JsonDeserializationServer.IndexDefinition(json);

                if (indexDefinition?.Name == null || indexDefinition.Maps.Count == 0)
                    throw new BadRequestException("Index definition must contain name and at least one map.");

                var changed = Database.IndexStore.HasChanged(indexDefinition);

                using (var writer = new BlittableJsonTextWriter(context, ResponseBodyStream()))
                {
                    writer.WriteStartObject();
                    writer.WritePropertyName("Changed");
                    writer.WriteBool(changed);
                    writer.WriteEndObject();
                }
            }

            return Task.CompletedTask;
        }

        [RavenAction("/databases/*/indexes/debug", "GET", AuthorizationStatus.ValidUser)]
        public Task Debug()
        {
            var name = GetQueryStringValueAndAssertIfSingleAndNotEmpty("name");

            var index = Database.IndexStore.GetIndex(name);
            if (index == null)
            {
                HttpContext.Response.StatusCode = (int)HttpStatusCode.NotFound;
                return Task.CompletedTask;
            }

            var operation = GetStringQueryString("op");

            using (ContextPool.AllocateOperationContext(out JsonOperationContext context))
            using (var writer = new BlittableJsonTextWriter(context, ResponseBodyStream()))
            {
                if (string.Equals(operation, "map-reduce-tree", StringComparison.OrdinalIgnoreCase))
                {
                    if (index.Type.IsMapReduce() == false)
                    {
                        HttpContext.Response.StatusCode = (int)HttpStatusCode.BadRequest;

                        context.Write(writer, new DynamicJsonValue
                        {
                            ["Error"] = $"{index.Name} is not map-reduce index"
                        });

                        return Task.CompletedTask;
                    }

                    var docIds = GetStringValuesQueryString("docId", required: false);

                    using (index.GetReduceTree(docIds.ToArray(), out IEnumerable<ReduceTree> trees))
                    {
                        writer.WriteReduceTrees(trees);
                    }

                    return Task.CompletedTask;
                }

                if (string.Equals(operation, "source-doc-ids", StringComparison.OrdinalIgnoreCase))
                {
                    using (index.GetIdentifiersOfMappedDocuments(GetStringQueryString("startsWith", required: false), GetStart(), GetPageSize(), out IEnumerable<string> ids))
                    {
                        writer.WriteArrayOfResultsAndCount(ids);
                    }

                    return Task.CompletedTask;
                }

                if (string.Equals(operation, "entries-fields", StringComparison.OrdinalIgnoreCase))
                {
                    var fields = index.GetEntriesFields();

                    writer.WriteStartObject();

                    writer.WriteArray(nameof(fields.Static), fields.Static);
                    writer.WriteComma();

                    writer.WriteArray(nameof(fields.Dynamic), fields.Dynamic);

                    writer.WriteEndObject();

                    return Task.CompletedTask;
                }

                throw new NotSupportedException($"{operation} is not supported");
            }
        }

        [RavenAction("/databases/*/indexes", "GET", AuthorizationStatus.ValidUser, IsDebugInformationEndpoint = true)]
        public Task GetAll()
        {
            var name = GetStringQueryString("name", required: false);

            var start = GetStart();
            var pageSize = GetPageSize();
            var namesOnly = GetBoolValueQueryString("namesOnly", required: false) ?? false;

            using (ContextPool.AllocateOperationContext(out DocumentsOperationContext context))
            using (var writer = new BlittableJsonTextWriter(context, ResponseBodyStream()))
            {
                IndexDefinition[] indexDefinitions;
                if (string.IsNullOrEmpty(name))
                    indexDefinitions = Database.IndexStore
                        .GetIndexes()
                        .OrderBy(x => x.Name)
                        .Skip(start)
                        .Take(pageSize)
                        .Select(x => x.GetIndexDefinition())
                        .ToArray();
                else
                {
                    var index = Database.IndexStore.GetIndex(name);
                    if (index == null)
                    {
                        HttpContext.Response.StatusCode = (int)HttpStatusCode.NotFound;
                        return Task.CompletedTask;
                    }

                    indexDefinitions = new[] { index.GetIndexDefinition() };
                }

                writer.WriteStartObject();

                writer.WriteArray(context, "Results", indexDefinitions, (w, c, indexDefinition) =>
                {
                    if (namesOnly)
                    {
                        w.WriteString(indexDefinition.Name);
                        return;
                    }

                    w.WriteIndexDefinition(c, indexDefinition);
                });

                writer.WriteEndObject();
            }

            return Task.CompletedTask;
        }

        [RavenAction("/databases/*/indexes/stats", "GET", AuthorizationStatus.ValidUser, IsDebugInformationEndpoint = true)]
        public Task Stats()
        {
            var name = GetStringQueryString("name", required: false);

            using (var context = QueryOperationContext.Allocate(Database, needsServerContext: true))
            using (var writer = new BlittableJsonTextWriter(context.Documents, ResponseBodyStream()))
            {
                IndexStats[] indexStats;
                using (context.OpenReadTransaction())
                {
                    if (string.IsNullOrEmpty(name))
                    {
                        indexStats = Database.IndexStore
                            .GetIndexes()
                            .OrderBy(x => x.Name)
                            .Select(x =>
                            {
                                try
                                {
<<<<<<< HEAD
                                    return x.GetStats(calculateLag: true, calculateStaleness: true, queryContext: context);
=======
                                    return x.GetStats(calculateLag: true, calculateStaleness: true, calculateMemoryStats: true, documentsContext: context);
>>>>>>> ed155cc5
                                }
                                catch (Exception e)
                                {
                                    if (Logger.IsOperationsEnabled)
                                        Logger.Operations($"Failed to get stats of '{x.Name}' index", e);

                                    try
                                    {
                                        Database.NotificationCenter.Add(AlertRaised.Create(Database.Name, $"Failed to get stats of '{x.Name}' index",
                                            $"Exception was thrown on getting stats of '{x.Name}' index",
                                            AlertType.Indexing_CouldNotGetStats, NotificationSeverity.Error, key: x.Name, details: new ExceptionDetails(e)));
                                    }
                                    catch (Exception addAlertException)
                                    {
                                        if (Logger.IsOperationsEnabled && addAlertException.IsOutOfMemory() == false && addAlertException.IsDiskFullException() == false)
                                            Logger.Operations($"Failed to add alert when getting error on retrieving stats of '{x.Name}' index", addAlertException);
                                    }

                                    var state = x.State;

                                    if (e.IsOutOfMemory() == false && e.IsDiskFullException() == false)
                                    {
                                        try
                                        {
                                            state = IndexState.Error;
                                            x.SetState(state, inMemoryOnly: true);
                                        }
                                        catch (Exception ex)
                                        {
                                            if (Logger.IsOperationsEnabled)
                                                Logger.Operations($"Failed to change state of '{x.Name}' index to error after encountering exception when getting its stats.",
                                                    ex);
                                        }
                                    }

                                    return new IndexStats
                                    {
                                        Name = x.Name,
                                        Type = x.Type,
                                        State = state,
                                        Status = x.Status,
                                        LockMode = x.Definition.LockMode,
                                        Priority = x.Definition.Priority,
                                    };
                                }
                            })
                            .ToArray();
                    }
                    else
                    {
                        var index = Database.IndexStore.GetIndex(name);
                        if (index == null)
                        {
                            HttpContext.Response.StatusCode = (int)HttpStatusCode.NotFound;
                            return Task.CompletedTask;
                        }

<<<<<<< HEAD
                        indexStats = new[] { index.GetStats(calculateLag: true, calculateStaleness: true, queryContext: context) };
=======
                        indexStats = new[] { index.GetStats(calculateLag: true, calculateStaleness: true, calculateMemoryStats: true, documentsContext: context) };
>>>>>>> ed155cc5
                    }
                }

                writer.WriteStartObject();

                writer.WriteArray(context.Documents, "Results", indexStats, (w, c, stats) =>
                {
                    w.WriteIndexStats(context.Documents, stats);
                });

                writer.WriteEndObject();
            }

            return Task.CompletedTask;
        }

        [RavenAction("/databases/*/indexes/staleness", "GET", AuthorizationStatus.ValidUser)]
        public Task Stale()
        {
            var name = GetQueryStringValueAndAssertIfSingleAndNotEmpty("name");

            var index = Database.IndexStore.GetIndex(name);
            if (index == null)
                IndexDoesNotExistException.ThrowFor(name);

            using (var context = QueryOperationContext.Allocate(Database, index))
            using (var writer = new BlittableJsonTextWriter(context.Documents, ResponseBodyStream()))
            using (context.OpenReadTransaction())
            {
                var stalenessReasons = new List<string>();
                var isStale = index.IsStale(context, stalenessReasons: stalenessReasons);

                writer.WriteStartObject();

                writer.WritePropertyName("IsStale");
                writer.WriteBool(isStale);
                writer.WriteComma();

                writer.WriteArray("StalenessReasons", stalenessReasons);

                writer.WriteEndObject();
            }

            return Task.CompletedTask;
        }

        [RavenAction("/databases/*/indexes/progress", "GET", AuthorizationStatus.ValidUser)]
        public Task Progress()
        {
            using (var context = QueryOperationContext.Allocate(Database, needsServerContext: true))
            using (var writer = new BlittableJsonTextWriter(context.Documents, ResponseBodyStream()))
            using (context.OpenReadTransaction())
            {
                writer.WriteStartObject();
                writer.WritePropertyName("Results");
                writer.WriteStartArray();

                var first = true;
                foreach (var index in Database.IndexStore.GetIndexes())
                {
                    try
                    {
                        if (index.IsStale(context) == false)
                            continue;

                        var progress = index.GetProgress(context, isStale: true);

                        if (first == false)
                            writer.WriteComma();

                        first = false;

                        writer.WriteIndexProgress(context.Documents, progress);
                    }
                    catch (ObjectDisposedException)
                    {
                        // index was deleted
                    }
                    catch (OperationCanceledException)
                    {
                        // index was deleted
                    }
                    catch (Exception e)
                    {
                        if (Logger.IsOperationsEnabled)
                            Logger.Operations($"Failed to get index progress for index name: {index.Name}", e);
                    }
                }

                writer.WriteEndArray();
                writer.WriteEndObject();
            }

            return Task.CompletedTask;
        }

        [RavenAction("/databases/*/indexes", "RESET", AuthorizationStatus.ValidUser, DisableOnCpuCreditsExhaustion = true)]
        public Task Reset()
        {
            var name = GetQueryStringValueAndAssertIfSingleAndNotEmpty("name");

            IndexDefinition indexDefinition;
            lock (Database)
            {
                var index = Database.IndexStore.ResetIndex(name);
                indexDefinition = index.GetIndexDefinition();
            }

            using (ContextPool.AllocateOperationContext(out DocumentsOperationContext context))
            using (var writer = new BlittableJsonTextWriter(context, ResponseBodyStream()))
            {
                writer.WriteStartObject();
                writer.WritePropertyName("Index");
                writer.WriteIndexDefinition(context, indexDefinition);
                writer.WriteEndObject();
            }

            return Task.CompletedTask;
        }

        [RavenAction("/databases/*/index/open-faulty-index", "POST", AuthorizationStatus.ValidUser)]
        public Task OpenFaultyIndex()
        {
            var name = GetQueryStringValueAndAssertIfSingleAndNotEmpty("name");
            var index = Database.IndexStore.GetIndex(name);
            if (index == null)
                IndexDoesNotExistException.ThrowFor(name);

            if (index is FaultyInMemoryIndex == false)
                throw new InvalidOperationException($"Cannot open non faulty index named: {name}");

            lock (index)
            {
                var localIndex = Database.IndexStore.GetIndex(name);
                if (localIndex == null)
                    IndexDoesNotExistException.ThrowFor(name);

                if (localIndex is FaultyInMemoryIndex == false)
                    throw new InvalidOperationException($"Cannot open non faulty index named: {name}");

                Database.IndexStore.OpenFaultyIndex(localIndex);
            }

            return NoContent();
        }

        [RavenAction("/databases/*/indexes", "DELETE", AuthorizationStatus.ValidUser)]
        public async Task Delete()
        {
            var name = GetQueryStringValueAndAssertIfSingleAndNotEmpty("name");

            if (LoggingSource.AuditLog.IsInfoEnabled)
            {
                var clientCert = GetCurrentCertificate();

                var auditLog = LoggingSource.AuditLog.GetLogger(Database.Name, "Audit");
                auditLog.Info($"Index {name} DELETE by {clientCert?.Subject} {clientCert?.Thumbprint}");
            }

            HttpContext.Response.StatusCode = await Database.IndexStore.TryDeleteIndexIfExists(name, GetRaftRequestIdFromQuery())
                ? (int)HttpStatusCode.NoContent
                : (int)HttpStatusCode.NotFound;
        }

        [RavenAction("/databases/*/indexes/c-sharp-index-definition", "GET", AuthorizationStatus.ValidUser)]
        public Task GenerateCSharpIndexDefinition()
        {
            var indexName = GetQueryStringValueAndAssertIfSingleAndNotEmpty("name");
            var index = Database.IndexStore.GetIndex(indexName);
            if (index == null)
            {
                HttpContext.Response.StatusCode = (int)HttpStatusCode.NotFound;
                return Task.CompletedTask;
            }

            if (index.Type.IsAuto())
                throw new InvalidOperationException("Can't create C# index definition from auto indexes");

            var indexDefinition = index.GetIndexDefinition();

            using (var writer = new StreamWriter(ResponseBodyStream()))
            {
                var text = new IndexDefinitionCodeGenerator(indexDefinition).Generate();
                writer.Write(text);
            }

            return Task.CompletedTask;
        }

        [RavenAction("/databases/*/indexes/status", "GET", AuthorizationStatus.ValidUser)]
        public Task Status()
        {
            using (ContextPool.AllocateOperationContext(out DocumentsOperationContext context))
            using (var writer = new BlittableJsonTextWriter(context, ResponseBodyStream()))
            {
                writer.WriteStartObject();

                writer.WritePropertyName(nameof(IndexingStatus.Status));
                writer.WriteString(Database.IndexStore.Status.ToString());
                writer.WriteComma();

                writer.WritePropertyName(nameof(IndexingStatus.Indexes));
                writer.WriteStartArray();
                var isFirst = true;
                foreach (var index in Database.IndexStore.GetIndexes())
                {
                    if (isFirst == false)
                        writer.WriteComma();

                    isFirst = false;

                    writer.WriteStartObject();

                    writer.WritePropertyName(nameof(IndexingStatus.IndexStatus.Name));
                    writer.WriteString(index.Name);

                    writer.WriteComma();

                    writer.WritePropertyName(nameof(IndexingStatus.IndexStatus.Status));
                    writer.WriteString(index.Status.ToString());

                    writer.WriteEndObject();
                }

                writer.WriteEndArray();

                writer.WriteEndObject();
            }

            return Task.CompletedTask;
        }

        [RavenAction("/databases/*/indexes/set-lock", "POST", AuthorizationStatus.ValidUser)]
        public async Task SetLockMode()
        {
            var raftRequestId = GetRaftRequestIdFromQuery();
            using (ContextPool.AllocateOperationContext(out DocumentsOperationContext context))
            {
                var json = await context.ReadForMemoryAsync(RequestBodyStream(), "index/set-lock");
                var parameters = JsonDeserializationServer.Parameters.SetIndexLockParameters(json);

                if (parameters.IndexNames == null || parameters.IndexNames.Length == 0)
                    throw new ArgumentNullException(nameof(parameters.IndexNames));

                // Check for auto-indexes - we do not set lock for auto-indexes
                if (parameters.IndexNames.Any(indexName => indexName.StartsWith("Auto/", StringComparison.OrdinalIgnoreCase)))
                {
                    throw new InvalidOperationException("'Indexes list contains Auto-Indexes. Lock Mode' is not set for Auto-Indexes.");
                }

                for (var index = 0; index < parameters.IndexNames.Length; index++)
                {
                    var name = parameters.IndexNames[index];
                    await Database.IndexStore.SetLock(name, parameters.Mode, $"{raftRequestId}/{index}");
                }
            }

            NoContentStatus();
        }

        [RavenAction("/databases/*/indexes/set-priority", "POST", AuthorizationStatus.ValidUser)]
        public async Task SetPriority()
        {
            var raftRequestId = GetRaftRequestIdFromQuery();
            using (ContextPool.AllocateOperationContext(out DocumentsOperationContext context))
            {
                var json = await context.ReadForMemoryAsync(RequestBodyStream(), "index/set-priority");
                var parameters = JsonDeserializationServer.Parameters.SetIndexPriorityParameters(json);

                for (var index = 0; index < parameters.IndexNames.Length; index++)
                {
                    var name = parameters.IndexNames[index];
                    await Database.IndexStore.SetPriority(name, parameters.Priority, $"{raftRequestId}/{index}");
                }

                NoContentStatus();
            }
        }

        [RavenAction("/databases/*/indexes/errors", "DELETE", AuthorizationStatus.ValidUser, IsDebugInformationEndpoint = true)]
        public Task ClearErrors()
        {
            var names = GetStringValuesQueryString("name", required: false);

            var indexes = new List<Index>();

            if (names.Count == 0)
                indexes.AddRange(Database.IndexStore.GetIndexes());
            else
            {
                foreach (var name in names)
                {
                    var index = Database.IndexStore.GetIndex(name);
                    if (index == null)
                        IndexDoesNotExistException.ThrowFor(name);

                    indexes.Add(index);
                }
            }

            foreach (var index in indexes)
                index.DeleteErrors();

            return NoContent();
        }

        [RavenAction("/databases/*/indexes/errors", "GET", AuthorizationStatus.ValidUser, IsDebugInformationEndpoint = true)]
        public Task GetErrors()
        {
            var names = GetStringValuesQueryString("name", required: false);

            List<Index> indexes;
            if (names.Count == 0)
                indexes = Database.IndexStore.GetIndexes().ToList();
            else
            {
                indexes = new List<Index>();
                foreach (var name in names)
                {
                    var index = Database.IndexStore.GetIndex(name);
                    if (index == null)
                        IndexDoesNotExistException.ThrowFor(name);

                    indexes.Add(index);
                }
            }

            using (ContextPool.AllocateOperationContext(out DocumentsOperationContext context))
            using (var writer = new BlittableJsonTextWriter(context, ResponseBodyStream()))
            {
                writer.WriteStartObject();
                writer.WriteArray(context, "Results", indexes, (w, c, index) =>
                {
                    w.WriteStartObject();
                    w.WritePropertyName("Name");
                    w.WriteString(index.Name);
                    w.WriteComma();
                    w.WriteArray(c, "Errors", index.GetErrors(), (ew, ec, error) =>
                    {
                        ew.WriteStartObject();
                        ew.WritePropertyName(nameof(error.Timestamp));
                        ew.WriteDateTime(error.Timestamp, isUtc: true);
                        ew.WriteComma();

                        ew.WritePropertyName(nameof(error.Document));
                        ew.WriteString(error.Document);
                        ew.WriteComma();

                        ew.WritePropertyName(nameof(error.Action));
                        ew.WriteString(error.Action);
                        ew.WriteComma();

                        ew.WritePropertyName(nameof(error.Error));
                        ew.WriteString(error.Error);
                        ew.WriteEndObject();
                    });
                    w.WriteEndObject();
                });
                writer.WriteEndObject();
            }
            return Task.CompletedTask;
        }

        [RavenAction("/databases/*/indexes/terms", "GET", AuthorizationStatus.ValidUser, DisableOnCpuCreditsExhaustion = true)]
        public Task Terms()
        {
            var field = GetQueryStringValueAndAssertIfSingleAndNotEmpty("field");

            using (var token = CreateTimeLimitedOperationToken())
            using (var context = QueryOperationContext.Allocate(Database))
            {
                var name = GetIndexNameFromCollectionAndField(field) ?? GetQueryStringValueAndAssertIfSingleAndNotEmpty("name");

                var fromValue = GetStringQueryString("fromValue", required: false);
                var existingResultEtag = GetLongFromHeaders("If-None-Match");

                var result = Database.QueryRunner.ExecuteGetTermsQuery(name, field, fromValue, existingResultEtag, GetPageSize(), context, token, out var index);

                if (result.NotModified)
                {
                    HttpContext.Response.StatusCode = (int)HttpStatusCode.NotModified;
                    return Task.CompletedTask;
                }

                HttpContext.Response.Headers[Constants.Headers.Etag] = CharExtensions.ToInvariantString(result.ResultEtag);

                using (var writer = new BlittableJsonTextWriter(context.Documents, ResponseBodyStream()))
                {
                    if (field.EndsWith("__minX") ||
                        field.EndsWith("__minY") ||
                        field.EndsWith("__maxX") ||
                        field.EndsWith("__maxY"))
                    {
                        if (index.Definition.IndexFields != null &&
                            index.Definition.IndexFields.TryGetValue(field.Substring(0, field.Length - 6), out var indexField) == true)
                        {
                            if (indexField.Spatial?.Strategy == Client.Documents.Indexes.Spatial.SpatialSearchStrategy.BoundingBox)
                            {
                                // Term-values for 'Spatial Index Fields' with 'BoundingBox' are encoded in Lucene as 'prefixCoded bytes'
                                // Need to convert to numbers for the Studio
                                var readableTerms = new HashSet<string>();
                                foreach (var item in result.Terms)
                                {
                                    var num = Lucene.Net.Util.NumericUtils.PrefixCodedToDouble(item);
                                    readableTerms.Add(NumberUtil.NumberToString(num));
                                }

                                result.Terms = readableTerms;
                            }
                        }
                    }

                    writer.WriteTermsQueryResult(context.Documents, result);
                }

                return Task.CompletedTask;
            }
        }

        private string GetIndexNameFromCollectionAndField(string field)
        {
            var collection = GetStringQueryString("collection", false);
            if (string.IsNullOrEmpty(collection))
                return null;
            var query = new IndexQueryServerSide(new QueryMetadata($"from {collection} select {field}", null, 0));
            var dynamicQueryToIndex = new DynamicQueryToIndexMatcher(Database.IndexStore);
            var match = dynamicQueryToIndex.Match(DynamicQueryMapping.Create(query));
            if (match.MatchType == DynamicQueryMatchType.Complete ||
                match.MatchType == DynamicQueryMatchType.CompleteButIdle)
                return match.IndexName;
            throw new IndexDoesNotExistException($"There is no index to answer the following query: from {collection} select {field}");
        }

        [RavenAction("/databases/*/indexes/total-time", "GET", AuthorizationStatus.ValidUser)]
        public Task TotalTime()
        {
            var indexes = GetIndexesToReportOn();
            using (Database.DocumentsStorage.ContextPool.AllocateOperationContext(out DocumentsOperationContext context))
            using (var writer = new BlittableJsonTextWriter(context, ResponseBodyStream()))
            {
                var dja = new DynamicJsonArray();

                foreach (var index in indexes)
                {
                    DateTime baseLine = DateTime.MinValue;
                    using (context.OpenReadTransaction())
                    {
                        foreach (var collection in index.Collections)
                        {
                            switch (index.SourceType)
                            {
                                case IndexSourceType.Documents:
                                    var etag = Database.DocumentsStorage.GetLastDocumentEtag(context, collection);
                                    var document = Database.DocumentsStorage.GetDocumentsFrom(context, collection, etag, 0, 1, DocumentFields.Default).FirstOrDefault();
                                    if (document != null && document.LastModified > baseLine)
                                        baseLine = document.LastModified;
                                    break;
                                case IndexSourceType.TimeSeries:
                                    break;
                                default:
                                    throw new NotSupportedException($"Index with source type '{index.SourceType}' is not supported.");
                            }
                        }
                    }
                    var createdTimestamp = index.GetStats().CreatedTimestamp;
                    if (createdTimestamp > baseLine)
                        baseLine = createdTimestamp;

                    var lastBatch = index.GetIndexingPerformance()
                                    .LastOrDefault(x => x.Completed != null)
                                    ?.Completed ?? DateTime.UtcNow;

                    dja.Add(new DynamicJsonValue
                    {
                        ["Name"] = index.Name,
                        ["TotalIndexingTime"] = index.TimeSpentIndexing.Elapsed.ToString("c"),
                        ["LagTime"] = (lastBatch - baseLine).ToString("c")
                    });
                }

                context.Write(writer, dja);
            }
            return Task.CompletedTask;
        }

        [RavenAction("/databases/*/indexes/performance", "GET", AuthorizationStatus.ValidUser)]
        public Task Performance()
        {
            var stats = GetIndexesToReportOn()
                .Select(x => new IndexPerformanceStats
                {
                    Name = x.Name,
                    Performance = x.GetIndexingPerformance()
                })
                .ToArray();

            using (Database.DocumentsStorage.ContextPool.AllocateOperationContext(out JsonOperationContext context))
            using (var writer = new BlittableJsonTextWriter(context, ResponseBodyStream()))
            {
                writer.WritePerformanceStats(context, stats);
            }

            return Task.CompletedTask;
        }

        [RavenAction("/databases/*/indexes/performance/live", "GET", AuthorizationStatus.ValidUser, SkipUsagesCount = true)]
        public async Task PerformanceLive()
        {
            using (var webSocket = await HttpContext.WebSockets.AcceptWebSocketAsync())
            {
                var indexNames = GetIndexesToReportOn().Select(x => x.Name).ToList();
                if (GetBoolValueQueryString("includeSideBySide", false) ?? false)
                {
                    // user requested to track side by side indexes as well
                    // add extra names to indexNames list
                    var complementaryIndexes = new HashSet<string>();
                    foreach (var indexName in indexNames)
                    {
                        if (indexName.StartsWith(Constants.Documents.Indexing.SideBySideIndexNamePrefix, StringComparison.OrdinalIgnoreCase))
                            complementaryIndexes.Add(indexName.Substring(Constants.Documents.Indexing.SideBySideIndexNamePrefix.Length));
                        else
                            complementaryIndexes.Add(Constants.Documents.Indexing.SideBySideIndexNamePrefix + indexName);
                    }

                    indexNames.AddRange(complementaryIndexes);
                }

                var receiveBuffer = new ArraySegment<byte>(new byte[1024]);
                var receive = webSocket.ReceiveAsync(receiveBuffer, Database.DatabaseShutdown);

                using (var ms = new MemoryStream())
                using (var collector = new LiveIndexingPerformanceCollector(Database, indexNames))
                {
                    // 1. Send data to webSocket without making UI wait upon opening webSocket
                    await collector.SendStatsOrHeartbeatToWebSocket(receive, webSocket, ContextPool, ms, 100);

                    // 2. Send data to webSocket when available
                    while (Database.DatabaseShutdown.IsCancellationRequested == false)
                    {
                        if (await collector.SendStatsOrHeartbeatToWebSocket(receive, webSocket, ContextPool, ms, 4000) == false)
                        {
                            break;
                        }
                    }
                }
            }
        }

        [RavenAction("/databases/*/indexes/suggest-index-merge", "GET", AuthorizationStatus.ValidUser)]
        public Task SuggestIndexMerge()
        {
            var mergeIndexSuggestions = Database.IndexStore.ProposeIndexMergeSuggestions();

            HttpContext.Response.StatusCode = (int)HttpStatusCode.OK;
            using (Database.DocumentsStorage.ContextPool.AllocateOperationContext(out JsonOperationContext context))
            using (var writer = new BlittableJsonTextWriter(context, ResponseBodyStream()))
            {
                context.Write(writer, mergeIndexSuggestions.ToJson());
                writer.Flush();
            }
            return Task.CompletedTask;
        }

        [RavenAction("/databases/*/indexes/try", "POST", AuthorizationStatus.ValidUser, DisableOnCpuCreditsExhaustion = true)]
        public async Task TestJavaScriptIndex()
        {
            using (ContextPool.AllocateOperationContext(out DocumentsOperationContext context))
            {
                var input = await context.ReadForMemoryAsync(RequestBodyStream(), "TestJavaScriptIndex");
                if (input.TryGet("Definition", out BlittableJsonReaderObject index) == false)
                    ThrowRequiredPropertyNameInRequest("Definition");

                input.TryGet("Ids", out BlittableJsonReaderArray ids);

                var indexDefinition = JsonDeserializationServer.IndexDefinition(index);

                if (indexDefinition.Maps == null || indexDefinition.Maps.Count == 0)
                    throw new ArgumentException("Index must have a 'Maps' fields");

                indexDefinition.Type = indexDefinition.DetectStaticIndexType();

                if (indexDefinition.Type.IsJavaScript() == false)
                    throw new UnauthorizedAccessException("Testing indexes is only allowed for JavaScript indexes.");

                var compiledIndex = new JavaScriptIndex(indexDefinition, Database.Configuration);

                var inputSize = GetIntValueQueryString("inputSize", false) ?? defaultInputSizeForTestingJavaScriptIndex;
                var collections = new HashSet<string>(compiledIndex.Maps.Keys);
                var docsPerCollection = new Dictionary<string, List<DynamicBlittableJson>>();
                using (context.OpenReadTransaction())
                {
                    if (ids == null)
                    {
                        foreach (var collection in collections)
                        {
                            docsPerCollection.Add(collection,
                                Database.DocumentsStorage.GetDocumentsFrom(context, collection, 0, 0, inputSize).Select(d => new DynamicBlittableJson(d)).ToList());
                        }
                    }
                    else
                    {
                        var listOfIds = ids.Select(x => x.ToString());
                        var _ = new Reference<int>
                        {
                            Value = 0
                        };
                        var docs = Database.DocumentsStorage.GetDocuments(context, listOfIds, 0, long.MaxValue, _);
                        foreach (var doc in docs)
                        {
                            if (doc.TryGetMetadata(out var metadata) && metadata.TryGet(Constants.Documents.Metadata.Collection, out string collectionStr))
                            {
                                if (docsPerCollection.TryGetValue(collectionStr, out var listOfDocs) == false)
                                {
                                    listOfDocs = docsPerCollection[collectionStr] = new List<DynamicBlittableJson>();
                                }
                                listOfDocs.Add(new DynamicBlittableJson(doc));
                            }
                        }
                    }

                    var mapRes = new List<ObjectInstance>();
                    //all maps
                    foreach (var listOfFunctions in compiledIndex.Maps)
                    {
                        //multi maps per collection
                        foreach (var kvp in listOfFunctions.Value)
                        {
                            // TODO [ppekrol] check if this is correct
                            foreach (var mapFunc in kvp.Value)
                            {
                                if (docsPerCollection.TryGetValue(listOfFunctions.Key, out var docs))
                                {
                                    foreach (var res in mapFunc(docs))
                                    {
                                        mapRes.Add((ObjectInstance)res);
                                    }
                                }
                            }
                        }
                    }
                    var first = true;
                    using (var writer = new BlittableJsonTextWriter(context, ResponseBodyStream()))
                    {
                        writer.WriteStartObject();
                        writer.WritePropertyName("MapResults");
                        writer.WriteStartArray();
                        foreach (var mapResult in mapRes)
                        {
                            if (JavaScriptIndexUtils.StringifyObject(mapResult) is JsString jsStr)
                            {
                                if (first == false)
                                {
                                    writer.WriteComma();
                                }
                                writer.WriteString(jsStr.ToString());
                                first = false;
                            }
                        }
                        writer.WriteEndArray();
                        if (indexDefinition.Reduce != null)
                        {
                            using (var bufferPool = new UnmanagedBuffersPoolWithLowMemoryHandling("JavaScriptIndexTest", Database.Name))
                            {
                                compiledIndex.SetBufferPoolForTestingPurposes(bufferPool);
                                compiledIndex.SetAllocatorForTestingPurposes(context.Allocator);
                                first = true;
                                writer.WritePropertyName("ReduceResults");
                                writer.WriteStartArray();

                                var reduceResults = compiledIndex.Reduce(mapRes.Select(mr => new DynamicBlittableJson(JsBlittableBridge.Translate(context, mr.Engine, mr))));

                                foreach (JsValue reduceResult in reduceResults)
                                {
                                    if (JavaScriptIndexUtils.StringifyObject(reduceResult) is JsString jsStr)
                                    {
                                        if (first == false)
                                        {
                                            writer.WriteComma();
                                        }

                                        writer.WriteString(jsStr.ToString());
                                        first = false;
                                    }
                                }
                            }

                            writer.WriteEndArray();
                        }
                        writer.WriteEndObject();
                    }
                }
            }
        }

        private static readonly int defaultInputSizeForTestingJavaScriptIndex = 10;

        private IEnumerable<Index> GetIndexesToReportOn()
        {
            IEnumerable<Index> indexes;
            var names = HttpContext.Request.Query["name"];

            if (names.Count == 0)
                indexes = Database.IndexStore
                    .GetIndexes();
            else
            {
                indexes = Database.IndexStore
                    .GetIndexes()
                    .Where(x => names.Contains(x.Name, StringComparer.OrdinalIgnoreCase));
            }
            return indexes;
        }
    }
}<|MERGE_RESOLUTION|>--- conflicted
+++ resolved
@@ -328,11 +328,7 @@
                             {
                                 try
                                 {
-<<<<<<< HEAD
-                                    return x.GetStats(calculateLag: true, calculateStaleness: true, queryContext: context);
-=======
-                                    return x.GetStats(calculateLag: true, calculateStaleness: true, calculateMemoryStats: true, documentsContext: context);
->>>>>>> ed155cc5
+                                    return x.GetStats(calculateLag: true, calculateStaleness: true, calculateMemoryStats: true, queryContext: context);
                                 }
                                 catch (Exception e)
                                 {
@@ -390,11 +386,7 @@
                             return Task.CompletedTask;
                         }
 
-<<<<<<< HEAD
-                        indexStats = new[] { index.GetStats(calculateLag: true, calculateStaleness: true, queryContext: context) };
-=======
-                        indexStats = new[] { index.GetStats(calculateLag: true, calculateStaleness: true, calculateMemoryStats: true, documentsContext: context) };
->>>>>>> ed155cc5
+                        indexStats = new[] { index.GetStats(calculateLag: true, calculateStaleness: true, calculateMemoryStats: true, queryContext: context) };
                     }
                 }
 
