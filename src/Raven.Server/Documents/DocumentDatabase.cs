﻿using System;
using System.Buffers;
using System.Collections.Generic;
using System.Diagnostics;
using System.IO;
using System.IO.Compression;
using System.Linq;
using System.Threading;
using System.Threading.Tasks;
using Raven.Client.Documents.Changes;
using Raven.Client.Documents.Conventions;
using Raven.Client.Documents.Operations.Configuration;
using Raven.Client.Documents.Smuggler;
using Raven.Client.Exceptions.Commercial;
using Raven.Client.Exceptions.Database;
using Raven.Client.Extensions;
using Raven.Client.Http;
using Raven.Client.ServerWide;
using Raven.Client.Util;
using Raven.Server.Config;
using Raven.Server.Documents.Changes;
using Raven.Server.Documents.DataArchival;
using Raven.Server.Config.Settings;
using Raven.Server.Dashboard;
using Raven.Server.Documents.ETL;
using Raven.Server.Documents.Expiration;
using Raven.Server.Documents.Handlers.Batches.Commands;
using Raven.Server.Documents.Handlers.Processors.Batches;
using Raven.Server.Documents.Indexes;
using Raven.Server.Documents.Operations;
using Raven.Server.Documents.Patch;
using Raven.Server.Documents.PeriodicBackup;
using Raven.Server.Documents.PeriodicBackup.Restore;
using Raven.Server.Documents.Queries;
using Raven.Server.Documents.QueueSink;
using Raven.Server.Documents.Replication;
using Raven.Server.Documents.Smuggler;
using Raven.Server.Documents.Subscriptions;
using Raven.Server.Documents.TcpHandlers;
using Raven.Server.Documents.TimeSeries;
using Raven.Server.Documents.TransactionMerger;
using Raven.Server.Json;
using Raven.Server.NotificationCenter;
using Raven.Server.NotificationCenter.Notifications;
using Raven.Server.NotificationCenter.Notifications.Details;
using Raven.Server.Rachis;
using Raven.Server.Routing;
using Raven.Server.ServerWide;
using Raven.Server.ServerWide.Commands;
using Raven.Server.ServerWide.Context;
using Raven.Server.Smuggler.Documents;
using Raven.Server.Smuggler.Documents.Data;
using Raven.Server.Utils;
using Raven.Server.Utils.IoMetrics;
using Sparrow;
using Sparrow.Backups;
using Sparrow.Collections;
using Sparrow.Json;
using Sparrow.Json.Parsing;
using Sparrow.Json.Sync;
using Sparrow.Logging;
using Sparrow.Platform;
using Sparrow.Server;
using Sparrow.Server.Meters;
using Sparrow.Threading;
using Sparrow.Utils;
using Voron;
using Voron.Data.Tables;
using Voron.Exceptions;
using Voron.Impl.Backup;
using static Raven.Server.Utils.MetricCacher.Keys;
using Constants = Raven.Client.Constants;
using MountPointUsage = Raven.Client.ServerWide.Operations.MountPointUsage;
using Size = Raven.Client.Util.Size;
using System.Diagnostics.CodeAnalysis;
using Sparrow.Server.Utils;

namespace Raven.Server.Documents
{
    public class DocumentDatabase : IDisposable
    {
        private readonly ServerStore _serverStore;
        private readonly Action<string> _addToInitLog;
        private readonly Logger _logger;
        private readonly DisposeOnce<SingleAttempt> _disposeOnce;
        internal TestingStuff ForTestingPurposes;

        private readonly CancellationTokenSource _databaseShutdown;

        private readonly object _idleLocker = new object();

        private readonly object _clusterLocker = new object();

        public Action<string> AddToInitLog => _addToInitLog;

        /// <summary>
        /// The current lock, used to make sure indexes have a unique names
        /// </summary>
        private Task _indexStoreTask;

        private long _usages;
        private readonly ManualResetEventSlim _waitForUsagesOnDisposal = new ManualResetEventSlim(false);
        private long _lastIdleTicks = DateTime.UtcNow.Ticks;
        private DateTime _nextIoMetricsCleanupTime;
        private long _lastTopologyIndex = -1;
        private long _preventUnloadCounter;

        public string DatabaseGroupId;
        public string ClusterTransactionId;

        private Lazy<RequestExecutor> _proxyRequestExecutor;

        private readonly DatabasesLandlord.StateChange _databaseStateChange;

        public void ResetIdleTime()
        {
            _lastIdleTicks = DateTime.MinValue.Ticks;
        }

        public DocumentDatabase(string name, RavenConfiguration configuration, ServerStore serverStore, Action<string> addToInitLog)
        {
            Name = name;
            _logger = LoggingSource.Instance.GetLogger<DocumentDatabase>(Name);
            _serverStore = serverStore;
            _addToInitLog = addToInitLog;
            StartTime = Time.GetUtcNow();
            LastAccessTime = Time.GetUtcNow();
            Configuration = configuration;
            _nextIoMetricsCleanupTime = DateTime.UtcNow.Add(Configuration.Storage.IoMetricsCleanupInterval.AsTimeSpan);
            Scripts = new ScriptRunnerCache(this, Configuration);

            Is32Bits = PlatformDetails.Is32Bits || Configuration.Storage.ForceUsing32BitsPager;

            _databaseShutdown = CancellationTokenSource.CreateLinkedTokenSource(serverStore.ServerShutdown);
            _disposeOnce = new DisposeOnce<SingleAttempt>(DisposeInternal);

            _databaseStateChange = new DatabasesLandlord.StateChange(ServerStore, name, _logger, UpdateOnStateChange, 0, _databaseShutdown.Token);

            try
            {
                if (configuration.Initialized == false)
                    throw new InvalidOperationException("Cannot create a new document database instance without initialized configuration");

                if (Configuration.Core.RunInMemory == false)
                {
                    _addToInitLog("Creating db.lock file");
                    _fileLocker = new FileLocker(Configuration.Core.DataDirectory.Combine("db.lock").FullPath);
                    _fileLocker.TryAcquireWriteLock(_logger);
                }

                Smuggler = new DatabaseSmugglerFactory(this);
                QueryMetadataCache = new QueryMetadataCache();
                IoChanges = new IoChangesNotifications
                {
                    DisableIoMetrics = configuration.Storage.EnableIoMetrics == false
                };
                Changes = new DocumentsChanges();
                TombstoneCleaner = new TombstoneCleaner(this);
                DocumentsStorage = CreateDocumentsStorage(addToInitLog);
                CompareExchangeStorage = new CompareExchangeStorage(this);
                IndexStore = CreateIndexStore(serverStore);
                QueryRunner = new QueryRunner(this);
                EtlLoader = new EtlLoader(this, serverStore);
                SubscriptionStorage = CreateSubscriptionStorage(serverStore);
                OngoingTasks = new OngoingTasks.OngoingTasks(this);
                Metrics = new MetricCounters();
                MetricCacher = new DatabaseMetricCacher(this);
                TxMerger = new DocumentsTransactionOperationsMerger(this);
                ConfigurationStorage = new ConfigurationStorage(this);
                NotificationCenter = new DatabaseNotificationCenter(this);
                HugeDocuments = new HugeDocuments(NotificationCenter, configuration.PerformanceHints.HugeDocumentsCollectionSize,
                    configuration.PerformanceHints.HugeDocumentSize.GetValue(SizeUnit.Bytes));
                Operations = new DatabaseOperations(this);
                DatabaseInfoCache = serverStore.DatabaseInfoCache;
                RachisLogIndexNotifications = new RachisLogIndexNotifications(DatabaseShutdown);
                CatastrophicFailureNotification = new CatastrophicFailureNotification((environmentId, environmentPath, e, stacktrace) =>
                {
                    serverStore.DatabasesLandlord.CatastrophicFailureHandler.Execute(name, e, environmentId, environmentPath, stacktrace);
                });
                _hasClusterTransaction = new ManualResetEventSlim(false);
                IdentityPartsSeparator = '/';
                QueueSinkLoader = new QueueSinkLoader(this, serverStore);
                _proxyRequestExecutor = CreateRequestExecutor();
                _serverStore.Server.ServerCertificateChanged += OnCertificateChange;
            }
            catch (Exception)
            {
                Dispose();
                throw;
            }
        }

        protected virtual DocumentsStorage CreateDocumentsStorage(Action<string> addToInitLog)
        {
            return new DocumentsStorage(this, addToInitLog);
        }

        protected virtual IndexStore CreateIndexStore(ServerStore serverStore)
        {
            return new IndexStore(this, serverStore);
        }

        protected virtual SubscriptionStorage CreateSubscriptionStorage(ServerStore serverStore)
        {
            return new SubscriptionStorage(this, serverStore, Name);
        }

        protected virtual byte[] ReadSecretKey(TransactionOperationContext context) => ServerStore.GetSecretKey(context, Name);

        private void EnsureValidSecretKey()
        {
            using (_serverStore.ContextPool.AllocateOperationContext(out TransactionOperationContext ctx))
            using (ctx.OpenReadTransaction())
            {
                MasterKey = ReadSecretKey(ctx);

                var record = _serverStore.Cluster.ReadRawDatabaseRecord(ctx, Name);
                if (record == null)
                    return;

                var isEncrypted = record.IsEncrypted;
                // can happen when we are in the process of restoring a database
                if (isEncrypted && MasterKey == null)
                    throw new InvalidOperationException($"Attempt to create encrypted db {Name} without supplying the secret key");
                if (isEncrypted == false && MasterKey != null)
                    throw new InvalidOperationException($"Attempt to create a non-encrypted db {Name}, but a secret key exists for this db.");
            }
        }

        public void SetIds(RawDatabaseRecord record) => SetIds(record.Topology, record.Sharding?.ShardedDatabaseId);
        public void SetIds(DatabaseRecord record) => SetIds(record.Topology, record.Sharding?.DatabaseId);

        internal virtual void SetIds(DatabaseTopology topology, string shardedDatabaseId)
        {
            DatabaseGroupId = topology.DatabaseTopologyIdBase64;
            ClusterTransactionId = topology.ClusterTransactionIdBase64;
        }

        public ServerStore ServerStore => _serverStore;

        public RequestExecutor RequestExecutor => _proxyRequestExecutor.Value;

        public DateTime LastIdleTime => new DateTime(_lastIdleTicks);

        public DateTime LastAccessTime;

        public DatabaseInfoCache DatabaseInfoCache { get; set; }

        public readonly SystemTime Time = new SystemTime();

        public ScriptRunnerCache Scripts;

        public readonly DocumentsTransactionOperationsMerger TxMerger;

        public SubscriptionStorage SubscriptionStorage { get; }

        public readonly string Name;

        public Guid DbId => DocumentsStorage.Environment?.DbId ?? Guid.Empty;

        public string DbBase64Id => DocumentsStorage.Environment?.Base64Id ?? string.Empty;

        public RavenConfiguration Configuration { get; }

        public QueryRunner QueryRunner { get; }

        public CancellationToken DatabaseShutdown => _databaseShutdown.Token;

        public AsyncManualResetEvent DatabaseShutdownCompleted { get; } = new AsyncManualResetEvent();

        public DocumentsStorage DocumentsStorage { get; private set; }

        public ExpiredDocumentsCleaner ExpiredDocumentsCleaner { get; private set; }
        
        public DataArchivist DataArchivist { get; private set; }

        public TimeSeriesPolicyRunner TimeSeriesPolicyRunner { get; private set; }

        public PeriodicBackupRunner PeriodicBackupRunner { get; private set; }

        public TombstoneCleaner TombstoneCleaner { get; private set; }

        public DocumentsChanges Changes { get; }

        public IoChangesNotifications IoChanges { get; }

        public CatastrophicFailureNotification CatastrophicFailureNotification { get; }

        public DatabaseNotificationCenter NotificationCenter { get; private set; }

        public DatabaseOperations Operations { get; private set; }

        public HugeDocuments HugeDocuments { get; }

        public MetricCounters Metrics { get; }

        public IndexStore IndexStore { get; private set; }

        public ConfigurationStorage ConfigurationStorage { get; }

        public ReplicationLoader ReplicationLoader { get; internal set; }

        public EtlLoader EtlLoader { get; private set; }
        
        public QueueSinkLoader QueueSinkLoader { get; private set; }

        public readonly ConcurrentSet<TcpConnectionOptions> RunningTcpConnections = new ConcurrentSet<TcpConnectionOptions>();

        public readonly DateTime StartTime;

        public readonly RachisLogIndexNotifications RachisLogIndexNotifications;

        public byte[] MasterKey { get; private set; }

        public char IdentityPartsSeparator { get; private set; }

        public ClientConfiguration ClientConfiguration { get; private set; }

        public StudioConfiguration StudioConfiguration { get; private set; }

        public CompareExchangeStorage CompareExchangeStorage { get; private set; }

        public OngoingTasks.OngoingTasks OngoingTasks { get; private set; }

        public bool Is32Bits { get; }

        private long _lastValueChangeIndex;

        public long LastValueChangeIndex
        {
            get => Volatile.Read(ref _lastValueChangeIndex);
            private set => _lastValueChangeIndex = value; // we write this always under lock
        }

        public bool CanUnload => Interlocked.Read(ref _preventUnloadCounter) == 0;

        public readonly QueryMetadataCache QueryMetadataCache;

        public long LastTransactionId => DocumentsStorage.Environment.CurrentReadTransactionId;

        public AbstractDatabaseSmugglerFactory Smuggler { get; protected set; }


        protected virtual void InitializeCompareExchangeStorage()
        {
            CompareExchangeStorage.Initialize(Name);
        }

        protected virtual void InitializeAndStartDocumentsMigration()
        {
        }

        protected virtual ReplicationLoader CreateReplicationLoader()
        {
            return new ReplicationLoader(this, _serverStore);
        }

        public void Initialize(InitializeOptions options = InitializeOptions.None, DateTime? wakeup = null)
        {
            try
            {
                EnsureValidSecretKey();

                Configuration.CheckDirectoryPermissions();

                InitializeCompareExchangeStorage();

                _addToInitLog("Initializing NotificationCenter");
                NotificationCenter.Initialize();

                _addToInitLog("Initializing DocumentStorage");
                DocumentsStorage.Initialize((options & InitializeOptions.GenerateNewDatabaseId) == InitializeOptions.GenerateNewDatabaseId);
                _addToInitLog("Starting Transaction Merger");
                TxMerger.Initialize(DocumentsStorage.ContextPool, IsEncrypted, Is32Bits);
                TxMerger.Start();
                _addToInitLog("Initializing ConfigurationStorage");
                ConfigurationStorage.Initialize();

                if ((options & InitializeOptions.SkipLoadingDatabaseRecord) == InitializeOptions.SkipLoadingDatabaseRecord)
                    return;

                _addToInitLog("Loading Database");

                MetricCacher.Initialize();

                long index;
                DatabaseRecord record;

                using (_serverStore.ContextPool.AllocateOperationContext(out TransactionOperationContext context))
                using (context.OpenReadTransaction())
                    record = _serverStore.Cluster.ReadDatabase(context, Name, out index);

                if (record == null)
                    DatabaseDoesNotExistException.Throw(Name);

                SetIds(record);
                OnDatabaseRecordChanged(record);

                ReplicationLoader = CreateReplicationLoader();
                PeriodicBackupRunner = new PeriodicBackupRunner(this, _serverStore, wakeup);

                _addToInitLog("Initializing IndexStore (async)");
                _indexStoreTask = IndexStore.InitializeAsync(record, index, _addToInitLog);
                _addToInitLog("Initializing Replication");
                ReplicationLoader?.Initialize(record, index);
                _addToInitLog("Initializing ETL");
                EtlLoader.Initialize(record);
                QueueSinkLoader.Initialize(record);

                TombstoneCleaner.Start();
                InitializeAndStartDocumentsMigration();

                try
                {
                    // we need to wait here for the task to complete
                    // if we will not do that the process will continue
                    // and we will be left with opened files
                    // we are checking cancellation token before each index initialization
                    // so in worst case we will have to wait for 1 index to be opened
                    // if the cancellation is requested during index store initialization
                    _indexStoreTask.Wait();
                }
                finally
                {
                    _indexStoreTask = null;
                }

                DatabaseShutdown.ThrowIfCancellationRequested();

                _addToInitLog("Initializing SubscriptionStorage completed");

                _serverStore.StorageSpaceMonitor.Subscribe(this);

                ThreadPool.QueueUserWorkItem(_ =>
                {
                    try
                    {
                        DatabasesLandlord.NotifyFeaturesAboutStateChange(record, index, _databaseStateChange);
                        RachisLogIndexNotifications.NotifyListenersAbout(index, null);
                    }
                    catch (Exception e)
                    {
                        RachisLogIndexNotifications.NotifyListenersAbout(index, e);
                    }
                }, null);
                var clusterTransactionThreadName = ThreadNames.GetNameToUse(ThreadNames.ForClusterTransactions($"Cluster Transaction Thread {Name}", Name));
                _clusterTransactionsThread = PoolOfThreads.GlobalRavenThreadPool.LongRunning(x =>
                {
                    ThreadHelper.TrySetThreadPriority(ThreadPriority.AboveNormal, clusterTransactionThreadName
                        ,
                        _logger);
                    try
                    {
                        _hasClusterTransaction.Set();
                        ExecuteClusterTransaction();
                    }
                    catch (OperationCanceledException)
                    {
                        // database shutdown
                    }
                    catch (Exception e)
                    {
                        if (_logger.IsInfoEnabled)
                        {
                            _logger.Info("An unhandled exception closed the cluster transaction task", e);
                        }
                    }
                }, null, ThreadNames.ForClusterTransactions(
                    clusterTransactionThreadName,
                    Name));

                _serverStore.LicenseManager.LicenseChanged += LoadTimeSeriesPolicyRunnerConfigurations;
                IoChanges.OnIoChange += CheckWriteRateAndNotifyIfNecessary;
            }
            catch (Exception)
            {
                Dispose();
                throw;
            }
        }

        public IDisposable PreventFromUnloadingByIdleOperations()
        {
            Interlocked.Increment(ref _preventUnloadCounter);

            return new DisposableAction(() => Interlocked.Decrement(ref _preventUnloadCounter));
        }

        public DatabaseUsage DatabaseInUse(bool skipUsagesCount)
        {
            return new DatabaseUsage(this, skipUsagesCount);
        }

        [DoesNotReturn]
        internal void ThrowDatabaseShutdown(Exception e = null)
        {
            throw CreateDatabaseShutdownException(e);
        }

        internal DatabaseDisabledException CreateDatabaseShutdownException(Exception e = null)
        {
            return new DatabaseDisabledException("The database " + Name + " is shutting down", e);
        }

        private readonly ManualResetEventSlim _hasClusterTransaction;
        public readonly DatabaseMetricCacher MetricCacher;

        public void NotifyOnPendingClusterTransaction(long index, DatabasesLandlord.ClusterDatabaseChangeType changeType)
        {
            if (changeType == DatabasesLandlord.ClusterDatabaseChangeType.ClusterTransactionCompleted)
            {
                RachisLogIndexNotifications.NotifyListenersAbout(index, null);
                return;
            }

            _hasClusterTransaction.Set();
        }

        protected long? _nextClusterCommand;
        private long _lastCompletedClusterTransaction;
        public long LastCompletedClusterTransaction => _lastCompletedClusterTransaction;
        public bool IsEncrypted => MasterKey != null;

        private PoolOfThreads.LongRunningWork _clusterTransactionsThread;
        private int _clusterTransactionDelayOnFailure = 1000;
        private FileLocker _fileLocker;

        private static readonly List<StorageEnvironmentWithType.StorageEnvironmentType> DefaultStorageEnvironmentTypes = new()
        {
            StorageEnvironmentWithType.StorageEnvironmentType.Documents,
            StorageEnvironmentWithType.StorageEnvironmentType.Configuration,
            StorageEnvironmentWithType.StorageEnvironmentType.Index
        };

        private static readonly List<StorageEnvironmentWithType.StorageEnvironmentType> DefaultStorageEnvironmentTypesForBackup = new()
        {
            StorageEnvironmentWithType.StorageEnvironmentType.Index,
            StorageEnvironmentWithType.StorageEnvironmentType.Documents,
            StorageEnvironmentWithType.StorageEnvironmentType.Configuration,
        };

        private void ExecuteClusterTransaction()
        {
            while (DatabaseShutdown.IsCancellationRequested == false)
            {
                var topology = ServerStore.LoadDatabaseTopology(Name);
                if (topology.Promotables.Contains(ServerStore.NodeTag))
                {
                    DatabaseShutdown.WaitHandle.WaitOne(1000);
                    continue;
                }

                _hasClusterTransaction.Wait(DatabaseShutdown);
                if (DatabaseShutdown.IsCancellationRequested)
                    return;

                _hasClusterTransaction.Reset();

                try
                {
                    using (ServerStore.Engine.ContextPool.AllocateOperationContext(out ClusterOperationContext context))
                    using (context.OpenReadTransaction())
                    {
                        var batchSize = Configuration.Cluster.MaxClusterTransactionsBatchSize;
                        var executed = ExecuteClusterTransaction(context, batchSize);
                        if (executed.BatchSize == batchSize)
                        {
                            // we might have more to execute
                            _hasClusterTransaction.Set();
                        }
                    }
                }
                catch (Exception e)
                {
                    if (_logger.IsInfoEnabled)
                    {
                        _logger.Info($"Can't perform cluster transaction on database '{Name}'.", e);
                    }
                }
            }
        }
        protected class ClusterTransactionBatchCollector : IDisposable
        {
            private readonly int _maxSize;
            private readonly ClusterTransactionCommand.SingleClusterDatabaseCommand[] _data;
            public int Count = 0;
            public bool AllCommandsBeenProcessed;

            public ClusterTransactionBatchCollector(int maxSize)
            {
                _maxSize = maxSize;
                _data = ArrayPool<ClusterTransactionCommand.SingleClusterDatabaseCommand>.Shared.Rent(maxSize);
            }

            public ArraySegment<ClusterTransactionCommand.SingleClusterDatabaseCommand> GetData()
                => new ArraySegment<ClusterTransactionCommand.SingleClusterDatabaseCommand>(_data, 0, Count);

            public void Add(IEnumerable<ClusterTransactionCommand.SingleClusterDatabaseCommand> data)
            {
                foreach (var command in data)
                {
                    Add(command);
                }
            }

            public void Add(ClusterTransactionCommand.SingleClusterDatabaseCommand command)
            {
                if (Count >= _maxSize)
                    throw new ArgumentOutOfRangeException($"Tried to add beyong the capacity - {nameof(Count)}:{Count}, {nameof(_maxSize)}:{_maxSize}");
                _data[Count++] = command;
            }

            public virtual void Dispose() => ArrayPool<ClusterTransactionCommand.SingleClusterDatabaseCommand>.Shared.Return(_data);
        }

        protected virtual ClusterTransactionBatchCollector CollectCommandsBatch(ClusterOperationContext context, int take)
        {
            var batchCollector = new ClusterTransactionBatchCollector(take);
            var readCommands = ClusterTransactionCommand.ReadCommandsBatch(context, Name, fromCount: _nextClusterCommand, take);
            batchCollector.Add(readCommands);
            return batchCollector;
        }

        public (long BatchSize, long CommandsCount) ExecuteClusterTransaction(ClusterOperationContext context, int batchSize)
        {
            using var batchCollector = CollectCommandsBatch(context, batchSize);
            Stopwatch stopwatch = null;

            try
            {
                if (_logger.IsInfoEnabled)
                {
                    stopwatch = Stopwatch.StartNew();
                    //_nextClusterCommand refers to each individual put/delete while batch size refers to number of transaction (each contains multiple commands)
                    _logger.Info($"Read {batchCollector.Count:#,#;;0} cluster transaction commands - fromCount: {_nextClusterCommand}, take: {batchSize}");
                }

                if (batchCollector.Count == 0)
                {
                    var index = CompareExchangeStorage.GetLastCompareExchangeIndex(context);

                    if (RachisLogIndexNotifications.LastModifiedIndex != index)
                        RachisLogIndexNotifications.NotifyListenersAbout(index, null);
                    return (0, 0);
                }

                var batch = batchCollector.GetData();
                var mergedCommands = new ClusterTransactionMergedCommand(this, batch);

                ForTestingPurposes?.BeforeExecutingClusterTransactions?.Invoke();

                try
                {
                    try
                    {
                        //If we get a database shutdown while we process a cluster tx command this
                        //will cause us to stop running and disposing the context while its memory is still been used by the merger execution
                        TxMerger.EnqueueSync(mergedCommands);
                        batchCollector.AllCommandsBeenProcessed = true;
                    }
                    catch (Exception e) when (_databaseShutdown.IsCancellationRequested == false)
                    {
                        if (_logger.IsInfoEnabled)
                            _logger.Info($"Failed to execute cluster transaction batch (count: {batchCollector.Count}), will retry them one-by-one.", e);

                        if (ExecuteClusterTransactionOneByOne(batch))
                            batchCollector.AllCommandsBeenProcessed = true;
                    }
                }
                catch
                {
                    if (_databaseShutdown.IsCancellationRequested == false)
                        throw;

                    // we got an exception while the database was shutting down
                    // setting it only for commands that we didn't process yet (can only be if we used ExecuteClusterTransactionOneByOne)
                    var exception = CreateDatabaseShutdownException();
                    foreach (var command in batch)
                    {
                        if (command.Processed)
                            continue;

                        OnClusterTransactionCompletion(command, mergedCommands, exception);
                    }

                    return (0, 0);
                }

                var commandsCount = 0;
                foreach (var command in batch)
                {
                    commandsCount += command.Commands.Length;

                    OnClusterTransactionCompletion(command, mergedCommands);
                }

                return (batch.Count, commandsCount);
            }
            finally
            {
                if (_logger.IsInfoEnabled && stopwatch != null)
                    _logger.Info($"cluster transaction batch took {stopwatch.Elapsed:c}");
            }
        }

        private bool ExecuteClusterTransactionOneByOne(ArraySegment<ClusterTransactionCommand.SingleClusterDatabaseCommand> batch)
        {
            for (int i = 0; i < batch.Count; i++)
            {
                var command = batch[i];
                var singleCommand = batch.Slice(i, 1);
                var mergedCommand = new ClusterTransactionMergedCommand(this, singleCommand);
                try
                {
                    TxMerger.EnqueueSync(mergedCommand);
                    OnClusterTransactionCompletion(command, mergedCommand);

                    _clusterTransactionDelayOnFailure = 1000;
                    command.Processed = true;
                }
                catch (Exception e) when (_databaseShutdown.IsCancellationRequested == false)
                {
                    OnClusterTransactionCompletion(command, mergedCommand, exception: e);
                    NotificationCenter.Add(AlertRaised.Create(
                        Name,
                        "Cluster transaction failed to execute",
                        $"Failed to execute cluster transactions with raft index: {command.Index}. {Environment.NewLine}" +
                        $"With the following document ids involved: {string.Join(", ", command.Commands.Select(item => JsonDeserializationServer.ClusterTransactionDataCommand((BlittableJsonReaderObject)item).Id))} {Environment.NewLine}" +
                        "Performing cluster transactions on this database will be stopped until the issue is resolved.",
                        AlertType.ClusterTransactionFailure,
                        NotificationSeverity.Error,
                        $"{Name}/ClusterTransaction",
                        new ExceptionDetails(e)));

                    DatabaseShutdown.WaitHandle.WaitOne(_clusterTransactionDelayOnFailure);
                    _clusterTransactionDelayOnFailure = Math.Min(_clusterTransactionDelayOnFailure * 2, 15000);
                    return false;
                }
            }

            return true;
        }

        private void OnClusterTransactionCompletion(ClusterTransactionCommand.SingleClusterDatabaseCommand command, ClusterTransactionMergedCommand mergedCommands)
        {
            try
            {
                var index = command.Index;
                var options = mergedCommands.Options[index];
                Task indexTask = null;
                if (options.WaitForIndexesTimeout != null)
                {
                    indexTask = BatchHandlerProcessorForBulkDocs.WaitForIndexesAsync(this, options.WaitForIndexesTimeout.Value,
                        options.SpecifiedIndexesQueryString, options.WaitForIndexThrow,
                            mergedCommands.LastDocumentEtag, mergedCommands.LastTombstoneEtag, mergedCommands.ModifiedCollections);
                }

                var result = new ClusterTransactionCompletionResult
                {
                    Array = mergedCommands.Replies[index],
                    IndexTask = indexTask,
                };
                RachisLogIndexNotifications.NotifyListenersAbout(index, null);
                ServerStore.Cluster.ClusterTransactionWaiter.TrySetResult(options.TaskId, result);
                _nextClusterCommand = command.PreviousCount + command.Commands.Length;
                _lastCompletedClusterTransaction = _nextClusterCommand.Value - 1;
            }
            catch (Exception e)
            {
                // nothing we can do
                if (_logger.IsInfoEnabled)
                {
                    _logger.Info($"Failed to notify about transaction completion for database '{Name}'.", e);
                }
            }
        }

        private void OnClusterTransactionCompletion(ClusterTransactionCommand.SingleClusterDatabaseCommand command,
            ClusterTransactionMergedCommand mergedCommands, Exception exception)
        {
            try
            {
                var index = command.Index;
                var options = command.Options;

                RachisLogIndexNotifications.NotifyListenersAbout(index, exception);
                ServerStore.Cluster.ClusterTransactionWaiter.TrySetException(options.TaskId, exception);
            }
            catch (Exception e)
            {
                // nothing we can do
                if (_logger.IsInfoEnabled)
                {
                    _logger.Info($"Failed to notify about transaction completion for database '{Name}'.", e);
                }
            }
        }

        public struct DatabaseUsage : IDisposable
        {
            private readonly DocumentDatabase _parent;
            private readonly bool _skipUsagesCount;

            public DatabaseUsage(DocumentDatabase parent, bool skipUsagesCount)
            {
                _parent = parent;
                _skipUsagesCount = skipUsagesCount;

                if (_skipUsagesCount == false)
                    Interlocked.Increment(ref _parent._usages);

                if (_parent.DatabaseShutdown.IsCancellationRequested)
                {
                    Dispose();
                    _parent.ThrowDatabaseShutdown();
                }
            }

            public void Dispose()
            {
                if (_skipUsagesCount)
                    return;

                var currentUsagesCount = Interlocked.Decrement(ref _parent._usages);

                if (_parent._databaseShutdown.IsCancellationRequested && currentUsagesCount == 0)
                    _parent._waitForUsagesOnDisposal.Set();
            }
        }

        public void Dispose()
        {
            _disposeOnce.Dispose();
        }

        internal bool IsDisposed => _disposeOnce.DisposedRequested;

        private unsafe void DisposeInternal()
        {
            ForTestingPurposes?.DisposeLog?.Invoke(Name, "Starting dispose");

            _databaseShutdown.Cancel();

            _serverStore.Server.ServerCertificateChanged -= OnCertificateChange;

            ForTestingPurposes?.ActionToCallDuringDocumentDatabaseInternalDispose?.Invoke();

            //before we dispose of the database we take its latest info to be displayed in the studio
            try
            {
                ForTestingPurposes?.DisposeLog?.Invoke(Name, "Generating offline database info");

                var databaseInfo = GenerateOfflineDatabaseInfo();
                if (databaseInfo != null)
                {
                    ForTestingPurposes?.DisposeLog?.Invoke(Name, "Inserting offline database info");
                    DatabaseInfoCache?.InsertDatabaseInfo(databaseInfo, Name);
                }
            }
            catch (Exception e)
            {
                ForTestingPurposes?.DisposeLog?.Invoke(Name, $"Generating offline database info failed: {e}");
                // if we encountered a catastrophic failure we might not be able to retrieve database info

                if (_logger.IsInfoEnabled)
                    _logger.Info("Failed to generate and store database info", e);
            }

            if (ForTestingPurposes == null || ForTestingPurposes.SkipDrainAllRequests == false)
            {
                ForTestingPurposes?.DisposeLog?.Invoke(Name, "Draining all requests");

                // we'll wait for 1 minute to drain all the requests
                // from the database
                var sp = Stopwatch.StartNew();
                while (sp.ElapsedMilliseconds < 60 * 1000)
                {
                    if (Interlocked.Read(ref _usages) == 0)
                        break;

                    if (_waitForUsagesOnDisposal.Wait(1000))
                        _waitForUsagesOnDisposal.Reset();
                }

                ForTestingPurposes?.DisposeLog?.Invoke(Name, $"Drained all requests. Took: {sp.Elapsed}");
            }

            var exceptionAggregator = new ExceptionAggregator(_logger, $"Could not dispose {nameof(DocumentDatabase)} {Name}");

            ForTestingPurposes?.DisposeLog?.Invoke(Name, "Acquiring cluster lock");

            var lockTaken = false;
            Monitor.TryEnter(_clusterLocker, TimeSpan.FromSeconds(5), ref lockTaken);

            ForTestingPurposes?.DisposeLog?.Invoke(Name, $"Acquired cluster lock. Taken: {lockTaken}");

            if (lockTaken == false && _logger.IsOperationsEnabled)
                _logger.Operations("Failed to acquire lock during database dispose for cluster notifications. Will dispose rudely...");

            ForTestingPurposes?.DisposeLog?.Invoke(Name, "Unsubscribing from storage space monitor");
            exceptionAggregator.Execute(() =>
            {
                _serverStore.StorageSpaceMonitor.Unsubscribe(this);
            });
            ForTestingPurposes?.DisposeLog?.Invoke(Name, "Unsubscribed from storage space monitor");

            ForTestingPurposes?.DisposeLog?.Invoke(Name, "Disposing all running TCP connections");
            foreach (var connection in RunningTcpConnections)
            {
                exceptionAggregator.Execute(() =>
                {
                    connection.Dispose();
                });
            }
            ForTestingPurposes?.DisposeLog?.Invoke(Name, "Disposed all running TCP connections");

            ForTestingPurposes?.DisposeLog?.Invoke(Name, "Disposing TxMerger");
            exceptionAggregator.Execute(() =>
            {
                TxMerger?.Dispose();
            });
            ForTestingPurposes?.DisposeLog?.Invoke(Name, "Disposed TxMerger");

            ForTestingPurposes?.AfterTxMergerDispose?.Invoke();

            // must acquire the lock in order to prevent concurrent access to index files
            if (lockTaken == false)
            {
                ForTestingPurposes?.DisposeLog?.Invoke(Name, "Acquiring cluster lock");
                Monitor.Enter(_clusterLocker);
                ForTestingPurposes?.DisposeLog?.Invoke(Name, "Acquired cluster lock");
            }

            var indexStoreTask = _indexStoreTask;
            if (indexStoreTask != null)
            {
                ForTestingPurposes?.DisposeLog?.Invoke(Name, "Waiting for index store task to complete");
                exceptionAggregator.Execute(() =>
                {
                    // we need to wait here for the task to complete
                    // if we will not do that the process will continue
                    // and we will be left with opened files
                    // we are checking cancellation token before each index initialization
                    // so in worst case we will have to wait for 1 index to be opened
                    // if the cancellation is requested during index store initialization
                    indexStoreTask.Wait();
                });
                ForTestingPurposes?.DisposeLog?.Invoke(Name, "Finished waiting for index store task to complete");
            }

            ForTestingPurposes?.DisposeLog?.Invoke(Name, "Disposing IndexStore");
            exceptionAggregator.Execute(() =>
            {
                IndexStore?.Dispose();
            });
            ForTestingPurposes?.DisposeLog?.Invoke(Name, "Disposed IndexStore");

            DisposeBackgroundWorkers(exceptionAggregator);

            ForTestingPurposes?.DisposeLog?.Invoke(Name, "Disposing ReplicationLoader");
            exceptionAggregator.Execute(() =>
            {
                ReplicationLoader?.Dispose();
            });
            ForTestingPurposes?.DisposeLog?.Invoke(Name, "Disposed ReplicationLoader");

            ForTestingPurposes?.DisposeLog?.Invoke(Name, "Disposing EtlLoader");
            exceptionAggregator.Execute(() =>
            {
                EtlLoader?.Dispose();
            });
            ForTestingPurposes?.DisposeLog?.Invoke(Name, "Disposed EtlLoader");
            
            ForTestingPurposes?.DisposeLog?.Invoke(Name, "Disposing QueueSinkLoader");
            exceptionAggregator.Execute(() =>
            {
                QueueSinkLoader?.Dispose();
            });
            ForTestingPurposes?.DisposeLog?.Invoke(Name, "Disposed QueueSinkLoader");

            ForTestingPurposes?.DisposeLog?.Invoke(Name, "Disposing Operations");
            exceptionAggregator.Execute(() =>
            {
                Operations?.Dispose(exceptionAggregator);
            });
            ForTestingPurposes?.DisposeLog?.Invoke(Name, "Disposed Operations");

            ForTestingPurposes?.DisposeLog?.Invoke(Name, "Disposing HugeDocuments");
            exceptionAggregator.Execute(() =>
            {
                HugeDocuments?.Dispose();
            });
            ForTestingPurposes?.DisposeLog?.Invoke(Name, "Disposed HugeDocuments");

            ForTestingPurposes?.DisposeLog?.Invoke(Name, "Disposing NotificationCenter");
            exceptionAggregator.Execute(() =>
            {
                NotificationCenter?.Dispose();
            });
            ForTestingPurposes?.DisposeLog?.Invoke(Name, "Disposed NotificationCenter");

            ForTestingPurposes?.DisposeLog?.Invoke(Name, "Disposing SubscriptionStorage");
            exceptionAggregator.Execute(() =>
            {
                SubscriptionStorage?.Dispose();
            });
            ForTestingPurposes?.DisposeLog?.Invoke(Name, "Disposed SubscriptionStorage");

            ForTestingPurposes?.DisposeLog?.Invoke(Name, "Disposing ConfigurationStorage");
            exceptionAggregator.Execute(() =>
            {
                ConfigurationStorage?.Dispose();
            });
            ForTestingPurposes?.DisposeLog?.Invoke(Name, "Disposed ConfigurationStorage");

            ForTestingPurposes?.DisposeLog?.Invoke(Name, "Disposing DocumentsStorage");
            exceptionAggregator.Execute(() =>
            {
                DocumentsStorage?.Dispose();
            });
            ForTestingPurposes?.DisposeLog?.Invoke(Name, "Disposed DocumentsStorage");

            ForTestingPurposes?.DisposeLog?.Invoke(Name, "Waiting for cluster transactions executor task to complete");
            exceptionAggregator.Execute(() =>
            {
                var clusterTransactions = _clusterTransactionsThread;
                _clusterTransactionsThread = null;

                if (clusterTransactions != null && PoolOfThreads.LongRunningWork.Current != clusterTransactions)
                    clusterTransactions.Join(int.MaxValue);
            });
            ForTestingPurposes?.DisposeLog?.Invoke(Name, "Finished waiting for cluster transactions executor task to complete");

            ForTestingPurposes?.DisposeLog?.Invoke(Name, "Disposing _databaseShutdown");
            exceptionAggregator.Execute(() =>
            {
                _databaseShutdown.Dispose();
            });
            ForTestingPurposes?.DisposeLog?.Invoke(Name, "Disposed _databaseShutdown");

            exceptionAggregator.Execute(() =>
            {
                _serverStore.LicenseManager.LicenseChanged -= LoadTimeSeriesPolicyRunnerConfigurations;
            });

            exceptionAggregator.Execute(() =>
            {
                if (IoChanges == null)
                    return;

                IoChanges.OnIoChange -= CheckWriteRateAndNotifyIfNecessary;
            });

            ForTestingPurposes?.DisposeLog?.Invoke(Name, "Disposing MasterKey");
            exceptionAggregator.Execute(() =>
            {
                if (MasterKey == null)
                    return;
                fixed (byte* pKey = MasterKey)
                {
                    Sodium.sodium_memzero(pKey, (UIntPtr)MasterKey.Length);
                }
            });
            ForTestingPurposes?.DisposeLog?.Invoke(Name, "Disposed MasterKey");

            ForTestingPurposes?.DisposeLog?.Invoke(Name, "Disposing _fileLocker");
            exceptionAggregator.Execute(() => _fileLocker.Dispose());
            ForTestingPurposes?.DisposeLog?.Invoke(Name, "Disposed _fileLocker");

            ForTestingPurposes?.DisposeLog?.Invoke(Name, "Disposing RachisLogIndexNotifications");
            exceptionAggregator.Execute(RachisLogIndexNotifications);
            ForTestingPurposes?.DisposeLog?.Invoke(Name, "Disposed RachisLogIndexNotifications");

            ForTestingPurposes?.DisposeLog?.Invoke(Name, "Disposing _hasClusterTransaction");
            exceptionAggregator.Execute(_hasClusterTransaction);
            ForTestingPurposes?.DisposeLog?.Invoke(Name, "Disposed _hasClusterTransaction");

            ForTestingPurposes?.DisposeLog?.Invoke(Name, "Disposing _proxyRequestExecutor");
            exceptionAggregator.Execute(() =>
            {
                if (_proxyRequestExecutor?.IsValueCreated == true)
                    _proxyRequestExecutor.Value.Dispose();
            });
            ForTestingPurposes?.DisposeLog?.Invoke(Name, "Disposed _proxyRequestExecutor");

            ForTestingPurposes?.DisposeLog?.Invoke(Name, "Finished dispose");

            exceptionAggregator.ThrowIfNeeded();
        }

        private void DisposeBackgroundWorkers(ExceptionAggregator exceptionAggregator)
        {
            ForTestingPurposes?.DisposeLog?.Invoke(Name, "Disposing ExpiredDocumentsCleaner");
            exceptionAggregator.Execute(() =>
            {
                ExpiredDocumentsCleaner?.Dispose();
            });
            ForTestingPurposes?.DisposeLog?.Invoke(Name, "Disposed ExpiredDocumentsCleaner");

            ForTestingPurposes?.DisposeLog?.Invoke(Name, "Disposing PeriodicBackupRunner");
            exceptionAggregator.Execute(() =>
            {
                PeriodicBackupRunner?.Dispose();
            });
            ForTestingPurposes?.DisposeLog?.Invoke(Name, "Disposed PeriodicBackupRunner");

            ForTestingPurposes?.DisposeLog?.Invoke(Name, "Disposing TombstoneCleaner");
            exceptionAggregator.Execute(() =>
            {
                TombstoneCleaner?.Dispose();
            });
            ForTestingPurposes?.DisposeLog?.Invoke(Name, "Disposed TombstoneCleaner");
        }

        public DynamicJsonValue GenerateOfflineDatabaseInfo()
        {
            var envs = GetAllStoragesEnvironment().ToList();
            if (envs.Count == 0 || envs.Any(x => x.Environment == null))
                return null;

            ForTestingPurposes?.DisposeLog?.Invoke(Name, "Generating offline database info: sizeOnDisk.");
            var sizeOnDisk = GetSizeOnDisk();

            ForTestingPurposes?.DisposeLog?.Invoke(Name, "Generating offline database info: indexingErrors.");
            var indexingErrors = IndexStore.GetIndexes().Sum(index => index.GetErrorCount());

            ForTestingPurposes?.DisposeLog?.Invoke(Name, "Generating offline database info: alertCount.");
            var alertCount = NotificationCenter.GetAlertCount();

            ForTestingPurposes?.DisposeLog?.Invoke(Name, "Generating offline database info: performanceHints.");
            var performanceHints = NotificationCenter.GetPerformanceHintCount();

            ForTestingPurposes?.DisposeLog?.Invoke(Name, "Generating offline database info: backupInfo.");
            var backupInfo = PeriodicBackupRunner?.GetBackupInfo();

            ForTestingPurposes?.DisposeLog?.Invoke(Name, "Generating offline database info: mountPointsUsage.");
            var mountPointsUsage = GetMountPointsUsage(includeTempBuffers: false)
                .Select(x => x.ToJson())
                .ToList();

            ForTestingPurposes?.DisposeLog?.Invoke(Name, "Generating offline database info: documentsCount.");
            var documentsCount = DocumentsStorage.GetNumberOfDocuments();

            ForTestingPurposes?.DisposeLog?.Invoke(Name, "Generating offline database info: indexesCount.");
            var indexesCount = IndexStore.GetIndexes().Count();

            ForTestingPurposes?.DisposeLog?.Invoke(Name, "Generating offline database info: indexesStatus.");
            var indexesStatus = IndexStore.Status.ToString();

            var databaseInfo = new DynamicJsonValue
            {
                [nameof(ExtendedDatabaseInfo.HasRevisionsConfiguration)] = DocumentsStorage.RevisionsStorage.Configuration != null,
                [nameof(ExtendedDatabaseInfo.HasExpirationConfiguration)] = (ExpiredDocumentsCleaner?.ExpirationConfiguration?.Disabled ?? true) == false,
                [nameof(ExtendedDatabaseInfo.HasRefreshConfiguration)] = (ExpiredDocumentsCleaner?.RefreshConfiguration?.Disabled ?? true) == false,
                [nameof(ExtendedDatabaseInfo.HasDataArchivalConfiguration)] = (DataArchivist?.DataArchivalConfiguration?.Disabled ?? true) == false,
                [nameof(ExtendedDatabaseInfo.IsAdmin)] = true, //TODO: implement me!
                [nameof(ExtendedDatabaseInfo.IsEncrypted)] = DocumentsStorage.Environment.Options.Encryption.IsEnabled,
                [nameof(ExtendedDatabaseInfo.Name)] = Name,
                [nameof(ExtendedDatabaseInfo.Disabled)] = false, //TODO: this value should be overwritten by the studio since it is cached
                [nameof(ExtendedDatabaseInfo.TotalSize)] = new DynamicJsonValue
                {
                    [nameof(Size.HumaneSize)] = sizeOnDisk.Data.HumaneSize,
                    [nameof(Size.SizeInBytes)] = sizeOnDisk.Data.SizeInBytes
                },
                [nameof(ExtendedDatabaseInfo.TempBuffersSize)] = new DynamicJsonValue
                {
                    [nameof(Size.HumaneSize)] = "0 Bytes",
                    [nameof(Size.SizeInBytes)] = 0
                },
                [nameof(ExtendedDatabaseInfo.IndexingErrors)] = indexingErrors,
                [nameof(ExtendedDatabaseInfo.Alerts)] = alertCount,
                [nameof(ExtendedDatabaseInfo.PerformanceHints)] = performanceHints,
                [nameof(ExtendedDatabaseInfo.UpTime)] = null, //it is shutting down
                [nameof(ExtendedDatabaseInfo.BackupInfo)] = backupInfo,
                [nameof(ExtendedDatabaseInfo.MountPointsUsage)] = new DynamicJsonArray(mountPointsUsage),
                [nameof(ExtendedDatabaseInfo.DocumentsCount)] = documentsCount,
                [nameof(ExtendedDatabaseInfo.IndexesCount)] = indexesCount,
                [nameof(ExtendedDatabaseInfo.RejectClients)] = false, //TODO: implement me!
                [nameof(ExtendedDatabaseInfo.IndexingStatus)] = indexesStatus,
                ["CachedDatabaseInfo"] = true
            };
            return databaseInfo;
        }

        public DatabaseSummary GetDatabaseSummary()
        {
            using (DocumentsStorage.ContextPool.AllocateOperationContext(out DocumentsOperationContext documentsContext))
            using (ServerStore.Engine.ContextPool.AllocateOperationContext(out ClusterOperationContext transactionContext))
            using (documentsContext.OpenReadTransaction())
            using (transactionContext.OpenReadTransaction())
            {
                return new DatabaseSummary
                {
                    DocumentsCount = DocumentsStorage.GetNumberOfDocuments(documentsContext),
                    AttachmentsCount = DocumentsStorage.AttachmentsStorage.GetNumberOfAttachments(documentsContext).AttachmentCount,
                    RevisionsCount = DocumentsStorage.RevisionsStorage.GetNumberOfRevisionDocuments(documentsContext),
                    ConflictsCount = DocumentsStorage.ConflictsStorage.GetNumberOfConflicts(documentsContext),
                    CounterEntriesCount = DocumentsStorage.CountersStorage.GetNumberOfCounterEntries(documentsContext),
                    CompareExchangeCount = ServerStore.Cluster.GetNumberOfCompareExchange(transactionContext, DocumentsStorage.DocumentDatabase.Name),
                    CompareExchangeTombstonesCount = ServerStore.Cluster.GetNumberOfCompareExchangeTombstones(transactionContext, DocumentsStorage.DocumentDatabase.Name),
                    IdentitiesCount = ServerStore.Cluster.GetNumberOfIdentities(transactionContext, DocumentsStorage.DocumentDatabase.Name),
                    TimeSeriesSegmentsCount = DocumentsStorage.TimeSeriesStorage.GetNumberOfTimeSeriesSegments(documentsContext)
                };
            }
        }

        public long ReadLastEtag()
        {
            using (DocumentsStorage.ContextPool.AllocateOperationContext(out DocumentsOperationContext documentsContext))
            using (var tx = documentsContext.OpenReadTransaction())
            {
                return DocumentsStorage.ReadLastEtag(tx.InnerTransaction);
            }
        }

        public (long Etag, string ChangeVector) ReadLastEtagAndChangeVector()
        {
            using (DocumentsStorage.ContextPool.AllocateOperationContext(out DocumentsOperationContext documentsContext))
            using (var tx = documentsContext.OpenReadTransaction())
            {
                return (DocumentsStorage.ReadLastEtag(tx.InnerTransaction), DocumentsStorage.GetDatabaseChangeVector(tx.InnerTransaction));
            }
        }

        public void SetChangeVector(string changeVector)
        {
            using (DocumentsStorage.ContextPool.AllocateOperationContext(out DocumentsOperationContext context))
            using (var tx = context.OpenWriteTransaction())
            {
                DocumentsStorage.SetDatabaseChangeVector(context, context.GetChangeVector(changeVector));
                tx.Commit();
            }
        }

        public void RunIdleOperations(DatabaseCleanupMode mode = DatabaseCleanupMode.Regular)
        {
            Debug.Assert(mode != DatabaseCleanupMode.None, "mode != CleanupMode.None");
            if (mode == DatabaseCleanupMode.None)
                return;

            if (Monitor.TryEnter(_idleLocker) == false)
                return;

            try
            {
                var sp = Stopwatch.StartNew();
                var utcNow = DateTime.UtcNow;

                _lastIdleTicks = utcNow.Ticks;
                IndexStore?.RunIdleOperations(mode);
                Operations?.CleanupOperations();
                SubscriptionStorage?.CleanupSubscriptions();

                Scripts?.RunIdleOperations();
                DocumentsStorage.Environment.Cleanup();
                ConfigurationStorage.Environment.Cleanup();

                if (utcNow >= _nextIoMetricsCleanupTime)
                {
                    IoMetricsUtil.CleanIoMetrics(GetAllStoragesEnvironment(), _nextIoMetricsCleanupTime.Ticks);
                    _nextIoMetricsCleanupTime = utcNow.Add(Configuration.Storage.IoMetricsCleanupInterval.AsTimeSpan);
                }

                if (_logger.IsInfoEnabled)
                    _logger.Info($"Ran idle operations for database '{Name}' in {mode} mode, took: {sp.ElapsedMilliseconds}ms");
            }
            finally
            {
                Monitor.Exit(_idleLocker);
            }
        }

        public IEnumerable<StorageEnvironmentWithType> GetAllStoragesEnvironment(List<StorageEnvironmentWithType.StorageEnvironmentType> types = null)
        {
            types ??= DefaultStorageEnvironmentTypes;

            // TODO :: more storage environments ?
            foreach (var type in types)
            {
                switch (type)
                {
                    case StorageEnvironmentWithType.StorageEnvironmentType.Documents:
                        var documentsStorage = DocumentsStorage;
                        if (documentsStorage != null)
                            yield return
                                new StorageEnvironmentWithType(Name, StorageEnvironmentWithType.StorageEnvironmentType.Documents,
                                    documentsStorage.Environment);
                        break;

                    case StorageEnvironmentWithType.StorageEnvironmentType.Configuration:
                        var configurationStorage = ConfigurationStorage;
                        if (configurationStorage != null)
                            yield return
                                new StorageEnvironmentWithType("Configuration",
                                    StorageEnvironmentWithType.StorageEnvironmentType.Configuration, configurationStorage.Environment);
                        break;

                    case StorageEnvironmentWithType.StorageEnvironmentType.Index:
                        //check for null to prevent NRE when disposing the DocumentDatabase
                        foreach (var index in (IndexStore?.GetIndexes()).EmptyIfNull())
                        {
                            var env = index?._indexStorage?.Environment();
                            if (env != null)
                                yield return
                                    new StorageEnvironmentWithType(index.Name,
                                        StorageEnvironmentWithType.StorageEnvironmentType.Index, env)
                                    {
                                        LastIndexQueryTime = index.GetLastQueryingTime()
                                    };
                        }
                        break;
                }
            }
        }

        private IEnumerable<FullBackup.StorageEnvironmentInformation> GetAllStoragesForBackup(bool excludeIndexes)
        {
            foreach (var storageEnvironmentWithType in GetAllStoragesEnvironment(DefaultStorageEnvironmentTypesForBackup))
            {
                switch (storageEnvironmentWithType.Type)
                {
                    case StorageEnvironmentWithType.StorageEnvironmentType.Documents:
                        ForTestingPurposes?.BeforeSnapshotOfDocuments?.Invoke();

                        yield return new FullBackup.StorageEnvironmentInformation
                        {
                            Name = string.Empty,
                            Folder = Constants.Documents.PeriodicBackup.Folders.Documents,
                            Env = storageEnvironmentWithType.Environment
                        };

                        ForTestingPurposes?.AfterSnapshotOfDocuments?.Invoke();

                        break;

                    case StorageEnvironmentWithType.StorageEnvironmentType.Index:
                        if (excludeIndexes)
                            break;

                        yield return new FullBackup.StorageEnvironmentInformation
                        {
                            Name = IndexDefinitionBaseServerSide.GetIndexNameSafeForFileSystem(storageEnvironmentWithType.Name),
                            Folder = Constants.Documents.PeriodicBackup.Folders.Indexes,
                            Env = storageEnvironmentWithType.Environment
                        };
                        break;

                    case StorageEnvironmentWithType.StorageEnvironmentType.Configuration:
                        yield return new FullBackup.StorageEnvironmentInformation
                        {
                            Name = string.Empty,
                            Folder = Constants.Documents.PeriodicBackup.Folders.Configuration,
                            Env = storageEnvironmentWithType.Environment
                        };
                        break;

                    default:
                        throw new ArgumentOutOfRangeException();
                }
            }
        }

        public SmugglerResult FullBackupTo(string backupPath, SnapshotBackupCompressionAlgorithm compressionAlgorithm, CompressionLevel compressionLevel = CompressionLevel.Optimal,
            bool excludeIndexes = false, Action<(string Message, int FilesCount)> infoNotify = null, CancellationToken cancellationToken = default)
        {
            SmugglerResult smugglerResult;

            long lastTombstoneEtag = 0;
            using (DocumentsStorage.ContextPool.AllocateOperationContext(out DocumentsOperationContext ctx))
            using (ctx.OpenReadTransaction())
            {
                lastTombstoneEtag = DocumentsStorage.ReadLastTombstoneEtag(ctx.Transaction.InnerTransaction);
            }

            using (TombstoneCleaner.PreventTombstoneCleaningUpToEtag(lastTombstoneEtag))
            using (var file = SafeFileStream.Create(backupPath, FileMode.Create))
            using (var zipArchive = new ZipArchive(file, ZipArchiveMode.Create, leaveOpen: true))
            {
                using (_serverStore.ContextPool.AllocateOperationContext(out TransactionOperationContext serverContext))
                {
                    // the smuggler output is already compressed
                    var zipArchiveEntry = zipArchive.CreateEntry(RestoreSettings.SmugglerValuesFileName);
                    using (var zipStream = zipArchiveEntry.Open())
                    using (var outputStream = GetOutputStream(zipStream))
                    {
                        var smugglerSource = new DatabaseSource(this, 0, 0, _logger);
                        using (DocumentsStorage.ContextPool.AllocateOperationContext(out JsonOperationContext context))
                        {
                            var smugglerDestination = new StreamDestination(outputStream, context, smugglerSource, compressionAlgorithm.ToExportCompressionAlgorithm(), compressionLevel);
                            var databaseSmugglerOptionsServerSide = new DatabaseSmugglerOptionsServerSide
                            {
                                AuthorizationStatus = AuthorizationStatus.DatabaseAdmin,
                                OperateOnTypes = DatabaseItemType.CompareExchange | DatabaseItemType.Identities
                            };

                            var smuggler = Smuggler.Create(
                                smugglerSource,
                                smugglerDestination,
                                context,
                                databaseSmugglerOptionsServerSide,
                                result: null,
                                onProgress: null,
                                token: cancellationToken);

                            smugglerResult = smuggler.ExecuteAsync().Result;
                        }

                        outputStream.Flush();
                    }

                    infoNotify?.Invoke(("Backed up Database Record", 1));

                    var package = new BackupZipArchive(zipArchive, compressionAlgorithm, compressionLevel);
                    var settingsEntry = package.CreateEntry(RestoreSettings.SettingsFileName);
                    using (var zipStream = settingsEntry.Open())
                    using (var outputStream = GetOutputStream(zipStream))
                    using (var writer = new BlittableJsonTextWriter(serverContext, outputStream))
                    {
                        writer.WriteStartObject();

                        // read and save the database record
                        writer.WritePropertyName(nameof(RestoreSettings.DatabaseRecord));
                        using (serverContext.OpenReadTransaction())
                        using (var databaseRecord = _serverStore.Cluster.ReadRawDatabaseRecord(serverContext, Name, out _))
                        {
                            serverContext.Write(writer, databaseRecord.Raw);
                        }

                        // save the database values (subscriptions, periodic backups statuses, etl states...)
                        writer.WriteComma();
                        writer.WritePropertyName(nameof(RestoreSettings.DatabaseValues));
                        writer.WriteStartObject();

                        var first = true;
                        var prefix = Helpers.ClusterStateMachineValuesPrefix(Name);

                        using (serverContext.OpenReadTransaction())
                        {
                            foreach (var keyValue in ClusterStateMachine.ReadValuesStartingWith(serverContext, prefix))
                            {
                                cancellationToken.ThrowIfCancellationRequested();

                                if (first == false)
                                    writer.WriteComma();

                                first = false;

                                var key = keyValue.Key.ToString().Substring(prefix.Length);
                                writer.WritePropertyName(key);
                                serverContext.Write(writer, keyValue.Value);
                            }
                        }

                        writer.WriteEndObject();
                        // end of values

                        writer.WriteEndObject();
                        writer.Flush();
                        outputStream.Flush();
                    }
                }

                infoNotify?.Invoke(("Backed up database values", 1));

                BackupMethods.Full.ToFile(GetAllStoragesForBackup(excludeIndexes), zipArchive, compressionAlgorithm, compressionLevel, infoNotify: infoNotify, cancellationToken: cancellationToken);

                file.Flush(true); // make sure that we fully flushed to disk
            }

            return smugglerResult;
        }

        public Stream GetOutputStream(Stream fileStream)
        {
            return MasterKey == null ? fileStream : new EncryptingXChaCha20Poly1305Stream(fileStream, MasterKey);
        }

        /// <summary>
        /// this event is intended for entities that are not singletons
        /// per database and still need to be informed on changes to the database record.
        /// </summary>
        public event Action<DatabaseRecord> DatabaseRecordChanged;

        public void ValueChanged(long index, string type, object changeState)
        {
            try
            {
                if (_databaseShutdown.IsCancellationRequested)
                    ThrowDatabaseShutdown();

                DatabaseRecord record;
                using (_serverStore.ContextPool.AllocateOperationContext(out TransactionOperationContext context))
                using (context.OpenReadTransaction())
                {
                    record = _serverStore.Cluster.ReadDatabase(context, Name);
                }

                NotifyFeaturesAboutValueChange(record, index, type, changeState);
                RachisLogIndexNotifications.NotifyListenersAbout(index, null);
            }
            catch (Exception e)
            {
                RachisLogIndexNotifications.NotifyListenersAbout(index, e);

                if (_databaseShutdown.IsCancellationRequested)
                    ThrowDatabaseShutdown();

                throw;
            }
        }

        public void StateChanged(long index)
        {
            try
            {
                if (_databaseShutdown.IsCancellationRequested)
                    ThrowDatabaseShutdown();

                DatabaseRecord record;
                using (_serverStore.ContextPool.AllocateOperationContext(out TransactionOperationContext context))
                using (context.OpenReadTransaction())
                {
                    record = _serverStore.Cluster.ReadDatabase(context, Name);
                }

                if (ServerStore.ShouldUpdateTopology(record.Topology.Stamp.Index, _lastTopologyIndex, out string url))
                {
                    _lastTopologyIndex = record.Topology.Stamp.Index;

                    Changes.RaiseNotifications(new TopologyChange
                    {
                        Url = url,
                        Database = Name
                    });

                    _ = RequestExecutor.UpdateTopologyAsync(new RequestExecutor.UpdateTopologyParameters(new ServerNode()
                    {
                        ClusterTag = _serverStore.NodeTag, Database = Name, Url = ServerStore.GetNodeHttpServerUrl()
                    })
                    {
                        DebugTag = "database-topology-update"
                    });
                }

                ClientConfiguration = record.Client;
                IdentityPartsSeparator = record.Client is { Disabled: false }
                    ? record.Client.IdentityPartsSeparator ?? Constants.Identities.DefaultSeparator
                    : Constants.Identities.DefaultSeparator;
                StudioConfiguration = record.Studio;

                ServerStore.DatabasesLandlord.ForTestingPurposes?.DelayNotifyFeaturesAboutStateChange?.Invoke();

                DatabasesLandlord.NotifyFeaturesAboutStateChange(record, index, _databaseStateChange);

                RachisLogIndexNotifications.NotifyListenersAbout(index, null);
            }
            catch (Exception e)
            {
                DatabaseDisabledException throwShutDown = null;

<<<<<<< HEAD
                if ((_serverStore.ServerShutdown.IsCancellationRequested || _databaseShutdown.IsCancellationRequested) && e is DatabaseDisabledException == false) 
=======
                if (_databaseShutdown.IsCancellationRequested && e is DatabaseDisabledException == false)
>>>>>>> a99d9dd8
                    e = throwShutDown = CreateDatabaseShutdownException(e);

                RachisLogIndexNotifications.NotifyListenersAbout(index, e);

                if (_logger.IsInfoEnabled)
                    _logger.Info($"Got exception during StateChanged({index}).", e);

                if (throwShutDown != null)
                    throw throwShutDown;

                throw;
            }
        }

        public void UpdateOnStateChange(DatabaseRecord record, long index)
        {
            SetIds(record);
            SetUnusedDatabaseIds(record);
            InitializeFromDatabaseRecord(record);
            IndexStore.HandleDatabaseRecordChange(record, index);
            ReplicationLoader?.HandleDatabaseRecordChange(record, index);
            EtlLoader?.HandleDatabaseRecordChange(record);
            SubscriptionStorage?.HandleDatabaseRecordChange(record);
            QueueSinkLoader?.HandleDatabaseRecordChange(record);

            OnDatabaseRecordChanged(record);
        }

        private void SetUnusedDatabaseIds(DatabaseRecord record)
        {
            if (record.UnusedDatabaseIds == null && DocumentsStorage.UnusedDatabaseIds == null)
                return;

            if (record.UnusedDatabaseIds == null || DocumentsStorage.UnusedDatabaseIds == null)
            {
                Interlocked.Exchange(ref DocumentsStorage.UnusedDatabaseIds, record.UnusedDatabaseIds);
                return;
            }

            if (DocumentsStorage.UnusedDatabaseIds.SetEquals(record.UnusedDatabaseIds) == false)
            {
                Interlocked.Exchange(ref DocumentsStorage.UnusedDatabaseIds, record.UnusedDatabaseIds);
            }
        }

        private bool CanSkipValueChange(string database, long index)
        {
            if (LastValueChangeIndex > index)
            {
                // index and LastDatabaseRecordIndex could have equal values when we transit from/to passive and want to update the tasks.
                if (_logger.IsInfoEnabled)
                    _logger.Info($"Skipping value change for index {index} (current {LastValueChangeIndex}) for {database} because it was already precessed.");
                return true;
            }

            return false;
        }

        private void NotifyFeaturesAboutValueChange(DatabaseRecord record, long index, string type, object changeState)
        {
            if (CanSkipValueChange(record.DatabaseName, index))
                return;

            var taken = false;
            while (taken == false)
            {
                Monitor.TryEnter(_clusterLocker, TimeSpan.FromSeconds(5), ref taken);

                try
                {
                    if (CanSkipValueChange(record.DatabaseName, index))
                        return;

                    if (DatabaseShutdown.IsCancellationRequested)
                        return;

                    if (taken == false)
                        continue;

                    DatabaseShutdown.ThrowIfCancellationRequested();
                    SubscriptionStorage?.HandleDatabaseRecordChange(record);
                    EtlLoader?.HandleDatabaseValueChanged(record);
                    PeriodicBackupRunner?.HandleDatabaseValueChanged(type, changeState);

                    LastValueChangeIndex = index;
                }
                finally
                {
                    if (taken)
                        Monitor.Exit(_clusterLocker);
                }
            }
        }

        public void RefreshFeatures()
        {
            if (_databaseShutdown.IsCancellationRequested)
                ThrowDatabaseShutdown();

            DatabaseRecord record;
            long index;
            using (_serverStore.ContextPool.AllocateOperationContext(out TransactionOperationContext context))
            using (context.OpenReadTransaction())
            {
                record = _serverStore.Cluster.ReadDatabase(context, Name, out index);
            }

            DatabasesLandlord.NotifyFeaturesAboutStateChange(record, index, _databaseStateChange);
        }

        private void InitializeFromDatabaseRecord(DatabaseRecord record)
        {
            if (record == null || DocumentsStorage == null)
                return;

            ClientConfiguration = record.Client;
            StudioConfiguration = record.Studio;
            InitializeCompressionFromDatabaseRecord(record);
            DocumentsStorage.RevisionsStorage.InitializeFromDatabaseRecord(record);
            ExpiredDocumentsCleaner = ExpiredDocumentsCleaner.LoadConfigurations(this, record, ExpiredDocumentsCleaner);
            DataArchivist = DataArchivist.LoadConfiguration(this, record, DataArchivist);
            TimeSeriesPolicyRunner = TimeSeriesPolicyRunner.LoadConfigurations(this, record, TimeSeriesPolicyRunner);
            PeriodicBackupRunner.UpdateConfigurations(record);
        }

        public void InitializeCompressionFromDatabaseRecord(DatabaseRecord record)
        {
            if (_documentsCompression.Equals(record.DocumentsCompression))
                return;

            if (record.DocumentsCompression == null) // legacy configurations
            {
                _compressedCollections.Clear();
                _documentsCompression = new DocumentsCompressionConfiguration(false);
                return;
            }

            _documentsCompression = record.DocumentsCompression;
            _compressedCollections = new HashSet<string>(record.DocumentsCompression.Collections, StringComparer.OrdinalIgnoreCase);
        }

        public DocumentsCompressionConfiguration DocumentsCompression => _documentsCompression;

        private DocumentsCompressionConfiguration _documentsCompression = new DocumentsCompressionConfiguration(false, Array.Empty<string>());
        private HashSet<string> _compressedCollections = new HashSet<string>(StringComparer.OrdinalIgnoreCase);

        public TableSchema GetDocsSchemaForCollection(CollectionName collection)
        {
            if (_documentsCompression.CompressAllCollections || _compressedCollections.Contains(collection.Name))
            {
                return DocumentsStorage.CompressedDocsSchema;
            }

            return DocumentsStorage.DocsSchema;
        }

        public TableSchema GetDocsSchemaForCollection(CollectionName collection, DocumentFlags flags)
        {
            return flags.HasFlag(DocumentFlags.Archived) ? DocumentsStorage.CompressedDocsSchema : GetDocsSchemaForCollection(collection);
        }

        private void LoadTimeSeriesPolicyRunnerConfigurations()
        {
            LicenseLimitWarning.DismissLicenseLimitNotification(_serverStore.NotificationCenter, LimitType.TimeSeriesRollupsAndRetention);

            using (_serverStore.ContextPool.AllocateOperationContext(out TransactionOperationContext context))
            using (context.OpenReadTransaction())
            {
                var record = _serverStore.Cluster.ReadDatabase(context, Name, out _);
                TimeSeriesPolicyRunner = TimeSeriesPolicyRunner.LoadConfigurations(this, record, TimeSeriesPolicyRunner);
            }
        }

        public IEnumerable<DatabasePerformanceMetrics> GetAllPerformanceMetrics()
        {
            yield return TxMerger.GeneralWaitPerformanceMetrics;
            yield return TxMerger.TransactionPerformanceMetrics;
        }

        protected virtual void OnDatabaseRecordChanged(DatabaseRecord record)
        {
            DatabaseRecordChanged?.Invoke(record);
        }

        public bool HasTopologyChanged(long index)
        {
            // only if have a newer topology index
            return _lastTopologyIndex > index;
        }

        public (Size Data, Size TempBuffers) GetSizeOnDisk()
        {
            var storageEnvironments = GetAllStoragesEnvironment();
            if (storageEnvironments == null)
                return (new Size(0), new Size(0));

            long dataInBytes = 0;
            long tempBuffersInBytes = 0;
            foreach (var environment in storageEnvironments)
            {
                if (environment == null)
                    continue;

                var sizeOnDisk = environment.Environment.GenerateSizeReport(includeTempBuffers: true);
                dataInBytes += sizeOnDisk.DataFileInBytes + sizeOnDisk.JournalsInBytes;
                tempBuffersInBytes += sizeOnDisk.TempBuffersInBytes + sizeOnDisk.TempRecyclableJournalsInBytes;
            }

            return (new Size(dataInBytes), new Size(tempBuffersInBytes));
        }

        public IEnumerable<MountPointUsage> GetMountPointsUsage(bool includeTempBuffers)
        {
            var storageEnvironments = GetAllStoragesEnvironment();
            if (storageEnvironments == null)
                yield break;

            foreach (var environment in storageEnvironments)
            {
                foreach (var mountPoint in ServerStore.GetMountPointUsageDetailsFor(environment, includeTempBuffers: includeTempBuffers))
                {
                    yield return mountPoint;
                }
            }
        }

        public DatabaseRecord ReadDatabaseRecord()
        {
            using (ServerStore.ContextPool.AllocateOperationContext(out TransactionOperationContext context))
            using (context.OpenReadTransaction())
            {
                return ServerStore.Cluster.ReadDatabase(context, Name);
            }
        }

        private void OnCertificateChange(object sender, EventArgs e)
        {
            if (_proxyRequestExecutor.IsValueCreated == false)
                return;

            using (_proxyRequestExecutor.Value)
                _proxyRequestExecutor = CreateRequestExecutor();
        }
        
        private Lazy<RequestExecutor> CreateRequestExecutor() =>
            new(
                () => RequestExecutor.CreateForProxy(new[] {ServerStore.Configuration.Core.GetNodeHttpServerUrl(ServerStore.Server.WebUrl)}, Name,
                    ServerStore.Server.Certificate.Certificate, DocumentConventions.DefaultForServer), LazyThreadSafetyMode.ExecutionAndPublication);

        internal void HandleNonDurableFileSystemError(object sender, NonDurabilitySupportEventArgs e)
        {
            string title = $"Non Durable File System - {Name ?? "Unknown Database"}";

            if (_logger.IsOperationsEnabled)
                _logger.Operations($"{title}. {e.Message}", e.Exception);

            _serverStore?.NotificationCenter.Add(AlertRaised.Create(
                Name,
                title,
                e.Message,
                AlertType.NonDurableFileSystem,
                NotificationSeverity.Warning,
                Name,
                details: new MessageDetails { Message = e.Details }));
        }

        internal void HandleOnDatabaseRecoveryError(object sender, RecoveryErrorEventArgs e)
        {
            HandleOnRecoveryError(StorageEnvironmentWithType.StorageEnvironmentType.Documents, Name, sender, e);
        }

        internal void HandleOnConfigurationRecoveryError(object sender, RecoveryErrorEventArgs e)
        {
            HandleOnRecoveryError(StorageEnvironmentWithType.StorageEnvironmentType.Configuration, Name, sender, e);
        }

        internal void HandleOnIndexRecoveryError(string indexName, object sender, RecoveryErrorEventArgs e)
        {
            HandleOnRecoveryError(StorageEnvironmentWithType.StorageEnvironmentType.Index, indexName, sender, e);
        }

        private void HandleOnRecoveryError(StorageEnvironmentWithType.StorageEnvironmentType type, string resourceName, object environment, RecoveryErrorEventArgs e)
        {
            AbstractNotificationCenter nc;
            string title;

            switch (type)
            {
                case StorageEnvironmentWithType.StorageEnvironmentType.Configuration:
                case StorageEnvironmentWithType.StorageEnvironmentType.Documents:
                    nc = _serverStore?.NotificationCenter;
                    title = $"Database Recovery Error - {resourceName ?? "Unknown Database"}";

                    if (type == StorageEnvironmentWithType.StorageEnvironmentType.Configuration)
                        title += " (configuration storage)";
                    break;

                case StorageEnvironmentWithType.StorageEnvironmentType.Index:
                    nc = NotificationCenter;
                    title = $"Index Recovery Error - {resourceName ?? "Unknown Index"}";
                    break;

                default:
                    throw new ArgumentOutOfRangeException(nameof(type), type.ToString());
            }

            string message = $"{e.Message}{Environment.NewLine}{Environment.NewLine}Environment: {environment}";

            if (_logger.IsOperationsEnabled)
                _logger.Operations($"{title}. {message}", e.Exception);

            nc?.Add(AlertRaised.Create(Name,
                title,
                message,
                AlertType.RecoveryError,
                NotificationSeverity.Error,
                key: $"{resourceName}/{SystemTime.UtcNow.Ticks % 5}")); // if this was called multiple times let's try to not overwrite previous alerts
        }

        internal void HandleOnDatabaseIntegrityErrorOfAlreadySyncedData(object sender, DataIntegrityErrorEventArgs e)
        {
            HandleOnIntegrityErrorOfAlreadySyncedData(StorageEnvironmentWithType.StorageEnvironmentType.Documents, Name, sender, e);
        }

        internal void HandleOnConfigurationIntegrityErrorOfAlreadySyncedData(object sender, DataIntegrityErrorEventArgs e)
        {
            HandleOnIntegrityErrorOfAlreadySyncedData(StorageEnvironmentWithType.StorageEnvironmentType.Configuration, Name, sender, e);
        }

        internal void HandleOnIndexIntegrityErrorOfAlreadySyncedData(string indexName, object sender, DataIntegrityErrorEventArgs e)
        {
            HandleOnIntegrityErrorOfAlreadySyncedData(StorageEnvironmentWithType.StorageEnvironmentType.Index, indexName, sender, e);
        }

        private void HandleOnIntegrityErrorOfAlreadySyncedData(StorageEnvironmentWithType.StorageEnvironmentType type, string resourceName, object environment, DataIntegrityErrorEventArgs e)
        {
            AbstractNotificationCenter nc;
            string title;

            switch (type)
            {
                case StorageEnvironmentWithType.StorageEnvironmentType.Configuration:
                case StorageEnvironmentWithType.StorageEnvironmentType.Documents:
                    nc = _serverStore?.NotificationCenter;
                    title = $"Integrity error of already synced data - {resourceName ?? "Unknown Database"}";

                    if (type == StorageEnvironmentWithType.StorageEnvironmentType.Configuration)
                        title += " (configuration storage)";
                    break;

                case StorageEnvironmentWithType.StorageEnvironmentType.Index:
                    nc = NotificationCenter;
                    title = $"Integrity error of already synced index data - {resourceName ?? "Unknown Index"}";
                    break;

                default:
                    throw new ArgumentOutOfRangeException(nameof(type), type.ToString());
            }

            string message = $"{e.Message}{Environment.NewLine}{Environment.NewLine}Environment: {environment}";

            if (_logger.IsOperationsEnabled)
                _logger.Operations($"{title}. {message}", e.Exception);

            nc?.Add(AlertRaised.Create(Name,
                title,
                message,
                AlertType.IntegrityErrorOfAlreadySyncedData,
                NotificationSeverity.Warning,
                key: $"{resourceName}/{SystemTime.UtcNow.Ticks % 5}")); // if this was called multiple times let's try to not overwrite previous alerts
        }

        internal void HandleRecoverableFailure(object sender, RecoverableFailureEventArgs e)
        {
            var title = $"Recoverable Voron error in '{Name}' database";
            var message = $"Failure {e.FailureMessage} in the following environment: {e.EnvironmentPath}";

            if (_logger.IsOperationsEnabled)
                _logger.Operations($"{title}. {message}", e.Exception);

            try
            {
                _serverStore.NotificationCenter.Add(AlertRaised.Create(
                    Name,
                    title,
                    message,
                    AlertType.RecoverableVoronFailure,
                    NotificationSeverity.Warning,
                    key: e.EnvironmentId.ToString(),
                    details: new ExceptionDetails(e.Exception)));
            }
            catch (Exception)
            {
                // exception in raising an alert can't prevent us from unloading a database
            }
        }

        public void CheckWriteRateAndNotifyIfNecessary(IoChange ioChange)
        {
            switch (ioChange.MeterItem.Type)
            {
                case IoMetrics.MeterType.Compression:
                    return; // In-memory operation, no action required.

                case IoMetrics.MeterType.JournalWrite:
                    if (ioChange.MeterItem.Duration.TotalMilliseconds < 500)
                        return;
                    break;

                case IoMetrics.MeterType.DataFlush:
                case IoMetrics.MeterType.DataSync:
                    if (ioChange.MeterItem.Duration.TotalMilliseconds < 120_000)
                        return;
                    break;
            }

            if (ioChange.MeterItem.RateOfWritesInMbPerSec > 1)
                return;

            NotificationCenter.SlowWrites.Add(ioChange);
        }

        public long GetEnvironmentsHash()
        {
            long hash = 0;
            foreach (var env in GetAllStoragesEnvironment())
            {
                hash = Hashing.Combine(hash, env.Environment.CurrentReadTransactionId);
                if (env.LastIndexQueryTime.HasValue)
                {
                    // 2 ** 27 = 134217728, Ticks is 10 mill per sec, so about 13.4 seconds
                    // are the rounding point here
                    var aboutEvery13Seconds = env.LastIndexQueryTime.Value.Ticks >> 27;
                    hash = Hashing.Combine(hash, aboutEvery13Seconds);
                }
            }

            return hash;
        }

        internal TestingStuff ForTestingPurposesOnly()
        {
            if (ForTestingPurposes != null)
                return ForTestingPurposes;

            return ForTestingPurposes = new TestingStuff();
        }

        internal sealed class TestingStuff
        {
            internal Action ActionToCallDuringDocumentDatabaseInternalDispose;

            internal Action CollectionRunnerBeforeOpenReadTransaction;

            internal Action CompactionAfterDatabaseUnload;

            internal Action AfterTxMergerDispose;

            internal Action BeforeExecutingClusterTransactions;

            internal Action BeforeSnapshotOfDocuments;

            internal Action AfterSnapshotOfDocuments;

            internal bool SkipDrainAllRequests = false;

            internal Action<string, string> DisposeLog;

            internal bool ForceSendTombstones = false;

            internal Action<PathSetting> ActionToCallOnGetTempPath;

            internal bool EnableWritesToTheWrongShard = false;

            internal IDisposable CallDuringDocumentDatabaseInternalDispose(Action action)
            {
                ActionToCallDuringDocumentDatabaseInternalDispose = action;

                return new DisposableAction(() => ActionToCallDuringDocumentDatabaseInternalDispose = null);
            }

            internal Action Subscription_ActionToCallDuringWaitForChangedDocuments;
            internal Action<long> Subscription_ActionToCallAfterRegisterSubscriptionConnection;

            internal IDisposable CallDuringWaitForChangedDocuments(Action action)
            {
                Subscription_ActionToCallDuringWaitForChangedDocuments = action;

                return new DisposableAction(() => Subscription_ActionToCallDuringWaitForChangedDocuments = null);
            }
            internal IDisposable CallAfterRegisterSubscriptionConnection(Action<long> action)
            {
                Subscription_ActionToCallAfterRegisterSubscriptionConnection = action;

                return new DisposableAction(() => Subscription_ActionToCallAfterRegisterSubscriptionConnection = null);
            }

            internal ManualResetEvent DatabaseRecordLoadHold;
            internal ManualResetEvent HealthCheckHold;

            internal int BulkInsertStreamWriteTimeout;
        }
    }

    public enum DatabaseCleanupMode
    {
        None,
        Regular,
        Deep
    }
}<|MERGE_RESOLUTION|>--- conflicted
+++ resolved
@@ -1558,11 +1558,7 @@
             {
                 DatabaseDisabledException throwShutDown = null;
 
-<<<<<<< HEAD
-                if ((_serverStore.ServerShutdown.IsCancellationRequested || _databaseShutdown.IsCancellationRequested) && e is DatabaseDisabledException == false) 
-=======
                 if (_databaseShutdown.IsCancellationRequested && e is DatabaseDisabledException == false)
->>>>>>> a99d9dd8
                     e = throwShutDown = CreateDatabaseShutdownException(e);
 
                 RachisLogIndexNotifications.NotifyListenersAbout(index, e);
