--- conflicted
+++ resolved
@@ -7,11 +7,8 @@
 using System.Linq;
 using System.Threading;
 using System.Threading.Tasks;
-<<<<<<< HEAD
 using Raven.Client.Documents.Changes;
 using Raven.Client.Documents.Conventions;
-=======
->>>>>>> 76e0cf26
 using Raven.Client.Documents.Operations.Configuration;
 using Raven.Client.Documents.Smuggler;
 using Raven.Client.Exceptions.Commercial;
@@ -29,7 +26,6 @@
 using Raven.Server.Documents.Handlers.Batches.Commands;
 using Raven.Server.Documents.Handlers.Processors.Batches;
 using Raven.Server.Documents.Indexes;
-using Raven.Server.Documents.OngoingTasks;
 using Raven.Server.Documents.Operations;
 using Raven.Server.Documents.Patch;
 using Raven.Server.Documents.PeriodicBackup;
@@ -71,11 +67,9 @@
 using Voron.Data.Tables;
 using Voron.Exceptions;
 using Voron.Impl.Backup;
-using static Raven.Server.Monitoring.Snmp.SnmpOids;
 using Constants = Raven.Client.Constants;
 using MountPointUsage = Raven.Client.ServerWide.Operations.MountPointUsage;
 using Size = Raven.Client.Util.Size;
-using Raven.Server.Documents.Handlers.Processors;
 using System.Diagnostics.CodeAnalysis;
 
 namespace Raven.Server.Documents
@@ -564,13 +558,8 @@
                     using (context.OpenReadTransaction())
                     {
                         var batchSize = Configuration.Cluster.MaxClusterTransactionsBatchSize;
-<<<<<<< HEAD
-                        var executed = await ExecuteClusterTransaction(context, batchSize: batchSize);
+                        var executed = ExecuteClusterTransaction(context, batchSize: batchSize);
                         if (executed.BatchSize == batchSize)
-=======
-                        var executed = ExecuteClusterTransaction(context, batchSize);
-                        if (executed.Count == batchSize)
->>>>>>> 76e0cf26
                         {
                             // we might have more to execute
                             _hasClusterTransaction.Set();
@@ -586,12 +575,7 @@
                 }
             }
         }
-<<<<<<< HEAD
         protected class ClusterTransactionBatchCollector : IDisposable
-=======
-
-        public List<ClusterTransactionCommand.SingleClusterDatabaseCommand> ExecuteClusterTransaction(TransactionOperationContext context, int batchSize)
->>>>>>> 76e0cf26
         {
             private readonly int _maxSize;
             private readonly ClusterTransactionCommand.SingleClusterDatabaseCommand[] _data;
@@ -633,7 +617,7 @@
             return batchCollector;
         }
 
-        public async Task<(long BatchSize, long CommandsCount)> ExecuteClusterTransaction(ClusterOperationContext context, int batchSize)
+        public (long BatchSize, long CommandsCount) ExecuteClusterTransaction(ClusterOperationContext context, int batchSize)
         {
             using var batchCollector = CollectCommandsBatch(context, batchSize);
             Stopwatch stopwatch = null;
@@ -642,15 +626,9 @@
             {
                 if (_logger.IsInfoEnabled)
                 {
-<<<<<<< HEAD
                     stopwatch = Stopwatch.StartNew();
                     //_nextClusterCommand refers to each individual put/delete while batch size refers to number of transaction (each contains multiple commands)
                     _logger.Info($"Read {batchCollector.Count:#,#;;0} cluster transaction commands - fromCount: {_nextClusterCommand}, take: {batchSize}");
-=======
-                    //If we get a database shutdown while we process a cluster tx command this
-                    //will cause us to stop running and disposing the context while its memory is still been used by the merger execution
-                    TxMerger.EnqueueSync(mergedCommands);
->>>>>>> 76e0cf26
                 }
 
                 if (batchCollector.Count == 0)
@@ -673,21 +651,15 @@
                     {
                         //If we get a database shutdown while we process a cluster tx command this
                         //will cause us to stop running and disposing the context while its memory is still been used by the merger execution
-                        await TxMerger.Enqueue(mergedCommands);
+                        TxMerger.EnqueueSync(mergedCommands);
                         batchCollector.AllCommandsBeenProcessed = true;
                     }
-<<<<<<< HEAD
                     catch (Exception e) when (_databaseShutdown.IsCancellationRequested == false)
                     {
                         if (_logger.IsInfoEnabled)
                             _logger.Info($"Failed to execute cluster transaction batch (count: {batchCollector.Count}), will retry them one-by-one.", e);
-=======
-                    ExecuteClusterTransactionOneByOne(batch);
-                    return batch;
-                }
->>>>>>> 76e0cf26
-
-                        if (await ExecuteClusterTransactionOneByOne(batch))
+
+                        if (ExecuteClusterTransactionOneByOne(batch))
                             batchCollector.AllCommandsBeenProcessed = true;
                     }
                 }
@@ -727,11 +699,7 @@
             }
         }
 
-<<<<<<< HEAD
-        private async Task<bool> ExecuteClusterTransactionOneByOne(ArraySegment<ClusterTransactionCommand.SingleClusterDatabaseCommand> batch)
-=======
-        private void ExecuteClusterTransactionOneByOne(List<ClusterTransactionCommand.SingleClusterDatabaseCommand> batch)
->>>>>>> 76e0cf26
+        private bool ExecuteClusterTransactionOneByOne(ArraySegment<ClusterTransactionCommand.SingleClusterDatabaseCommand> batch)
         {
             for (int i = 0; i < batch.Count; i++)
             {
