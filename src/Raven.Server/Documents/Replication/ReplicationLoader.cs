--- conflicted
+++ resolved
@@ -65,33 +65,11 @@
 
         public ResolveConflictOnReplicationConfigurationChange ConflictResolver;
 
-<<<<<<< HEAD
         private readonly ConcurrentSet<DatabaseOutgoingReplicationHandler> _outgoing = new ConcurrentSet<DatabaseOutgoingReplicationHandler>();
         private readonly ConcurrentDictionary<ReplicationNode, ConnectionShutdownInfo> _outgoingFailureInfo = new ConcurrentDictionary<ReplicationNode, ConnectionShutdownInfo>();
         private readonly ConcurrentSet<ConnectionShutdownInfo> _reconnectQueue = new ConcurrentSet<ConnectionShutdownInfo>();
         private readonly ConcurrentDictionary<IncomingConnectionInfo, DateTime> _incomingLastActivityTime = new ConcurrentDictionary<IncomingConnectionInfo, DateTime>();
-        private readonly ConcurrentDictionary<IncomingConnectionInfo, ConcurrentQueue<IncomingConnectionRejectionInfo>> _incomingRejectionStats = new ConcurrentDictionary<IncomingConnectionInfo, ConcurrentQueue<IncomingConnectionRejectionInfo>>();
-=======
-        private readonly ConcurrentSet<OutgoingReplicationHandler> _outgoing =
-            new ConcurrentSet<OutgoingReplicationHandler>();
-
-        private readonly ConcurrentDictionary<ReplicationNode, ConnectionShutdownInfo> _outgoingFailureInfo =
-            new ConcurrentDictionary<ReplicationNode, ConnectionShutdownInfo>();
-
-        private readonly ConcurrentDictionary<string, IncomingReplicationHandler> _incoming =
-            new ConcurrentDictionary<string, IncomingReplicationHandler>();
-
-        private readonly ConcurrentDictionary<IncomingConnectionInfo, DateTime> _incomingLastActivityTime =
-            new ConcurrentDictionary<IncomingConnectionInfo, DateTime>();
-
-        internal readonly ConcurrentDictionary<IncomingConnectionInfo, ConcurrentQueue<IncomingConnectionRejectionInfo>>
-            _incomingRejectionStats =
-                new ConcurrentDictionary<IncomingConnectionInfo, ConcurrentQueue<IncomingConnectionRejectionInfo>>();
-
-        private readonly ConcurrentSet<ConnectionShutdownInfo> _reconnectQueue =
-            new ConcurrentSet<ConnectionShutdownInfo>();
-
->>>>>>> 343e7456
+        internal readonly ConcurrentDictionary<IncomingConnectionInfo, ConcurrentQueue<IncomingConnectionRejectionInfo>> _incomingRejectionStats = new ConcurrentDictionary<IncomingConnectionInfo, ConcurrentQueue<IncomingConnectionRejectionInfo>>();
         private readonly ConcurrentBag<ReplicationNode> _internalDestinations = new ConcurrentBag<ReplicationNode>();
         private readonly HashSet<ExternalReplicationBase> _externalDestinations = new HashSet<ExternalReplicationBase>();
         private List<ReplicationNode> _destinations = new List<ReplicationNode>();
