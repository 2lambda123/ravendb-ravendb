--- conflicted
+++ resolved
@@ -90,7 +90,7 @@
         {
             if (pullReplicationParams?.AllowedPaths != null && pullReplicationParams.AllowedPaths.Length > 0)
                 _allowedPathsValidator = new AllowedPathsValidator(pullReplicationParams.AllowedPaths);
-            
+
             _disposeOnce = new DisposeOnce<SingleAttempt>(DisposeInternal);
 
             _connectionOptions = options;
@@ -389,7 +389,7 @@
                                 }
                             }
                         }
-                        
+
                         break;
 
                     default:
@@ -628,7 +628,7 @@
         private void ValidateIncomingReplicationItemsPaths(DataForReplicationCommand dataForReplicationCommand)
         {
             HashSet<Slice> expectedAttachmentStreams = null;
-            
+
             foreach (var item in dataForReplicationCommand.ReplicatedItems)
             {
                 if (_allowedPathsValidator != null)
@@ -1026,7 +1026,7 @@
                     return operationsCount;
 
                 operationsCount++;
-                
+
                 context.LastDatabaseChangeVector = ChangeVectorUtils.MergeVectors(current, _changeVector);
                 context.Transaction.InnerTransaction.LowLevelTransaction.OnDispose += _ =>
                 {
@@ -1074,10 +1074,10 @@
 
             public void BeforeSendingToTxMerger(PreventDeletionsMode? preventDeletionsMode, DocumentsOperationContext ctx)
             {
-                if(preventDeletionsMode?.HasFlag(PreventDeletionsMode.PreventSinkToHubDeletions) == false ||
+                if (preventDeletionsMode?.HasFlag(PreventDeletionsMode.PreventSinkToHubDeletions) == false ||
                                       _mode != PullReplicationMode.SinkToHub)
                     return;
-                
+
                 foreach (var item in _replicationInfo.ReplicatedItems)
                 {
                     if (item is DocumentReplicationItem doc)
@@ -1104,11 +1104,7 @@
                     var lastTransactionMarker = 0;
                     HashSet<LazyStringValue> docCountersToRecreate = null;
                     var handledAttachmentStreams = new HashSet<Slice>(SliceComparer.Instance);
-<<<<<<< HEAD
                     context.LastDatabaseChangeVector ??= DocumentsStorage.GetDatabaseChangeVector(context);
-                    foreach (var item in _replicationInfo.ReplicatedItems)
-=======
-                    context.LastDatabaseChangeVector = context.LastDatabaseChangeVector ?? DocumentsStorage.GetDatabaseChangeVector(context);
 
                     var tx = context.Transaction.InnerTransaction.LowLevelTransaction;
                     var replicationItems = _replicationInfo.ReplicatedItems;
@@ -1117,14 +1113,13 @@
                         if (tx.Committed == false)
                             return;
 
-                        for (int i = 0; i < replicationItems.Count; i++)
+                        for (int i = 0; i < replicationItems.Length; i++)
                         {
                             replicationItems[i].Dispose();
                         }
                     };
 
                     foreach (var item in replicationItems)
->>>>>>> 6ce84284
                     {
                         if (lastTransactionMarker != item.TransactionMarker)
                         {
@@ -1132,15 +1127,14 @@
                             lastTransactionMarker = item.TransactionMarker;
                         }
 
-<<<<<<< HEAD
                         operationsCount++;
 
-                        if (_isSink) 
+                        if (_isSink)
                             ReplaceKnownSinkEntries(context, ref item.ChangeVector);
 
                         var changeVectorToMerge = item.ChangeVector;
 
-                        if (_isHub) 
+                        if (_isHub)
                             changeVectorToMerge = ReplaceUnknownEntriesWithSinkTag(context, ref item.ChangeVector);
 
                         var rcvdChangeVector = item.ChangeVector;
@@ -1160,9 +1154,9 @@
                                 {
                                     if (database.DocumentsStorage.AttachmentsStorage.AttachmentExists(context, attachment.Base64Hash) == false)
                                     {
-                                            Debug.Assert(localAttachment == null || AttachmentsStorage.GetAttachmentTypeByKey(attachment.Key) != AttachmentType.Revision,
-                                                "the stream should have been written when the revision was added by the document");
-                                            database.DocumentsStorage.AttachmentsStorage.PutAttachmentStream(context, attachment.Key, attachmentStream.Base64Hash, attachmentStream.Stream);
+                                        Debug.Assert(localAttachment == null || AttachmentsStorage.GetAttachmentTypeByKey(attachment.Key) != AttachmentType.Revision,
+                                            "the stream should have been written when the revision was added by the document");
+                                        database.DocumentsStorage.AttachmentsStorage.PutAttachmentStream(context, attachment.Key, attachmentStream.Base64Hash, attachmentStream.Stream);
                                     }
 
                                     handledAttachmentStreams.Add(attachment.Base64Hash);
@@ -1270,78 +1264,14 @@
                                     try
                                     {
                                         AssertAttachmentsFromReplication(context, doc.Id, document);
-=======
-                        ++operationsCount;
-                        Debug.Assert(item.Flags.Contain(DocumentFlags.Artificial) == false);
-
-                        var rcvdChangeVector = item.ChangeVector;
-
-                        context.LastDatabaseChangeVector = ChangeVectorUtils.MergeVectors(item.ChangeVector, context.LastDatabaseChangeVector);
-                        if (item.Type == ReplicationBatchItem.ReplicationItemType.Attachment)
-                        {
-                            var local = database.DocumentsStorage.AttachmentsStorage.GetAttachmentByKey(context, item.Key);
-
-                            if (_replicationInfo.ReplicatedAttachmentStreams.TryGetValue(item.Base64Hash, out ReplicationAttachmentStream attachmentStream))
-                            {
-                                if (database.DocumentsStorage.AttachmentsStorage.AttachmentExists(context, item.Base64Hash) == false)
-                                {
-                                    Debug.Assert(local == null || AttachmentsStorage.GetAttachmentTypeByKey(item.Key) != AttachmentType.Revision,
-                                        "the stream should have been written when the revision was added by the document");
-                                    database.DocumentsStorage.AttachmentsStorage.PutAttachmentStream(context, item.Key, attachmentStream.Base64Hash,
-                                        attachmentStream.Stream);
-                                }
-
-                                handledAttachmentStreams.Add(item.Base64Hash);
-                            }
-
-                            if (local == null || ChangeVectorUtils.GetConflictStatus(item.ChangeVector, local.ChangeVector) != ConflictStatus.AlreadyMerged)
-                            {
-                                database.DocumentsStorage.AttachmentsStorage.PutDirect(context, item.Key, item.Name,
-                                    item.ContentType, item.Base64Hash, item.ChangeVector);
-                            }
-                        }
-                        else if (item.Type == ReplicationBatchItem.ReplicationItemType.AttachmentTombstone)
-                        {
-                            var tombstone = AttachmentsStorage.GetAttachmentTombstoneByKey(context, item.Key);
-                            if (tombstone != null && ChangeVectorUtils.GetConflictStatus(item.ChangeVector, tombstone.ChangeVector) == ConflictStatus.AlreadyMerged)
-                                continue;
-
-                            database.DocumentsStorage.AttachmentsStorage.DeleteAttachmentDirect(context, item.Key, false, "$fromReplication", null, rcvdChangeVector,
-                                item.LastModifiedTicks);
-                        }
-                        else if (item.Type == ReplicationBatchItem.ReplicationItemType.RevisionTombstone)
-                        {
-                            database.DocumentsStorage.RevisionsStorage.DeleteRevision(context, item.Key, item.Collection, rcvdChangeVector, item.LastModifiedTicks);
-                        }
-                        else if (item.Type == ReplicationBatchItem.ReplicationItemType.CounterGroup)
-                        {
-                            database.DocumentsStorage.CountersStorage.PutCounters(context, item.Id, item.Collection, item.ChangeVector, item.CounterValues);
-                        }
-                        else
-                        {
-                            BlittableJsonReaderObject document = null;
-
-                            // no need to load document data for tombstones
-                            // document size == -1 --> doc is a tombstone
-                            if (item.DocumentSize >= 0)
-                            {
-                                // if something throws at this point, this means something is really wrong and we should stop receiving documents.
-                                // the other side will receive negative ack and will retry sending again.
-                                document = item.Document;
-
-                                try
-                                {
-                                    AssertAttachmentsFromReplication(context, item.Id, document);
-                                }
-                                catch (MissingAttachmentException)
-                                {
-                                    if (_replicationInfo.SupportedFeatures.Replication.MissingAttachments)
+                                    }
+                                    catch (MissingAttachmentException)
                                     {
-                                        throw;
->>>>>>> 6ce84284
-                                    }
-
-<<<<<<< HEAD
+                                        if (_replicationInfo.SupportedFeatures.Replication.MissingAttachments)
+                                        {
+                                            throw;
+                                        }
+
                                         database.NotificationCenter.Add(AlertRaised.Create(
                                             database.Name,
                                             "Incoming Replication",
@@ -1350,19 +1280,8 @@
                                             AlertType.ReplicationMissingAttachments,
                                             NotificationSeverity.Warning));
                                     }
-=======
-                                    database.NotificationCenter.Add(AlertRaised.Create(
-                                        database.Name,
-                                        "Incoming Replication",
-                                        $"Detected missing attachments for document '{item.Id}'. Existing attachments in metadata:" +
-                                        $" ({string.Join(',', GetAttachmentsNameAndHash(document).Select(x => $"name: {x.Name}, hash: {x.Hash}"))}).",
-                                        AlertType.ReplicationMissingAttachments,
-                                        NotificationSeverity.Warning));
->>>>>>> 6ce84284
-                                }
-                            }
-
-<<<<<<< HEAD
+                                }
+
                                 var nonPersistentFlags = NonPersistentDocumentFlags.FromReplication;
                                 if (doc.Flags.Contain(DocumentFlags.Revision))
                                 {
@@ -1398,49 +1317,9 @@
                                 switch (conflictStatus)
                                 {
                                     case ConflictStatus.Update:
-=======
-                            if (item.Flags.Contain(DocumentFlags.Revision))
-                            {
-                                database.DocumentsStorage.RevisionsStorage.Put(
-                                    context,
-                                    item.Id,
-                                    document,
-                                    item.Flags,
-                                    NonPersistentDocumentFlags.FromReplication,
-                                    rcvdChangeVector,
-                                    item.LastModifiedTicks);
-                                continue;
-                            }
-
-                            if (item.Flags.Contain(DocumentFlags.DeleteRevision))
-                            {
-                                database.DocumentsStorage.RevisionsStorage.Delete(
-                                    context,
-                                    item.Id,
-                                    document,
-                                    item.Flags,
-                                    NonPersistentDocumentFlags.FromReplication,
-                                    rcvdChangeVector,
-                                    item.LastModifiedTicks);
-                                continue;
-                            }
-
-                            var hasRemoteClusterTx = item.Flags.Contain(DocumentFlags.FromClusterTransaction);
-                            var conflictStatus = ConflictsStorage.GetConflictStatusForDocument(context, item.Id, item.ChangeVector, out var hasLocalClusterTx);
-
-                            var flags = item.Flags;
-                            var resolvedDocument = document;
-                            switch (conflictStatus)
-                            {
-                                case ConflictStatus.Update:
->>>>>>> 6ce84284
-
-                                    if (resolvedDocument != null)
-                                    {
-                                        AttachmentsStorage.AssertAttachments(document, item.Flags);
-                                        try
+
+                                        if (resolvedDocument != null)
                                         {
-<<<<<<< HEAD
                                             if (flags.Contain(DocumentFlags.HasCounters) &&
                                                 _replicationInfo.SupportedFeatures.Replication.CaseInsensitiveCounters == false)
                                             {
@@ -1456,21 +1335,16 @@
 
                                             try
                                             {
-                                            database.DocumentsStorage.Put(context, doc.Id, null, resolvedDocument, doc.LastModifiedTicks,
-                                                rcvdChangeVector, null, flags, nonPersistentFlags);
-                                        }
+                                                database.DocumentsStorage.Put(context, doc.Id, null, resolvedDocument, doc.LastModifiedTicks,
+                                                    rcvdChangeVector, null, flags, nonPersistentFlags);
+                                            }
                                             catch (DocumentCollectionMismatchException)
                                             {
                                                 goto case ConflictStatus.Conflict;
                                             }
-=======
-                                            database.DocumentsStorage.Put(context, item.Id, null, resolvedDocument, item.LastModifiedTicks,
-                                                rcvdChangeVector, flags, NonPersistentDocumentFlags.FromReplication);
->>>>>>> 6ce84284
                                         }
-                                        catch (DocumentCollectionMismatchException)
+                                        else
                                         {
-<<<<<<< HEAD
                                             using (DocumentIdWorker.GetSliceFromId(context, doc.Id, out Slice keySlice))
                                             {
                                                 database.DocumentsStorage.Delete(
@@ -1500,46 +1374,16 @@
                                             _replicationInfo.ConflictManager.HandleConflictForDocument(context, doc.Id, doc.Collection, doc.LastModifiedTicks,
                                                 document, rcvdChangeVector, doc.Flags);
                                             continue;
-=======
-                                            goto case ConflictStatus.Conflict;
                                         }
-                                    }
-                                    else
-                                    {
-                                        using (DocumentIdWorker.GetSliceFromId(context, item.Id, out Slice keySlice))
-                                        {
-                                            database.DocumentsStorage.Delete(
-                                                context, keySlice, item.Id, null,
-                                                item.LastModifiedTicks,
-                                                rcvdChangeVector,
-                                                new CollectionName(item.Collection),
-                                                NonPersistentDocumentFlags.FromReplication,
-                                                flags);
->>>>>>> 6ce84284
-                                        }
-                                    }
-
-                                    break;
-                                case ConflictStatus.Conflict:
-                                    if (_replicationInfo.Logger.IsInfoEnabled)
-                                        _replicationInfo.Logger.Info(
-                                            $"Conflict check resolved to Conflict operation, resolving conflict for doc = {item.Id}, with change vector = {item.ChangeVector}");
-
-                                    if (hasLocalClusterTx == hasRemoteClusterTx)
-                                    {
-                                        // when hasLocalClusterTx and hasRemoteClusterTx both 'true'
-                                        // it is a case of a conflict between documents which were modified in a cluster transaction
-                                        // in two _different clusters_, so we will treat it as a "normal" conflict
-
-                                        IsIncomingReplication = false;
-                                        _replicationInfo.ConflictManager.HandleConflictForDocument(context, item.Id, item.Collection, item.LastModifiedTicks,
-                                            document, rcvdChangeVector, item.Flags);
-                                        continue;
-                                    }
-
-                                    // cluster tx has precedence over regular tx
-
-<<<<<<< HEAD
+
+                                        // cluster tx has precedence over regular tx
+
+                                        if (hasLocalClusterTx)
+                                            goto case ConflictStatus.AlreadyMerged;
+
+                                        if (hasRemoteClusterTx)
+                                            goto case ConflictStatus.Update;
+
                                         break;
 
                                     case ConflictStatus.AlreadyMerged:
@@ -1563,22 +1407,6 @@
                         foreach (var id in docCountersToRecreate)
                         {
                             context.DocumentDatabase.DocumentsStorage.DocumentPut.Recreate<DocumentPutAction.RecreateCounters>(context, id);
-=======
-                                    if (hasLocalClusterTx)
-                                        goto case ConflictStatus.AlreadyMerged;
-
-                                    if (hasRemoteClusterTx)
-                                        goto case ConflictStatus.Update;
-
-                                    break;
-                                case ConflictStatus.AlreadyMerged:
-                                    // we have to do nothing here
-                                    break;
-                                default:
-                                    throw new ArgumentOutOfRangeException(nameof(conflictStatus),
-                                        "Invalid ConflictStatus: " + conflictStatus);
-                            }
->>>>>>> 6ce84284
                         }
                     }
 
@@ -1589,7 +1417,7 @@
                     //context.LastDatabaseChangeVector being an empty string is valid in the case of receiving docs into
                     //an empty database via filtered pull replication, since it does not modify the db's change vector
                     Debug.Assert(context.LastDatabaseChangeVector != null, $"database: {context.DocumentDatabase.Name};");
-                    
+
                     // instead of : SetLastReplicatedEtagFrom -> _incoming.ConnectionInfo.SourceDatabaseId, _lastEtag , we will store in context and write once right before commit (one time instead of repeating on all docs in the same Tx)
                     if (context.LastReplicationEtagFrom == null)
                         context.LastReplicationEtagFrom = new Dictionary<string, long>();
@@ -1652,8 +1480,8 @@
 
                 changeVector = newIncoming.SerializeVector();
 
-                return knownEntries.Count > 0 ? 
-                    knownEntries.SerializeVector() : 
+                return knownEntries.Count > 0 ?
+                    knownEntries.SerializeVector() :
                     null;
             }
 
