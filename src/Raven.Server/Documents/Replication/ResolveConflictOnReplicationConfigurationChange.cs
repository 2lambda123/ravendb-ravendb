﻿using System;
using System.Collections.Generic;
using System.Linq;
using System.Threading;
using System.Threading.Tasks;
using Raven.Client.Json.Serialization;
using Raven.Client.ServerWide;
using Raven.Client.Util;
using Raven.Server.Documents.Patch;
using Raven.Server.Documents.TransactionMerger.Commands;
using Raven.Server.NotificationCenter.Notifications;
using Raven.Server.NotificationCenter.Notifications.Details;
using Raven.Server.ServerWide.Context;
using Raven.Server.Smuggler.Documents;
using Raven.Server.Utils;
using Sparrow.Json;
using Sparrow.Logging;
using Sparrow.Utils;
using Voron;

namespace Raven.Server.Documents.Replication
{
    public sealed class ResolveConflictOnReplicationConfigurationChange
    {
        private readonly DocumentDatabase _database;
        private readonly Logger _log;
        private readonly ReplicationLoader _replicationLoader;

        internal Dictionary<string, ScriptResolver> ScriptConflictResolversCache = new Dictionary<string, ScriptResolver>();

        public ResolveConflictOnReplicationConfigurationChange(ReplicationLoader replicationLoader, Logger log)
        {
            _replicationLoader = replicationLoader ??
                throw new ArgumentNullException($"{nameof(ResolveConflictOnReplicationConfigurationChange)} must have replicationLoader instance");
            _database = _replicationLoader.Database;
            _log = log;
        }

        public long ConflictsCount => _database.DocumentsStorage?.ConflictsStorage?.ConflictsCount ?? 0;

        private long _processedRaftIndex;

        private readonly SemaphoreSlim _runOnce = new SemaphoreSlim(1, 1);

        private async Task<IDisposable> RunOnceAsync()
        {
            await _runOnce.WaitAsync(_database.DatabaseShutdown);

            return new DisposableAction(() => _runOnce.Release());
        }

        public void WaitForBackgroundResolveTask()
        {
            if (_runOnce.Wait(TimeSpan.FromSeconds(60)) == false)
            {
                if (_log.IsInfoEnabled)
                {
                    _log.Info("Waited for 60 seconds to close 'ResolveConflictOnReplicationConfigurationChange' gracefully, will dispose it anyway.");
                }
            }
            _runOnce.Dispose();
        }

        public async Task RunConflictResolversOnce(ConflictSolver solver, long index)
        {
            // update to larger index;
            if (ThreadingHelper.InterlockedExchangeMax(ref _processedRaftIndex, index) == false)
                return;

            try
            {
                using (await RunOnceAsync())
                {
                    if (Interlocked.Read(ref _processedRaftIndex) > index)
                        return;

                    UpdateScriptResolvers(solver);

                    if (ConflictsCount > 0 && solver?.IsEmpty() == false)
                    {
                        await ResolveConflictsInBackground(solver);
                    }
                }
            }
            catch (OperationCanceledException)
            {
                // shutdown
            }
            catch (ObjectDisposedException)
            {
                // shutdown
            }
            catch (Exception e)
            {
                if (_log.IsInfoEnabled)
                    _log.Info("Failed to wait for a previous task of automatic conflict resolution", e);
            }
        }

        private async Task ResolveConflictsInBackground(ConflictSolver solver)
        {
            try
            {
                bool retry;
                do
                {
                    retry = false;
                    using (_database.DocumentsStorage.ContextPool.AllocateOperationContext(out DocumentsOperationContext context))
                    using (context.OpenReadTransaction())
                    {
                        var resolvedConflicts = new List<(DocumentConflict ResolvedConflict, long MaxConflictEtag, bool ResolvedToLatest)>();

                        var hadConflicts = false;

                        foreach (var conflicts in _database.DocumentsStorage.ConflictsStorage.GetAllConflictsBySameId(context))
                        {
                            if (_database.DatabaseShutdown.IsCancellationRequested)
                                break;

                            hadConflicts = true;

                            var collection = conflicts[0].Collection;

                            var maxConflictEtag = conflicts.Max(x => x.Etag);

                            DocumentConflict resolved;
                            if (ScriptConflictResolversCache.TryGetValue(collection, out var scriptResolver) && scriptResolver != null)
                            {
                                if (TryResolveConflictByScriptInternal(
                                    context,
                                    scriptResolver,
                                    conflicts,
                                    collection,
                                    resolvedConflict: out resolved))
                                {
                                    resolved.Flags = resolved.Flags.Strip(DocumentFlags.FromReplication);
                                    resolvedConflicts.Add((resolved, maxConflictEtag, ResolvedToLatest: false));

                                    //stats.AddResolvedBy(collection + " Script", conflictList.Count);
                                    continue;
                                }
                            }

                            if (solver?.ResolveToLatest == true)
                            {
                                resolved = ResolveToLatest(context, conflicts);
                                resolved.Flags = resolved.Flags.Strip(DocumentFlags.FromReplication);
                                resolvedConflicts.Add((resolved, maxConflictEtag, ResolvedToLatest: true));

                                //stats.AddResolvedBy("ResolveToLatest", conflictList.Count);
                            }
                        }

                        if (hadConflicts == false || _database.DatabaseShutdown.IsCancellationRequested)
                            return;

                        if (resolvedConflicts.Count > 0)
                        {
                            var cmd = new PutResolvedConflictsCommand(_database.DocumentsStorage.ConflictsStorage, resolvedConflicts, this);
                            await _database.TxMerger.Enqueue(cmd);
                            retry = cmd.RequiresRetry;
                        }
                    }
                } while (retry);
            }
            catch (Exception e)
            {
                if (_log.IsInfoEnabled)
                    _log.Info("Failed to run automatic conflict resolution", e);
            }
        }

        internal sealed class PutResolvedConflictsCommand : MergedTransactionCommand<DocumentsOperationContext, DocumentsTransaction>
        {
            private readonly ConflictsStorage _conflictsStorage;
            private readonly List<(DocumentConflict ResolvedConflict, long MaxConflictEtag, bool resovedToLatest)> _resolvedConflicts;
            private readonly ResolveConflictOnReplicationConfigurationChange _resolver;
            public bool RequiresRetry;

            public PutResolvedConflictsCommand(ConflictsStorage conflictsStorage, List<(DocumentConflict, long, bool)> resolvedConflicts, ResolveConflictOnReplicationConfigurationChange resolver)
            {
                _conflictsStorage = conflictsStorage;
                _resolvedConflicts = resolvedConflicts;
                _resolver = resolver;
            }

            protected override long ExecuteCmd(DocumentsOperationContext context)
            {
                var count = 0;

                foreach (var item in _resolvedConflicts)
                {
                    count++;

                    using (Slice.External(context.Allocator, item.ResolvedConflict.LowerId, out var lowerId))
                    {
                        // let's check if nothing has changed since we resolved the conflict in the read tx
                        // in particular the conflict could be resolved externally before the tx merger opened this write tx

                        if (_conflictsStorage.ShouldThrowConcurrencyExceptionOnConflict(context, lowerId, item.MaxConflictEtag, out _))
                            continue;
                        RequiresRetry = true;
                    }

                    _resolver.PutResolvedDocument(context, item.ResolvedConflict, item.resovedToLatest);
                }

                return count;
            }

            public override IReplayableCommandDto<DocumentsOperationContext, DocumentsTransaction, MergedTransactionCommand<DocumentsOperationContext, DocumentsTransaction>> ToDto(DocumentsOperationContext context)
            {
                // The LowerId created as in memory LazyStringValue that doesn't have escape characters
                // so EscapePositions set to empty to avoid reference to escape bytes (after string bytes) while serializing    
                foreach (var conflict in _resolvedConflicts)
                {
                    conflict.ResolvedConflict.LowerId.EscapePositions = Array.Empty<int>();
                }

                return new PutResolvedConflictsCommandDto
                {
                    ResolvedConflicts = _resolvedConflicts,
                };
            }
        }

        private void UpdateScriptResolvers(ConflictSolver conflictSolver)
        {
            if (conflictSolver?.ResolveByCollection == null)
            {
                if (ScriptConflictResolversCache.Count > 0)
                    ScriptConflictResolversCache = new Dictionary<string, ScriptResolver>();
                return;
            }
            var copy = new Dictionary<string, ScriptResolver>();
            foreach (var kvp in conflictSolver.ResolveByCollection)
            {
                var collection = kvp.Key;
                var script = kvp.Value.Script;
                if (string.IsNullOrEmpty(script.Trim()))
                {
                    continue;
                }
                copy[collection] = new ScriptResolver
                {
                    Script = script
                };
            }
            ScriptConflictResolversCache = copy;
        }

        private bool ValidatedResolveByScriptInput(ScriptResolver scriptResolver,
            IReadOnlyList<DocumentConflict> conflicts,
            LazyStringValue collection)
        {
            if (scriptResolver == null)
                return false;
            if (collection == null)
                return false;
            if (conflicts.Count < 2)
                return false;

            foreach (var documentConflict in conflicts)
            {
                if (collection != documentConflict.Collection)
                {
                    var msg = $"All conflicted documents must have same collection name, but we found conflicted document in {collection} and an other one in {documentConflict.Collection}";
                    if (_log.IsInfoEnabled)
                        _log.Info(msg);

                    var differentCollectionNameAlert = AlertRaised.Create(
                        _database.Name,
                        $"Script unable to resolve conflicted documents with the ID {documentConflict.Id}",
                        msg,
                        AlertType.Replication,
                        NotificationSeverity.Error,
                        "Mismatched Collections On Replication Resolve"
                        );
                    _database.NotificationCenter.Add(differentCollectionNameAlert);
                    return false;
                }
            }

            return true;
        }

        public void PutResolvedDocument(
           DocumentsOperationContext context,
           DocumentConflict resolved,
           bool resolvedToLatest,
           DocumentConflict incoming = null)
        {
            resolved.Flags = resolved.Flags.Strip(DocumentFlags.FromClusterTransaction);

            SaveConflictedDocumentsAsRevisions(context, resolved.Id, incoming);

<<<<<<< HEAD
            // Resolved document should generate a new change vector, since it was changed locally.
            // In a cluster this may cause a ping-pong replication which will be settled down by the fact that a conflict with identical content doesn't increase the local etag
            var changeVector = ChangeVector.MergeWithNewDatabaseChangeVector(context, resolved.ChangeVector);
=======
            // RavenDB-20608 
            // put the resolved document change vector (merged change vector) when resolvedToLatest == true
            // to avoid feature conflicts on the document due to one-way external replication
            // if this is not the case (resolvedToLatest == false), we should generate a new change vector since it was changed locally.
            // in a cluster this may cause a ping-pong replication which will be settled down by the fact that a conflict with identical content doesn't increase the local etag
            var changeVector = resolvedToLatest ?
                resolved.ChangeVector :
                _database.DocumentsStorage.CreateNextDatabaseChangeVector(context, resolved.ChangeVector);
>>>>>>> 5cedbcc9

            if (resolved.Doc == null)
            {
                // we have to call Slice.From to ensure lowerId will get its own memory
                // resolved parameter was created from a tombstone that might be deleted during below Delete()
                // that can invalidate and override memory occupied by resolved.LowerId
                using (Slice.From(context.Allocator, resolved.LowerId, out var lowerId))
                {
                    _database.DocumentsStorage.Delete(context, lowerId, resolved.Id, null, null, changeVector, new CollectionName(resolved.Collection),
                        newFlags: resolved.Flags | DocumentFlags.Resolved | DocumentFlags.HasRevisions, nonPersistentFlags: NonPersistentDocumentFlags.FromResolver | NonPersistentDocumentFlags.Resolved);
                    return;
                }
            }

            ResolveAttachmentsConflicts(context, resolved, resolvedToLatest);

            if (ReferenceEquals(incoming?.Doc, resolved.Doc))
            {
                // when saving the incoming document as revision, we might have made modifications to the document.
                // because incoming == resolved we need to remove these modifications before calling resolved.Clone()
                resolved.Doc.Modifications = null;
            }

            // because we are resolving to a conflict, and putting a document will
            // delete all the conflicts, we have to create a copy of the document
            // in order to avoid the data we are saving from being removed while
            // we are saving it

            // the resolved document could be an update of the existing document, so it's a good idea to clone it also before updating.
            using (var clone = resolved.Doc.Clone(context))
            {
                // handle the case where we resolve a conflict for a document from a different collection
                DeleteDocumentFromDifferentCollectionIfNeeded(context, resolved);

                ReplicationUtils.EnsureCollectionTag(clone, resolved.Collection);
                // we always want to merge the counters and attachments, even if the user specified a script
                var nonPersistentFlags = NonPersistentDocumentFlags.ResolveCountersConflict | NonPersistentDocumentFlags.ResolveAttachmentsConflict | NonPersistentDocumentFlags.ResolveTimeSeriesConflict |
                                         NonPersistentDocumentFlags.FromResolver | NonPersistentDocumentFlags.Resolved;
                long? lastModifiedTicks = resolvedToLatest ? resolved.LastModified.Ticks : null;
                _database.DocumentsStorage.Put(context, resolved.Id, null, clone, lastModifiedTicks, changeVector, null, resolved.Flags | DocumentFlags.Resolved, nonPersistentFlags: nonPersistentFlags);
            }
        }

        private void SaveConflictedDocumentsAsRevisions(DocumentsOperationContext context, string id, DocumentConflict incoming)
        {
            if (incoming == null)
                return;

            var incomingChangeVector = context.GetChangeVector(incoming.ChangeVector);
            // we resolved the conflict on the fly, so we save the remote document as revisions
            if (incoming.Doc != null)
            {
                _database.DocumentsStorage.RevisionsStorage.Put(context, incoming.Id, incoming.Doc,
                    incoming.Flags.Strip(DocumentFlags.FromClusterTransaction) | DocumentFlags.Conflicted | DocumentFlags.HasRevisions,
                    NonPersistentDocumentFlags.FromResolver, incomingChangeVector, incoming.LastModified.Ticks);
            }
            else
            {
                using (Slice.External(context.Allocator, incoming.LowerId, out var lowerId))
                {
                    _database.DocumentsStorage.RevisionsStorage.Delete(context, incoming.Id, lowerId, new CollectionName(incoming.Collection), incomingChangeVector,
                        incoming.LastModified.Ticks, NonPersistentDocumentFlags.FromResolver, incoming.Flags | DocumentFlags.Conflicted | DocumentFlags.HasRevisions);
                }
            }

            if (_database.DocumentsStorage.ConflictsStorage.ConflictsCount != 0) // we have conflicts and we will resolve them in the put method, rest of the function is when we resolve on the fly
                return;

            SaveLocalAsRevision(context, id);
        }

        public void SaveLocalAsRevision(DocumentsOperationContext context, string id)
        {
            var existing = _database.DocumentsStorage.GetDocumentOrTombstone(context, id, throwOnConflict: false);
            if (existing.Document != null)
            {
                _database.DocumentsStorage.RevisionsStorage.Put(context, existing.Document.Id, existing.Document.Data,
                    existing.Document.Flags | DocumentFlags.Conflicted | DocumentFlags.HasRevisions,
                    NonPersistentDocumentFlags.FromResolver, context.GetChangeVector(existing.Document.ChangeVector), existing.Document.LastModified.Ticks);
            }
            else if (existing.Tombstone != null)
            {
                using (Slice.External(context.Allocator, existing.Tombstone.LowerId, out var key))
                {
                    _database.DocumentsStorage.RevisionsStorage.Delete(context, existing.Tombstone.LowerId, key, new CollectionName(existing.Tombstone.Collection),
                        context.GetChangeVector(existing.Tombstone.ChangeVector),
                        existing.Tombstone.LastModified.Ticks, NonPersistentDocumentFlags.FromResolver,
                        existing.Tombstone.Flags | DocumentFlags.Conflicted | DocumentFlags.HasRevisions);
                }
            }
        }

        private void DeleteDocumentFromDifferentCollectionIfNeeded(DocumentsOperationContext ctx, DocumentConflict conflict)
        {
            // if already conflicted, don't need to do anything
            var oldVersion = _database.DocumentsStorage.Get(ctx, conflict.LowerId, throwOnConflict: false);

            if (oldVersion == null)
                return;

            var oldVersionCollectionName = CollectionName.GetCollectionName(oldVersion.Data);
            if (oldVersionCollectionName.Equals(conflict.Collection, StringComparison.OrdinalIgnoreCase))
                return;

            _database.DocumentsStorage.DeleteWithoutCreatingTombstone(ctx, oldVersionCollectionName, oldVersion.StorageId, isTombstone: false);
        }

        public bool TryResolveConflictByScriptInternal(
            DocumentsOperationContext context,
            ScriptResolver scriptResolver,
            IReadOnlyList<DocumentConflict> conflicts,
            LazyStringValue collection,
            out DocumentConflict resolvedConflict)
        {
            resolvedConflict = null;
            DocumentConflict updatedConflict = null;
            try
            {
                if (ValidatedResolveByScriptInput(scriptResolver, conflicts, collection) == false)
                    return false;

                var patch = new PatchConflict(_database, conflicts);
                updatedConflict = conflicts[0];
                var patchRequest = new PatchRequest(scriptResolver.Script, PatchRequestType.Conflict);
                if (patch.TryResolveConflict(context, patchRequest, out BlittableJsonReaderObject resolved) == false)
                {
                    return false;
                }

                updatedConflict.Doc = resolved;
                updatedConflict.Collection = collection;
                updatedConflict.ChangeVector = ConflictManager.MergeConflicts(context, conflicts);
                resolvedConflict = updatedConflict;

                return true;
            }
            catch (Exception e)
            {
                var msg = $"Script failed to resolve the conflict in doc: {updatedConflict?.Id} because exception was raised in it.";
                if (_log.IsInfoEnabled)
                    _log.Info(msg, e);

                var alert = AlertRaised.Create(
                    _database.Name,
                    "User-provided conflict script raised an error during conflict resolution, manual intervention required!",
                    msg,
                    AlertType.Replication,
                    NotificationSeverity.Error,
                    details: new ExceptionDetails(e));

                _database.NotificationCenter.Add(alert);
            }
            return false;
        }

        public DocumentConflict ResolveToLatest(DocumentsOperationContext context, List<DocumentConflict> conflicts)
        {
            // we have to sort this here because we need to ensure that all the nodes are always
            // arrive to the same conclusion, regardless of what time they go it
            conflicts.Sort((x, y) => ConflictManager.Compare(x, y, context));

            var latestDoc = conflicts[0];
            var latestTime = latestDoc.LastModified.Ticks;

            foreach (var conflict in conflicts)
            {
                if (conflict.LastModified.Ticks > latestTime)
                {
                    latestDoc = conflict;
                    latestTime = conflict.LastModified.Ticks;
                }
            }

            latestDoc.ChangeVector = ConflictManager.MergeConflicts(context, conflicts);

            return latestDoc;
        }

        private void ResolveAttachmentsConflicts(DocumentsOperationContext context, DocumentConflict resolved, bool resolvedToLatest)
        {
            using var scope = Slice.External(context.Allocator, resolved.LowerId, out var lowerId);
            var resolvedAttachmentsMetadata = AttachmentsStorage.GetAttachmentsFromDocumentMetadata(resolved.Doc)
                .Select(attachment => JsonDeserializationClient.AttachmentDetails(attachment))
                .ToList();
            if (resolvedToLatest)
            {
                // add the attachment references so we'll read them on the next line
                _database.DocumentsStorage.AttachmentsStorage.PutAttachmentRevert(context, resolved.Id, resolved.Doc, out _);
            }

            var allAttachments = _database.DocumentsStorage.AttachmentsStorage.GetAttachmentDetailsForDocument(context, lowerId);

            foreach (var group in allAttachments.GroupBy(x => x.Name))
            {
                if (group.Count() == 1)
                    continue;
                
                bool found = false;
                foreach (var attachment in group)
                {
                    if (found == false && resolvedAttachmentsMetadata.Any(x =>
                            x.Name == attachment.Name && 
                            x.Hash == attachment.Hash && 
                            x.ContentType == attachment.ContentType))
                    {
                        found = true;
                       // we have to generate a _new_ change vector for the attachment, since it is resolved, to ensure
                       // all nodes have the same change vector value after replication
                        var ad = _database.DocumentsStorage.AttachmentsStorage.PutAttachment(context, attachment.DocumentId, 
                            attachment.Name, attachment.ContentType, attachment.Hash,
                            stream: null, expectedChangeVector: null,  updateDocument: false);
                        continue;
                    }
                    
                    if (resolvedToLatest)
                    {
                        // delete duplicates
                        _database.DocumentsStorage.AttachmentsStorage.DeleteAttachment(context, resolved.LowerId, attachment.Name, expectedChangeVector: null, collectionName: out _,
                            updateDocument: false,
                            attachment.Hash, attachment.ContentType, usePartialKey: false);
                    }
                    else
                    {
                        if (found == false)
                        {
                            // keep one duplicate with original name
                            found = true;
                            continue;
                        }
                        // rename duplicates
                        var newName = _database.DocumentsStorage.AttachmentsStorage.ResolveAttachmentName(context, lowerId, attachment.Name);
                        _database.DocumentsStorage.AttachmentsStorage.MoveAttachment(context, resolved.LowerId, attachment.Name, resolved.LowerId, newName, changeVector: null, attachment.Hash, attachment.ContentType, usePartialKey: false, updateDocument: false, extractCollectionName: false);
                    }
                }
            }
        }
    }

    internal sealed class PutResolvedConflictsCommandDto : IReplayableCommandDto<DocumentsOperationContext, DocumentsTransaction, ResolveConflictOnReplicationConfigurationChange.PutResolvedConflictsCommand>
    {
        public List<(DocumentConflict ResolvedConflict, long MaxConflictEtag, bool ResolvedToLatests)> ResolvedConflicts;

        public ResolveConflictOnReplicationConfigurationChange.PutResolvedConflictsCommand ToCommand(DocumentsOperationContext context, DocumentDatabase database)
        {
            var resolver = new ResolveConflictOnReplicationConfigurationChange(
                database.ReplicationLoader,
                LoggingSource.Instance.GetLogger<DatabaseDestination>(database.Name));

            return new ResolveConflictOnReplicationConfigurationChange.PutResolvedConflictsCommand(
                database.DocumentsStorage.ConflictsStorage,
                ResolvedConflicts,
                resolver);
        }
    }
}<|MERGE_RESOLUTION|>--- conflicted
+++ resolved
@@ -294,20 +294,14 @@
 
             SaveConflictedDocumentsAsRevisions(context, resolved.Id, incoming);
 
-<<<<<<< HEAD
-            // Resolved document should generate a new change vector, since it was changed locally.
-            // In a cluster this may cause a ping-pong replication which will be settled down by the fact that a conflict with identical content doesn't increase the local etag
-            var changeVector = ChangeVector.MergeWithNewDatabaseChangeVector(context, resolved.ChangeVector);
-=======
             // RavenDB-20608 
             // put the resolved document change vector (merged change vector) when resolvedToLatest == true
             // to avoid feature conflicts on the document due to one-way external replication
             // if this is not the case (resolvedToLatest == false), we should generate a new change vector since it was changed locally.
             // in a cluster this may cause a ping-pong replication which will be settled down by the fact that a conflict with identical content doesn't increase the local etag
             var changeVector = resolvedToLatest ?
-                resolved.ChangeVector :
-                _database.DocumentsStorage.CreateNextDatabaseChangeVector(context, resolved.ChangeVector);
->>>>>>> 5cedbcc9
+                context.GetChangeVector(resolved.ChangeVector) :
+                ChangeVector.MergeWithNewDatabaseChangeVector(context, resolved.ChangeVector);
 
             if (resolved.Doc == null)
             {
