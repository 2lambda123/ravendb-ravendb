--- conflicted
+++ resolved
@@ -52,9 +52,9 @@
     public enum SubscriptionError
     {
         ConnectionRejected,
-        Error 
+        Error
     }
-    
+
     public class SubscriptionOperationScope
     {
         public const string ConnectionPending = "ConnectionPending";
@@ -62,7 +62,7 @@
         public const string BatchSendDocuments = "BatchSendDocuments";
         public const string BatchWaitForAcknowledge = "BatchWaitForAcknowledge";
     }
-    
+
     public class SubscriptionConnection : IDisposable
     {
         private const int WaitForChangedDocumentsTimeoutInMs = 3000;
@@ -84,7 +84,7 @@
         private SubscriptionConnectionStatsScope _connectionScope;
         private SubscriptionConnectionStatsScope _pendingConnectionScope;
         private SubscriptionConnectionStatsScope _activeConnectionScope;
-        
+
         private static int _connectionStatsId;
         private int _connectionStatsIdForConnection;
         private static int _batchStatsId;
@@ -94,19 +94,19 @@
         {
             return _lastConnectionStats;
         }
-        
+
         private SubscriptionBatchStatsAggregator _lastBatchStats; // inProgress batch data
         public SubscriptionBatchStatsAggregator GetBatchPerformanceStats()
         {
             return _lastBatchStats;
         }
-        
+
         private readonly ConcurrentQueue<SubscriptionBatchStatsAggregator> _lastBatchesStats = new ConcurrentQueue<SubscriptionBatchStatsAggregator>(); // batches history
         public List<SubscriptionBatchStatsAggregator> GetBatchesPerformanceStats()
         {
             return _lastBatchesStats.ToList();
         }
-        
+
         public readonly CancellationTokenSource CancellationTokenSource;
         private readonly AsyncManualResetEvent _waitForMoreDocuments;
 
@@ -152,7 +152,7 @@
             Stats = new SubscriptionConnectionStats();
 
             _copiedBuffer = bufferToCopy.Clone(connectionOptions.ContextPool);
-            
+
             _connectionStatsIdForConnection = Interlocked.Increment(ref _connectionStatsId);
         }
 
@@ -226,19 +226,15 @@
             var random = new Random();
 
             _connectionScope.RecordConnectionInfo(SubscriptionState, ClientUri, _options.Strategy);
-            
+
             _connectionState.PendingConnections.Add(this);
 
             try
             {
-<<<<<<< HEAD
                 do
-=======
-                CancellationTokenSource.Token.ThrowIfCancellationRequested();
-
-                try
->>>>>>> 6bfe1388
-                {
+                {
+                    CancellationTokenSource.Token.ThrowIfCancellationRequested();
+
                     try
                     {
 
@@ -273,7 +269,7 @@
             try
             {
                 _activeConnectionScope = _connectionScope.For(SubscriptionOperationScope.ConnectionActive);
-                
+
                 // refresh subscription data (change vector may have been updated, because in the meanwhile, another subscription could have just completed a batch)
                 SubscriptionState = await TcpConnection.DocumentDatabase.SubscriptionStorage.AssertSubscriptionConnectionDetails(SubscriptionId, _options.SubscriptionName, CancellationTokenSource.Token);
 
@@ -373,7 +369,7 @@
                                     connection._connectionScope.RecordException(SubscriptionError.ConnectionRejected, e.Message);
                                 else
                                     connection._connectionScope.RecordException(SubscriptionError.Error, e.Message);
-                                
+
                                 var errorMessage = $"Failed to process subscription {connection.SubscriptionId} / from client {remoteEndPoint}";
                                 connection.AddToStatusDescription($"{errorMessage}. Sending response to client");
                                 if (connection._logger.IsInfoEnabled)
@@ -662,9 +658,9 @@
                 while (CancellationTokenSource.IsCancellationRequested == false)
                 {
                     _buffer.SetLength(0);
-                    
+
                     var inProgressBatchStats = _lastBatchStats = new SubscriptionBatchStatsAggregator(Interlocked.Increment(ref _batchStatsId), _lastBatchStats);
-                    
+
                     using (var batchScope = inProgressBatchStats.CreateScope())
                     {
                         try
@@ -676,7 +672,7 @@
 
                                 var anyDocumentsSentInCurrentIteration = await TrySendingBatchToClient(docsContext, sendingCurrentBatchStopwatch, batchScope, inProgressBatchStats);
 
-                                if (anyDocumentsSentInCurrentIteration == false) 
+                                if (anyDocumentsSentInCurrentIteration == false)
                                 {
                                     if (_logger.IsInfoEnabled)
                                     {
@@ -695,10 +691,10 @@
                                     subscriptionChangeVectorBeforeCurrentBatch = _lastChangeVector ?? SubscriptionState.ChangeVectorForNextBatchStartingPoint;
 
                                     UpdateBatchPerformanceStats(0, false);
-                                    
+
                                     if (sendingCurrentBatchStopwatch.ElapsedMilliseconds > 1000)
                                         await SendHeartBeat("Didn't find any documents to send and more then 1000ms passed");
-                                    
+
                                     using (docsContext.OpenReadTransaction())
                                     {
                                         var globalEtag = useRevisions
@@ -710,8 +706,8 @@
                                     }
 
                                     AssertCloseWhenNoDocsLeft();
-                                    
-                                    if (await WaitForChangedDocuments(replyFromClientTask)) 
+
+                                    if (await WaitForChangedDocuments(replyFromClientTask))
                                         continue;
                                 }
                             }
@@ -721,7 +717,7 @@
                                 (replyFromClientTask, subscriptionChangeVectorBeforeCurrentBatch) =
                                     await WaitForClientAck(replyFromClientTask, subscriptionChangeVectorBeforeCurrentBatch);
                             }
-                            
+
                             UpdateBatchPerformanceStats(batchScope.GetBatchSize());
                         }
                         catch (Exception e)
@@ -743,14 +739,14 @@
             if (anyDocumentsSent)
             {
                 _connectionScope.RecordBatchCompleted(batchSize);
-                
+
                 AddBatchPerformanceStatsToBatchesHistory(_lastBatchStats);
                 TcpConnection.DocumentDatabase.SubscriptionStorage.RaiseNotificationForBatchEnded(_options.SubscriptionName, _lastBatchStats);
             }
 
             _lastBatchStats = null;
         }
-        
+
         private void AssertCloseWhenNoDocsLeft()
         {
             if (_options.CloseWhenNoDocsLeft)
@@ -830,18 +826,18 @@
         /// <param name="docsContext"></param>
         /// <param name="sendingCurrentBatchStopwatch"></param>
         /// <returns>Whether succeeded finding any documents to send</returns>
-        private async Task<bool> TrySendingBatchToClient(DocumentsOperationContext docsContext, Stopwatch sendingCurrentBatchStopwatch, 
+        private async Task<bool> TrySendingBatchToClient(DocumentsOperationContext docsContext, Stopwatch sendingCurrentBatchStopwatch,
             SubscriptionBatchStatsScope batchScope, SubscriptionBatchStatsAggregator batchStatsAggregator)
         {
             AddToStatusDescription("Start trying to send docs to client");
             bool anyDocumentsSentInCurrentIteration = false;
-            
+
             using (batchScope.For(SubscriptionOperationScope.BatchSendDocuments))
             {
                 batchScope.RecordBatchInfo(_connectionState.Connection.SubscriptionId, _connectionState.SubscriptionName, _connectionState.Connection._connectionStatsIdForConnection, batchStatsAggregator.Id);
-                
+
                 int docsToFlush = 0;
-                
+
                 await using (var writer = new AsyncBlittableJsonTextWriter(docsContext, _buffer))
                 {
                     using (docsContext.OpenReadTransaction())
@@ -855,7 +851,7 @@
                             includeCountersCommand = new IncludeCountersCommand(TcpConnection.DocumentDatabase, docsContext, Subscription.CounterIncludes);
                         if (_supportedFeatures.Subscription.TimeSeriesIncludes && Subscription.TimeSeriesIncludes != null)
                             includeTimeSeriesCommand = new IncludeTimeSeriesCommand(docsContext, Subscription.TimeSeriesIncludes.TimeSeries);
-                        
+
                         foreach (var result in _documentsFetcher.GetDataToSend(docsContext, includeDocumentsCommand, _startEtag))
                         {
                             CancellationTokenSource.Token.ThrowIfCancellationRequested();
@@ -873,19 +869,10 @@
                                     sendingCurrentBatchStopwatch.Restart();
                                 }
 
-<<<<<<< HEAD
                                 continue;
                             }
-                            
+
                             anyDocumentsSentInCurrentIteration = true;
-=======
-                    if (anyDocumentsSentInCurrentIteration)
-                    {
-                        if (includeDocumentsCommand != null && includeDocumentsCommand.HasIncludesIds())
-                        {
-                            var includes = new List<Document>();
-                            includeDocumentsCommand.Fill(includes);
->>>>>>> 6bfe1388
                             writer.WriteStartObject();
 
                             writer.WritePropertyName(docsContext.GetLazyStringForFieldWithCaching(TypeSegment));
@@ -918,14 +905,8 @@
                                 includeCountersCommand?.Fill(result.Doc);
                                 includeTimeSeriesCommand?.Fill(result.Doc);
 
-<<<<<<< HEAD
                                 writer.WriteDocument(docsContext, result.Doc, metadataOnly: false);
                             }
-=======
-                            writer.WritePropertyName(docsContext.GetLazyStringForFieldWithCaching(IncludesSegment));
-
-                            await writer.WriteIncludesAsync(docsContext, includes);
->>>>>>> 6bfe1388
 
                             writer.WriteEndObject();
                             docsToFlush++;
@@ -944,8 +925,10 @@
 
                         if (anyDocumentsSentInCurrentIteration)
                         {
-                            if (includeDocumentsCommand != null)
+                            if (includeDocumentsCommand != null && includeDocumentsCommand.HasIncludesIds())
                             {
+                                var includes = new List<Document>();
+                                includeDocumentsCommand.Fill(includes);
                                 writer.WriteStartObject();
 
                                 writer.WritePropertyName(docsContext.GetLazyStringForFieldWithCaching(TypeSegment));
@@ -953,12 +936,11 @@
                                 writer.WriteComma();
 
                                 writer.WritePropertyName(docsContext.GetLazyStringForFieldWithCaching(IncludesSegment));
-                                var includedDocuments = new List<Document>();
-                                includeDocumentsCommand.Fill(includedDocuments);
-                                await writer.WriteIncludesAsync(docsContext, includedDocuments);
-                                
-                                batchScope.RecordIncludedDocumentsInfo(includedDocuments.Count, includedDocuments.Select(x => x.Data.Size).Sum());
-                                
+
+                                var (count, sizeInBytes) = await writer.WriteIncludesAsync(docsContext, includes);
+
+                                batchScope.RecordIncludedDocumentsInfo(count, sizeInBytes);
+
                                 writer.WriteEndObject();
                             }
 
@@ -978,7 +960,7 @@
                                 writer.WriteIncludedCounterNames(includeCountersCommand.CountersToGetByDocId);
 
                                 batchScope.RecordIncludedCountersInfo(includeCountersCommand.Results.Sum(x => x.Value.Count));
-                                
+
                                 writer.WriteEndObject();
                             }
 
@@ -992,10 +974,10 @@
 
                                 writer.WritePropertyName(docsContext.GetLazyStringForFieldWithCaching(TimeSeriesIncludesSegment));
                                 writer.WriteTimeSeries(includeTimeSeriesCommand.Results);
-                                
+
                                 batchScope.RecordIncludedTimeSeriesInfo(includeTimeSeriesCommand.Results.Sum(x =>
                                     x.Value.Sum(y => y.Value.Sum(z => z.Entries.Length))));
-                                
+
                                 writer.WriteEndObject();
                             }
 
@@ -1014,7 +996,7 @@
                     }
                 }
             }
-            
+
             return anyDocumentsSentInCurrentIteration;
         }
 
@@ -1181,7 +1163,7 @@
                 Stats.Dispose();
 
                 RecentSubscriptionStatuses?.Clear();
-                
+
                 _activeConnectionScope?.Dispose();
                 _connectionScope.Dispose();
             }
@@ -1261,18 +1243,18 @@
                             switch (includeType)
                             {
                                 case MethodType.Counters:
-                            QueryValidator.ValidateIncludeCounter(me.Arguments, q.QueryText, null);
-
-                            if (counterIncludes == null)
-                                counterIncludes = new List<string>();
-
-                            if (me.Arguments.Count > 0)
-                            {
-                                var argument = me.Arguments[0];
+                                    QueryValidator.ValidateIncludeCounter(me.Arguments, q.QueryText, null);
+
+                                    if (counterIncludes == null)
+                                        counterIncludes = new List<string>();
+
+                                    if (me.Arguments.Count > 0)
+                                    {
+                                        var argument = me.Arguments[0];
 
                                         counterIncludes.Add(ExtractPathFromExpression(argument, q));
-                            }
-                            break;
+                                    }
+                                    break;
                                 case MethodType.TimeSeries:
                                     QueryValidator.ValidateIncludeTimeseries(me.Arguments, q.QueryText, null);
 
@@ -1303,7 +1285,7 @@
 
                                                             break;
                                                         }
-                        default:
+                                                    default:
                                                         throw new InvalidQueryException($"Got invalid arguments count '{methodExpression.Arguments.Count}' in '{methodExpression.Name}' method.", q.QueryText);
                                                 }
                                             }
@@ -1466,7 +1448,7 @@
                 CounterIncludes = counterIncludes?.ToArray()
             };
         }
-        
+
         private void AddBatchPerformanceStatsToBatchesHistory(SubscriptionBatchStatsAggregator batchStats)
         {
             _lastBatchesStats.Enqueue(batchStats); // add to batches history
