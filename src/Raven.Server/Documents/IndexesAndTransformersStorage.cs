--- conflicted
+++ resolved
@@ -93,15 +93,10 @@
 
                 WriteMetadataInternal(table, index.IndexId, newEtag, changeVector);
 
-<<<<<<< HEAD
                 var newGlobalChangeVector = ReplicationUtil.MergeVectors(globalChangeVector, changeVector);
                 ReplicationUtil.WriteChangeVectorTo(context, newGlobalChangeVector, globalChangeVectorTree);
-=======
-                var newGlobalChangeVector = MergeVectors(globalChangeVector, changeVector);
-                WriteChangeVectorTo(context, newGlobalChangeVector, globalChangeVectorTree);
                 
                 tx.Commit();
->>>>>>> d30b1c6a
             }
         }
 
