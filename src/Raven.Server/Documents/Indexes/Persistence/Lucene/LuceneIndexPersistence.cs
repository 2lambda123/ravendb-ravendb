﻿using System;
using System.Collections.Generic;
using System.Diagnostics;
using System.Linq;
using System.Runtime.CompilerServices;
using Lucene.Net.Analysis;
using Lucene.Net.Index;
using Lucene.Net.Search;
using Lucene.Net.Store;
using Raven.Client;
using Raven.Client.Documents.Indexes;
using Raven.Server.Documents.Indexes.MapReduce.OutputToCollection;
using Raven.Server.Documents.Indexes.MapReduce.Static;
using Raven.Server.Documents.Indexes.Persistence.Lucene.Documents;
using Raven.Server.Documents.Indexes.Persistence.Lucene.Documents.TimeSeries;
using Raven.Server.Documents.Indexes.Static;
using Raven.Server.Documents.Indexes.Static.Counters;
using Raven.Server.Documents.Indexes.Static.TimeSeries;
using Raven.Server.Documents.Queries;
using Raven.Server.Exceptions;
using Raven.Server.Indexing;
using Raven.Server.Utils;
using Sparrow.Json;
using Sparrow.Logging;
using Sparrow.Server.Exceptions;
using Sparrow.Threading;
using Voron;
using Voron.Data.BTrees;
using Voron.Impl;

using Version = Lucene.Net.Util.Version;

namespace Raven.Server.Documents.Indexes.Persistence.Lucene
{
    public class LuceneIndexPersistence : IndexPersistenceBase
    {
        private readonly Analyzer _dummyAnalyzer = new SimpleAnalyzer();
        internal IndexReader _lastReader;
        private readonly LuceneDocumentConverterBase _converter;
        protected IndexTransactionCache _streamsCache = new IndexTransactionCache();
        private static readonly StopAnalyzer StopAnalyzer = new StopAnalyzer(Version.LUCENE_30);

        private LuceneIndexWriter _indexWriter;
        public override bool HasWriter => _indexWriter != null;

        private Dictionary<string, LuceneSuggestionIndexWriter> _suggestionsIndexWriters;

        private SnapshotDeletionPolicy _snapshotter;

        internal TempFileCache TempFileCache;


        private LuceneVoronDirectory _directory;
        public LuceneVoronDirectory LuceneDirectory { get { return _directory; } }

        private readonly Dictionary<string, LuceneVoronDirectory> _suggestionsDirectories;
        private readonly Dictionary<string, LuceneIndexSearcherHolder> _suggestionsIndexSearcherHolders;

        private readonly LuceneIndexSearcherHolder _luceneIndexSearcherHolder;

        private readonly DisposeOnce<SingleAttempt> _disposeOnce;

        private bool _initialized;
        private readonly Dictionary<string, IndexField> _fields;
        private readonly Logger _logger;

        private readonly object _readersLock = new object();

        public LuceneIndexPersistence(Index index) : base(index)
        {
            _logger = LoggingSource.Instance.GetLogger<LuceneIndexPersistence>(index.DocumentDatabase.Name);
            _suggestionsDirectories = new Dictionary<string, LuceneVoronDirectory>();
            _suggestionsIndexSearcherHolders = new Dictionary<string, LuceneIndexSearcherHolder>();
            _disposeOnce = new DisposeOnce<SingleAttempt>(() =>
            {
                DisposeWriters();

                _lastReader?.Dispose();
                _luceneIndexSearcherHolder?.Dispose();
                _converter?.Dispose();
                _directory?.Dispose();

                foreach (var directory in _suggestionsDirectories)
                {
                    directory.Value?.Dispose();
                }

                TempFileCache?.Dispose();
            });

            var fields = index.Definition.IndexFields.Values;

            switch (_index.Type)
            {
                case IndexType.AutoMap:
                    _converter = new LuceneDocumentConverter(index, indexEmptyEntries: true);
                    break;
                case IndexType.AutoMapReduce:
                    _converter = new LuceneDocumentConverter(index, indexEmptyEntries: true, storeValue: true);
                    break;
                case IndexType.MapReduce:
                    _converter = new AnonymousLuceneDocumentConverter(index, storeValue: true);
                    break;
                case IndexType.Map:
                    switch (_index.SourceType)
                    {
                        case IndexSourceType.Documents:
                            _converter = new AnonymousLuceneDocumentConverter(index);
                            break;
                        case IndexSourceType.TimeSeries:
                        case IndexSourceType.Counters:
                            _converter = new CountersAndTimeSeriesAnonymousLuceneDocumentConverter(index);
                            break;
                    }
                    break;
                case IndexType.JavaScriptMap:
                    switch (_index.SourceType)
                    {
                        case IndexSourceType.Documents:
                            _converter = new JintLuceneDocumentConverter((MapIndex)index);
                            break;
                        case IndexSourceType.TimeSeries:
                            _converter = new CountersAndTimeSeriesJintLuceneDocumentConverter((MapTimeSeriesIndex)index);
                            break;
                        case IndexSourceType.Counters:
                            _converter = new CountersAndTimeSeriesJintLuceneDocumentConverter((MapCountersIndex)index);
                            break;
                    }
                    break;
                case IndexType.JavaScriptMapReduce:
                    _converter = new JintLuceneDocumentConverter((MapReduceIndex)index, storeValue: true);
                    break;
                case IndexType.Faulty:
                    _converter = null;
                    break;
                default:
                    throw new NotSupportedException(_index.Type.ToString());
            }

            _fields = fields.ToDictionary(x => x.Name, x => x);

            _luceneIndexSearcherHolder = new LuceneIndexSearcherHolder(CreateIndexSearcher, _index._indexStorage.DocumentDatabase);

            foreach (var field in _fields)
            {
                if (!field.Value.HasSuggestions)
                    continue;

                string fieldName = field.Key;
                _suggestionsIndexSearcherHolders[fieldName] = new LuceneIndexSearcherHolder(state => new IndexSearcher(_suggestionsDirectories[fieldName], true, state), _index._indexStorage.DocumentDatabase);
            }

            IndexSearcher CreateIndexSearcher(IState state)
            {
                lock (_readersLock)
                {
                    var reader = _lastReader;

                    if (reader != null)
                    {
                        if (reader.RefCount <= 0)
                        {
                            reader = null;
                        }
                        else
                        {
                            try
                            {
                                var newReader = reader.Reopen(state);
                                if (newReader != reader)
                                {
                                    reader.DecRef(state);
                                }

                                reader = _lastReader = newReader;
                            }
                            catch (Exception e)
                            {
                                if (_logger.IsInfoEnabled)
                                    _logger.Info($"Could not reopen the index reader for index '{_index.Name}'.", e);

                                // fallback strategy in case of a reader to be closed
                                // before Reopen and DecRef are executed
                                reader = null;
                            }
                        }
                    }

                    reader ??= _lastReader = IndexReader.Open(_directory, readOnly: true, state);

                    reader.IncRef();

                    return new IndexSearcher(reader);
                }
            }
        }

        private bool _indexWriterCleanupNeeded;

        public override void CleanWritersIfNeeded()
        {
            if (_indexWriterCleanupNeeded == false)
                return;

            DisposeWriters();
            _indexWriterCleanupNeeded = false;
        }

        public override void Clean(IndexCleanup mode)
        {
            Debug.Assert(mode != IndexCleanup.None, "mode != IndexCleanup.None");

            _converter?.Clean();
            _luceneIndexSearcherHolder.Cleanup(_index._indexStorage.Environment().PossibleOldestReadTransaction(null), mode);

            if (mode.HasFlag(IndexCleanup.Writers))
            {
                if (_indexWriter != null)
                {
                    // schedule index run only if clean is really needed
                    _indexWriterCleanupNeeded = true;
                    _index.ScheduleIndexingRun();
                }
            }

            if (mode.HasFlag(IndexCleanup.Readers))
            {
                lock (_readersLock)
                {
                    _lastReader?.DecRef(null);
                    _lastReader = null;
                }
            }
        }
        public override void Initialize(StorageEnvironment environment)
        {
            if (_initialized)
                throw new InvalidOperationException();

            TempFileCache = new TempFileCache(environment.Options);

            environment.NewTransactionCreated += SetStreamCacheInTx;

            using (var tx = environment.WriteTransaction())
            {
                InitializeMainIndexStorage(tx, environment);
                InitializeSuggestionsIndexStorage(tx, environment);
                BuildStreamCacheAfterTx(tx);

                // force tx commit so it will bump tx counter and just created searcher holder will have valid tx id
                tx.LowLevelTransaction.ModifyPage(0);

                tx.Commit();
            }

            _initialized = true;
        }
        

        public override void PublishIndexCacheToNewTransactions(IndexTransactionCache transactionCache)
        {
            _streamsCache = transactionCache;
        }

        internal override IndexTransactionCache BuildStreamCacheAfterTx(Transaction tx)
        {
            var newCache = new IndexTransactionCache();

            FillCollectionEtags(tx, newCache.Collections);

            var directoryFiles = new IndexTransactionCache.DirectoryFiles();
            newCache.DirectoriesByName[_directory.Name] = directoryFiles;
            FillLuceneFilesChunks(tx, directoryFiles.ChunksByName, _directory.Name);

            foreach (var (name, _) in _suggestionsDirectories)
            {
                directoryFiles = new IndexTransactionCache.DirectoryFiles();
                newCache.DirectoriesByName[name] = directoryFiles;
                FillLuceneFilesChunks(tx, directoryFiles.ChunksByName, name);
            }

            return newCache;
        }

        private void SetStreamCacheInTx(LowLevelTransaction tx)
        {
            tx.ImmutableExternalState = _streamsCache;
        }
        
        private void FillCollectionEtags(Transaction tx,
            Dictionary<string, IndexTransactionCache.CollectionEtags> map)
        {
            AbstractStaticIndexBase compiled = null;

            if (_index.Type.IsStatic())
            {
                switch (_index)
                {
                    case MapIndex mapIndex:
                        compiled = mapIndex._compiled;
                        break;
                    case MapReduceIndex mapReduceIndex:
                        compiled = mapReduceIndex._compiled;
                        break;
                    case MapCountersIndex mapCountersIndex:
                        compiled = mapCountersIndex._compiled;
                        break;
                    case MapTimeSeriesIndex mapTimeSeriesIndex:
                        compiled = mapTimeSeriesIndex._compiled;
                        break;
                }
            }

            foreach (string collection in _index.Collections)
            {
                using (Slice.From(tx.LowLevelTransaction.Allocator, collection, out Slice collectionSlice))
                {
                    var etags = new IndexTransactionCache.CollectionEtags
                    {
                        LastIndexedEtag = IndexStorage.ReadLastEtag(tx,
                            IndexStorage.IndexSchema.EtagsTree,
                            collectionSlice
                        ),
                        LastProcessedTombstoneEtag = IndexStorage.ReadLastEtag(tx,
                            IndexStorage.IndexSchema.EtagsTombstoneTree,
                            collectionSlice
                        )
                    };

                    if (compiled?.CollectionsWithCompareExchangeReferences.Contains(collection) == true)
                    {
                        etags.LastReferencedEtagsForCompareExchange = new IndexTransactionCache.ReferenceCollectionEtags
                        {
                            LastEtag = _index._indexStorage.ReferencesForCompareExchange.ReadLastProcessedReferenceEtag(tx, collection, IndexStorage.CompareExchangeReferences.CompareExchange),
                            LastProcessedTombstoneEtag = _index._indexStorage.ReferencesForCompareExchange.ReadLastProcessedReferenceTombstoneEtag(tx, collection, IndexStorage.CompareExchangeReferences.CompareExchange)
                        };
                    }

                    map[collection] = etags;
                }
            }

            var referencedCollections = _index.GetReferencedCollections();
            if (referencedCollections == null || referencedCollections.Count == 0)
                return;

            foreach (var (src, collections) in referencedCollections)
            {
                var collectionEtags = map[src];
                collectionEtags.LastReferencedEtags ??= new Dictionary<string, IndexTransactionCache.ReferenceCollectionEtags>(StringComparer.OrdinalIgnoreCase);
                foreach (var collectionName in collections)
                {
                    collectionEtags.LastReferencedEtags[collectionName.Name] = new IndexTransactionCache.ReferenceCollectionEtags
                    {
                        LastEtag = _index._indexStorage.ReferencesForDocuments.ReadLastProcessedReferenceEtag(tx, src, collectionName),
                        LastProcessedTombstoneEtag = _index._indexStorage.ReferencesForDocuments.ReadLastProcessedReferenceTombstoneEtag(tx, src, collectionName),
                    };
                }
            }
        }

        private void FillLuceneFilesChunks(Transaction tx, Dictionary<string, Tree.ChunkDetails[]> cache, string name)
        {
            var filesTree = tx.ReadTree(name);
            if (filesTree == null)
                return;
            using (var it = filesTree.Iterate(false))
            {
                if (it.Seek(Slices.BeforeAllKeys))
                {
                    do
                    {
                        var chunkDetails = filesTree.ReadTreeChunks(it.CurrentKey, out _);
                        if (chunkDetails == null)
                            continue;
                        cache[it.CurrentKey.ToString()] = chunkDetails;
                    } while (it.MoveNext());
                }
            }
        }
        
        private void InitializeSuggestionsIndexStorage(Transaction tx, StorageEnvironment environment)
        {
            foreach (var field in _fields)
            {
                if (!field.Value.HasSuggestions)
                    continue;

                var directory = new LuceneVoronDirectory(tx, environment, TempFileCache, $"Suggestions-{field.Key}");
                _suggestionsDirectories[field.Key] = directory;

                using (directory.SetTransaction(tx, out IState state))
                {
                    CreateIndexStructure(directory, state);
                    var holder = _suggestionsIndexSearcherHolders[field.Key];
                    holder.SetIndexSearcher(tx);
                }
            }
        }

        private void InitializeMainIndexStorage(Transaction tx, StorageEnvironment environment)
        {
            _directory = new LuceneVoronDirectory(tx, environment, TempFileCache);

            using (_directory.SetTransaction(tx, out IState state))
            {
                CreateIndexStructure(_directory, state);
                RecreateSearcher(tx);
            }
        }

        private void CreateIndexStructure(LuceneVoronDirectory directory, IState state)
        {
            new IndexWriter(directory, _dummyAnalyzer, IndexWriter.MaxFieldLength.UNLIMITED, state).Dispose();
        }

        public override IndexWriteOperationBase OpenIndexWriter(Transaction writeTransaction, JsonOperationContext indexContext)
        {
            CheckDisposed();
            CheckInitialized();

            if (_index.Type == IndexType.MapReduce || _index.Type == IndexType.JavaScriptMapReduce)
            {
                var mapReduceIndex = (MapReduceIndex)_index;
                if (string.IsNullOrWhiteSpace(mapReduceIndex.Definition.OutputReduceToCollection) == false)
                    return new OutputReduceLuceneIndexWriteOperation(mapReduceIndex, _directory, _converter, writeTransaction, this, indexContext);
            }

            return new LuceneIndexWriteOperation(
                _index,
                _directory,
                _converter,
                writeTransaction,
                this
                );
        }

<<<<<<< HEAD
        public override IndexReadOperationBase OpenIndexReader(Transaction readTransaction)
=======
        public IndexReadOperation OpenIndexReader(Transaction readTransaction, IndexQueryServerSide query = null)
>>>>>>> baea3624
        {
            CheckDisposed();
            CheckInitialized();

<<<<<<< HEAD
            return new LuceneIndexReadOperation(_index, _directory, _luceneIndexSearcherHolder, _index._queryBuilderFactories, readTransaction);
=======
            return new IndexReadOperation(_index, _directory, _indexSearcherHolder, _index._queryBuilderFactories, readTransaction, query);
>>>>>>> baea3624
        }

        public override IndexFacetedReadOperation OpenFacetedIndexReader(Transaction readTransaction)
        {
            CheckDisposed();
            CheckInitialized();

            return new IndexFacetedReadOperation(_index, _index.Definition, _directory, _luceneIndexSearcherHolder, _index._queryBuilderFactories, readTransaction, _index._indexStorage.DocumentDatabase);
        }

        public override SuggestionIndexReaderBase OpenSuggestionIndexReader(Transaction readTransaction, string field)
        {
            CheckDisposed();
            CheckInitialized();

            if (!_suggestionsDirectories.TryGetValue(field, out LuceneVoronDirectory directory))
                throw new InvalidOperationException($"No suggestions index found for field '{field}'.");

            if (!_suggestionsIndexSearcherHolders.TryGetValue(field, out LuceneIndexSearcherHolder holder))
                throw new InvalidOperationException($"No suggestions index found for field '{field}'.");

            return new LuceneSuggestionIndexReader(_index, directory, holder, readTransaction);
        }

        internal override void RecreateSearcher(Transaction asOfTx)
        {
            _luceneIndexSearcherHolder.SetIndexSearcher(asOfTx);
        }

        internal override void RecreateSuggestionsSearchers(Transaction asOfTx)
        {
            foreach (var suggestion in _suggestionsIndexSearcherHolders)
            {
                suggestion.Value.SetIndexSearcher(asOfTx);
            }
        }

        internal LuceneIndexWriter EnsureIndexWriter(IState state)
        {
            if (_indexWriter != null)
                return _indexWriter;

            try
            {
                _snapshotter = new SnapshotDeletionPolicy(new KeepOnlyLastCommitDeletionPolicy());
                return _indexWriter = new LuceneIndexWriter(_directory, StopAnalyzer, _snapshotter,
                    IndexWriter.MaxFieldLength.UNLIMITED, null, _index, state);
            }
            catch (Exception e) when (e.IsOutOfMemory() || e is DiskFullException)
            {
                throw;
            }
            catch (Exception e)
            {
                throw new IndexWriteException(e);
            }
        }

        internal Dictionary<string, LuceneSuggestionIndexWriter> EnsureSuggestionIndexWriter(IState state)
        {
            if (_suggestionsIndexWriters != null)
                return _suggestionsIndexWriters;

            _suggestionsIndexWriters = new Dictionary<string, LuceneSuggestionIndexWriter>();

            foreach (var item in _fields)
            {
                if (item.Value.HasSuggestions == false)
                    continue;

                string field = item.Key;

                try
                {
                    var snapshotter = new SnapshotDeletionPolicy(new KeepOnlyLastCommitDeletionPolicy());
                    var writer = new LuceneSuggestionIndexWriter(field, _suggestionsDirectories[field],
                                        snapshotter, IndexWriter.MaxFieldLength.UNLIMITED,
                        _index, state);

                    _suggestionsIndexWriters[field] = writer;
                }
                catch (Exception e) when (e.IsOutOfMemory() || e is DiskFullException)
                {
                    throw;
                }
                catch (Exception e)
                {
                    throw new IndexWriteException(e);
                }
            }

            return _suggestionsIndexWriters;
        }

        public override bool ContainsField(string field)
        {
            if (field == Constants.Documents.Indexing.Fields.DocumentIdFieldName)
                return _index.Type.IsMap();

            return _fields.ContainsKey(field);
        }

        public override void DisposeWriters()
        {
            _indexWriter?.Analyzer?.Dispose();
            _indexWriter?.Dispose();
            _indexWriter = null;

            if (_suggestionsIndexWriters != null)
            {
                foreach (var writer in _suggestionsIndexWriters)
                {
                    writer.Value?.Dispose();
                }

                _suggestionsIndexWriters = null;
            }
        }

        public override void Dispose()
        {
            _disposeOnce.Dispose();
        }

        [MethodImpl(MethodImplOptions.AggressiveInlining)]
        private void CheckDisposed()
        {
            if (_disposeOnce.Disposed)
                throw new ObjectDisposedException($"Index persistence for index '{_index.Definition.Name}' was already disposed.");
        }

        [MethodImpl(MethodImplOptions.AggressiveInlining)]
        private void CheckInitialized()
        {
            if (_initialized == false)
                throw new InvalidOperationException($"Index persistence for index '{_index.Definition.Name}' was not initialized.");
        }
    }
}
<|MERGE_RESOLUTION|>--- conflicted
+++ resolved
@@ -435,20 +435,12 @@
                 );
         }
 
-<<<<<<< HEAD
-        public override IndexReadOperationBase OpenIndexReader(Transaction readTransaction)
-=======
-        public IndexReadOperation OpenIndexReader(Transaction readTransaction, IndexQueryServerSide query = null)
->>>>>>> baea3624
+        public override IndexReadOperationBase OpenIndexReader(Transaction readTransaction, IndexQueryServerSide query = null)
         {
             CheckDisposed();
             CheckInitialized();
 
-<<<<<<< HEAD
-            return new LuceneIndexReadOperation(_index, _directory, _luceneIndexSearcherHolder, _index._queryBuilderFactories, readTransaction);
-=======
-            return new IndexReadOperation(_index, _directory, _indexSearcherHolder, _index._queryBuilderFactories, readTransaction, query);
->>>>>>> baea3624
+            return new LuceneIndexReadOperation(_index, _directory, _luceneIndexSearcherHolder, _index._queryBuilderFactories, readTransaction, query);
         }
 
         public override IndexFacetedReadOperation OpenFacetedIndexReader(Transaction readTransaction)
