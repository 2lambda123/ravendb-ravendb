--- conflicted
+++ resolved
@@ -382,11 +382,7 @@
             public long QueryStart;
             private TermsReader _documentIdReader;
 
-<<<<<<< HEAD
-            public void Initialize(Index index, IndexQueryServerSide query, IndexSearcher searcher, TermsReader documentIdReader, IndexFieldsMapping fieldsMapping, IQueryResultRetriever retriever)
-=======
-            public void Initialize(Index index, IndexQueryServerSide query, IndexSearcher searcher, IndexFieldsMapping fieldsMapping, FieldsToFetch fieldsToFetch, IQueryResultRetriever<QueriedDocument> retriever)
->>>>>>> 55736cc2
+            public void Initialize(Index index, IndexQueryServerSide query, IndexSearcher searcher, TermsReader documentIdReader, IndexFieldsMapping fieldsMapping, IQueryResultRetriever<QueriedDocument> retriever)
             {
                 _index = index;
                 _query = query;
@@ -544,13 +540,8 @@
 
         private IEnumerable<QueryResult> QueryInternal<THighlighting, TQueryFilter, THasProjection, TDistinct>(
                     IndexQueryServerSide query, QueryTimingsScope queryTimings, FieldsToFetch fieldsToFetch,
-<<<<<<< HEAD
                     Reference<long> totalResults, Reference<long> skippedResults, Reference<long> scannedDocuments,
-                    IQueryResultRetriever retriever, DocumentsOperationContext documentsContext,
-=======
-                    Reference<int> totalResults, Reference<int> skippedResults, Reference<int> scannedDocuments,
                     IQueryResultRetriever<QueriedDocument> retriever, DocumentsOperationContext documentsContext,
->>>>>>> 55736cc2
                     Func<string, SpatialField> getSpatialField,
                     CancellationToken token)
                 where TDistinct : struct, IHasDistinct
@@ -869,13 +860,8 @@
         }
 
         public override IEnumerable<QueryResult> Query(IndexQueryServerSide query, QueryTimingsScope queryTimings, FieldsToFetch fieldsToFetch,
-<<<<<<< HEAD
             Reference<long> totalResults, Reference<long> skippedResults,
-            Reference<long> scannedDocuments, IQueryResultRetriever retriever, DocumentsOperationContext documentsContext, Func<string, SpatialField> getSpatialField,
-=======
-            Reference<int> totalResults, Reference<int> skippedResults,
-            Reference<int> scannedDocuments, IQueryResultRetriever<QueriedDocument> retriever, DocumentsOperationContext documentsContext, Func<string, SpatialField> getSpatialField,
->>>>>>> 55736cc2
+            Reference<long> scannedDocuments, IQueryResultRetriever<QueriedDocument> retriever, DocumentsOperationContext documentsContext, Func<string, SpatialField> getSpatialField,
             CancellationToken token)
         {
             if (query.Metadata.HasHighlightings)
@@ -1143,81 +1129,8 @@
             return totalFragments;
         }
 
-<<<<<<< HEAD
         public override IEnumerable<QueryResult> IntersectQuery(IndexQueryServerSide query, FieldsToFetch fieldsToFetch, Reference<long> totalResults,
-            Reference<long> skippedResults, Reference<long> scannedDocuments, IQueryResultRetriever retriever,
-=======
-        private static void SetupHighlighter(IndexQueryServerSide query, JsonOperationContext context, Dictionary<string, CoraxHighlightingTermIndex> highlightingTerms)
-        {
-            foreach (var term in highlightingTerms)
-            {
-                string[] nls;
-                switch (term.Value.Values)
-                {
-                    case string s:
-                        nls = new string[] { s.TrimEnd('*').TrimStart('*') };
-                        break;
-                    case List<string> ls:
-                        nls = new string[ls.Count];
-                        for (int i = 0; i < ls.Count; i++)
-                            nls[i] = ls[i].TrimEnd('*').TrimStart('*');
-                        break;
-                    case Tuple<string, string> t2:
-                        nls = new string[] { t2.Item1.TrimEnd('*').TrimStart('*'), t2.Item2.TrimEnd('*').TrimStart('*') };
-                        break;
-                    case string[] as1:
-                        continue;
-                    default:
-                        throw new NotSupportedException($"The type '{term.Value.Values.GetType().FullName}' is not supported.");
-                }
-
-                term.Value.Values = nls;
-                term.Value.PreTags = null;
-                term.Value.PostTags = null;
-            }
-
-            foreach (var highlighting in query.Metadata.Highlightings)
-            {
-                var options = highlighting.GetOptions(context, query.QueryParameters);
-                if (options == null)
-                    continue;
-
-                var numberOfPreTags = options.PreTags?.Length ?? 0;
-                var numberOfPostTags = options.PostTags?.Length ?? 0;
-                if (numberOfPreTags != numberOfPostTags)
-                    throw new InvalidOperationException("Number of pre-tags and post-tags must match.");
-
-                var fieldName =
-                    query.Metadata.IsDynamic
-                        ? AutoIndexField.GetHighlightingAutoIndexFieldName(highlighting.Field.Value)
-                        : highlighting.Field.Value;
-
-                if (highlightingTerms.TryGetValue(fieldName, out var termIndex) == false)
-                {
-                    // the case when we have to create MapReduce highlighter
-                    termIndex = new();
-                    termIndex.FieldName = highlighting.Field.Value;
-                    termIndex.DynamicFieldName = AutoIndexField.GetHighlightingAutoIndexFieldName(highlighting.Field.Value);
-                    termIndex.GroupKey = options.GroupKey;
-                    highlightingTerms.Add(query.Metadata.IsDynamic ? termIndex.DynamicFieldName : termIndex.FieldName, termIndex);
-                }
-
-                if (termIndex is not null)
-                    termIndex.GroupKey = options.GroupKey;
-                else
-                    continue;
-
-                if (numberOfPreTags > 0)
-                {
-                    termIndex.PreTags = options.PreTags;
-                    termIndex.PostTags = options.PostTags;
-                }
-            }
-        }
-
-        public override IEnumerable<QueryResult> IntersectQuery(IndexQueryServerSide query, FieldsToFetch fieldsToFetch, Reference<int> totalResults,
-            Reference<int> skippedResults, Reference<int> scannedDocuments, IQueryResultRetriever<QueriedDocument> retriever,
->>>>>>> 55736cc2
+            Reference<long> skippedResults, Reference<long> scannedDocuments, IQueryResultRetriever<QueriedDocument> retriever,
             DocumentsOperationContext documentsContext, Func<string, SpatialField> getSpatialField, CancellationToken token)
         {
             throw new NotImplementedException($"{nameof(Corax)} does not support intersect queries.");
