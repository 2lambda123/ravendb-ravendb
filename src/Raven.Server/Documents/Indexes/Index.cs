--- conflicted
+++ resolved
@@ -2010,11 +2010,7 @@
         public abstract void HandleDelete(Tombstone tombstone, string collection, Lazy<IndexWriteOperation> writer,
             TransactionOperationContext indexContext, IndexingStatsScope stats);
 
-<<<<<<< HEAD
         public abstract int HandleMap(IndexItem indexItem, IEnumerable mapResults, IndexWriteOperation writer,
-=======
-        public abstract int HandleMap(LazyStringValue lowerId, LazyStringValue id, IEnumerable mapResults, Lazy<IndexWriteOperation> writer,
->>>>>>> 25986563
             TransactionOperationContext indexContext, IndexingStatsScope stats);
 
         private void HandleIndexChange(IndexChange change)
@@ -3830,16 +3826,7 @@
             return false;
         }
 
-<<<<<<< HEAD
         public enum CanContinueBatchResult
-=======
-        public bool CanContinueBatch(
-            IndexingStatsScope stats,
-            DocumentsOperationContext documentsOperationContext,
-            TransactionOperationContext indexingContext,
-            Lazy<IndexWriteOperation> indexWriteOperation,
-            int count)
->>>>>>> 25986563
         {
             True,
             False,
