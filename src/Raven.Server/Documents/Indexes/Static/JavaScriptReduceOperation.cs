﻿using System;
using System.Collections;
using System.Collections.Generic;
using System.IO;
using System.Linq;
using Jint;
using Jint.Native;
using Jint.Native.Function;
using Raven.Server.Documents.Patch;
using Esprima.Ast;
using Jint.Native.Array;
using Jint.Runtime;
using Jint.Native.Object;
using Jint.Runtime.Descriptors;
using Sparrow.Json;
using Sparrow;
using Raven.Server.Documents.Indexes.MapReduce;
using Raven.Server.ServerWide;
using System.Runtime.CompilerServices;
using Sparrow.Server;

namespace Raven.Server.Documents.Indexes.Static
{
    public class JavaScriptReduceOperation
    {
        public JavaScriptReduceOperation(ArrowFunctionInstance reduce, ArrowFunctionInstance key, Engine engine, JintPreventResolvingTasksReferenceResolver resolver)
        {
            Reduce = reduce ?? throw new ArgumentNullException(nameof(reduce));
            Key = key ?? throw new ArgumentNullException(nameof(key));
            Engine = engine;
            _resolver = resolver;
            GetReduceFieldsNames();

            _groupedItems = null;
        }

        private readonly JsValue[] _oneItemArray = new JsValue[1];

        private readonly JintPreventResolvingTasksReferenceResolver _resolver;

        private Dictionary<BlittableJsonReaderObject, List<BlittableJsonReaderObject>> _groupedItems;

        private struct GroupByKeyComparer : IEqualityComparer<BlittableJsonReaderObject>
        {
            private readonly JavaScriptReduceOperation _parent;
            private readonly ReduceKeyProcessor _xKey;
            private readonly ReduceKeyProcessor _yKey;
            private BlittableJsonReaderObject _lastUsedBlittable;
            private BlittableJsonReaderObject _lastUsedBucket;
            private readonly ByteStringContext _allocator;

            public GroupByKeyComparer(JavaScriptReduceOperation parent, UnmanagedBuffersPoolWithLowMemoryHandling buffersPool, ByteStringContext allocator)
            {
                _parent = parent;
                _allocator = allocator;
                _xKey = new ReduceKeyProcessor(_parent._groupByFields.Length, buffersPool);
                _yKey = new ReduceKeyProcessor(_parent._groupByFields.Length, buffersPool);
                _xKey.SetMode(ReduceKeyProcessor.Mode.MultipleValues);
                _yKey.SetMode(ReduceKeyProcessor.Mode.MultipleValues);
                _lastUsedBlittable = null;
                _lastUsedBucket = null;
            }

            public unsafe bool Equals(BlittableJsonReaderObject x, BlittableJsonReaderObject y)
            {
                var xCalculated = ReferenceEquals(x, _lastUsedBucket);
                //Only y is calculated, x is the value in the bucket
                var yCalculated = ReferenceEquals(y, _lastUsedBlittable);
                if (xCalculated == false)
                    _xKey.Reset();
                if (yCalculated == false)
                    _yKey.Reset();

                foreach (var field in _parent._groupByFields)
                {
                    bool xHasField = false;
                    bool yHasField = false;
                    object xVal = null;
                    if (xCalculated == false)
                        xHasField = x.TryGet(field.Name, out xVal);

                    object yVal = null;
                    if (yCalculated == false && xCalculated == false)
                    {
                        yHasField = y.TryGet(field.Name, out yVal);
                        if (xHasField != yHasField)
                            return false;
                    }

                    if (xCalculated == false)
                    {
                        if (xHasField)
                            xVal = field.GetValue(null, xVal);

                        _xKey.Process(_allocator, xVal);
                    }

                    if (yCalculated == false)
                    {
                        if (yHasField)
                            yVal = field.GetValue(null, yVal);

                        _yKey.Process(_allocator, yVal);
                    }
                }

                var xIsNotAllNulls = _xKey.IsBufferSet;
                var yIsNotAllNulls = _yKey.IsBufferSet;
                // null == null
                if (xIsNotAllNulls == false && yIsNotAllNulls == false)
                    return true;
                // x == null and y != null or y != null and y == null
                if (xIsNotAllNulls == false || yIsNotAllNulls == false)
                    return false;

                //At this point both buffer should be populated
                var xBuffer = _xKey.GetBuffer();
                var yBuffer = _yKey.GetBuffer();
                _lastUsedBucket = x;
                if (xBuffer.Size != yBuffer.Size)
                    return false;

                return Memory.Compare(xBuffer.Address, yBuffer.Address, xBuffer.Size) == 0;

            }

            public int GetHashCode(BlittableJsonReaderObject obj)
            {
                _yKey.Reset();
                foreach (var field in _parent._groupByFields)
                {
                    if (obj.TryGet(field.Name, out object xVal))
                        xVal = field.GetValue(null, xVal);

                    _yKey.Process(_allocator, xVal);
                }

                _lastUsedBlittable = obj;

                return (int)Hashing.Mix(_yKey.Hash);
            }
        }

        public IEnumerable IndexingFunction(IEnumerable<dynamic> items)
        {
            try
            {
                EnsureGroupItemCreated();
                foreach (DynamicBlittableJson item in items)
                {
                    if (_groupedItems.TryGetValue(item.BlittableJson, out var list) == false)
                    {
                        list = new List<BlittableJsonReaderObject>();
                        _groupedItems[item.BlittableJson] = list;
                    }
                    list.Add(item.BlittableJson);
                }
                foreach (var item in _groupedItems.Values)
                {
                    Engine.ResetCallStack();
                    Engine.ResetConstraints();

                    _oneItemArray[0] = ConstructGrouping(item);
                    JsValue jsItem;
                    try
                    {
                        jsItem = Reduce.Call(JsValue.Null, _oneItemArray).AsObject();
                    }
                    catch (JavaScriptException jse)
                    {
                        var (message, success) = JavaScriptIndexFuncException.PrepareErrorMessageForJavaScriptIndexFuncException(ReduceString, jse);
                        if (success == false)
                            throw new JavaScriptIndexFuncException($"Failed to execute {ReduceString}", jse);
                        throw new JavaScriptIndexFuncException($"Failed to execute reduce script, {message}", jse);
                    }
                    catch (Exception e)
                    {
                        throw new JavaScriptIndexFuncException($"Failed to execute {ReduceString}", e);
                    }
                    yield return jsItem;
                    _resolver.ExplodeArgsOn(null, null);
                }
            }
            finally
            {
                _oneItemArray[0] = null;
                _groupedItems.Clear();
            }
        }

        [MethodImpl(MethodImplOptions.AggressiveInlining)]
        private void EnsureGroupItemCreated()
        {
            if (_groupedItems == null)
            {
                if (_bufferPool == null)
                {
                    _bufferPool = CurrentIndexingScope.Current.UnmanagedBuffersPool;
                }

                if (_byteStringContext == null)
                {
                    _byteStringContext = CurrentIndexingScope.Current.IndexContext.Allocator;
                }

                _groupedItems = new Dictionary<BlittableJsonReaderObject, List<BlittableJsonReaderObject>>(new GroupByKeyComparer(this, _bufferPool, _byteStringContext));
            }
        }

        private JsValue ConstructGrouping(List<BlittableJsonReaderObject> values)
        {
            var jsValues = ConstructValues();
            var jsKey = ConstructKey();

            var result = new ObjectInstance(Engine);

            result.Set("values", jsValues, false);
            result.Set("key", jsKey, false);

            return result;

            JsValue ConstructKey()
            {
                if (_singleField)
                {
                    var index = values[0].GetPropertyIndex(_groupByFields[0].Name);
                    if (index != -1)
                    {
                        BlittableJsonReaderObject.PropertyDetails prop = default;
                        values[0].GetPropertyByIndex(index, ref prop);

                        return JsValue.FromObject(Engine, prop.Value);
                    }

                    return JsValue.Null;
                }

                var key = new ObjectInstance(Engine);

                foreach (var groupByField in _groupByFields)
                {
                    var index = values[0].GetPropertyIndex(groupByField.Name);
                    if (index != -1)
                    {
                        BlittableJsonReaderObject.PropertyDetails prop = default;
                        values[0].GetPropertyByIndex(index, ref prop);

                        var propertyName = groupByField.Name;
                        if (groupByField is JsNestedField jsnf)
                            propertyName = jsnf.PropertyName;

                        var value = groupByField.GetValue(null, prop.Value);

<<<<<<< HEAD
                        key.Set(propertyName, JsValue.FromObject(Engine, value), throwOnError: false);
=======
                        JsValue jsValue = value switch 
                        {
                            BlittableJsonReaderObject bjro => new BlittableObjectInstance(Engine, null, bjro, null, null, null),
                            Document doc => new BlittableObjectInstance(Engine, null, doc.Data, doc),
                          _ =>  JsValue.FromObject(Engine, value)
                        };
                        
                        key.Put(propertyName, jsValue, throwOnError: false);
>>>>>>> 1faa046c
                    }
                }

                return key;
            }

            ArrayInstance ConstructValues()
            {
                var items = new PropertyDescriptor[values.Count];
                for (var i = 0; i < values.Count; i++)
                {
                    var val = values[i];

                    if (JavaScriptIndexUtils.GetValue(Engine, val, out var jsValue, isMapReduce: true) == false)
                        continue;

                    items[i] = new PropertyDescriptor(jsValue, true, true, true);
                }

                var jsArray = new ArrayInstance(Engine, items);
                jsArray.SetPrototypeOf(Engine.Array.PrototypeObject);
                jsArray.PreventExtensions();

                return jsArray;
            }
        }

        public Engine Engine { get; }

        public ArrowFunctionInstance Reduce { get; }
        public ArrowFunctionInstance Key { get; }
        public string ReduceString { get; internal set; }

        private CompiledIndexField[] _groupByFields;
        private bool _singleField;
        private UnmanagedBuffersPoolWithLowMemoryHandling _bufferPool;
        private ByteStringContext _byteStringContext;

        internal CompiledIndexField[] GetReduceFieldsNames()
        {
            if (_groupByFields != null)
                return _groupByFields;

            var ast = Key.FunctionDeclaration;
            var body = ast.ChildNodes.ToList();

            if (body.Count != 2)
            {
                throw new InvalidOperationException($"Was requested to get reduce fields from a scripted function in an unexpected format, expected a single return statement got {body.Count}.");
            }

            var parameters = ast.Params;
            if (parameters.Count != 1)
            {
                throw new InvalidOperationException($"Was requested to get reduce fields from a scripted function in an unexpected format, expected a single argument but got {parameters.Count}.");
            }

            if (parameters[0] is Identifier == false)
            {
                throw new InvalidOperationException($"Was requested to get reduce fields from a scripted function in an unexpected format, expected a single argument of type 'Identifier' but got {parameters[0].GetType().Name}.");
            }

            var actualBody = body[1];
            switch (actualBody)
            {
                // x => {
                //   return {
                //     A: x.A,
                //     B: x.B
                //   }
                // }
                case BlockStatement bs:
                    var blockBody = bs.Body;

                    if (blockBody.Count == 1 && blockBody[0] is ReturnStatement returnStmt)
                    {
                        if (returnStmt.ChildNodes.Count == 1 && returnStmt.ChildNodes[0] is ObjectExpression returnObjectExpression)
                        {
                            return _groupByFields = CreateFieldsFromObjectExpression(returnObjectExpression);
                        }
                    }
                    throw new InvalidOperationException($"Expected statement returning simple object expression inside group by block");
                
                // x => x.Name
                case StaticMemberExpression sme:
                    if (sme.Property is Identifier id)
                    {
                        _groupByFields = new[] { CreateField(id.Name, GetPropertyPath(sme).ToArray()) };
                        _singleField = true;

                        return _groupByFields;
                    }

                    throw new InvalidOperationException($"Was requested to get reduce fields from a scripted function in an unexpected format, expected a single return object expression statement got a statement of type {actualBody.GetType().Name}.");
                
                // x => ({ A: x.A, B: x.B })
                case ObjectExpression oe:
                    _groupByFields = CreateFieldsFromObjectExpression(oe);
                    return _groupByFields;
                default:
                    throw new InvalidOperationException($"Unknown body type: {actualBody.GetType().Name}");
            }

            CompiledIndexField[] CreateFieldsFromObjectExpression(ObjectExpression oe)
            {
                var cur = new HashSet<CompiledIndexField>();
                foreach (var prop in oe.Properties)
                {
                    if (prop is Property property)
                    {
                        string[] path = null;
                        if (property.Value is MemberExpression me)
                            path = GetPropertyPath(me).ToArray();

                        var propertyName = property.GetKey(Engine);
                        cur.Add(CreateField(propertyName.AsString(), path));
                    }
                }

                return cur.ToArray();
            }

            CompiledIndexField CreateField(string propertyName, string[] path)
            {
                if (path == null || path.Length <= 1)
                    return new SimpleField(propertyName);

                return new JsNestedField(propertyName, path[0], path.Skip(1).ToArray());
            }

            IEnumerable<string> GetPropertyPath(MemberExpression e)
            {
                if (e.Object is MemberExpression inner)
                {
                    foreach (var path in GetPropertyPath(inner))
                    {
                        yield return path;
                    }
                }

                if (e.Property is Identifier identifier)
                    yield return identifier.Name;
            }
        }

        public void SetBufferPoolForTestingPurposes(UnmanagedBuffersPoolWithLowMemoryHandling bufferPool)
        {
            _bufferPool = bufferPool;
        }

        public void SetAllocatorForTestingPurposes(ByteStringContext byteStringContext)
        {
            _byteStringContext = byteStringContext;
        }
    }
}<|MERGE_RESOLUTION|>--- conflicted
+++ resolved
@@ -251,9 +251,6 @@
 
                         var value = groupByField.GetValue(null, prop.Value);
 
-<<<<<<< HEAD
-                        key.Set(propertyName, JsValue.FromObject(Engine, value), throwOnError: false);
-=======
                         JsValue jsValue = value switch 
                         {
                             BlittableJsonReaderObject bjro => new BlittableObjectInstance(Engine, null, bjro, null, null, null),
@@ -261,8 +258,7 @@
                           _ =>  JsValue.FromObject(Engine, value)
                         };
                         
-                        key.Put(propertyName, jsValue, throwOnError: false);
->>>>>>> 1faa046c
+                        key.Set(propertyName, jsValue, throwOnError: false);
                     }
                 }
 
