﻿using System;
using System.Collections.Generic;
using System.Linq;
using Raven.Client;
using Raven.Client.Documents.Indexes;
using Raven.Server.Extensions;
using Sparrow.Json;
using Sparrow.Server.Json.Sync;
using Voron;

namespace Raven.Server.Documents.Indexes.Auto
{
    public class AutoMapIndexDefinition : AutoIndexDefinitionBaseServerSide
    {
        public AutoMapIndexDefinition(string collection, AutoIndexField[] fields, IndexDeploymentMode? deploymentMode, long? indexVersion = null)
            : base(AutoIndexNameFinder.FindMapIndexName(collection, fields), collection, fields, deploymentMode, indexVersion)
        {
        }

        // For legacy tests
        public AutoMapIndexDefinition(string collection, AutoIndexField[] fields, long? indexVersion = null)
            : this(collection, fields, deploymentMode: null, indexVersion)
        {
        }

        protected override void PersistFields(JsonOperationContext context, AbstractBlittableJsonTextWriter writer)
        {
            PersistMapFields(context, writer);
        }

        protected internal override IndexDefinition GetOrCreateIndexDefinitionInternal()
        {
            var indexDefinition = new IndexDefinition
            {
                Name = Name,
                Type = IndexType.AutoMap,
                LockMode = LockMode,
                Priority = Priority,
                State = State,
            };

            void AddFields(IEnumerable<string> mapFields, IEnumerable<(string Name, IndexFieldOptions Options)> indexFields)
            {
                var map = $"{Collections.First()}:[{string.Join(";", mapFields.Select(x => $"<Name:{x}>"))}]";
                indexDefinition.Maps.Add(map);

                foreach (var field in indexFields)
                    indexDefinition.Fields[field.Name] = field.Options;
            }

            if (MapFields.Count > 0)
                AddFields(MapFields.Select(x => x.Value.Name), IndexFields.Select(x => (x.Key, x.Value.ToIndexFieldOptions())));
            else
            {
                // auto index was created to handle queries like startsWith(id(), 'users/')

                AddFields(new[] { Constants.Documents.Indexing.Fields.DocumentIdFieldName }, new[]
                {
                    (Constants.Documents.Indexing.Fields.DocumentIdFieldName, new IndexFieldOptions())
                });
            }

            return indexDefinition;
        }

        public override IndexDefinitionCompareDifferences Compare(IndexDefinitionBaseServerSide other)
        {
            var otherDefinition = other as AutoMapIndexDefinition;
            if (otherDefinition == null)
                return IndexDefinitionCompareDifferences.All;

            if (ReferenceEquals(this, other))
                return IndexDefinitionCompareDifferences.None;

            var result = IndexDefinitionCompareDifferences.None;
            if (Collections.SetEquals(otherDefinition.Collections) == false || DictionaryExtensions.ContentEquals(MapFields, otherDefinition.MapFields) == false)
                result |= IndexDefinitionCompareDifferences.Maps;

            if (LockMode != other.LockMode)
                result |= IndexDefinitionCompareDifferences.LockMode;

            if (Priority != other.Priority)
                result |= IndexDefinitionCompareDifferences.Priority;

            if (State != otherDefinition.State)
                result |= IndexDefinitionCompareDifferences.State;

            return result;
        }

        public override IndexDefinitionCompareDifferences Compare(IndexDefinition indexDefinition)
        {
            return IndexDefinitionCompareDifferences.All;
        }

        protected override int ComputeRestOfHash(int hashCode)
        {
            return hashCode;// nothing else here
        }

        public static AutoMapIndexDefinition Load(StorageEnvironment environment)
        {
            using (var context = JsonOperationContext.ShortTermSingleUse())
            using (var tx = environment.ReadTransaction())
            {
                using (var stream = GetIndexDefinitionStream(environment, tx))
                {
                    if (stream == null)
                        return null;

                    using (var reader = context.Sync.ReadForDisk(stream, string.Empty))
                    {
                        return LoadFromJson(reader);
                    }
                }
            }
        }

        public static AutoMapIndexDefinition LoadFromJson(BlittableJsonReaderObject reader)
        {
            var lockMode = ReadLockMode(reader);
            var priority = ReadPriority(reader);
            var version = ReadVersion(reader);
            var collections = ReadCollections(reader);

            if (reader.TryGet(nameof(MapFields), out BlittableJsonReaderArray jsonArray) == false)
                throw new InvalidOperationException("No persisted lock mode");

            var fields = new AutoIndexField[jsonArray.Length];
            for (var i = 0; i < jsonArray.Length; i++)
            {
                var json = jsonArray.GetByIndex<BlittableJsonReaderObject>(i);

                json.TryGet(nameof(AutoIndexField.Name), out string name);
                json.TryGet(nameof(AutoIndexField.Indexing), out string indexing);
                json.TryGet(nameof(AutoIndexField.HasSuggestions), out bool hasSuggestions);
<<<<<<< HEAD
                json.TryGet(nameof(AutoIndexField.Id), out int id);
=======
                json.TryGet(nameof(AutoIndexField.HasQuotedName), out bool hasQuotedName);
>>>>>>> c783d2d9

                var field = new AutoIndexField
                {
                    Name = name,
                    Storage = FieldStorage.No,
                    Indexing = (AutoFieldIndexing)Enum.Parse(typeof(AutoFieldIndexing), indexing),
                    HasSuggestions = hasSuggestions,
<<<<<<< HEAD
                    Id = id
=======
                    HasQuotedName = hasQuotedName
>>>>>>> c783d2d9
                };

                fields[i] = field;
            }

            return new AutoMapIndexDefinition(collections[0], fields, deploymentMode: null, version)
            {
                LockMode = lockMode,
                Priority = priority
            };
        }
    }
}<|MERGE_RESOLUTION|>--- conflicted
+++ resolved
@@ -134,11 +134,8 @@
                 json.TryGet(nameof(AutoIndexField.Name), out string name);
                 json.TryGet(nameof(AutoIndexField.Indexing), out string indexing);
                 json.TryGet(nameof(AutoIndexField.HasSuggestions), out bool hasSuggestions);
-<<<<<<< HEAD
+                json.TryGet(nameof(AutoIndexField.HasQuotedName), out bool hasQuotedName);
                 json.TryGet(nameof(AutoIndexField.Id), out int id);
-=======
-                json.TryGet(nameof(AutoIndexField.HasQuotedName), out bool hasQuotedName);
->>>>>>> c783d2d9
 
                 var field = new AutoIndexField
                 {
@@ -146,11 +143,8 @@
                     Storage = FieldStorage.No,
                     Indexing = (AutoFieldIndexing)Enum.Parse(typeof(AutoFieldIndexing), indexing),
                     HasSuggestions = hasSuggestions,
-<<<<<<< HEAD
+                    HasQuotedName = hasQuotedName,
                     Id = id
-=======
-                    HasQuotedName = hasQuotedName
->>>>>>> c783d2d9
                 };
 
                 fields[i] = field;
