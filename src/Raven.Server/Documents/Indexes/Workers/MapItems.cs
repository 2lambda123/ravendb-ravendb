--- conflicted
+++ resolved
@@ -60,10 +60,6 @@
                     var pageSize = int.MaxValue;
 
                     var sw = new Stopwatch();
-<<<<<<< HEAD
-                    IndexWriteOperationBase indexWriter = null;
-=======
->>>>>>> aa0d5056
                     var keepRunning = true;
                     var lastCollectionEtag = -1L;
                     while (keepRunning)
