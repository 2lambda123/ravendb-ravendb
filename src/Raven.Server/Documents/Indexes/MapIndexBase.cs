--- conflicted
+++ resolved
@@ -44,20 +44,12 @@
             return _filters;
         }
 
-<<<<<<< HEAD
-        public override void HandleDelete(Tombstone tombstone, string collection, IndexWriteOperationBase writer, TransactionOperationContext indexContext, IndexingStatsScope stats)
-=======
-        public override void HandleDelete(Tombstone tombstone, string collection, Lazy<IndexWriteOperation> writer, TransactionOperationContext indexContext, IndexingStatsScope stats)
->>>>>>> aa0d5056
+        public override void HandleDelete(Tombstone tombstone, string collection, Lazy<IndexWriteOperationBase> writer, TransactionOperationContext indexContext, IndexingStatsScope stats)
         {
             writer.Value.Delete(tombstone.LowerId, stats);
         }
 
-<<<<<<< HEAD
-        public override int HandleMap(IndexItem indexItem, IEnumerable mapResults, IndexWriteOperationBase writer, TransactionOperationContext indexContext, IndexingStatsScope stats)
-=======
-        public override int HandleMap(IndexItem indexItem, IEnumerable mapResults, Lazy<IndexWriteOperation> writer, TransactionOperationContext indexContext, IndexingStatsScope stats)
->>>>>>> aa0d5056
+        public override int HandleMap(IndexItem indexItem, IEnumerable mapResults, Lazy<IndexWriteOperationBase> writer, TransactionOperationContext indexContext, IndexingStatsScope stats)
         {
             EnsureValidStats(stats);
 
