--- conflicted
+++ resolved
@@ -56,20 +56,12 @@
             throw new NotSupportedException($"Index {Name} is in-memory implementation of a faulty index", _e);
         }
 
-<<<<<<< HEAD
-        public override void HandleDelete(Tombstone tombstone, string collection, IndexWriteOperationBase writer, TransactionOperationContext indexContext, IndexingStatsScope stats)
-=======
-        public override void HandleDelete(Tombstone tombstone, string collection, Lazy<IndexWriteOperation> writer, TransactionOperationContext indexContext, IndexingStatsScope stats)
->>>>>>> aa0d5056
+        public override void HandleDelete(Tombstone tombstone, string collection, Lazy<IndexWriteOperationBase> writer, TransactionOperationContext indexContext, IndexingStatsScope stats)
         {
             throw new NotSupportedException($"Index {Name} is in-memory implementation of a faulty index", _e);
         }
 
-<<<<<<< HEAD
-        public override int HandleMap(IndexItem indexItem, IEnumerable mapResults, IndexWriteOperationBase writer, TransactionOperationContext indexContext, IndexingStatsScope stats)
-=======
-        public override int HandleMap(IndexItem indexItem, IEnumerable mapResults, Lazy<IndexWriteOperation> writer, TransactionOperationContext indexContext, IndexingStatsScope stats)
->>>>>>> aa0d5056
+        public override int HandleMap(IndexItem indexItem, IEnumerable mapResults, Lazy<IndexWriteOperationBase> writer, TransactionOperationContext indexContext, IndexingStatsScope stats)
         {
             throw new NotSupportedException($"Index {Name} is in-memory implementation of a faulty index", _e);
         }
