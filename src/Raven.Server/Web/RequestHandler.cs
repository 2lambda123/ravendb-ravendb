--- conflicted
+++ resolved
@@ -91,13 +91,9 @@
             context.HttpContext.Response.OnStarting(() => CheckForChanges(context));
         }
 
-<<<<<<< HEAD
-        internal Stream TryGetRequestFromStream(string itemName)
-=======
         public abstract Task CheckForChanges(RequestHandlerContext context);
         
-        protected Stream TryGetRequestFromStream(string itemName)
->>>>>>> d7372b52
+        internal Stream TryGetRequestFromStream(string itemName)
         {
             if (HttpContext.Request.HasFormContentType == false)
                 return null;
