﻿using System;
using System.Collections.Generic;
using System.Diagnostics.CodeAnalysis;
using System.Globalization;
using System.IO;
using System.IO.Compression;
using System.Net;
using System.Net.Http;
using System.Runtime.CompilerServices;
using System.Security.Cryptography.X509Certificates;
using System.Text;
using System.Threading;
using System.Threading.Tasks;
using Microsoft.AspNetCore.Http;
using Microsoft.AspNetCore.Http.Features.Authentication;
using Microsoft.AspNetCore.WebUtilities;
using Raven.Client;
using Raven.Client.Documents.Changes;
using Raven.Client.Documents.Operations.ConnectionStrings;
using Raven.Client.Documents.Operations.ETL;
using Raven.Client.Exceptions.Cluster;
using Raven.Client.Http;
using Raven.Client.Json.Serialization;
using Raven.Client.ServerWide;
using Raven.Client.ServerWide.Operations.Certificates;
using Raven.Client.Util;
using Raven.Server.Documents.Handlers;
using Raven.Server.Extensions;
using Raven.Server.Json;
using Raven.Server.Routing;
using Raven.Server.ServerWide;
using Raven.Server.ServerWide.Context;
using Raven.Server.TrafficWatch;
using Sparrow;
using Sparrow.Json;
using Sparrow.Json.Parsing;
using Sparrow.Utils;

namespace Raven.Server.Web
{
    public abstract partial class RequestHandler
    {
        public const string StartParameter = "start";

        public const string PageSizeParameter = "pageSize";

        internal static readonly HashSet<string> SafeCsrfMethods = new()
        {
            HttpMethod.Head.Method,
            HttpMethod.Options.Method,
            HttpMethod.Trace.Method
        };

        private RequestHandlerContext _context;

        internal HttpContext HttpContext
        {
            [MethodImpl(MethodImplOptions.AggressiveInlining)]
            get { return _context.HttpContext; }
        }

        public RavenServer Server
        {
            [MethodImpl(MethodImplOptions.AggressiveInlining)]
            get { return _context.RavenServer; }
        }
        public ServerStore ServerStore
        {
            [MethodImpl(MethodImplOptions.AggressiveInlining)]
            get { return _context.RavenServer.ServerStore; }
        }
        public RouteMatch RouteMatch
        {
            [MethodImpl(MethodImplOptions.AggressiveInlining)]
            get { return _context.RouteMatch; }
        }

        public X509Certificate2 GetCurrentCertificate()
        {
            var feature = HttpContext.Features.Get<IHttpAuthenticationFeature>() as RavenServer.AuthenticateConnection;
            return feature?.Certificate;
        }

        public CancellationToken AbortRequestToken
        {
            [MethodImpl(MethodImplOptions.AggressiveInlining)]
            get { return _context.HttpContext.RequestAborted; }
        }

        public virtual void Init(RequestHandlerContext context)
        {
            _context = context;
            context.HttpContext.Response.OnStarting(() => CheckForChanges(context));
        }

        public abstract Task CheckForChanges(RequestHandlerContext context);

        internal Stream TryGetRequestFromStream(string itemName)
        {
            if (HttpContext.Request.HasFormContentType == false)
                return null;

            if (HttpContext.Request.Form.TryGetValue(itemName, out Microsoft.Extensions.Primitives.StringValues value) == false)
                return null;

            if (value.Count == 0)
                return null;

            return new MemoryStream(Encoding.UTF8.GetBytes(value[0]));
        }

        private Stream _requestBodyStream;

        [MethodImpl(MethodImplOptions.AggressiveInlining)]
        internal Stream RequestBodyStream()
        {
            if (_requestBodyStream != null)
                return _requestBodyStream;
            _requestBodyStream = new StreamWithTimeout(GetDecompressedStream(HttpContext.Request.Body, HttpContext.Request.Headers));

            if (TrafficWatchManager.HasRegisteredClients)
            {
                HttpContext.Items["RequestStream"] = _requestBodyStream;
            }

            _context.HttpContext.Response.RegisterForDispose(_requestBodyStream);

            return _requestBodyStream;
        }

        [MethodImpl(MethodImplOptions.AggressiveInlining)]
        public Stream GetBodyStream(MultipartSection section)
        {
            Stream stream = new StreamWithTimeout(GetDecompressedStream(section.Body, section.Headers));
            _context.HttpContext.Response.RegisterForDispose(stream);
            return stream;
        }

        [MethodImpl(MethodImplOptions.AggressiveInlining)]
        internal Stream GetDecompressedStream(Stream stream, IDictionary<string, Microsoft.Extensions.Primitives.StringValues> headers)
        {
            var httpCompressionAlgorithm = GetHttpCompressionAlgorithmFromHeaders(headers, Constants.Headers.ContentEncoding);

            switch (httpCompressionAlgorithm)
            {
                case HttpCompressionAlgorithm.Gzip:
                    return GetGzipStream(stream, CompressionMode.Decompress);
#if FEATURE_BROTLI_SUPPORT
                case HttpCompressionAlgorithm.Brotli:
                    return new BrotliStream(stream, CompressionMode.Decompress);
#endif
                case HttpCompressionAlgorithm.Zstd:
                    return ZstdStream.Decompress(stream);
                case null:
                    return stream;
                default:
                    throw new ArgumentOutOfRangeException();
            }
        }

        [MethodImpl(MethodImplOptions.AggressiveInlining)]
        protected static GZipStream GetGzipStream(Stream stream, CompressionMode mode, CompressionLevel level = CompressionLevel.Fastest)
        {
            GZipStream gZipStream =
                mode == CompressionMode.Compress ?
                    new GZipStream(stream, level, true) :
                    new GZipStream(stream, mode, true);
            return gZipStream;
        }

        [MethodImpl(MethodImplOptions.AggressiveInlining)]
        protected bool ClientAcceptsGzipResponse()
        {

            return
                Server.Configuration.Http.UseResponseCompression &&
                (HttpContext.Request.IsHttps == false ||
                    (HttpContext.Request.IsHttps && Server.Configuration.Http.AllowResponseCompressionOverHttps)) &&
                GetHttpCompressionAlgorithmFromHeaders(HttpContext.Request.Headers, Constants.Headers.AcceptEncoding) == HttpCompressionAlgorithm.Gzip;
        }

        private static HttpCompressionAlgorithm? GetHttpCompressionAlgorithmFromHeaders(IDictionary<string, Microsoft.Extensions.Primitives.StringValues> headers, string encodingsHeader)
        {
            if (headers.TryGetValue(encodingsHeader, out Microsoft.Extensions.Primitives.StringValues acceptedContentEncodings) == false)
                return null;

            // ReSharper disable once LoopCanBeConvertedToQuery
            foreach (var encoding in acceptedContentEncodings)
            {
                switch (encoding)
                {
                    case Constants.Headers.Encodings.Zstd:
                        return HttpCompressionAlgorithm.Zstd;
#if FEATURE_BROTLI_SUPPORT
                    case Constants.Headers.Encodings.Brotli:
                        return HttpCompressionAlgorithm.Brotli;
#endif
                    case Constants.Headers.Encodings.Gzip:
                        return HttpCompressionAlgorithm.Gzip;
                }
            }

            return null;
        }

        public static void ValidateNodeForAddingToDb(string databaseName, string node, DatabaseRecord databaseRecord, ClusterTopology clusterTopology, RavenServer server, string baseMessage = null)
        {
            baseMessage ??= "Can't execute the operation";

            var databaseIsBeenDeleted = databaseRecord.DeletionInProgress != null &&
                                        databaseRecord.DeletionInProgress.TryGetValue(node, out var deletionInProgress) &&
                                        deletionInProgress != DeletionInProgressStatus.No;
            if (databaseIsBeenDeleted)
                throw new InvalidOperationException($"{baseMessage}, because the database {databaseName} is currently being deleted from node {node} (which is in the new topology)");

            var url = clusterTopology.GetUrlFromTag(node);
            if (url == null)
                throw new InvalidOperationException($"{baseMessage}, because node {node} (which is in the new topology) is not part of the cluster");

            if (databaseRecord.Encrypted && url.StartsWith("https:", StringComparison.OrdinalIgnoreCase) == false && server.AllowEncryptedDatabasesOverHttp == false)
                throw new InvalidOperationException($"{baseMessage}, because database {databaseName} is encrypted but node {node} (which is in the new topology) doesn't have an SSL certificate.");
        }

        /// <summary>
        /// puts the given string in TrafficWatch property of HttpContext.Items
        /// puts the given type in TrafficWatchChangeType property of HttpContext.Items
        /// </summary>
        /// <param name="str"></param>
        /// <param name="type"></param>
        public void AddStringToHttpContext(string str, TrafficWatchChangeType type)
        {
            HttpContext.Items["TrafficWatch"] = (str, type);
        }

        private Stream _responseStream;

        internal Stream ResponseBodyStream()
        {
            if (_responseStream != null)
                return _responseStream;

            _responseStream = new StreamWithTimeout(HttpContext.Response.Body);

            _context.HttpContext.Response.RegisterForDispose(_responseStream);

            if (TrafficWatchManager.HasRegisteredClients)
            {
                HttpContext.Items["ResponseStream"] = _responseStream;
            }

            return _responseStream;
        }

        internal string GetRaftRequestIdFromQuery()
        {
            var guid = GetStringQueryString("raft-request-id", required: false);

            if (guid == null)
            {
#if DEBUG
                var fromStudio = HttpContext.Request.IsFromStudio();
                if (fromStudio)
                    guid = RaftIdGenerator.NewId();
#else
                guid = RaftIdGenerator.NewId();
#endif
            }

            return guid;
        }

        protected internal string GetStringFromHeaders(string name)
        {
            var headers = HttpContext.Request.Headers[name];
            if (headers.Count == 0)
                return null;

            if (headers[0].Length < 2)
                return headers[0];

            string raw = headers[0][0] == '\"'
                ? headers[0].Substring(1, headers[0].Length - 2)
                : headers[0];

            return raw;
        }

        public virtual long? GetLongFromHeaders(string name)
        {
            HttpContext.Request.Headers.TryGetValue(name, out var headers);
            if (headers.Count == 0)
                return null;

            var header = headers[0];
            if (header == null)
                return null;

            var raw = header.AsSpan();
            if (raw[0] == '\"')
                raw = raw.Slice(1, raw.Length - 2);

            var success = long.TryParse(raw, out var result);
            if (success)
                return result;

            return null;
        }

        [DoesNotReturn]
        public void ThrowInvalidInteger(string name, string etag, string type = "int")
        {
            throw new ArgumentException($"Could not parse header '{name}' header as {type}, value was: {etag}");
        }

        protected internal int GetStart(int defaultStart = 0)
        {
            return GetIntValueQueryString(StartParameter, required: false) ?? defaultStart;
        }

<<<<<<< HEAD
        protected internal int GetPageSize()
=======
        protected int GetPageSize(int defaultPageSize = int.MaxValue)
>>>>>>> 5555f934
        {
            var pageSize = GetIntValueQueryString(PageSizeParameter, required: false);
            if (pageSize.HasValue == false)
                return defaultPageSize;

            return pageSize.Value;
        }

        protected internal int? GetIntValueQueryString(string name, bool required = true)
        {
            var intAsString = GetStringQueryString(name, required);
            if (intAsString == null)
                return null;

            if (int.TryParse(intAsString, out int result) == false)
                ThrowInvalidInteger(name, intAsString);

            return result;
        }

        internal long GetLongQueryString(string name)
        {
            return GetLongQueryString(name, true).Value;
        }

        internal long? GetLongQueryString(string name, bool required)
        {
            var longAsString = GetStringQueryString(name, required);
            if (longAsString == null)
                return null;

            if (long.TryParse(longAsString, out long result) == false)
                ThrowInvalidInteger(name, longAsString, "long");

            return result;
        }

        internal string GetStringQueryString(string name, bool required = true)
        {
            var val = HttpContext.Request.Query[name];
            if (val.Count == 0 || string.IsNullOrWhiteSpace(val[0]))
            {
                if (required)
                    ThrowRequiredMember(name);

                return null;
            }

            return val[0];
        }

        internal char? GetCharQueryString(string name, bool required = true)
        {
            var val = HttpContext.Request.Query[name];
            if (val.Count == 0 || string.IsNullOrWhiteSpace(val[0]))
            {
                if (required)
                    ThrowRequiredMember(name);

                return null;
            }

            var value = val[0];
            if (value.Length > 1)
                ThrowSingleCharacterRequired(name, value);

            return value[0];
        }

        [DoesNotReturn]
        private static void ThrowSingleCharacterRequired(string name, string value)
        {
            throw new InvalidOperationException($"Query string {name} is expecting single character, but got '{value}'.");
        }

        [DoesNotReturn]
        private static void ThrowRequiredMember(string name)
        {
            throw new ArgumentException($"Query string {name} is mandatory, but wasn't specified.");
        }

        [DoesNotReturn]
        public static void ThrowRequiredPropertyNameInRequest(string name)
        {
            throw new ArgumentException($"Request should have a property name '{name}' which is mandatory.");
        }

        internal Microsoft.Extensions.Primitives.StringValues GetStringValuesQueryString(string name, bool required = true)
        {
            var val = HttpContext.Request.Query[name];
            if (val.Count == 0)
            {
                if (required)
                    ThrowRequiredMember(name);

                return default;
            }

            return val;
        }

        internal bool? GetBoolValueQueryString(string name, bool required = true)
        {
            var boolAsString = GetStringQueryString(name, required);
            if (boolAsString == null)
                return null;

            if (bool.TryParse(boolAsString, out bool result) == false)
                ThrowInvalidBoolean(name, boolAsString);

            return result;
        }

        [DoesNotReturn]
        private static void ThrowInvalidBoolean(string name, string val)
        {
            throw new ArgumentException($"Could not parse query string '{name}' as bool, val {val}");
        }

        internal DateTime? GetDateTimeQueryString(string name, bool required = true)
        {
            var dataAsString = GetStringQueryString(name, required);
            if (dataAsString == null)
                return null;

            dataAsString = Uri.UnescapeDataString(dataAsString);

            if (DateTime.TryParseExact(dataAsString, DefaultFormat.DateTimeFormatsToRead, CultureInfo.InvariantCulture, DateTimeStyles.RoundtripKind, out DateTime result))
                return result;

            ThrowInvalidDateTime(name, dataAsString);
            return null; //unreachable
        }

        [DoesNotReturn]
        public static void ThrowInvalidDateTime(string name, string dataAsString)
        {
            throw new ArgumentException($"Could not parse query string '{name}' as date, val '{dataAsString}'");
        }

        protected internal TimeSpan? GetTimeSpanQueryString(string name, bool required = true)
        {
            var timeSpanAsString = GetStringQueryString(name, required);
            if (timeSpanAsString == null)
                return null;

            timeSpanAsString = Uri.UnescapeDataString(timeSpanAsString);

            if (TimeSpan.TryParse(timeSpanAsString, out TimeSpan result))
                return result;

            ThrowInvalidTimeSpan(name, timeSpanAsString);
            return null;// unreachable
        }

        [DoesNotReturn]
        private static void ThrowInvalidTimeSpan(string name, string timeSpanAsString)
        {
            throw new ArgumentException($"Could not parse query string '{name}' as timespan val {timeSpanAsString}");
        }

        internal string GetQueryStringValueAndAssertIfSingleAndNotEmpty(string name)
        {
            var values = HttpContext.Request.Query[name];
            if (values.Count == 0 || string.IsNullOrWhiteSpace(values[0]))
                InvalidEmptyValue(name);
            if (values.Count > 1)
                InvalidCountOfValues(name);
            return values[0];
        }

        private static void InvalidEmptyValue(string name)
        {
            throw new ArgumentException($"Query string value '{name}' must have a non empty value");
        }

        private static void InvalidCountOfValues(string name)
        {
            throw new ArgumentException($"Query string value '{name}' must appear exactly once");
        }

        internal Task NoContent(HttpStatusCode statusCode = HttpStatusCode.NoContent)
        {
            NoContentStatus(statusCode);

            return Task.CompletedTask;
        }

        internal void NoContentStatus(HttpStatusCode statusCode = HttpStatusCode.NoContent)
        {
            HttpContext.Response.Headers.Remove(Constants.Headers.ContentType);
            HttpContext.Response.StatusCode = (int)statusCode;
        }

        protected bool IsClusterAdmin()
        {
            var feature = HttpContext.Features.Get<IHttpAuthenticationFeature>() as RavenServer.AuthenticateConnection;
            var status = feature?.Status;
            switch (status)
            {
                case null:
                case RavenServer.AuthenticationStatus.None:
                case RavenServer.AuthenticationStatus.NoCertificateProvided:
                case RavenServer.AuthenticationStatus.UnfamiliarIssuer:
                case RavenServer.AuthenticationStatus.UnfamiliarCertificate:
                case RavenServer.AuthenticationStatus.Expired:
                case RavenServer.AuthenticationStatus.Allowed:
                case RavenServer.AuthenticationStatus.NotYetValid:
                case RavenServer.AuthenticationStatus.Operator:
                    if (Server.Configuration.Security.AuthenticationEnabled == false)
                        return true;

                    return false;
                case RavenServer.AuthenticationStatus.ClusterAdmin:
                    return true;
                default:
                    ThrowInvalidAuthStatus(status);
                    return false;
            }
        }

        public async Task<bool> IsOperatorAsync()
        {
            var feature = HttpContext.Features.Get<IHttpAuthenticationFeature>() as RavenServer.AuthenticateConnection;
            var status = feature?.Status;
            switch (status)
            {
                case null:
                case RavenServer.AuthenticationStatus.None:
                case RavenServer.AuthenticationStatus.NoCertificateProvided:
                case RavenServer.AuthenticationStatus.UnfamiliarIssuer:
                case RavenServer.AuthenticationStatus.UnfamiliarCertificate:
                case RavenServer.AuthenticationStatus.Expired:
                case RavenServer.AuthenticationStatus.Allowed:
                case RavenServer.AuthenticationStatus.NotYetValid:
                    if (Server.Configuration.Security.AuthenticationEnabled == false)
                        return true;

                    await RequestRouter.UnlikelyFailAuthorizationAsync(HttpContext, null, feature,
                        AuthorizationStatus.Operator);
                    return false;
                case RavenServer.AuthenticationStatus.Operator:
                case RavenServer.AuthenticationStatus.ClusterAdmin:
                    return true;
                default:
                    ThrowInvalidAuthStatus(status);
                    return false;
            }
        }

        public sealed class AllowedDbs
        {
            public bool HasAccess { get; set; }

            public Dictionary<string, DatabaseAccess> AuthorizedDatabases { get; set; }
        }

        internal async Task<bool> CanAccessDatabaseAsync(string dbName, bool requireAdmin, bool requireWrite)
        {
            var result = await GetAllowedDbsAsync(dbName, requireAdmin, requireWrite);

            return result.HasAccess;
        }

        protected internal async Task<AllowedDbs> GetAllowedDbsAsync(string dbName, bool requireAdmin, bool requireWrite)
        {
            var feature = HttpContext.Features.Get<IHttpAuthenticationFeature>() as RavenServer.AuthenticateConnection;

            var status = feature?.Status;
            switch (status)
            {
                case null:
                case RavenServer.AuthenticationStatus.None:
                case RavenServer.AuthenticationStatus.NoCertificateProvided:
                case RavenServer.AuthenticationStatus.UnfamiliarIssuer:
                case RavenServer.AuthenticationStatus.UnfamiliarCertificate:
                case RavenServer.AuthenticationStatus.Expired:
                case RavenServer.AuthenticationStatus.NotYetValid:
                    if (Server.Configuration.Security.AuthenticationEnabled == false)
                        return new AllowedDbs { HasAccess = true };

                    await RequestRouter.UnlikelyFailAuthorizationAsync(HttpContext, dbName, null, requireAdmin ? AuthorizationStatus.DatabaseAdmin : AuthorizationStatus.ValidUser);
                    return new AllowedDbs { HasAccess = false };
                case RavenServer.AuthenticationStatus.ClusterAdmin:
                case RavenServer.AuthenticationStatus.Operator:
                    return new AllowedDbs { HasAccess = true };
                case RavenServer.AuthenticationStatus.Allowed:
                    if (dbName != null && feature.CanAccess(dbName, requireAdmin, requireWrite) == false)
                    {
                        await RequestRouter.UnlikelyFailAuthorizationAsync(HttpContext, dbName, feature, requireAdmin ? AuthorizationStatus.DatabaseAdmin : AuthorizationStatus.ValidUser);
                        return new AllowedDbs { HasAccess = false };
                    }

                    return new AllowedDbs { HasAccess = true, AuthorizedDatabases = feature.AuthorizedDatabases };
                default:
                    ThrowInvalidAuthStatus(status);
                    return new AllowedDbs { HasAccess = false };
            }
        }

        [DoesNotReturn]
        private static void ThrowInvalidAuthStatus(RavenServer.AuthenticationStatus? status)
        {
            throw new ArgumentOutOfRangeException("Unknown authentication status: " + status);
        }

        public static bool CheckCSRF(HttpContext httpContext, ServerStore serverStore)
        {
            if (serverStore.Configuration.Security.EnableCsrfFilter == false)
                return true;
            
            var requestedOrigin = httpContext.Request.Headers[Constants.Headers.Origin];
            
            if (requestedOrigin.Count == 0 || requestedOrigin[0] == null)
                return true;
            
            // no origin at this point - it means it is safe request or non-browser

            var host = httpContext.Request.Host;
            if (string.IsNullOrEmpty(host.Host))
                return false;
            
            if (SafeCsrfMethods.Contains(httpContext.Request.Method))
                return true;
            
            var origin = requestedOrigin[0];
            var uriOrigin = new Uri(origin);
            var originHost = uriOrigin.Host;
            var originAuthority = uriOrigin.Authority;
            
            // for hostname matching we validate both hostname and port
            var hostMatches = host.ToString() == originAuthority;
            if (hostMatches)
                return true;
            
            // for requests with-in cluster we value both hostname and port
            var requestWithinCluster = IsOriginAllowed(origin, serverStore);
            if (requestWithinCluster)
                return true;
            
            // for trusted origins we match hostname only, port is ignored
            var trustedOrigins = serverStore.Configuration.Security.CsrfTrustedOrigins ?? Array.Empty<string>();
            if (trustedOrigins.Length > 0)
            {
                foreach (var o in trustedOrigins)
                {
                    if (originHost == o)
                        return true;
                }
            }

            // for additional origin headers we match hostname only, port is ignored
            var additionalHeaders = serverStore.Configuration.Security.CsrfAdditionalOriginHeaders ?? Array.Empty<string>();
            if (additionalHeaders.Length > 0)
            {
                foreach (string additionalHeader in additionalHeaders)
                {
                    if (httpContext.Request.Headers.TryGetValue(additionalHeader, out var headerValue) == false)
                        continue;

                    var stringHeader = headerValue.ToString();

                    if (stringHeader == originAuthority)
                        return true;
                }
            }

            return false;
        }
        
        public static void SetupCORSHeaders(HttpContext httpContext, ServerStore serverStore, CorsMode corsMode)
        {
            httpContext.Response.Headers["Vary"] = "Origin";

            var requestedOrigin = httpContext.Request.Headers["Origin"];

            if (requestedOrigin.Count == 0)
            {
                // no CORS headers needed
                return;
            }

            string allowedOrigin = null; // prevent access by default

            switch (corsMode)
            {
                case CorsMode.Public:
                    allowedOrigin = requestedOrigin;
                    break;
                case CorsMode.Cluster:
                    if (serverStore.Server.Certificate.Certificate == null || IsOriginAllowed(requestedOrigin, serverStore))
                        allowedOrigin = requestedOrigin;
                    break;
            }

            httpContext.Response.Headers["Access-Control-Allow-Origin"] = allowedOrigin;
            httpContext.Response.Headers["Access-Control-Allow-Methods"] = "PUT, POST, GET, OPTIONS, DELETE";
            httpContext.Response.Headers["Access-Control-Allow-Headers"] = httpContext.Request.Headers["Access-Control-Request-Headers"];
            httpContext.Response.Headers["Access-Control-Max-Age"] = "86400";
        }

        private static bool IsOriginAllowed(string origin, ServerStore serverStore)
        {
            var topology = serverStore.GetClusterTopology();

            // check explicitly each topology type to avoid allocations in topology.AllNodes
            foreach (var kvp in topology.Members)
            {
                if (kvp.Value.Equals(origin, StringComparison.OrdinalIgnoreCase))
                {
                    return true;
                }
            }

            foreach (var kvp in topology.Watchers)
            {
                if (kvp.Value.Equals(origin, StringComparison.OrdinalIgnoreCase))
                {
                    return true;
                }
            }

            foreach (var kvp in topology.Promotables)
            {
                if (kvp.Value.Equals(origin, StringComparison.OrdinalIgnoreCase))
                {
                    return true;
                }
            }

            return false;
        }
        protected void RedirectToLeader()
        {
            if (ServerStore.LeaderTag == null)
                throw new NoLeaderException();

            if (ServerStore.Engine.CurrentState == RachisState.LeaderElect)
                throw new NoLeaderException("This node is elected to be the leader, but didn't took office yet.");

            ClusterTopology topology;
            using (ServerStore.ContextPool.AllocateOperationContext(out TransactionOperationContext context))
            using (context.OpenReadTransaction())
            {
                topology = ServerStore.GetClusterTopology(context);
            }
            var url = topology.GetUrlFromTag(ServerStore.LeaderTag);
            if (string.Equals(url, ServerStore.GetNodeHttpServerUrl(), StringComparison.OrdinalIgnoreCase))
            {
                throw new NoLeaderException($"This node is not the leader, but the current topology does mark it as the leader. Such confusion is usually an indication of a network or configuration problem.");
            }
            var leaderLocation = url + HttpContext.Request.Path + HttpContext.Request.QueryString;
            HttpContext.Response.StatusCode = (int)HttpStatusCode.TemporaryRedirect;
            HttpContext.Response.Headers.Remove(Constants.Headers.ContentType);
            HttpContext.Response.Headers["Location"] = leaderLocation;
        }

        public virtual bool IsShutdownRequested() => ServerStore.IsShutdownRequested();

        [DoesNotReturn]
        public virtual void ThrowShutdownException(Exception inner = null) => throw new OperationCanceledException($"Server on node {ServerStore.NodeTag} is shutting down", inner);

        public virtual OperationCancelToken CreateHttpRequestBoundOperationToken()
        {
            return new OperationCancelToken(ServerStore.ServerShutdown, HttpContext.RequestAborted);
        }

        public virtual OperationCancelToken CreateHttpRequestBoundOperationToken(CancellationToken token)
        {
            return new OperationCancelToken(ServerStore.ServerShutdown, HttpContext.RequestAborted, token);
        }

        public virtual OperationCancelToken CreateHttpRequestBoundTimeLimitedOperationToken(TimeSpan cancelAfter)
        {
            return new OperationCancelToken(cancelAfter, ServerStore.ServerShutdown, HttpContext.RequestAborted);
        }

        public virtual OperationCancelToken CreateBackgroundOperationToken()
        {
            return new OperationCancelToken(ServerStore.ServerShutdown);
        }

        public virtual Task WaitForIndexToBeAppliedAsync(TransactionOperationContext context, long index)
        {
            return Task.CompletedTask;
        }

        public const string BackupDatabaseOnceTag = "one-time-database-backup";
        public const string DefineHubDebugTag = "update-hub-pull-replication";
        public const string UpdatePullReplicationOnSinkNodeDebugTag = "update-sink-pull-replication";
        public const string UpdatePeriodicBackupDebugTag = "update-periodic-backup";
        public const string PutConnectionStringDebugTag = "put-connection-string";
        public const string AddEtlDebugTag = "etl-add";
        public const string AddQueueSinkDebugTag = "queue-sink-add";
        public const string UpdateExternalReplicationDebugTag = "update_external_replication";

        private DynamicJsonValue GetCustomConfigurationAuditJson(string name, BlittableJsonReaderObject configuration)
        {
            switch (name)
            {
                case RevisionsHandler.ReadRevisionsConfigTag:
                    return JsonDeserializationServer.RevisionsConfiguration(configuration).ToAuditJson();
                
                case RevisionsHandler.ConflictedRevisionsConfigTag:
                    return JsonDeserializationServer.RevisionsCollectionConfiguration(configuration).ToAuditJson();

                case BackupDatabaseOnceTag:
                    return JsonDeserializationServer.BackupConfiguration(configuration).ToAuditJson();

                case UpdatePeriodicBackupDebugTag:
                    return JsonDeserializationClient.PeriodicBackupConfiguration(configuration).ToAuditJson();

                case UpdateExternalReplicationDebugTag:
                    return JsonDeserializationClient.ExternalReplication(configuration).ToAuditJson();

                case DefineHubDebugTag:
                    return JsonDeserializationClient.PullReplicationDefinition(configuration).ToAuditJson();

                case UpdatePullReplicationOnSinkNodeDebugTag:
                    return JsonDeserializationClient.PullReplicationAsSink(configuration).ToAuditJson();

                case AddEtlDebugTag:
                    return GetEtlConfigurationAuditJson(configuration);

                case PutConnectionStringDebugTag:
                    return GetConnectionStringConfigurationAuditJson(configuration);
            }
            return null;
        }

        private DynamicJsonValue GetEtlConfigurationAuditJson(BlittableJsonReaderObject configuration)
        {
            var etlType = EtlConfiguration<ConnectionString>.GetEtlType(configuration);

            switch (etlType)
            {
                case EtlType.Raven:
                    return JsonDeserializationClient.RavenEtlConfiguration(configuration).ToAuditJson();

                case EtlType.ElasticSearch:
                    return JsonDeserializationClient.ElasticSearchEtlConfiguration(configuration).ToAuditJson();

                case EtlType.Queue:
                    return JsonDeserializationClient.QueueEtlConfiguration(configuration).ToAuditJson();

                case EtlType.Sql:
                    return JsonDeserializationClient.SqlEtlConfiguration(configuration).ToAuditJson();

                case EtlType.Olap:
                    return JsonDeserializationClient.OlapEtlConfiguration(configuration).ToAuditJson();
            }

            return null;
        }

        private DynamicJsonValue GetConnectionStringConfigurationAuditJson(BlittableJsonReaderObject configuration)
        {
            var connectionStringType = ConnectionString.GetConnectionStringType(configuration);
            switch (connectionStringType)
            {
                case ConnectionStringType.Raven:
                    return JsonDeserializationClient.RavenConnectionString(configuration).ToAuditJson();

                case ConnectionStringType.ElasticSearch:
                    return JsonDeserializationClient.ElasticSearchConnectionString(configuration).ToAuditJson();

                case ConnectionStringType.Queue:
                    return JsonDeserializationClient.QueueConnectionString(configuration).ToAuditJson();

                case ConnectionStringType.Sql:
                    return JsonDeserializationClient.SqlConnectionString(configuration).ToAuditJson();

                case ConnectionStringType.Olap:
                    return JsonDeserializationClient.OlapConnectionString(configuration).ToAuditJson();
            }

            return null;
        }
    }
}<|MERGE_RESOLUTION|>--- conflicted
+++ resolved
@@ -317,11 +317,7 @@
             return GetIntValueQueryString(StartParameter, required: false) ?? defaultStart;
         }
 
-<<<<<<< HEAD
-        protected internal int GetPageSize()
-=======
-        protected int GetPageSize(int defaultPageSize = int.MaxValue)
->>>>>>> 5555f934
+        protected internal int GetPageSize(int defaultPageSize = int.MaxValue)
         {
             var pageSize = GetIntValueQueryString(PageSizeParameter, required: false);
             if (pageSize.HasValue == false)
