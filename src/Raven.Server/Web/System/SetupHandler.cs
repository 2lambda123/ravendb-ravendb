--- conflicted
+++ resolved
@@ -736,13 +736,8 @@
         public async Task ContinueClusterSetup()
         {
             AssertOnlyInSetupMode();
-<<<<<<< HEAD
-
-            var operationCancelToken = new OperationCancelToken(ServerStore.ServerShutdown);
-=======
-            
+
             var operationCancelToken = CreateOperationToken();
->>>>>>> 7fe42b82
             var operationId = GetLongQueryString("operationId", false);
 
             if (operationId.HasValue == false)
