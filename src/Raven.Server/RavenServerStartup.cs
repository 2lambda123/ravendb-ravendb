using System;
using System.Collections.Generic;
using System.Diagnostics;
using System.Linq;
using System.Net;
using System.Threading;
using System.Threading.Tasks;
using Microsoft.AspNetCore.Builder;
using Microsoft.AspNetCore.Http;
using Microsoft.AspNetCore.Http.Extensions;
using Microsoft.Extensions.DependencyInjection;
using Microsoft.Extensions.Logging;
using Microsoft.Extensions.Primitives;
using Raven.Client;
using Raven.Client.Documents.Changes;
using Raven.Client.Documents.Queries.Timings;
using Raven.Client.Exceptions;
using Raven.Client.Exceptions.Cluster;
using Raven.Client.Exceptions.Commercial;
using Raven.Client.Exceptions.Database;
using Raven.Client.Exceptions.Documents;
using Raven.Client.Exceptions.Documents.Compilation;
using Raven.Client.Exceptions.Documents.Indexes;
using Raven.Client.Exceptions.Routing;
using Raven.Client.Exceptions.Security;
using Raven.Client.Properties;
using Raven.Client.Util;
using Raven.Server.Config;
using Raven.Server.Exceptions;
using Raven.Server.Rachis;
using Raven.Server.Routing;
using Raven.Server.ServerWide;
using Raven.Server.TrafficWatch;
using Raven.Server.Utils;
using Raven.Server.Web;
using Sparrow.Json;
using Sparrow.Json.Parsing;
using Sparrow.Logging;
using Sparrow.LowMemory;
using Sparrow.Server.Exceptions;
using Voron.Exceptions;

namespace Raven.Server
{
    public sealed class RavenServerStartup
    {
        private RequestRouter _router;
        private RavenServer _server;
        private long _requestId;
        private readonly Logger _logger = LoggingSource.Instance.GetLogger<RavenServerStartup>("Server");

        public void Configure(IApplicationBuilder app, ILoggerFactory loggerFactory)
        {
            app.UseWebSockets(new WebSocketOptions
            {
                KeepAliveInterval = TimeSpan.FromHours(24)
            });

            _router = app.ApplicationServices.GetService<RequestRouter>();
            _server = app.ApplicationServices.GetService<RavenServer>();

            if (_server.Configuration.Http.UseResponseCompression)
            {
                // Enable automatic response compression for all routes that
                // are not studio's statics. The studio takes care of its own
                // compression.
                app.UseWhen(
                    context => context.Request.Path.StartsWithSegments("/studio") == false && context.Request.Path.StartsWithSegments("/wizard") == false,
                    appBuilder => appBuilder.UseResponseCompression());
            }

            if (IsServerRunningInASafeManner() == false)
            {
                app.Use(_ => UnsafeRequestHandler);
                return;
            }

            app.Use(_ => RequestHandler);
        }

        private bool IsServerRunningInASafeManner()
        {
            if (_server.Configuration.Security.AuthenticationEnabled)
                return true;

            return _server.Configuration.Security.IsUnsecureAccessSetupValid ?? false;
        }

        public static bool SkipHttpLogging;

        private static readonly HashSet<string> RoutesAllowedInUnsafeMode = new HashSet<string> {
            "/debug/server-id"
        };

        private async Task UnsafeRequestHandler(HttpContext context)
        {
            if (RoutesAllowedInUnsafeMode.Contains(context.Request.Path.Value))
            {
                await RequestHandler(context);
                return;
            }

            context.Response.StatusCode = (int)HttpStatusCode.ServiceUnavailable;

            if (IsHtmlAcceptable(context))
            {
                context.Response.Headers[Constants.Headers.ContentType] = "text/html; charset=utf-8";
                await context.Response.WriteAsync(HtmlUtil.RenderUnsafePage());
                return;
            }

            context.Response.Headers[Constants.Headers.ContentType] = "application/json; charset=utf-8";
            using (_server.ServerStore.ContextPool.AllocateOperationContext(out JsonOperationContext ctx))
            await using (var writer = new AsyncBlittableJsonTextWriter(ctx, context.Response.Body))
            {
                writer.WriteStartObject();
                writer.WritePropertyName("Message");
                writer.WriteString(string.Join(" ", UnsafeWarning));
                writer.WriteComma();
                writer.WritePropertyName("MessageAsArray");
                writer.WriteStartArray();
                var first = true;
                foreach (var val in UnsafeWarning)
                {
                    if (first == false)
                        writer.WriteComma();
                    first = false;
                    writer.WriteString(val);
                }
                writer.WriteEndArray();
                writer.WriteEndObject();
            }
        }

        public static bool IsHtmlAcceptable(HttpContext context)
        {
            bool result = false;
            var acceptHeaders = context.Request.Headers["Accept"].ToArray();
            foreach (var acceptHeader in acceptHeaders)
            {
                if (acceptHeader != null
                    && (acceptHeader.Contains("text/html")
                        || acceptHeader.Contains("text/*")))
                {
                    result = true;
                }
            }

            return result;
        }

        private static readonly string[] UnsafeWarning = {
            "Running in a potentially unsafe mode.",
            "Server certificate information has not been set up and the server address is not configured within allowed unsecured access address range.",
            $"Please find the RavenDB settings file *settings.json* in the server directory and fill in your certificate information in either { RavenConfiguration.GetKey(x => x.Security.CertificatePath) } or { RavenConfiguration.GetKey(x => x.Security.CertificateLoadExec) }",
            $"If you would rather like to keep your server unsecured, please relax the { RavenConfiguration.GetKey(x => x.Security.UnsecuredAccessAllowed) } setting to match the { RavenConfiguration.GetKey(x => x.Core.ServerUrls) } setting value."
        };
        
        private static readonly StringValues CacheControlHeaderValues = new[] { "must-revalidate", "no-cache" };

        private static readonly StringValues ContentTypeHeaderValue = "application/json; charset=utf-8";

        internal static readonly StringValues ServerVersionHeaderValue = RavenVersionAttribute.Instance.AssemblyVersion;

        private async Task RequestHandler(HttpContext context)
        {
            var requestHandlerContext = new RequestHandlerContext
            {
                HttpContext = context
            };
            Exception exception = null;
            Stopwatch sp = null;

            try
            {
                context.Response.StatusCode = (int)HttpStatusCode.OK;
<<<<<<< HEAD
                context.Response.Headers[Constants.Headers.ContentType] = "application/json; charset=utf-8";
                context.Response.Headers[Constants.Headers.ServerVersion] = RavenVersionAttribute.Instance.AssemblyVersion;
=======
                context.Response.Headers[Constants.Headers.ContentType] = ContentTypeHeaderValue;
>>>>>>> 94e75746

                if (_server.ServerStore.Initialized == false)
                    await _server.ServerStore.InitializationCompleted.WaitAsync();

                sp = Stopwatch.StartNew();
                await _router.HandlePath(requestHandlerContext);
                sp.Stop();
            }
            catch (Exception e)
            {
                try
                {
                    sp?.Stop();
                    exception = e;

                    CheckVersionAndWrapException(context, ref e);

                    MaybeSetExceptionStatusCode(context, _server.ServerStore, e);

                    if (context.RequestAborted.IsCancellationRequested)
                        return;

                    using (_server.ServerStore.ContextPool.AllocateOperationContext(out JsonOperationContext ctx))
                    {
                        var djv = new DynamicJsonValue
                        {
                            [nameof(ExceptionDispatcher.ExceptionSchema.Url)] = $"{context.Request.Path}{context.Request.QueryString}",
                            [nameof(ExceptionDispatcher.ExceptionSchema.Type)] = e.GetType().FullName,
                            [nameof(ExceptionDispatcher.ExceptionSchema.Message)] = e.Message,
                            [nameof(ExceptionDispatcher.ExceptionSchema.Error)] = e.ToString()
                        };

#if EXCEPTION_ERROR_HUNT
                    var f = Guid.NewGuid() + ".error";
                    File.WriteAllText(f,
                        $"{context.Request.Path}{context.Request.QueryString}" + Environment.NewLine + errorString);
#endif

                        MaybeAddAdditionalExceptionData(djv, e);

                        await using (var writer = new AsyncBlittableJsonTextWriter(ctx, context.Response.Body))
                        {
                            var json = ctx.ReadObject(djv, "exception");
                            writer.WriteObject(json);
                        }

#if EXCEPTION_ERROR_HUNT
                    File.Delete(f);
#endif
                    }
                }
                catch (Exception internalException)
                {
                    if (_logger.IsOperationsEnabled)
                    {
                        _logger.Operations($"Error during error handling of a failed request. Original error: {e}", internalException);
                    }

                    throw;
                }
            }
            finally
            {
                // check if TW has clients
                if (TrafficWatchManager.HasRegisteredClients)
                {
                    var database = requestHandlerContext.DatabaseName;
                    LogTrafficWatch(context, sp?.ElapsedMilliseconds ?? 0, database);
                }

                if (sp != null && requestHandlerContext.HttpContext.WebSockets.IsWebSocketRequest == false) // exclude web sockets
                {
                    var requestDuration = sp.ElapsedMilliseconds;
                    requestHandlerContext.RavenServer?.Metrics.Requests.UpdateDuration(requestDuration);
                    requestHandlerContext.DatabaseMetrics?.Requests.UpdateDuration(requestDuration);
                }

                if (_logger.IsInfoEnabled && SkipHttpLogging == false)
                {
                    _logger.Info($"{context.Request.Method} {context.Request.Path.Value}{context.Request.QueryString.Value} - {context.Response.StatusCode} - {(sp?.ElapsedMilliseconds ?? 0):#,#;;0} ms", exception);
                }
            }
        }

        private static void CheckVersionAndWrapException(HttpContext context, ref Exception e)
        {
            if (RequestRouter.TryGetClientVersion(context, out var version) == false)
                return;

            if (version.Major == '3')
            {
                e = new ClientVersionMismatchException(
                    $"RavenDB does not support interaction between Client API major version 3 and Server version {RavenVersionAttribute.Instance.MajorVersion} when major version does not match. Client: {version}. " +
                    $"Server: {RavenVersionAttribute.Instance.AssemblyVersion}",
                    e);
            }
            else if (HasInvalidCommandTypeException(e))
            {
                RequestRouter.CheckClientVersionAndWrapException(version, ref e);
            }

            static bool HasInvalidCommandTypeException(Exception e)
            {
                if (e is InvalidCommandTypeException)
                    return true;

                if (e is AggregateException ae)
                {
                    foreach (var innerException in ae.InnerExceptions)
                    {
                        if (HasInvalidCommandTypeException(innerException))
                            return true;
                    }
                }
                return e.InnerException != null && HasInvalidCommandTypeException(e.InnerException);
            }
        }

        /// <summary>
        /// LogTrafficWatch gets HttpContext, elapsed time and database name
        /// </summary>
        /// <param name="context"></param>
        /// <param name="elapsedMilliseconds"></param>
        /// <param name="database"></param>
        private void LogTrafficWatch(HttpContext context, long elapsedMilliseconds, string database)
        {
            var requestId = Interlocked.Increment(ref _requestId);
            var contextItem = context.Items["TrafficWatch"];
            (string CustomInfo, TrafficWatchChangeType Type) twTuple =
                ((string, TrafficWatchChangeType)?)contextItem ?? ("N/A", TrafficWatchChangeType.None);

            var timings = context.Items[nameof(QueryTimings)];

            var twn = new TrafficWatchHttpChange
            {
                TimeStamp = DateTime.UtcNow,
                RequestId = requestId, // counted only for traffic watch
                HttpMethod = context.Request.Method ?? "N/A", // N/A ?
                ElapsedMilliseconds = elapsedMilliseconds,
                ResponseStatusCode = context.Response.StatusCode,
                RequestUri = context.Request.GetEncodedUrl(),
                AbsoluteUri = $"{context.Request.Scheme}://{context.Request.Host}",
                DatabaseName = database ?? "N/A",
                CustomInfo = twTuple.CustomInfo,
                QueryTimings = timings != null ? (QueryTimings)timings : null,
                Type = twTuple.Type,
                ClientIP = context.Connection.RemoteIpAddress?.ToString(),
                CertificateThumbprint = context.Connection.ClientCertificate?.Thumbprint,
                RequestSizeInBytes = ((StreamWithTimeout)context.Items["RequestStream"])?.TotalRead ?? 0,
                ResponseSizeInBytes = ((StreamWithTimeout)context.Items["ResponseStream"])?.TotalWritten ?? 0,
            };

            TrafficWatchManager.DispatchMessage(twn);
        }

        private static void MaybeAddAdditionalExceptionData(DynamicJsonValue djv, Exception exception)
        {
            if (exception is IndexCompilationException indexCompilationException)
            {
                djv[nameof(IndexCompilationException.IndexDefinitionProperty)] = indexCompilationException.IndexDefinitionProperty;
                djv[nameof(IndexCompilationException.ProblematicText)] = indexCompilationException.ProblematicText;
                return;
            }

            if (exception is DocumentConflictException documentConflictException)
            {
                djv[nameof(DocumentConflictException.DocId)] = documentConflictException.DocId;
                djv[nameof(DocumentConflictException.LargestEtag)] = documentConflictException.LargestEtag;
            }

            if (exception is ConcurrencyException concurrencyException)
            {
                djv[nameof(ConcurrencyException.Id)] = concurrencyException.Id;
                djv[nameof(ConcurrencyException.ExpectedChangeVector)] = concurrencyException.ExpectedChangeVector;
                djv[nameof(ConcurrencyException.ActualChangeVector)] = concurrencyException.ActualChangeVector;
            }

            if (exception is RavenTimeoutException timeoutException)
            {
                djv[nameof(RavenTimeoutException.FailImmediately)] = timeoutException.FailImmediately;
            }

            if (exception is ClusterTransactionConcurrencyException { ConcurrencyViolations: { } } ctxConcurrencyException)
                djv[nameof(ClusterTransactionConcurrencyException.ConcurrencyViolations)] = new DynamicJsonArray(ctxConcurrencyException.ConcurrencyViolations.Select(c => c.ToJson()));
        }

        private static void MaybeSetExceptionStatusCode(HttpContext httpContext, ServerStore serverStore, Exception exception)
        {
            var response = httpContext.Response;

            if (response.HasStarted)
                return;

            if (exception is InsufficientTransportLayerProtectionException)
            {
                response.StatusCode = (int)HttpStatusCode.BadRequest;
                return;
            }

            if (exception.IsOutOfMemory() ||
                exception is HighDirtyMemoryException ||
                exception is VoronUnrecoverableErrorException ||
                exception is VoronErrorException ||
                exception is QuotaException ||
                exception is DiskFullException)
            {
                response.StatusCode = (int)HttpStatusCode.ServiceUnavailable;
                return;
            }

            if (exception is DocumentConflictException ||
                exception is ConflictException ||
                exception is RachisConcurrencyException)
            {
                response.StatusCode = (int)HttpStatusCode.Conflict;
                return;
            }

            if (exception is DatabaseDisabledException ||
                exception is DatabaseRestoringException ||
                exception is DatabaseLoadFailureException ||
                exception is DatabaseLoadTimeoutException ||
                exception is DatabaseConcurrentLoadTimeoutException ||
                exception is NodeIsPassiveException ||
                exception is ClientVersionMismatchException ||
                exception is DatabaseSchemaErrorException ||
                exception is DatabaseIdleException
                )
            {
                response.StatusCode = (int)HttpStatusCode.ServiceUnavailable;
                return;
            }

            if (exception is BadRequestException ||
                exception is RouteNotFoundException)
            {
                response.StatusCode = (int)HttpStatusCode.BadRequest;
                return;
            }

            if (exception is AuthorizationException)
            {
                response.StatusCode = (int)HttpStatusCode.Forbidden;
                return;
            }

            if (exception is PendingRollingIndexException)
            {
                response.StatusCode = 425; // TooEarly
                return;
            }

            if (exception is TimeoutException or RavenTimeoutException)
            {
                response.StatusCode = (int)HttpStatusCode.RequestTimeout;
                return;
            }

            if (exception is LicenseLimitException)
            {
                response.StatusCode = (int)HttpStatusCode.PaymentRequired;
                return;
            }

            if (exception is DatabaseNotRelevantException)
            {
                response.StatusCode = (int)HttpStatusCode.Gone;
                response.Headers["Cache-Control"] = CacheControlHeaderValues;
                return;
            }

            if (exception is IndexCompactionInProgressException)
            {
                response.StatusCode = (int)HttpStatusCode.ServiceUnavailable;
                return;
            }

            response.StatusCode = (int)HttpStatusCode.InternalServerError;
        }
    }
}<|MERGE_RESOLUTION|>--- conflicted
+++ resolved
@@ -174,12 +174,7 @@
             try
             {
                 context.Response.StatusCode = (int)HttpStatusCode.OK;
-<<<<<<< HEAD
-                context.Response.Headers[Constants.Headers.ContentType] = "application/json; charset=utf-8";
-                context.Response.Headers[Constants.Headers.ServerVersion] = RavenVersionAttribute.Instance.AssemblyVersion;
-=======
                 context.Response.Headers[Constants.Headers.ContentType] = ContentTypeHeaderValue;
->>>>>>> 94e75746
 
                 if (_server.ServerStore.Initialized == false)
                     await _server.ServerStore.InitializationCompleted.WaitAsync();
