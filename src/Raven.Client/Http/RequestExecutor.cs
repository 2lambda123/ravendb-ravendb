--- conflicted
+++ resolved
@@ -1866,58 +1866,7 @@
             _disposeOnceRunner.Dispose();
         }
 
-<<<<<<< HEAD
-        public delegate HttpMessageHandler CreateMessageHandler(X509Certificate2 certificate, bool setSslProtocols, bool useCompression,
-            bool hasExplicitlySetCompressionUsage = false);
-
-        public CreateMessageHandler CreateMessageHandlerDelegate = CreateHttpMessageHandler;
-        /*
-        public static SocketsHttpHandler CreateSocketMessageHandler(X509Certificate2 certificate, bool setSslProtocols, bool useCompression, bool hasExplicitlySetCompressionUsage = false)
-        {
-            var socketsHttpHandler = new SocketsHttpHandler
-            {
-                MaxConnectionsPerServer = DefaultConnectionLimit,
-                KeepAlivePingPolicy = HttpKeepAlivePingPolicy.Always,
-                KeepAlivePingDelay = TimeSpan.FromSeconds(30)
-            };
-
-            socketsHttpHandler.AutomaticDecompression =
-                useCompression
-                    ? DecompressionMethods.GZip | DecompressionMethods.Deflate
-                    : DecompressionMethods.None;
-
-            if (certificate != null)
-            {
-                socketsHttpHandler.SslOptions = new SslClientAuthenticationOptions
-                {
-                    ClientCertificates = new X509CertificateCollection { certificate },
-                };
-
-                if (ServerCertificateCustomValidationCallbackRegistrationException == null)
-                    socketsHttpHandler.SslOptions.RemoteCertificateValidationCallback += OnServerCertificateCustomValidationCallback;
-
-                try
-                {
-                    if (setSslProtocols)
-                        socketsHttpHandler.SslOptions.EnabledSslProtocols = TcpUtils.SupportedSslProtocols;
-                }
-                catch (PlatformNotSupportedException)
-                {
-                    // The user can set the following manually:
-                    // ServicePointManager.SecurityProtocol = SecurityProtocolType.Tls12;
-                }
-
-                ValidateClientKeyUsages(certificate);
-            }
-
-            return socketsHttpHandler;
-        }
-        */
-
-        public static HttpClientHandler CreateHttpMessageHandler(X509Certificate2 certificate, bool setSslProtocols, bool useCompression, bool hasExplicitlySetCompressionUsage = false)
-=======
         public static HttpClientHandler CreateHttpMessageHandler(X509Certificate2 certificate, bool setSslProtocols, bool useCompression, bool hasExplicitlySetCompressionUsage = false, TimeSpan? pooledConnectionLifetime = null, TimeSpan? pooledConnectionIdleTimeout = null)
->>>>>>> e6a38a83
         {
             HttpClientHandler httpMessageHandler;
 
@@ -1972,9 +1921,6 @@
 
         public HttpClient CreateClient()
         {
-<<<<<<< HEAD
-            var httpMessageHandler = CreateMessageHandlerDelegate(Certificate,
-=======
 #if NETCOREAPP3_1_OR_GREATER
             var httpPooledConnectionLifetime = Conventions.HttpPooledConnectionLifetime;
             var httpPooledConnectionIdleTimeout = Conventions.HttpPooledConnectionIdleTimeout;
@@ -1984,7 +1930,6 @@
 #endif
 
             var httpMessageHandler = CreateHttpMessageHandler(Certificate,
->>>>>>> e6a38a83
                 setSslProtocols: true,
                 useCompression: Conventions.UseCompression,
                 hasExplicitlySetCompressionUsage: Conventions.HasExplicitlySetCompressionUsage,
