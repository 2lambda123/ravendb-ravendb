--- conflicted
+++ resolved
@@ -184,23 +184,14 @@
                                 break;
                             default:
                                 //probably the case of !(complex condition)
-<<<<<<< HEAD
                                 DocumentQuery.OpenSubclause();
                                 DocumentQuery.WhereTrue();
                                 DocumentQuery.AndAlso();
                                 DocumentQuery.NegateNext();
-                                VisitExpression(unaryExpressionOp);
-                                DocumentQuery.CloseSubclause();
-=======
-                                _documentQuery.OpenSubclause();
-                                _documentQuery.WhereTrue();
-                                _documentQuery.AndAlso();
-                                _documentQuery.NegateNext();
                                 _insideNegate = true;
                                 VisitExpression(unaryExpressionOp);
                                 _insideNegate = false;
-                                _documentQuery.CloseSubclause();
->>>>>>> 03efa55c
+                                DocumentQuery.CloseSubclause();
                                 break;
                         }
                         break;
@@ -244,7 +235,7 @@
                 _insideNegate = false;
                 subclause = true;
 
-                _documentQuery.OpenSubclause();
+                DocumentQuery.OpenSubclause();
             }
 
             switch (expression.NodeType)
@@ -276,7 +267,7 @@
             }
 
             if (subclause)
-                _documentQuery.CloseSubclause();
+                DocumentQuery.CloseSubclause();
         }
 
         private void VerifyLegalBinaryExpression(BinaryExpression expression)
@@ -446,18 +437,10 @@
             if (constantExpression != null && false.Equals(constantExpression.Value) &&
                 expression.Left.NodeType != ExpressionType.MemberAccess)
             {
-<<<<<<< HEAD
                 DocumentQuery.OpenSubclause();
                 DocumentQuery.WhereTrue();
                 DocumentQuery.AndAlso();
                 DocumentQuery.NegateNext();
-                VisitExpression(expression.Left);
-                DocumentQuery.CloseSubclause();
-=======
-                _documentQuery.OpenSubclause();
-                _documentQuery.WhereTrue();
-                _documentQuery.AndAlso();
-                _documentQuery.NegateNext();
                 
                 _insideNegate = true;
 
@@ -465,8 +448,7 @@
 
                 _insideNegate = false;
 
-                _documentQuery.CloseSubclause();
->>>>>>> 03efa55c
+                DocumentQuery.CloseSubclause();
                 return;
             }
 
