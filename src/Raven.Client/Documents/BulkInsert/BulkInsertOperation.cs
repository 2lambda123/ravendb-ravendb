--- conflicted
+++ resolved
@@ -463,13 +463,8 @@
 
         private async Task<BulkInsertAbortedException> GetExceptionFromOperation()
         {
-<<<<<<< HEAD
             var stateRequest = new GetOperationStateOperation.GetOperationStateCommand(_operationId, _nodeTag);
-            await _requestExecutor.ExecuteAsync(stateRequest, _context, sessionInfo: null, token: _token).ConfigureAwait(false);
-=======
-            var stateRequest = new GetOperationStateOperation.GetOperationStateCommand(_requestExecutor.Conventions, _operationId, _nodeTag);
             await ExecuteAsync(stateRequest, token: _token).ConfigureAwait(false);
->>>>>>> 6e81f33f
 
             if (!(stateRequest.Result?.Result is OperationExceptionResult error))
                 return null;
