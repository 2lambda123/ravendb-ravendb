--- conflicted
+++ resolved
@@ -263,7 +263,8 @@
                 _inProgressCommand = CommandType.None;
                 _writer.Write("{\"Type\":\"HeartBeat\"}");
 
-                await _writer.FlushIfNeeded(true).ConfigureAwait(false);
+                
+                await FlushIfNeeded(force: true).ConfigureAwait(false);
                 await _writer._requestBodyStream.FlushAsync(_token).ConfigureAwait(false);
             }
             catch (Exception)
@@ -410,7 +411,7 @@
 
                 _writer.Write('}');
 
-                await _writer.FlushIfNeeded().ConfigureAwait(false);
+                await FlushIfNeeded().ConfigureAwait(false);
             }
             catch (Exception e)
             {
@@ -458,39 +459,6 @@
             }
         }
 
-<<<<<<< HEAD
-=======
-        private async Task FlushIfNeeded()
-        {
-            await _currentWriter.FlushAsync().ConfigureAwait(false);
-
-            if (_currentWriter.BaseStream.Position > _maxSizeInBuffer ||
-                _asyncWrite.IsCompleted)
-            {
-                await _asyncWrite.ConfigureAwait(false);
-
-                var tmp = _currentWriter;
-                _currentWriter = _backgroundWriter;
-                _backgroundWriter = tmp;
-                _currentWriter.BaseStream.SetLength(0);
-                ((MemoryStream)tmp.BaseStream).TryGetBuffer(out var buffer);
-                _lastWriteToStream = DateTime.UtcNow;
-                _asyncWrite = WriteToRequestBodyStreamAsync(buffer);
-            }
-        }
-
-        private async Task WriteToRequestBodyStreamAsync(ArraySegment<byte> buffer)
-        {
-            await _requestBodyStream.WriteAsync(buffer.Array, buffer.Offset, buffer.Count, _token).ConfigureAwait(false);
-
-            if (_isInitialWrite)
-            {
-                _isInitialWrite = false;
-                await _requestBodyStream.FlushAsync(_token).ConfigureAwait(false);
-            }
-        }
-
->>>>>>> 4257f2ac
         private void EndPreviousCommandIfNeeded()
         {
             if (_inProgressCommand == CommandType.Counters)
@@ -692,7 +660,14 @@
                 throw new ArgumentException($"Time Series name cannot start with {Constants.Headers.IncrementalTimeSeriesPrefix} prefix,", nameof(name));
         }
 
-        public struct CountersBulkInsert
+        private async Task FlushIfNeeded(bool force = false)
+        {
+            var flushed = await _writer.FlushIfNeeded(force).ConfigureAwait(false);
+            if (flushed)
+                _lastWriteToStream = DateTime.UtcNow;
+        }
+
+        public readonly struct CountersBulkInsert
         {
             private readonly BulkInsertOperation _operation;
             private readonly string _id;
@@ -738,8 +713,6 @@
                 {
                     try
                     {
-                        _operation._lastWriteToStream = DateTime.UtcNow;
-
                         await _operation.ExecuteBeforeStore().ConfigureAwait(false);
 
                         if (_operation._inProgressCommand == CommandType.TimeSeries)
@@ -788,7 +761,7 @@
                         _operation._writer.Write(delta);
                         _operation._writer.Write('}');
 
-                        await _operation._writer.FlushIfNeeded().ConfigureAwait(false);
+                        await _operation.FlushIfNeeded().ConfigureAwait(false);
                     }
                     catch (Exception e)
                     {
@@ -895,7 +868,7 @@
 
                         _operation._writer.Write(']');
 
-                        await _operation._writer.FlushIfNeeded().ConfigureAwait(false);
+                        await _operation.FlushIfNeeded().ConfigureAwait(false);
                     }
                     catch (Exception e)
                     {
@@ -990,7 +963,7 @@
             }
         }
 
-        public struct AttachmentsBulkInsert
+        public readonly struct AttachmentsBulkInsert
         {
             private readonly BulkInsertOperation _operation;
             private readonly string _id;
@@ -1058,13 +1031,13 @@
                         _operation._writer.Write("\",\"ContentLength\":");
                         _operation._writer.Write(stream.Length);
                         _operation._writer.Write('}');
-                        await _operation._writer.FlushIfNeeded().ConfigureAwait(false);
+                        await _operation.FlushIfNeeded().ConfigureAwait(false);
 
                         PutAttachmentCommandHelper.PrepareStream(stream);
                         // pass the default value for bufferSize to make it compile on netstandard2.0
                         await stream.CopyToAsync(_operation._writer.StreamWriter.BaseStream, bufferSize: 16 * 1024, cancellationToken: linkedCts.Token).ConfigureAwait(false);
 
-                        await _operation._writer.FlushIfNeeded().ConfigureAwait(false);
+                        await _operation.FlushIfNeeded().ConfigureAwait(false);
                     }
                     catch (Exception e)
                     {
