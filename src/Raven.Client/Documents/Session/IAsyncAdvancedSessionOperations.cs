--- conflicted
+++ resolved
@@ -53,15 +53,5 @@
         /// </summary>
         /// <typeparam name="T">The query result type</typeparam>
         IAsyncRawDocumentQuery<T> AsyncRawQuery<T>(string query);
-<<<<<<< HEAD
-=======
-
-        /// <summary>
-        /// Issue a graph query based on the raw match query provided
-        /// </summary>
-        /// <typeparam name="T">The query result type</typeparam>
-        [Obsolete(Constants.Obsolete.GraphApi)]
-        IAsyncGraphQuery<T> AsyncGraphQuery<T>(string query);
->>>>>>> 19ff9af5
     }
 }