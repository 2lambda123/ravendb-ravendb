using System;
using System.Collections;
using System.Collections.Generic;
using System.Linq;
using System.Linq.Expressions;
using System.Reflection;
using System.Runtime.CompilerServices;
using Raven.Client.Documents.Indexes;
using Raven.Client.Documents.Linq;
using Raven.Client.Documents.Queries;
using Raven.Client.Documents.Queries.Explanation;
using Raven.Client.Documents.Queries.Highlighting;
using Raven.Client.Documents.Queries.Timings;
using Raven.Client.Documents.Session.Operations.Lazy;
using Raven.Client.Documents.Session.Tokens;
using Raven.Client.Util;
using Sparrow.Json;

namespace Raven.Client.Documents.Session
{
    /// <summary>
    /// A query against a Raven index
    /// </summary>
    public partial class DocumentQuery<T> : AbstractDocumentQuery<T, DocumentQuery<T>>, IDocumentQuery<T>, IRawDocumentQuery<T>, IGraphQuery<T>, IDocumentQueryGenerator
    {
        /// <summary>
        /// Initializes a new instance of the <see cref="DocumentQuery{T}"/> class.
        /// </summary>
        public DocumentQuery(InMemoryDocumentSessionOperations session, string indexName, string collectionName, bool isGroupBy, DeclareToken declareToken = null, List<LoadToken> loadTokens = null, string fromAlias = null)
            : base(session, indexName, collectionName, isGroupBy, declareToken, loadTokens, fromAlias)
        {
        }

        /// <inheritdoc />
        public IDocumentQuery<TProjection> SelectFields<TProjection>()
        {
            var propertyInfos = ReflectionUtil.GetPropertiesAndFieldsFor<TProjection>(BindingFlags.Public | BindingFlags.NonPublic | BindingFlags.Instance).ToList();
            var projections = propertyInfos.Select(x => x.Name).ToArray();
            var fields = propertyInfos.Select(p => p.Name).ToArray();
            return SelectFields<TProjection>(new QueryData(fields, projections));
        }

        /// <inheritdoc />
        IDocumentQuery<T> IDocumentQueryBase<T, IDocumentQuery<T>>.Distinct()
        {
            Distinct();
            return this;
        }

        /// <inheritdoc />
        IDocumentQuery<T> IDocumentQueryBase<T, IDocumentQuery<T>>.OrderByScore()
        {
            OrderByScore();
            return this;
        }

        /// <inheritdoc />
        IDocumentQuery<T> IDocumentQueryBase<T, IDocumentQuery<T>>.OrderByScoreDescending()
        {
            OrderByScoreDescending();
            return this;
        }

        /// <inheritdoc />
        IDocumentQuery<T> IDocumentQueryBase<T, IDocumentQuery<T>>.IncludeExplanations(out Explanations explanations)
        {
            IncludeExplanations(null, out explanations);
            return this;
        }

        /// <inheritdoc />
        IDocumentQuery<T> IDocumentQueryBase<T, IDocumentQuery<T>>.IncludeExplanations(ExplanationOptions options, out Explanations explanations)
        {
            IncludeExplanations(options, out explanations);
            return this;
        }

        /// <inheritdoc />
        public IDocumentQuery<TProjection> SelectFields<TProjection>(params string[] fields)
        {
            return SelectFields<TProjection>(new QueryData(fields, fields));
        }

        /// <inheritdoc />
        public IDocumentQuery<TProjection> SelectFields<TProjection>(QueryData queryData)
        {
            return CreateDocumentQueryInternal<TProjection>(queryData);
        }

        IGraphQuery<T> IQueryBase<T, IGraphQuery<T>>.UsingDefaultOperator(QueryOperator queryOperator)
        {
            UsingDefaultOperator(queryOperator);
            return this;
        }

        IGraphQuery<T> IQueryBase<T, IGraphQuery<T>>.WaitForNonStaleResults(TimeSpan? waitTimeout)
        {
            WaitForNonStaleResults(waitTimeout);
            return this;
        }

        IGraphQuery<T> IQueryBase<T, IGraphQuery<T>>.AddParameter(string name, object value)
        {
            AddParameter(name, value);
            return this;
        }

        /// <inheritdoc />
        IDocumentQuery<T> IQueryBase<T, IDocumentQuery<T>>.WaitForNonStaleResults(TimeSpan? waitTimeout)
        {
            WaitForNonStaleResults(waitTimeout);
            return this;
        }

        /// <inheritdoc />
        IDocumentQuery<T> IQueryBase<T, IDocumentQuery<T>>.AddParameter(string name, object value)
        {
            AddParameter(name, value);
            return this;
        }

        /// <inheritdoc />
        IRawDocumentQuery<T> IQueryBase<T, IRawDocumentQuery<T>>.AddParameter(string name, object value)
        {
            AddParameter(name, value);
            return this;
        }

        /// <inheritdoc />
        IRawDocumentQuery<T> IQueryBase<T, IRawDocumentQuery<T>>.WaitForNonStaleResults(TimeSpan? waitTimeout)
        {
            WaitForNonStaleResults(waitTimeout);
            return this;
        }

        /// <inheritdoc />
        IDocumentQuery<T> IDocumentQueryBase<T, IDocumentQuery<T>>.AddOrder(string fieldName, bool descending, OrderingType ordering)
        {
            if (descending)
                OrderByDescending(fieldName, ordering);
            else
                OrderBy(fieldName, ordering);

            return this;
        }

        /// <inheritdoc />
        IDocumentQuery<T> IDocumentQueryBase<T, IDocumentQuery<T>>.AddOrder<TValue>(Expression<Func<T, TValue>> propertySelector, bool descending, OrderingType ordering)
        {
            var fieldName = GetMemberQueryPath(propertySelector.Body);
            if (descending)
                OrderByDescending(fieldName, ordering);
            else
                OrderBy(fieldName, ordering);

            return this;
        }

        void IQueryBase<T, IDocumentQuery<T>>.AfterQueryExecuted(Action<QueryResult> action)
        {
            AfterQueryExecuted(action);
        }

        void IQueryBase<T, IGraphQuery<T>>.AfterStreamExecuted(Action<BlittableJsonReaderObject> action)
        {
            AfterStreamExecuted(action);
        }

        IGraphQuery<T> IQueryBase<T, IGraphQuery<T>>.BeforeQueryExecuted(Action<IndexQuery> beforeQueryExecuted)
        {
            BeforeQueryExecuted(beforeQueryExecuted);
            return this;
        }

        void IQueryBase<T, IRawDocumentQuery<T>>.AfterQueryExecuted(Action<QueryResult> action)
        {
            AfterQueryExecuted(action);
        }

        void IQueryBase<T, IGraphQuery<T>>.AfterQueryExecuted(Action<QueryResult> action)
        {
            AfterQueryExecuted(action);
        }

        void IQueryBase<T, IDocumentQuery<T>>.AfterStreamExecuted(Action<BlittableJsonReaderObject> action)
        {
            AfterStreamExecuted(action);
        }

        void IQueryBase<T, IRawDocumentQuery<T>>.AfterStreamExecuted(Action<BlittableJsonReaderObject> action)
        {
            AfterStreamExecuted(action);
        }

        /// <inheritdoc />
        IDocumentQuery<T> IFilterDocumentQueryBase<T, IDocumentQuery<T>>.OpenSubclause()
        {
            OpenSubclause();
            return this;
        }

        /// <inheritdoc />
        IDocumentQuery<T> IFilterDocumentQueryBase<T, IDocumentQuery<T>>.CloseSubclause()
        {
            CloseSubclause();
            return this;
        }

        /// <inheritdoc />
        IDocumentQuery<T> IFilterDocumentQueryBase<T, IDocumentQuery<T>>.Search(string fieldName, string searchTerms, SearchOperator @operator)
        {
            Search(fieldName, searchTerms, @operator);
            return this;
        }

        /// <inheritdoc />
        IDocumentQuery<T> IFilterDocumentQueryBase<T, IDocumentQuery<T>>.Search<TValue>(Expression<Func<T, TValue>> propertySelector, string searchTerms, SearchOperator @operator)
        {
            Search(GetMemberQueryPath(propertySelector.Body), searchTerms, @operator);
            return this;
        }

        /// <inheritdoc />
        IDocumentQuery<T> IDocumentQueryBase<T, IDocumentQuery<T>>.Intersect()
        {
            Intersect();
            return this;
        }

        /// <inheritdoc />
        IDocumentQuery<T> IFilterDocumentQueryBase<T, IDocumentQuery<T>>.ContainsAll<TValue>(Expression<Func<T, IEnumerable<TValue>>> propertySelector, IEnumerable<TValue> values)
        {
            ContainsAll(GetMemberQueryPath(propertySelector.Body), values.Cast<object>());
            return this;
        }

        /// <inheritdoc />
        IDocumentQuery<T> IFilterDocumentQueryBase<T, IDocumentQuery<T>>.ContainsAny(string fieldName, IEnumerable<object> values)
        {
            ContainsAny(fieldName, values);
            return this;
        }

        /// <inheritdoc />
        IDocumentQuery<T> IFilterDocumentQueryBase<T, IDocumentQuery<T>>.ContainsAny<TValue>(Expression<Func<T, TValue>> propertySelector, IEnumerable<TValue> values)
        {
            ContainsAny(GetMemberQueryPath(propertySelector.Body), values.Cast<object>());
            return this;
        }

        /// <inheritdoc />
        IDocumentQuery<T> IFilterDocumentQueryBase<T, IDocumentQuery<T>>.ContainsAny<TValue>(Expression<Func<T, IEnumerable<TValue>>> propertySelector, IEnumerable<TValue> values)
        {
            ContainsAny(GetMemberQueryPath(propertySelector.Body), values.Cast<object>());
            return this;
        }

        /// <inheritdoc />
        IDocumentQuery<T> IFilterDocumentQueryBase<T, IDocumentQuery<T>>.ContainsAll(string fieldName, IEnumerable<object> values)
        {
            ContainsAll(fieldName, values);
            return this;
        }

        /// <inheritdoc />
        IDocumentQuery<T> IFilterDocumentQueryBase<T, IDocumentQuery<T>>.ContainsAll<TValue>(Expression<Func<T, TValue>> propertySelector, IEnumerable<TValue> values)
        {
            ContainsAll(GetMemberQueryPath(propertySelector.Body), values.Cast<object>());
            return this;
        }

        IGraphQuery<T> IQueryBase<T, IGraphQuery<T>>.Skip(int count)
        {
            Skip(count);
            return this;
        }

        IGraphQuery<T> IQueryBase<T, IGraphQuery<T>>.Statistics(out QueryStatistics stats)
        {
            Statistics(out stats);
            return this;
        }

        IGraphQuery<T> IQueryBase<T, IGraphQuery<T>>.Take(int count)
        {
            Take(count);
            return this;
        }

        /// <inheritdoc />
        IDocumentQuery<T> IQueryBase<T, IDocumentQuery<T>>.Statistics(out QueryStatistics stats)
        {
            Statistics(out stats);
            return this;
        }

        /// <inheritdoc />
        IRawDocumentQuery<T> IQueryBase<T, IRawDocumentQuery<T>>.Statistics(out QueryStatistics stats)
        {
            Statistics(out stats);
            return this;
        }

        /// <inheritdoc />
        IDocumentQuery<T> IQueryBase<T, IDocumentQuery<T>>.UsingDefaultOperator(QueryOperator queryOperator)
        {
            UsingDefaultOperator(queryOperator);
            return this;
        }

        /// <inheritdoc />
        IRawDocumentQuery<T> IQueryBase<T, IRawDocumentQuery<T>>.UsingDefaultOperator(QueryOperator queryOperator)
        {
            UsingDefaultOperator(queryOperator);
            return this;
        }

        IGraphQuery<T> IQueryBase<T, IGraphQuery<T>>.NoCaching()
        {
            NoCaching();
            return this;
        }

        IGraphQuery<T> IQueryBase<T, IGraphQuery<T>>.NoTracking()
        {
            NoTracking();
            return this;
        }

        IGraphQuery<T> IQueryBase<T, IGraphQuery<T>>.Timings(out QueryTimings timings)
        {
            Timings(out timings);
            return this;
        }

        /// <inheritdoc />
        IDocumentQuery<T> IQueryBase<T, IDocumentQuery<T>>.NoTracking()
        {
            NoTracking();
            return this;
        }

        /// <inheritdoc />
        IRawDocumentQuery<T> IQueryBase<T, IRawDocumentQuery<T>>.NoTracking()
        {
            NoTracking();
            return this;
        }

        /// <inheritdoc />
        IDocumentQuery<T> IQueryBase<T, IDocumentQuery<T>>.NoCaching()
        {
            NoCaching();
            return this;
        }

        /// <inheritdoc />
        IRawDocumentQuery<T> IQueryBase<T, IRawDocumentQuery<T>>.NoCaching()
        {
            NoCaching();
            return this;
        }

        /// <inheritdoc />
        IDocumentQuery<T> IQueryBase<T, IDocumentQuery<T>>.Timings(out QueryTimings timings)
        {
            IncludeTimings(out timings);
            return this;
        }

        /// <inheritdoc />
        IRawDocumentQuery<T> IQueryBase<T, IRawDocumentQuery<T>>.Timings(out QueryTimings timings)
        {
            IncludeTimings(out timings);
            return this;
        }

        /// <inheritdoc />
        IDocumentQuery<T> IDocumentQueryBase<T, IDocumentQuery<T>>.Include(string path)
        {
            Include(path);
            return this;
        }

        /// <inheritdoc />
        IDocumentQuery<T> IDocumentQueryBase<T, IDocumentQuery<T>>.Include(Expression<Func<T, object>> path)
        {
            Include(path);
            return this;
        }

        /// <inheritdoc />
        IDocumentQuery<T> IFilterDocumentQueryBase<T, IDocumentQuery<T>>.Not
        {
            get
            {
                NegateNext();
                return this;
            }
        }

        /// <inheritdoc />
        public QueryResult GetQueryResult()
        {
            InitSync();

            return QueryOperation.CurrentQueryResults.CreateSnapshot();
        }

        /// <inheritdoc />
        IDocumentQuery<T> IQueryBase<T, IDocumentQuery<T>>.Take(int count)
        {
            Take(count);
            return this;
        }

        /// <inheritdoc />
        IRawDocumentQuery<T> IQueryBase<T, IRawDocumentQuery<T>>.Take(int count)
        {
            Take(count);
            return this;
        }

        /// <inheritdoc />
        IDocumentQuery<T> IQueryBase<T, IDocumentQuery<T>>.Skip(int count)
        {
            Skip(count);
            return this;
        }

        /// <inheritdoc />
        IRawDocumentQuery<T> IQueryBase<T, IRawDocumentQuery<T>>.Skip(int count)
        {
            Skip(count);
            return this;
        }

        /// <inheritdoc />
        IDocumentQuery<T> IFilterDocumentQueryBase<T, IDocumentQuery<T>>.WhereLucene(string fieldName, string whereClause)
        {
            WhereLucene(fieldName, whereClause, exact: false);
            return this;
        }

        /// <inheritdoc />
        IDocumentQuery<T> IFilterDocumentQueryBase<T, IDocumentQuery<T>>.WhereLucene(string fieldName, string whereClause, bool exact)
        {
            WhereLucene(fieldName, whereClause, exact);
            return this;
        }

        /// <inheritdoc />
        IDocumentQuery<T> IFilterDocumentQueryBase<T, IDocumentQuery<T>>.WhereEquals(string fieldName, object value, bool exact)
        {
            WhereEquals(fieldName, value, exact);
            return this;
        }

        /// <inheritdoc />
        IDocumentQuery<T> IFilterDocumentQueryBase<T, IDocumentQuery<T>>.WhereEquals(string fieldName, MethodCall value, bool exact)
        {
            WhereEquals(fieldName, value, exact);
            return this;
        }

        /// <inheritdoc />
        IDocumentQuery<T> IFilterDocumentQueryBase<T, IDocumentQuery<T>>.WhereEquals<TValue>(Expression<Func<T, TValue>> propertySelector, TValue value, bool exact)
        {
            WhereEquals(GetMemberQueryPath(propertySelector.Body), value, exact);
            return this;
        }

        /// <inheritdoc />
        IDocumentQuery<T> IFilterDocumentQueryBase<T, IDocumentQuery<T>>.WhereEquals<TValue>(Expression<Func<T, TValue>> propertySelector, MethodCall value, bool exact)
        {
            WhereEquals(GetMemberQueryPath(propertySelector.Body), value, exact);
            return this;
        }

        /// <inheritdoc />
        IDocumentQuery<T> IFilterDocumentQueryBase<T, IDocumentQuery<T>>.WhereEquals(WhereParams whereParams)
        {
            WhereEquals(whereParams);
            return this;
        }

        /// <inheritdoc />
        IDocumentQuery<T> IFilterDocumentQueryBase<T, IDocumentQuery<T>>.WhereNotEquals(string fieldName, object value, bool exact)
        {
            WhereNotEquals(fieldName, value, exact);
            return this;
        }

        /// <inheritdoc />
        IDocumentQuery<T> IFilterDocumentQueryBase<T, IDocumentQuery<T>>.WhereNotEquals(string fieldName, MethodCall value, bool exact)
        {
            WhereNotEquals(fieldName, value, exact);
            return this;
        }

        /// <inheritdoc />
        IDocumentQuery<T> IFilterDocumentQueryBase<T, IDocumentQuery<T>>.WhereNotEquals<TValue>(Expression<Func<T, TValue>> propertySelector, TValue value, bool exact)
        {
            WhereNotEquals(GetMemberQueryPath(propertySelector.Body), value, exact);
            return this;
        }

        /// <inheritdoc />
        IDocumentQuery<T> IFilterDocumentQueryBase<T, IDocumentQuery<T>>.WhereNotEquals<TValue>(Expression<Func<T, TValue>> propertySelector, MethodCall value, bool exact)
        {
            WhereNotEquals(GetMemberQueryPath(propertySelector.Body), value, exact);
            return this;
        }

        /// <inheritdoc />
        IDocumentQuery<T> IFilterDocumentQueryBase<T, IDocumentQuery<T>>.WhereNotEquals(WhereParams whereParams)
        {
            WhereNotEquals(whereParams);
            return this;
        }

        /// <inheritdoc />
        IDocumentQuery<T> IFilterDocumentQueryBase<T, IDocumentQuery<T>>.WhereIn(string fieldName, IEnumerable<object> values, bool exact)
        {
            WhereIn(fieldName, values, exact);
            return this;
        }

        /// <inheritdoc />
        IDocumentQuery<T> IFilterDocumentQueryBase<T, IDocumentQuery<T>>.WhereIn<TValue>(Expression<Func<T, TValue>> propertySelector, IEnumerable<TValue> values, bool exact)
        {
            WhereIn(GetMemberQueryPath(propertySelector.Body), values.Cast<object>(), exact);
            return this;
        }

        /// <inheritdoc />
        IDocumentQuery<T> IFilterDocumentQueryBase<T, IDocumentQuery<T>>.WhereStartsWith(string fieldName, object value, bool exact)
        {
            WhereStartsWith(fieldName, value, exact);
            return this;
        }

        /// <inheritdoc />
<<<<<<< HEAD
        IDocumentQuery<T> IFilterDocumentQueryBase<T, IDocumentQuery<T>>.WhereStartsWith<TValue>(Expression<Func<T, TValue>> propertySelector, TValue value, bool exact)
=======
        IDocumentQuery<T> IFilterDocumentQueryBase<T, IDocumentQuery<T>>.WhereStartsWith(string fieldName, object value, bool exact)
        {
            WhereStartsWith(fieldName, value, exact);
            return this;
        }

        /// <inheritdoc />
        IDocumentQuery<T> IFilterDocumentQueryBase<T, IDocumentQuery<T>>.WhereStartsWith<TValue>(Expression<Func<T, TValue>> propertySelector, TValue value)
>>>>>>> d18a55ff
        {
            WhereStartsWith(GetMemberQueryPath(propertySelector.Body), value, exact);
            return this;
        }

        /// <inheritdoc />
<<<<<<< HEAD
        IDocumentQuery<T> IFilterDocumentQueryBase<T, IDocumentQuery<T>>.WhereEndsWith(string fieldName, object value, bool exact)
=======
        IDocumentQuery<T> IFilterDocumentQueryBase<T, IDocumentQuery<T>>.WhereStartsWith<TValue>(Expression<Func<T, TValue>> propertySelector, TValue value, bool exact)
        {
            WhereStartsWith(GetMemberQueryPath(propertySelector.Body), value, exact);
            return this;
        }

        /// <inheritdoc />
        IDocumentQuery<T> IFilterDocumentQueryBase<T, IDocumentQuery<T>>.WhereEndsWith(string fieldName, object value)
>>>>>>> d18a55ff
        {
            WhereEndsWith(fieldName, value, exact);
            return this;
        }

        /// <inheritdoc />
<<<<<<< HEAD
        IDocumentQuery<T> IFilterDocumentQueryBase<T, IDocumentQuery<T>>.WhereEndsWith<TValue>(Expression<Func<T, TValue>> propertySelector, TValue value, bool exact)
=======
        IDocumentQuery<T> IFilterDocumentQueryBase<T, IDocumentQuery<T>>.WhereEndsWith(string fieldName, object value, bool exact)
        {
            WhereEndsWith(fieldName, value, exact);
            return this;
        }

        /// <inheritdoc />
        IDocumentQuery<T> IFilterDocumentQueryBase<T, IDocumentQuery<T>>.WhereEndsWith<TValue>(Expression<Func<T, TValue>> propertySelector, TValue value)
>>>>>>> d18a55ff
        {
            WhereEndsWith(GetMemberQueryPath(propertySelector.Body), value, exact);
            return this;
        }

        /// <inheritdoc />
        IDocumentQuery<T> IFilterDocumentQueryBase<T, IDocumentQuery<T>>.WhereEndsWith<TValue>(Expression<Func<T, TValue>> propertySelector, TValue value, bool exact)
        {
            WhereEndsWith(GetMemberQueryPath(propertySelector.Body), value, exact);
            return this;
        }

        /// <inheritdoc />
        IDocumentQuery<T> IFilterDocumentQueryBase<T, IDocumentQuery<T>>.WhereBetween(string fieldName, object start, object end, bool exact)
        {
            WhereBetween(fieldName, start, end, exact);
            return this;
        }

        /// <inheritdoc />
        IDocumentQuery<T> IFilterDocumentQueryBase<T, IDocumentQuery<T>>.WhereBetween<TValue>(Expression<Func<T, TValue>> propertySelector, TValue start, TValue end, bool exact)
        {
            WhereBetween(GetMemberQueryPath(propertySelector.Body), start, end, exact);
            return this;
        }

        /// <inheritdoc />
        IDocumentQuery<T> IFilterDocumentQueryBase<T, IDocumentQuery<T>>.WhereGreaterThan(string fieldName, object value, bool exact)
        {
            WhereGreaterThan(fieldName, value, exact);
            return this;
        }

        /// <inheritdoc />
        IDocumentQuery<T> IFilterDocumentQueryBase<T, IDocumentQuery<T>>.WhereGreaterThan<TValue>(Expression<Func<T, TValue>> propertySelector, TValue value, bool exact)
        {
            WhereGreaterThan(GetMemberQueryPath(propertySelector.Body), value, exact);
            return this;
        }

        /// <inheritdoc />
        IDocumentQuery<T> IFilterDocumentQueryBase<T, IDocumentQuery<T>>.WhereGreaterThanOrEqual(string fieldName, object value, bool exact)
        {
            WhereGreaterThanOrEqual(fieldName, value, exact);
            return this;
        }

        /// <inheritdoc />
        IDocumentQuery<T> IFilterDocumentQueryBase<T, IDocumentQuery<T>>.WhereGreaterThanOrEqual<TValue>(Expression<Func<T, TValue>> propertySelector, TValue value, bool exact)
        {
            WhereGreaterThanOrEqual(GetMemberQueryPath(propertySelector.Body), value, exact);
            return this;
        }

        /// <inheritdoc />
        IDocumentQuery<T> IFilterDocumentQueryBase<T, IDocumentQuery<T>>.WhereLessThan(string fieldName, object value, bool exact)
        {
            WhereLessThan(fieldName, value, exact);
            return this;
        }

        /// <inheritdoc />
        IDocumentQuery<T> IFilterDocumentQueryBase<T, IDocumentQuery<T>>.WhereLessThan<TValue>(Expression<Func<T, TValue>> propertySelector, TValue value, bool exact)
        {
            WhereLessThan(GetMemberQueryPath(propertySelector.Body), value, exact);
            return this;
        }

        /// <inheritdoc />
        IDocumentQuery<T> IFilterDocumentQueryBase<T, IDocumentQuery<T>>.WhereLessThanOrEqual(string fieldName, object value, bool exact)
        {
            WhereLessThanOrEqual(fieldName, value, exact);
            return this;
        }

        /// <inheritdoc />
        IDocumentQuery<T> IFilterDocumentQueryBase<T, IDocumentQuery<T>>.WhereLessThanOrEqual<TValue>(Expression<Func<T, TValue>> propertySelector, TValue value, bool exact)
        {
            WhereLessThanOrEqual(GetMemberQueryPath(propertySelector.Body), value, exact);
            return this;
        }

        /// <inheritdoc />
        IDocumentQuery<T> IFilterDocumentQueryBase<T, IDocumentQuery<T>>.WhereExists<TValue>(Expression<Func<T, TValue>> propertySelector)
        {
            WhereExists(GetMemberQueryPath(propertySelector.Body));
            return this;
        }

        /// <inheritdoc />
        IDocumentQuery<T> IFilterDocumentQueryBase<T, IDocumentQuery<T>>.WhereExists(string fieldName)
        {
            WhereExists(fieldName);
            return this;
        }

        /// <inheritdoc />
        IDocumentQuery<T> IFilterDocumentQueryBase<T, IDocumentQuery<T>>.WhereRegex<TValue>(Expression<Func<T, TValue>> propertySelector, string pattern)
        {
            WhereRegex(GetMemberQueryPath(propertySelector.Body), pattern);
            return this;
        }

        /// <inheritdoc />
        IDocumentQuery<T> IFilterDocumentQueryBase<T, IDocumentQuery<T>>.WhereRegex(string fieldName, string pattern)
        {
            WhereRegex(fieldName, pattern);
            return this;
        }

        /// <inheritdoc />
        IDocumentQuery<T> IFilterDocumentQueryBase<T, IDocumentQuery<T>>.AndAlso()
        {
            AndAlso();
            return this;
        }

        /// <inheritdoc />
        IDocumentQuery<T> IFilterDocumentQueryBase<T, IDocumentQuery<T>>.OrElse()
        {
            OrElse();
            return this;
        }

        /// <inheritdoc />
        IDocumentQuery<T> IDocumentQueryBase<T, IDocumentQuery<T>>.Boost(decimal boost)
        {
            Boost(boost);
            return this;
        }

        /// <inheritdoc />
        IDocumentQuery<T> IDocumentQueryBase<T, IDocumentQuery<T>>.Fuzzy(decimal fuzzy)
        {
            Fuzzy(fuzzy);
            return this;
        }

        /// <inheritdoc />
        IDocumentQuery<T> IDocumentQueryBase<T, IDocumentQuery<T>>.Proximity(int proximity)
        {
            Proximity(proximity);
            return this;
        }

        /// <inheritdoc />
        IDocumentQuery<T> IDocumentQueryBase<T, IDocumentQuery<T>>.RandomOrdering()
        {
            RandomOrdering();
            return this;
        }

        /// <inheritdoc />
        IDocumentQuery<T> IDocumentQueryBase<T, IDocumentQuery<T>>.RandomOrdering(string seed)
        {
            RandomOrdering(seed);
            return this;
        }

#if FEATURE_CUSTOM_SORTING
        /// <inheritdoc />
        IDocumentQuery<T> IDocumentQueryBase<T, IDocumentQuery<T>>.CustomSortUsing(string typeName, bool descending)
        {
            CustomSortUsing(typeName, descending);
            return this;
        }
#endif

        /// <inheritdoc />
        IGroupByDocumentQuery<T> IDocumentQuery<T>.GroupBy(string fieldName, params string[] fieldNames)
        {
            GroupBy(fieldName, fieldNames);
            return new GroupByDocumentQuery<T>(this);
        }

        /// <inheritdoc />
        IGroupByDocumentQuery<T> IDocumentQuery<T>.GroupBy((string Name, GroupByMethod Method) field, params (string Name, GroupByMethod Method)[] fields)
        {
            GroupBy(field, fields);
            return new GroupByDocumentQuery<T>(this);
        }

        /// <inheritdoc />
        IDocumentQuery<TResult> IDocumentQuery<T>.OfType<TResult>()
        {
            return CreateDocumentQueryInternal<TResult>();
        }

        /// <inheritdoc />
        IDocumentQuery<T> IDocumentQueryBase<T, IDocumentQuery<T>>.OrderBy(string field, string sorterName)
        {
            OrderBy(field, sorterName);
            return this;
        }

        /// <inheritdoc />
        IDocumentQuery<T> IDocumentQueryBase<T, IDocumentQuery<T>>.OrderBy(string field, OrderingType ordering)
        {
            OrderBy(field, ordering);
            return this;
        }

        /// <inheritdoc />
        IDocumentQuery<T> IDocumentQueryBase<T, IDocumentQuery<T>>.OrderBy<TValue>(Expression<Func<T, TValue>> propertySelector)
        {
            var rangeType = Conventions.GetRangeType(propertySelector.ReturnType);
            OrderBy(GetMemberQueryPathForOrderBy(propertySelector), OrderingUtil.GetOrderingFromRangeType(rangeType));
            return this;
        }

        /// <inheritdoc />
        IDocumentQuery<T> IDocumentQueryBase<T, IDocumentQuery<T>>.OrderBy<TValue>(Expression<Func<T, TValue>> propertySelector, string sorterName)
        {
            OrderBy(GetMemberQueryPathForOrderBy(propertySelector), sorterName);
            return this;
        }

        /// <inheritdoc />
        IDocumentQuery<T> IDocumentQueryBase<T, IDocumentQuery<T>>.OrderBy<TValue>(Expression<Func<T, TValue>> propertySelector, OrderingType ordering)
        {
            OrderBy(GetMemberQueryPathForOrderBy(propertySelector), ordering);
            return this;
        }

        /// <inheritdoc />
        IDocumentQuery<T> IDocumentQueryBase<T, IDocumentQuery<T>>.OrderBy<TValue>(params Expression<Func<T, TValue>>[] propertySelectors)
        {
            foreach (var item in propertySelectors)
            {
                var rangeType = Conventions.GetRangeType(item.ReturnType);
                OrderBy(GetMemberQueryPathForOrderBy(item), OrderingUtil.GetOrderingFromRangeType(rangeType));
            }
            return this;
        }

        /// <inheritdoc />
        IDocumentQuery<T> IDocumentQueryBase<T, IDocumentQuery<T>>.OrderByDescending(string field, string sorterName)
        {
            OrderByDescending(field, sorterName);
            return this;
        }

        /// <inheritdoc />
        IDocumentQuery<T> IDocumentQueryBase<T, IDocumentQuery<T>>.OrderByDescending(string field, OrderingType ordering)
        {
            OrderByDescending(field, ordering);
            return this;
        }

        /// <inheritdoc />
        IDocumentQuery<T> IDocumentQueryBase<T, IDocumentQuery<T>>.OrderByDescending<TValue>(Expression<Func<T, TValue>> propertySelector)
        {
            var rangeType = Conventions.GetRangeType(propertySelector.ReturnType);
            OrderByDescending(GetMemberQueryPathForOrderBy(propertySelector), OrderingUtil.GetOrderingFromRangeType(rangeType));
            return this;
        }

        /// <inheritdoc />
        IDocumentQuery<T> IDocumentQueryBase<T, IDocumentQuery<T>>.OrderByDescending<TValue>(Expression<Func<T, TValue>> propertySelector, string sorterName)
        {
            OrderByDescending(GetMemberQueryPathForOrderBy(propertySelector), sorterName);
            return this;
        }

        /// <inheritdoc />
        IDocumentQuery<T> IDocumentQueryBase<T, IDocumentQuery<T>>.OrderByDescending<TValue>(Expression<Func<T, TValue>> propertySelector, OrderingType ordering)
        {
            OrderByDescending(GetMemberQueryPathForOrderBy(propertySelector), ordering);
            return this;
        }

        /// <inheritdoc />
        IDocumentQuery<T> IDocumentQueryBase<T, IDocumentQuery<T>>.OrderByDescending<TValue>(params Expression<Func<T, TValue>>[] propertySelectors)
        {
            foreach (var item in propertySelectors)
            {
                var rangeType = Conventions.GetRangeType(item.ReturnType);
                OrderByDescending(GetMemberQueryPathForOrderBy(item), OrderingUtil.GetOrderingFromRangeType(rangeType));
            }

            return this;
        }

        /// <inheritdoc />
        IDocumentQuery<T> IQueryBase<T, IDocumentQuery<T>>.BeforeQueryExecuted(Action<IndexQuery> beforeQueryExecuted)
        {
            BeforeQueryExecuted(beforeQueryExecuted);
            return this;
        }

        /// <inheritdoc />
        IRawDocumentQuery<T> IQueryBase<T, IRawDocumentQuery<T>>.BeforeQueryExecuted(Action<IndexQuery> beforeQueryExecuted)
        {
            BeforeQueryExecuted(beforeQueryExecuted);
            return this;
        }

        public IGraphQuery<T> WithEdges(string alias, string edgeSelector, string query)
        {
            WithTokens.AddLast(new WithEdgesToken(alias, edgeSelector, query));
            return this;
        }

        public IGraphQuery<T> With<TOther>(string alias, string rawQuery)
        {
            return WithInternal(alias, (DocumentQuery<TOther>)Session.Advanced.RawQuery<TOther>(rawQuery));
        }

        public IGraphQuery<T> With<TOther>(string alias, IRavenQueryable<TOther> query)
        {
            var queryInspector = (RavenQueryInspector<TOther>)query;
            var docQuery = (DocumentQuery<TOther>)queryInspector.GetDocumentQuery(x => x.ParameterPrefix = $"w{WithTokens.Count}p");
            return WithInternal(alias, docQuery);
        }

        public IGraphQuery<T> With<TOther>(string alias, Func<IDocumentQueryBuilder, IDocumentQuery<TOther>> queryFactory)
        {
            var docQuery = (DocumentQuery<TOther>)queryFactory(new DocumentQueryBuilder(Session, $"w{WithTokens.Count}p"));
            return WithInternal(alias, docQuery);
        }

        private class DocumentQueryBuilder : IDocumentQueryBuilder
        {
            private readonly IDocumentSession _session;
            private readonly string _parameterPrefix;

            public DocumentQueryBuilder(IDocumentSession session, string parameterPrefix)
            {
                _session = session;
                _parameterPrefix = parameterPrefix;
            }

            public IDocumentQuery<T1> DocumentQuery<T1, TIndexCreator>() where TIndexCreator : AbstractIndexCreationTask, new()
            {
                var query = (DocumentQuery<T1>)_session.Advanced.DocumentQuery<T1, TIndexCreator>();
                query.ParameterPrefix = _parameterPrefix;
                return query;
            }

            public IDocumentQuery<T1> DocumentQuery<T1>(string indexName = null, string collectionName = null, bool isMapReduce = false)
            {
                var query = (DocumentQuery<T1>)_session.Advanced.DocumentQuery<T1>(indexName, collectionName, isMapReduce);
                query.ParameterPrefix = _parameterPrefix;
                return query;
            }
        }
        private IGraphQuery<T> WithInternal<TOther>(string alias, DocumentQuery<TOther> docQuery)
        {
            if (docQuery.SelectTokens?.Count > 0)
            {
                throw new NotSupportedException($"Select is not permitted in a 'With' clause in query:{docQuery}");
            }


            foreach (var keyValue in docQuery.QueryParameters)
            {
                QueryParameters.Add(keyValue.Key, keyValue.Value);
            }

            WithTokens.AddLast(new WithToken(alias, docQuery.ToString()));

            if (docQuery.TheWaitForNonStaleResults)
            {
                TheWaitForNonStaleResults = true;
                if (Timeout == null || Timeout < docQuery.Timeout)
                {
                    Timeout = docQuery.Timeout;
                }
            }      
            
            return this;
        }
        /// <inheritdoc />
        IEnumerator IEnumerable.GetEnumerator()
        {
            return GetEnumerator();
        }

        /// <inheritdoc />
        public IEnumerator<T> GetEnumerator()
        {
            return ExecuteQueryOperation(null).GetEnumerator();
        }

        /// <inheritdoc />
        T IDocumentQueryBase<T>.First()
        {
            return ExecuteQueryOperation(1).First();
        }

        /// <inheritdoc />
        T IDocumentQueryBase<T>.FirstOrDefault()
        {
            return ExecuteQueryOperation(1).FirstOrDefault();
        }

        /// <inheritdoc />
        T IDocumentQueryBase<T>.Single()
        {
            return ExecuteQueryOperation(2).Single();
        }

        /// <inheritdoc />
        T IDocumentQueryBase<T>.SingleOrDefault()
        {
            return ExecuteQueryOperation(2).SingleOrDefault();
        }

        /// <inheritdoc />
        bool IDocumentQueryBase<T>.Any()
        {
            if (IsDistinct)
            {
                // for distinct it is cheaper to do count 1
                return ExecuteQueryOperation(1).Any();
            }

            Take(0);
            var queryResult = GetQueryResult();
            return queryResult.TotalResults > 0;
        }

        private List<T> ExecuteQueryOperation(int? take)
        {
            ExecuteQueryOperationInternal(take);

            return QueryOperation.Complete<T>();
        }

        [MethodImpl(MethodImplOptions.AggressiveInlining)]
        private void ExecuteQueryOperationInternal(int? take)
        {
            if (take.HasValue && (PageSize.HasValue == false || PageSize > take))
                Take(take.Value);

            InitSync();
        }

        /// <inheritdoc />
        int IDocumentQueryBase<T>.Count()
        {
            Take(0);
            var queryResult = GetQueryResult();
            return queryResult.TotalResults;
        }

        /// <inheritdoc />
        Lazy<int> IDocumentQueryBase<T>.CountLazily()
        {
            if (QueryOperation == null)
            {
                Take(0);
                QueryOperation = InitializeQueryOperation();
            }

            var lazyQueryOperation = new LazyQueryOperation<T>(TheSession.Conventions, QueryOperation, AfterQueryExecutedCallback);

            return ((DocumentSession)TheSession).AddLazyCountOperation(lazyQueryOperation);
        }

        /// <inheritdoc />
        Lazy<IEnumerable<T>> IDocumentQueryBase<T>.Lazily(Action<IEnumerable<T>> onEval)
        {
            if (QueryOperation == null)
            {
                QueryOperation = InitializeQueryOperation();
            }

            var lazyQueryOperation = new LazyQueryOperation<T>(TheSession.Conventions, QueryOperation, AfterQueryExecutedCallback);
            return ((DocumentSession)TheSession).AddLazyOperation(lazyQueryOperation, onEval);
        }

        protected void InitSync()
        {
            if (QueryOperation != null)
                return;

            var beforeQueryExecutedEventArgs = new BeforeQueryEventArgs(TheSession, this);
            TheSession.OnBeforeQueryInvoke(beforeQueryExecutedEventArgs);

            QueryOperation = InitializeQueryOperation();
            ExecuteActualQuery();
        }

        private void ExecuteActualQuery()
        {
            using (QueryOperation.EnterQueryContext())
            {
                var command = QueryOperation.CreateRequest();
                TheSession.RequestExecutor.Execute(command, TheSession.Context, sessionInfo: TheSession.SessionInfo);
                QueryOperation.SetResult(command.Result);
            }

            InvokeAfterQueryExecuted(QueryOperation.CurrentQueryResults);
        }

        private DocumentQuery<TResult> CreateDocumentQueryInternal<TResult>(QueryData queryData = null)
        {
            FieldsToFetchToken newFieldsToFetch;
            if (queryData != null && queryData.Fields.Length > 0)
            {
                var fields = queryData.Fields;

                if (IsGroupBy == false)
                {
                    var identityProperty = Conventions.GetIdentityProperty(typeof(TResult));
                    if (identityProperty != null)
                        fields = queryData.Fields
                            .Select(x => x == identityProperty.Name ? Constants.Documents.Indexing.Fields.DocumentIdFieldName : x)
                            .ToArray();
                }

                GetSourceAliasIfExists(queryData, fields, out var sourceAlias);

                newFieldsToFetch = FieldsToFetchToken.Create(fields, queryData.Projections.ToArray(), queryData.IsCustomFunction, sourceAlias);
            }
            else
                newFieldsToFetch = null;

            if (newFieldsToFetch != null)
                UpdateFieldsToFetchToken(newFieldsToFetch);

            var query = new DocumentQuery<TResult>(
                TheSession,
                IndexName,
                CollectionName,
                IsGroupBy,
                queryData?.DeclareToken,
                queryData?.LoadTokens,
                queryData?.FromAlias)
            {
                QueryRaw = QueryRaw,
                PageSize = PageSize,
                SelectTokens = new LinkedList<QueryToken>(SelectTokens),
                FieldsToFetchToken = FieldsToFetchToken,
                WhereTokens = new LinkedList<QueryToken>(WhereTokens),
                OrderByTokens = new LinkedList<QueryToken>(OrderByTokens),
                GroupByTokens = new LinkedList<QueryToken>(GroupByTokens),
                QueryParameters = new Parameters(QueryParameters),
                Start = Start,
                Timeout = Timeout,
                QueryStats = QueryStats,
                TheWaitForNonStaleResults = TheWaitForNonStaleResults,
                Negate = Negate,
                DocumentIncludes = new HashSet<string>(DocumentIncludes),
                CounterIncludesTokens = CounterIncludesTokens,
                RootTypes = { typeof(T) },
                BeforeQueryExecutedCallback = BeforeQueryExecutedCallback,
                AfterQueryExecutedCallback = AfterQueryExecutedCallback,
                AfterStreamExecutedCallback = AfterStreamExecutedCallback,
                HighlightingTokens = HighlightingTokens,
                QueryHighlightings = QueryHighlightings,
                DisableEntitiesTracking = DisableEntitiesTracking,
                DisableCaching = DisableCaching,
                QueryTimings = QueryTimings,
                Explanations = Explanations,
                ExplanationToken = ExplanationToken,
                IsIntersect = IsIntersect,
                DefaultOperator = DefaultOperator
            };

            return query;
        }

        public IRavenQueryable<T> ToQueryable()
        {
            var type = typeof(T);

            var queryStatistics = new QueryStatistics();
            var highlightings = new LinqQueryHighlightings();

            var ravenQueryInspector = new RavenQueryInspector<T>();
            var ravenQueryProvider = new RavenQueryProvider<T>(
                CreateDocumentQueryInternal<T>(), // clone
                IndexName,
                CollectionName,
                type,
                queryStatistics,
                highlightings,
                IsGroupBy,
                Conventions);

            ravenQueryInspector.Init(ravenQueryProvider,
                queryStatistics,
                highlightings,
                IndexName,
                CollectionName,
                null,
                TheSession,
                IsGroupBy);

            return ravenQueryInspector;
        }

        InMemoryDocumentSessionOperations IDocumentQueryGenerator.Session => TheSession;

        RavenQueryInspector<TS> IDocumentQueryGenerator.CreateRavenQueryInspector<TS>()
        {
            return ((IDocumentQueryGenerator)Session).CreateRavenQueryInspector<TS>();
        }

        public IDocumentQuery<TResult> Query<TResult>(string indexName, string collectionName, bool isMapReduce)
        {
            if (indexName != IndexName || collectionName != CollectionName)
                throw new InvalidOperationException(
                    $"DocumentQuery source has (index name: {IndexName}, collection: {CollectionName}), but got request for (index name: {indexName}, collection: {collectionName}), you cannot change the index name / collection when using DocumentQuery as the source");

            return CreateDocumentQueryInternal<TResult>();
        }

        public IAsyncDocumentQuery<TResult> AsyncQuery<TResult>(string indexName, string collectionName, bool isMapReduce)
        {
            throw new NotSupportedException("Cannot create an async LINQ query from DocumentQuery, you need to use AsyncDocumentQuery for that");
        }
    }
}<|MERGE_RESOLUTION|>--- conflicted
+++ resolved
@@ -541,54 +541,42 @@
         }
 
         /// <inheritdoc />
-<<<<<<< HEAD
+        IDocumentQuery<T> IFilterDocumentQueryBase<T, IDocumentQuery<T>>.WhereStartsWith(string fieldName, object value, bool exact)
+        {
+            WhereStartsWith(fieldName, value, exact);
+            return this;
+        }
+
+        /// <inheritdoc />
+        IDocumentQuery<T> IFilterDocumentQueryBase<T, IDocumentQuery<T>>.WhereStartsWith<TValue>(Expression<Func<T, TValue>> propertySelector, TValue value)
+        {
+            WhereStartsWith(GetMemberQueryPath(propertySelector.Body), value, exact);
+            return this;
+        }
+
+        /// <inheritdoc />
         IDocumentQuery<T> IFilterDocumentQueryBase<T, IDocumentQuery<T>>.WhereStartsWith<TValue>(Expression<Func<T, TValue>> propertySelector, TValue value, bool exact)
-=======
-        IDocumentQuery<T> IFilterDocumentQueryBase<T, IDocumentQuery<T>>.WhereStartsWith(string fieldName, object value, bool exact)
-        {
-            WhereStartsWith(fieldName, value, exact);
-            return this;
-        }
-
-        /// <inheritdoc />
-        IDocumentQuery<T> IFilterDocumentQueryBase<T, IDocumentQuery<T>>.WhereStartsWith<TValue>(Expression<Func<T, TValue>> propertySelector, TValue value)
->>>>>>> d18a55ff
         {
             WhereStartsWith(GetMemberQueryPath(propertySelector.Body), value, exact);
             return this;
         }
 
         /// <inheritdoc />
-<<<<<<< HEAD
+        IDocumentQuery<T> IFilterDocumentQueryBase<T, IDocumentQuery<T>>.WhereEndsWith(string fieldName, object value)
+        {
+            WhereEndsWith(fieldName, value, exact);
+            return this;
+        }
+
+        /// <inheritdoc />
         IDocumentQuery<T> IFilterDocumentQueryBase<T, IDocumentQuery<T>>.WhereEndsWith(string fieldName, object value, bool exact)
-=======
-        IDocumentQuery<T> IFilterDocumentQueryBase<T, IDocumentQuery<T>>.WhereStartsWith<TValue>(Expression<Func<T, TValue>> propertySelector, TValue value, bool exact)
-        {
-            WhereStartsWith(GetMemberQueryPath(propertySelector.Body), value, exact);
-            return this;
-        }
-
-        /// <inheritdoc />
-        IDocumentQuery<T> IFilterDocumentQueryBase<T, IDocumentQuery<T>>.WhereEndsWith(string fieldName, object value)
->>>>>>> d18a55ff
         {
             WhereEndsWith(fieldName, value, exact);
             return this;
         }
 
         /// <inheritdoc />
-<<<<<<< HEAD
-        IDocumentQuery<T> IFilterDocumentQueryBase<T, IDocumentQuery<T>>.WhereEndsWith<TValue>(Expression<Func<T, TValue>> propertySelector, TValue value, bool exact)
-=======
-        IDocumentQuery<T> IFilterDocumentQueryBase<T, IDocumentQuery<T>>.WhereEndsWith(string fieldName, object value, bool exact)
-        {
-            WhereEndsWith(fieldName, value, exact);
-            return this;
-        }
-
-        /// <inheritdoc />
         IDocumentQuery<T> IFilterDocumentQueryBase<T, IDocumentQuery<T>>.WhereEndsWith<TValue>(Expression<Func<T, TValue>> propertySelector, TValue value)
->>>>>>> d18a55ff
         {
             WhereEndsWith(GetMemberQueryPath(propertySelector.Body), value, exact);
             return this;
