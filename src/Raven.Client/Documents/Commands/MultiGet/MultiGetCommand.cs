﻿using System;
using System.Collections.Generic;
using System.IO;
using System.Net;
using System.Net.Http;
using Raven.Client.Extensions;
using Raven.Client.Http;
using Raven.Client.Json;
using Sparrow;
using Sparrow.Json;
using Sparrow.Json.Parsing;

namespace Raven.Client.Documents.Commands.MultiGet
{
    public class MultiGetCommand : RavenCommand<List<GetResponse>>
    {
        private readonly RequestExecutor _requestExecutor;
        private readonly HttpCache _cache;
        private readonly List<GetRequest> _commands;

        private string _baseUrl;

        public MultiGetCommand(RequestExecutor requestExecutor, List<GetRequest> commands)
        {
<<<<<<< HEAD
            _requestExecutor = requestExecutor;
            _cache = _requestExecutor.Cache;
            _commands = commands;
=======
            _cache = cache ?? throw new ArgumentNullException(nameof(cache));
            _commands = commands ?? throw new ArgumentNullException(nameof(commands));
>>>>>>> 0f3866b6
            ResponseType = RavenCommandResponseType.Raw;
        }

        public override HttpRequestMessage CreateRequest(JsonOperationContext ctx, ServerNode node, out string url)
        {
            _baseUrl = $"{node.Url}/databases/{node.Database}";
            url = $"{_baseUrl}/multi_get";

            var aggressiveCacheOptions = _requestExecutor.AggressiveCaching.Value;
            if (aggressiveCacheOptions?.Mode == AggressiveCacheMode.TrackChanges)
            {
                Result = new List<GetResponse>();
                foreach (var command in _commands)
                {
                    if(command.CanCacheAggressively == false) break;
                    var cacheKey = GetCacheKey(command, out string _);
                    using (var cachedItem = _cache.Get(ctx, cacheKey, out _, out var cached))
                    {
                        if (cached == null || 
                            cachedItem.Age > aggressiveCacheOptions.Duration ||
                            cachedItem.MightHaveBeenModified)
                            break;
                        
                         Result.Add(new GetResponse
                         {
                             Result = cached,
                             StatusCode = HttpStatusCode.NotModified,
                         });
                    }
                }

                if (Result.Count == _commands.Count)
                {
                    return null;// aggressively cached
                }
                // not all of it is cached, might as well read it all
                Result = null; 
            }

            var request = new HttpRequestMessage
            {
                Method = HttpMethod.Post,
                Content = new BlittableJsonContent(stream =>
                {
                    using (var writer = new BlittableJsonTextWriter(ctx, stream))
                    {
                        writer.WriteStartObject();

                        var first = true;
                        writer.WritePropertyName("Requests");
                        writer.WriteStartArray();
                        foreach (var command in _commands)
                        {
                            if (first == false)
                                writer.WriteComma();
                            first = false;
                            var cacheKey = GetCacheKey(command, out string _);
                            using (_cache.Get(ctx, cacheKey, out string cachedChangeVector, out var _))
                            {
                                var headers = new Dictionary<string, string>();
                                if (cachedChangeVector != null)
                                    headers["If-None-Match"] = $"\"{cachedChangeVector}\"";

                                foreach (var header in command.Headers)
                                    headers[header.Key] = header.Value;

                                writer.WriteStartObject();

                                writer.WritePropertyName(nameof(GetRequest.Url));
                                writer.WriteString($"/databases/{node.Database}{command.Url}");
                                writer.WriteComma();

                                writer.WritePropertyName(nameof(GetRequest.Query));
                                writer.WriteString(command.Query);
                                writer.WriteComma();

                                writer.WritePropertyName(nameof(GetRequest.Method));
                                writer.WriteString(command.Method?.Method);
                                writer.WriteComma();

                                writer.WritePropertyName(nameof(GetRequest.Headers));
                                writer.WriteStartObject();

                                var firstInner = true;
                                foreach (var kvp in headers)
                                {
                                    if (firstInner == false)
                                        writer.WriteComma();

                                    firstInner = false;
                                    writer.WritePropertyName(kvp.Key);
                                    writer.WriteString(kvp.Value);
                                }
                                writer.WriteEndObject();
                                writer.WriteComma();

                                writer.WritePropertyName(nameof(GetRequest.Content));
                                if (command.Content != null)
                                    command.Content.WriteContent(writer, ctx);
                                else
                                    writer.WriteNull();

                                writer.WriteEndObject();
                            }
                        }
                        writer.WriteEndArray();

                        writer.WriteEndObject();
                    }
                })
            };


            return request;
        }

        private string GetCacheKey(GetRequest command, out string requestUrl)
        {
            requestUrl = $"{_baseUrl}{command.UrlAndQuery}";

            return $"{command.Method}-{requestUrl}";
        }

        public override void SetResponseRaw(HttpResponseMessage response, Stream stream, JsonOperationContext context)
        {
            var state = new JsonParserState();
            using (var parser = new UnmanagedJsonParser(context, state, "multi_get/response"))
            using (context.GetMemoryBuffer(out JsonOperationContext.MemoryBuffer buffer))
            using (var peepingTomStream = new PeepingTomStream(stream, context))
            {
                if (UnmanagedJsonParserHelper.Read(peepingTomStream, parser, state, buffer) == false)
                    ThrowInvalidJsonResponse(peepingTomStream);

                if (state.CurrentTokenType != JsonParserToken.StartObject)
                    ThrowInvalidJsonResponse(peepingTomStream);

                var property = UnmanagedJsonParserHelper.ReadString(context, peepingTomStream, parser, state, buffer);
                if (property != nameof(BlittableArrayResult.Results))
                    ThrowInvalidJsonResponse(peepingTomStream);

                var i = 0;
                Result = new List<GetResponse>();
                foreach (var getResponse in ReadResponses(context, peepingTomStream, parser, state, buffer))
                {
                    var command = _commands[i];

                    MaybeSetCache(getResponse, command);
                    MaybeReadFromCache(getResponse, command, context);

                    Result.Add(getResponse);

                    i++;
                }

                if (UnmanagedJsonParserHelper.Read(peepingTomStream, parser, state, buffer) == false)
                    ThrowInvalidJsonResponse(peepingTomStream);

                if (state.CurrentTokenType != JsonParserToken.EndObject)
                    ThrowInvalidJsonResponse(peepingTomStream);
            }
        }

        private static IEnumerable<GetResponse> ReadResponses(JsonOperationContext context, PeepingTomStream peepingTomStream, UnmanagedJsonParser parser, JsonParserState state, JsonOperationContext.MemoryBuffer buffer)
        {
            if (UnmanagedJsonParserHelper.Read(peepingTomStream, parser, state, buffer) == false)
                ThrowInvalidJsonResponse(peepingTomStream);

            if (state.CurrentTokenType != JsonParserToken.StartArray)
                ThrowInvalidJsonResponse(peepingTomStream);

            while (true)
            {
                if (UnmanagedJsonParserHelper.Read(peepingTomStream, parser, state, buffer) == false)
                    ThrowInvalidJsonResponse(peepingTomStream);

                if (state.CurrentTokenType == JsonParserToken.EndArray)
                    break;

                yield return ReadResponse(context, peepingTomStream, parser, state, buffer);
            }
        }

        private static unsafe GetResponse ReadResponse(JsonOperationContext context, PeepingTomStream peepingTomStream, UnmanagedJsonParser parser, JsonParserState state, JsonOperationContext.MemoryBuffer buffer)
        {
            if (state.CurrentTokenType != JsonParserToken.StartObject)
                ThrowInvalidJsonResponse(peepingTomStream);

            var getResponse = new GetResponse();
            while (true)
            {
                if (UnmanagedJsonParserHelper.Read(peepingTomStream, parser, state, buffer) == false)
                    ThrowInvalidJsonResponse(peepingTomStream);

                if (state.CurrentTokenType == JsonParserToken.EndObject)
                    break;

                if (state.CurrentTokenType != JsonParserToken.String)
                    ThrowInvalidJsonResponse(peepingTomStream);

                var property = context.AllocateStringValue(null, state.StringBuffer, state.StringSize).ToString();
                switch (property)
                {
                    case nameof(GetResponse.Result):
                        if (UnmanagedJsonParserHelper.Read(peepingTomStream, parser, state, buffer) == false)
                            ThrowInvalidJsonResponse(peepingTomStream);

                        if (state.CurrentTokenType == JsonParserToken.Null)
                            continue;

                        if (state.CurrentTokenType != JsonParserToken.StartObject)
                            ThrowInvalidJsonResponse(peepingTomStream);

                        using (var builder = new BlittableJsonDocumentBuilder(context, BlittableJsonDocumentBuilder.UsageMode.None, "multi_get/result", parser, state))
                        {
                            UnmanagedJsonParserHelper.ReadObject(builder, peepingTomStream, parser, buffer);
                            getResponse.Result = builder.CreateReader();
                        }
                        continue;
                    case nameof(GetResponse.Headers):
                        if (UnmanagedJsonParserHelper.Read(peepingTomStream, parser, state, buffer) == false)
                            ThrowInvalidJsonResponse(peepingTomStream);

                        if (state.CurrentTokenType == JsonParserToken.Null)
                            continue;

                        if (state.CurrentTokenType != JsonParserToken.StartObject)
                            ThrowInvalidJsonResponse(peepingTomStream);

                        using (var builder = new BlittableJsonDocumentBuilder(context, BlittableJsonDocumentBuilder.UsageMode.None, "multi_get/result", parser, state))
                        {
                            UnmanagedJsonParserHelper.ReadObject(builder, peepingTomStream, parser, buffer);
                            using (var headersJson = builder.CreateReader())
                            {
                                foreach (var propertyName in headersJson.GetPropertyNames())
                                    getResponse.Headers[propertyName] = headersJson[propertyName].ToString();
                            }
                        }
                        continue;
                    case nameof(GetResponse.StatusCode):
                        if (UnmanagedJsonParserHelper.Read(peepingTomStream, parser, state, buffer) == false)
                            ThrowInvalidJsonResponse(peepingTomStream);

                        if (state.CurrentTokenType != JsonParserToken.Integer)
                            ThrowInvalidJsonResponse(peepingTomStream);

                        getResponse.StatusCode = (HttpStatusCode)state.Long;
                        continue;
                    default:
                        ThrowInvalidJsonResponse(peepingTomStream);
                        break;
                }
            }

            return getResponse;
        }

        private void MaybeReadFromCache(GetResponse getResponse, GetRequest command, JsonOperationContext context)
        {
            if (getResponse.StatusCode != HttpStatusCode.NotModified)
                return;

            var cacheKey = GetCacheKey(command, out string _);
            using (_cache.Get(context, cacheKey, out string _, out BlittableJsonReaderObject cachedResponse))
            {
                getResponse.Result = cachedResponse;
            }
        }

        private void MaybeSetCache(GetResponse getResponse, GetRequest command)
        {
            if (getResponse.StatusCode == HttpStatusCode.NotModified)
                return;

            var cacheKey = GetCacheKey(command, out string _);

            var result = getResponse.Result as BlittableJsonReaderObject;
            if (result == null)
                return;

            var changeVector = getResponse.Headers.GetEtagHeader();
            if (changeVector == null)
                return;

            _cache.Set(cacheKey, changeVector, result);
        }

        public override bool IsReadRequest => false;
    }
}<|MERGE_RESOLUTION|>--- conflicted
+++ resolved
@@ -22,14 +22,9 @@
 
         public MultiGetCommand(RequestExecutor requestExecutor, List<GetRequest> commands)
         {
-<<<<<<< HEAD
-            _requestExecutor = requestExecutor;
-            _cache = _requestExecutor.Cache;
-            _commands = commands;
-=======
-            _cache = cache ?? throw new ArgumentNullException(nameof(cache));
+            _requestExecutor = requestExecutor ?? throw new ArgumentNullException(nameof(requestExecutor));
+            _cache = _requestExecutor.Cache ?? throw new ArgumentNullException(nameof(_requestExecutor.Cache));
             _commands = commands ?? throw new ArgumentNullException(nameof(commands));
->>>>>>> 0f3866b6
             ResponseType = RavenCommandResponseType.Raw;
         }
 
@@ -44,20 +39,21 @@
                 Result = new List<GetResponse>();
                 foreach (var command in _commands)
                 {
-                    if(command.CanCacheAggressively == false) break;
+                    if (command.CanCacheAggressively == false)
+                        break;
                     var cacheKey = GetCacheKey(command, out string _);
                     using (var cachedItem = _cache.Get(ctx, cacheKey, out _, out var cached))
                     {
-                        if (cached == null || 
+                        if (cached == null ||
                             cachedItem.Age > aggressiveCacheOptions.Duration ||
                             cachedItem.MightHaveBeenModified)
                             break;
-                        
-                         Result.Add(new GetResponse
-                         {
-                             Result = cached,
-                             StatusCode = HttpStatusCode.NotModified,
-                         });
+
+                        Result.Add(new GetResponse
+                        {
+                            Result = cached,
+                            StatusCode = HttpStatusCode.NotModified,
+                        });
                     }
                 }
 
@@ -66,7 +62,7 @@
                     return null;// aggressively cached
                 }
                 // not all of it is cached, might as well read it all
-                Result = null; 
+                Result = null;
             }
 
             var request = new HttpRequestMessage
@@ -141,7 +137,6 @@
                     }
                 })
             };
-
 
             return request;
         }
