--- conflicted
+++ resolved
@@ -232,11 +232,7 @@
                     TcpConnectionHeaderMessage.OperationTypes.Subscription,
                     NegotiateProtocolVersionForSubscriptionAsync,
                     context,
-<<<<<<< HEAD
-                    requestExecutor.DefaultTimeout,
-=======
                     _options?.ConnectionStreamTimeout, 
->>>>>>> 31cdddee
                     null
 #if TCP_CLIENT_CANCELLATIONTOKEN_SUPPORT
                     ,
