// -----------------------------------------------------------------------
//  <copyright file="SubscriptionWorker.cs" company="Hibernating Rhinos LTD">
//      Copyright (c) Hibernating Rhinos LTD. All rights reserved.
//  </copyright>
// -----------------------------------------------------------------------

#if !(NETSTANDARD2_0 || NETSTANDARD2_1 || NETCOREAPP2_1 || NETCOREAPP3_1)
#define TCP_CLIENT_CANCELLATIONTOKEN_SUPPORT
#endif

#if !(NETSTANDARD2_0 || NETSTANDARD2_1 || NETCOREAPP2_1)
#define SSL_STREAM_CIPHERSUITESPOLICY_SUPPORT
#endif

using System;
using System.Collections.Concurrent;
using System.Collections.Generic;
using System.Diagnostics;
using System.IO;
using System.Linq;
using System.Net.Http;
using System.Net.Sockets;
using System.Security.Cryptography.X509Certificates;
using System.Threading;
using System.Threading.Tasks;
using Raven.Client.Documents.Commands;
using Raven.Client.Documents.Conventions;
using Raven.Client.Exceptions;
using Raven.Client.Exceptions.Cluster;
using Raven.Client.Exceptions.Database;
using Raven.Client.Exceptions.Documents.Subscriptions;
using Raven.Client.Exceptions.Security;
using Raven.Client.Exceptions.Sharding;
using Raven.Client.Extensions;
using Raven.Client.Http;
using Raven.Client.Json.Serialization;
using Raven.Client.ServerWide.Commands;
using Raven.Client.ServerWide.Tcp;
using Raven.Client.Util;
using Sparrow.Json;
using Sparrow.Json.Parsing;
using Sparrow.Logging;
using Sparrow.Utils;

namespace Raven.Client.Documents.Subscriptions
{
    public abstract class AbstractSubscriptionWorker<TBatch, TType> : IAsyncDisposable, IDisposable
        where TBatch : SubscriptionBatchBase<TType>
        where TType : class
    {
        public delegate Task AfterAcknowledgmentAction(TBatch batch);
        protected readonly Logger _logger;
        internal readonly string _dbName;
        protected CancellationTokenSource _processingCts = new CancellationTokenSource();
        protected readonly SubscriptionWorkerOptions _options;
        protected (Func<TBatch, Task> Async, Action<TBatch> Sync) _subscriber;
        internal TcpClient _tcpClient;
        protected bool _disposed;
        protected Task _subscriptionTask;
        protected Stream _stream;
        protected int _forcedTopologyUpdateAttempts = 0;

        public string WorkerId => _options.WorkerId;
        /// <summary>
        /// Allows the user to define stuff that happens after the confirm was received from the server
        /// (this way we know we won't get those documents again)
        /// </summary>
        public event AfterAcknowledgmentAction AfterAcknowledgment;

        internal event Action OnEstablishedSubscriptionConnection;

        public event Action<Exception> OnSubscriptionConnectionRetry;

        public event Action<Exception> OnUnexpectedSubscriptionError;

        internal AbstractSubscriptionWorker(SubscriptionWorkerOptions options, string dbName)
        {
            if (string.IsNullOrEmpty(options.SubscriptionName))
                throw new ArgumentException("SubscriptionConnectionOptions must specify the SubscriptionName", nameof(options));

            _options = options;
            _dbName = dbName;
            _logger = LoggingSource.Instance.GetLogger<AbstractSubscriptionWorker<TBatch, TType>>(dbName);
        }

        public void Dispose()
        {
            Dispose(true);
        }

        public void Dispose(bool waitForSubscriptionTask)
        {
            var dispose = DisposeAsync(waitForSubscriptionTask);
            if (dispose.IsCompletedSuccessfully)
                return;

            AsyncHelpers.RunSync(dispose.AsTask);
        }

        public ValueTask DisposeAsync() => DisposeAsync(true);

        public virtual async ValueTask DisposeAsync(bool waitForSubscriptionTask)
        {
            if (_disposed)
                return;

            try
            {
                _disposed = true;
                _processingCts?.Cancel();

                CloseTcpClient(); // we disconnect immediately, freeing the subscription task

                if (_subscriptionTask != null && waitForSubscriptionTask)
                {
                    try
                    {
                        if (await _subscriptionTask.WaitWithTimeout(TimeSpan.FromSeconds(60)).ConfigureAwait(false) == false)
                        {
                            if (_logger.IsInfoEnabled)
                                _logger.Info($"Subscription worker for '{SubscriptionName}' wasn't done after 60 seconds, cannot hold subscription disposal any longer.");
                        }
                    }
                    catch (Exception)
                    {
                        // just need to wait for it to end
                    }
                }

                _subscriptionLocalRequestExecutor?.Dispose();
                _processingCts?.Dispose();
            }
            catch (Exception ex)
            {
                if (_logger.IsInfoEnabled)
                    _logger.Info("Error during dispose of subscription", ex);
            }
            finally
            {
                OnDisposed(this);
            }
        }

        public Task Run(Action<TBatch> processDocuments, CancellationToken ct = default)
        {
            if (processDocuments == null)
                throw new ArgumentNullException(nameof(processDocuments));
            _subscriber = (null, processDocuments);
            return RunInternalAsync(ct);
        }

        public Task Run(Func<TBatch, Task> processDocuments, CancellationToken ct = default)
        {
            if (processDocuments == null)
                throw new ArgumentNullException(nameof(processDocuments));
            _subscriber = (processDocuments, null);
            return RunInternalAsync(ct);
        }

        internal Task RunInternalAsync(CancellationToken ct)
        {
            if (_subscriptionTask != null)
                throw new InvalidOperationException("The subscription is already running");

            if (ct != default)
            {
                using (var old = _processingCts)
                {
                    _processingCts = CancellationTokenSource.CreateLinkedTokenSource(ct);
                }
            }

            return _subscriptionTask = RunSubscriptionAsync();
        }

        protected ServerNode _redirectNode;
        protected RequestExecutor _subscriptionLocalRequestExecutor;

        public string CurrentNodeTag => _redirectNode?.ClusterTag;
        public string SubscriptionName => _options?.SubscriptionName;
        internal int? SubscriptionTcpVersion;

        internal bool ShouldUseCompression()
        {
            bool compressionSupport = false;
#if NETCOREAPP3_1_OR_GREATER
            var version = SubscriptionTcpVersion ?? TcpConnectionHeaderMessage.SubscriptionTcpVersion;
            if (version >= 53_000 && (GetRequestExecutor().Conventions.DisableTcpCompression == false))
                compressionSupport = true;
#endif
            return compressionSupport;
        }

        internal async Task<Stream> ConnectToServerAsync(CancellationToken token)
        {
            var command = new GetTcpInfoForRemoteTaskCommand("Subscription/" + _dbName, _dbName, _options?.SubscriptionName, verifyDatabase: true);

            var requestExecutor = GetRequestExecutor();

            using (requestExecutor.ContextPool.AllocateOperationContext(out JsonOperationContext context))
            {
                TcpConnectionInfo tcpInfo;
                if (_redirectNode != null)
                {
                    try
                    {
                        await requestExecutor.ExecuteAsync(_redirectNode, null, context, command, shouldRetry: false, sessionInfo: null, token: token)
                            .ConfigureAwait(false);
                        tcpInfo = command.Result;
                    }
                    catch (ClientVersionMismatchException)
                    {
                        tcpInfo = await LegacyTryGetTcpInfoAsync(requestExecutor, context, _redirectNode, token).ConfigureAwait(false);
                    }
                    catch (Exception)
                    {
                        // if we failed to talk to a node, we'll forget about it and let the topology to
                        // redirect us to the current node
                        _redirectNode = null;
                        throw;
                    }
                }
                else
                {
                    try
                    {
                        await requestExecutor.ExecuteAsync(command, context, sessionInfo: null, token: token).ConfigureAwait(false);
                        tcpInfo = command.Result;
                        if (tcpInfo.NodeTag != null)
                        {
                            _redirectNode = requestExecutor.Topology.Nodes.FirstOrDefault(x => x.ClusterTag == tcpInfo.NodeTag);
                        }
                    }
                    catch (ClientVersionMismatchException)
                    {
                        tcpInfo = await LegacyTryGetTcpInfoAsync(requestExecutor, context, token).ConfigureAwait(false);
                    }
                }

                var result = await TcpUtils.ConnectSecuredTcpSocket(
                    tcpInfo,
                    requestExecutor.Certificate,
#if SSL_STREAM_CIPHERSUITESPOLICY_SUPPORT
                    null,
#endif
                    TcpConnectionHeaderMessage.OperationTypes.Subscription,
                    NegotiateProtocolVersionForSubscriptionAsync,
                    context,
                    _options?.ConnectionStreamTimeout,
                    null
#if TCP_CLIENT_CANCELLATIONTOKEN_SUPPORT
                    ,
                    token
#endif
                ).ConfigureAwait(false);

                _tcpClient = result.TcpClient;
                _stream = new StreamWithTimeout(result.Stream);
                _supportedFeatures = result.SupportedFeatures;

                _tcpClient.NoDelay = true;
                _tcpClient.SendBufferSize = _options?.SendBufferSizeInBytes ?? SubscriptionWorkerOptions.DefaultSendBufferSizeInBytes;
                _tcpClient.ReceiveBufferSize = _options?.ReceiveBufferSizeInBytes ?? SubscriptionWorkerOptions.DefaultReceiveBufferSizeInBytes;

                if (_supportedFeatures.ProtocolVersion <= 0)
                {
                    throw new InvalidOperationException(
                        $"{_options.SubscriptionName}: TCP negotiation resulted with an invalid protocol version:{_supportedFeatures.ProtocolVersion}");
                }

#if !(NETSTANDARD2_0 || NETSTANDARD2_1 || NETCOREAPP2_1)
                if (_supportedFeatures.DataCompression)
                    _stream = new ReadWriteCompressedStream(_stream);
#endif

                using (var optionsJson = DocumentConventions.Default.Serialization.DefaultConverter.ToBlittable(_options, context))
                {
                    await optionsJson.WriteJsonToAsync(_stream, token).ConfigureAwait(false);
                    await _stream.FlushAsync(token).ConfigureAwait(false);
                }

                SetLocalRequestExecutor(command.RequestedNode.Url, requestExecutor.Certificate);

                return _stream;
            }
        }

        private async Task<TcpConnectionHeaderMessage.SupportedFeatures> NegotiateProtocolVersionForSubscriptionAsync(string chosenUrl, TcpConnectionInfo tcpInfo, Stream stream, JsonOperationContext context, List<string> _)
        {
            var parameters = new AsyncTcpNegotiateParameters
            {
                Database = _dbName,
                Operation = TcpConnectionHeaderMessage.OperationTypes.Subscription,
                Version = SubscriptionTcpVersion ?? TcpConnectionHeaderMessage.SubscriptionTcpVersion,
                ReadResponseAndGetVersionCallbackAsync = ReadServerResponseAndGetVersionAsync,
                DestinationNodeTag = CurrentNodeTag,
                DestinationUrl = chosenUrl,
                DestinationServerId = tcpInfo.ServerId,
                LicensedFeatures = new LicensedFeatures
                {
                    DataCompression = ShouldUseCompression()
                }
            };

            return await TcpNegotiation.NegotiateProtocolVersionAsync(context, stream, parameters).ConfigureAwait(false);
        }

        private async Task<TcpConnectionInfo> LegacyTryGetTcpInfoAsync(RequestExecutor requestExecutor, JsonOperationContext context, CancellationToken token)
        {
            var tcpCommand = new GetTcpInfoCommand("Subscription/" + _dbName, _dbName);
            try
            {
                await requestExecutor.ExecuteAsync(tcpCommand, context, sessionInfo: null, token: token)
                    .ConfigureAwait(false);
            }
            catch (Exception)
            {
                _redirectNode = null;
                throw;
            }

            return tcpCommand.Result;
        }

        private async Task<TcpConnectionInfo> LegacyTryGetTcpInfoAsync(RequestExecutor requestExecutor, JsonOperationContext context, ServerNode node, CancellationToken token)
        {
            var tcpCommand = new GetTcpInfoCommand("Subscription/" + _dbName, _dbName);
            try
            {
                await requestExecutor.ExecuteAsync(node, null, context, tcpCommand, shouldRetry: false, sessionInfo: null, token: token)
                    .ConfigureAwait(false);
            }
            catch (Exception)
            {
                _redirectNode = null;
                throw;
            }

            return tcpCommand.Result;
        }

        private async ValueTask<TcpConnectionHeaderMessage.NegotiationResponse> ReadServerResponseAndGetVersionAsync(JsonOperationContext context, AsyncBlittableJsonTextWriter writer, Stream stream, string destinationUrl)
        {
            //Reading reply from server
            using (var response = await context.ReadForMemoryAsync(stream, "Subscription/tcp-header-response").ConfigureAwait(false))
            {
                var reply = JsonDeserializationClient.TcpConnectionHeaderResponse(response);

                switch (reply.Status)
                {
                    case TcpConnectionStatus.Ok:
                        return new TcpConnectionHeaderMessage.NegotiationResponse
                        {
                            Version = reply.Version,
                            LicensedFeatures = reply.LicensedFeatures
                        };

                    case TcpConnectionStatus.AuthorizationFailed:
                        throw new AuthorizationException($"Cannot access database {_dbName} because " + reply.Message);

                    case TcpConnectionStatus.TcpVersionMismatch:
                        if (reply.Version != TcpNegotiation.OutOfRangeStatus)
                        {
                            return new TcpConnectionHeaderMessage.NegotiationResponse
                            {
                                Version = reply.Version,
                                LicensedFeatures = reply.LicensedFeatures
                            };
                        }
                        //Kindly request the server to drop the connection
                        await SendDropMessageAsync(context, writer, reply).ConfigureAwait(false);
                        throw new InvalidOperationException($"Can't connect to database {_dbName} because: {reply.Message}");

                    case TcpConnectionStatus.InvalidNetworkTopology:
                        throw new InvalidNetworkTopologyException($"Failed to connect to url {destinationUrl} because: {reply.Message}");
                }

                return new TcpConnectionHeaderMessage.NegotiationResponse
                {
                    Version = reply.Version,
                    LicensedFeatures = reply.LicensedFeatures
                };
            }
        }

        private async ValueTask SendDropMessageAsync(JsonOperationContext context, AsyncBlittableJsonTextWriter writer, TcpConnectionHeaderResponse reply)
        {
            context.Write(writer, new DynamicJsonValue
            {
                [nameof(TcpConnectionHeaderMessage.DatabaseName)] = _dbName,
                [nameof(TcpConnectionHeaderMessage.Operation)] = TcpConnectionHeaderMessage.OperationTypes.Drop.ToString(),
                [nameof(TcpConnectionHeaderMessage.OperationVersion)] = TcpConnectionHeaderMessage.GetOperationTcpVersion(TcpConnectionHeaderMessage.OperationTypes.Drop),
                [nameof(TcpConnectionHeaderMessage.Info)] =
                    $"Couldn't agree on subscription TCP version ours:{TcpConnectionHeaderMessage.SubscriptionTcpVersion} theirs:{reply.Version}"
            });

            await writer.FlushAsync().ConfigureAwait(false);
        }

        private void AssertConnectionState(SubscriptionConnectionServerMessage connectionStatus)
        {
            if (connectionStatus.Type == SubscriptionConnectionServerMessage.MessageType.Error)
            {
                if (connectionStatus.Exception.Contains(nameof(DatabaseDoesNotExistException))/* || connectionStatus.Exception.Contains("unloaded and locked by DeleteDatabase")*/)
                    DatabaseDoesNotExistException.ThrowWithMessage(_dbName, connectionStatus.Message);
                else if (connectionStatus.Exception.Contains(nameof(NotSupportedInShardingException)))
                    throw new NotSupportedInShardingException(connectionStatus.Message);
            }

            if (connectionStatus.Type != SubscriptionConnectionServerMessage.MessageType.ConnectionStatus)
            {
                var message = "Server returned illegal type message when expecting connection status, was: " + connectionStatus.Type;

                if (connectionStatus.Type == SubscriptionConnectionServerMessage.MessageType.Error)
                    message += $". Exception: {connectionStatus.Exception}";

                throw new SubscriptionMessageTypeException(message);
            }

            switch (connectionStatus.Status)
            {
                case SubscriptionConnectionServerMessage.ConnectionStatus.Accepted:
                    break;

                case SubscriptionConnectionServerMessage.ConnectionStatus.InUse:
                    throw new SubscriptionInUseException(
                        $"Subscription With Id '{_options.SubscriptionName}' cannot be opened, because it's in use and the connection strategy is {_options.Strategy}");
                case SubscriptionConnectionServerMessage.ConnectionStatus.Closed:
                    bool closedWhenNoDocsLeft = false;
                    bool canReconnect = false;
                    connectionStatus.Data?.TryGet(nameof(SubscriptionClosedException.NoDocsLeft), out closedWhenNoDocsLeft);
                    connectionStatus.Data?.TryGet(nameof(SubscriptionClosedException.CanReconnect), out canReconnect);
                    throw new SubscriptionClosedException($"Subscription With Id '{_options.SubscriptionName}' was closed.  " + connectionStatus.Exception, canReconnect, closedWhenNoDocsLeft);
                case SubscriptionConnectionServerMessage.ConnectionStatus.Invalid:
                    throw new SubscriptionInvalidStateException(
                        $"Subscription With Id '{_options.SubscriptionName}' cannot be opened, because it is in invalid state. " + connectionStatus.Exception);
                case SubscriptionConnectionServerMessage.ConnectionStatus.NotFound:
                    throw new SubscriptionDoesNotExistException(
                        $"Subscription With Id '{_options.SubscriptionName}' cannot be opened, because it does not exist. " + connectionStatus.Exception);
                case SubscriptionConnectionServerMessage.ConnectionStatus.Redirect:
                    if (_options.Strategy == SubscriptionOpeningStrategy.WaitForFree)
                    {
                        if (connectionStatus.Data != null && connectionStatus.Data.TryGetMember(
                                nameof(SubscriptionConnectionServerMessage.SubscriptionRedirectData.RegisterConnectionDurationInTicks), out object registerConnectionDurationInTicksObject))
                        {
                            if (registerConnectionDurationInTicksObject is long registerConnectionDurationInTicks)
                            {
                                if (TimeSpan.FromTicks(registerConnectionDurationInTicks) >= _options.MaxErroneousPeriod)
                                {
                                    // this worker connection Waited For Free for more than MaxErroneousPeriod
                                    _lastConnectionFailure = null;
                                }
                            }
                        }
                    }

                    var appropriateNode = connectionStatus.Data?[nameof(SubscriptionConnectionServerMessage.SubscriptionRedirectData.RedirectedTag)]?.ToString();
                    var currentNode = connectionStatus.Data?[nameof(SubscriptionConnectionServerMessage.SubscriptionRedirectData.CurrentTag)]?.ToString();
                    var rawReasons = connectionStatus.Data?[nameof(SubscriptionConnectionServerMessage.SubscriptionRedirectData.Reasons)];
                    Dictionary<string, string> reasonsDictionary = new Dictionary<string, string>();
                    if (rawReasons != null && rawReasons is BlittableJsonReaderArray rawReasonsArray)
                    {
                        foreach (var item in rawReasonsArray)
                        {
                            if (item is BlittableJsonReaderObject itemAsBlittable)
                            {
                                Debug.Assert(itemAsBlittable.Count == 1);
                                if (itemAsBlittable.Count == 1)
                                {
                                    var tagName = itemAsBlittable.GetPropertyNames()[0];
                                    reasonsDictionary[tagName] = itemAsBlittable[tagName].ToString();
                                }
                            }
                        }
                    }

                    throw new SubscriptionDoesNotBelongToNodeException(
                        $"Subscription With Id '{_options.SubscriptionName}' cannot be processed by current node '{currentNode}', it will be redirected to {appropriateNode}]{Environment.NewLine}Reasons:{string.Join(Environment.NewLine, reasonsDictionary.Select(x => $"{x.Key}:{x.Value}"))}",
                        inner: new SubscriptionDoesNotBelongToNodeException(connectionStatus.Exception),
                        appropriateNode,
                        reasonsDictionary);
                case SubscriptionConnectionServerMessage.ConnectionStatus.ConcurrencyReconnect:
                    throw new SubscriptionChangeVectorUpdateConcurrencyException(connectionStatus.Message);
                default:
                    throw new ArgumentException(
                        $"Subscription '{_options.SubscriptionName}' could not be opened, reason: {connectionStatus.Status}");
            }
        }

        private async Task ProcessSubscriptionAsync()
        {
            try
            {
                _processingCts.Token.ThrowIfCancellationRequested();

                var contextPool = GetRequestExecutor().ContextPool;

                using (contextPool.AllocateOperationContext(out JsonOperationContext context))
                using (context.GetMemoryBuffer(out var buffer))
                using (var tcpStream = await ConnectToServerAsync(_processingCts.Token).ConfigureAwait(false))
                {
                    _processingCts.Token.ThrowIfCancellationRequested();
                    var tcpStreamCopy = tcpStream;
                    using (contextPool.AllocateOperationContext(out JsonOperationContext handshakeContext))
                    {
                        var connectionStatus = await ReadNextObjectAsync(handshakeContext, tcpStreamCopy, buffer).ConfigureAwait(false);
                        if (_processingCts.IsCancellationRequested)
                            return;

                        if (connectionStatus.Type != SubscriptionConnectionServerMessage.MessageType.ConnectionStatus ||
                            connectionStatus.Status != SubscriptionConnectionServerMessage.ConnectionStatus.Accepted)
                            AssertConnectionState(connectionStatus);
                    }
                    _lastConnectionFailure = null;
                    if (_processingCts.IsCancellationRequested)
                        return;

                    OnEstablishedSubscriptionConnection?.Invoke();

                    await ProcessSubscriptionInternalAsync(contextPool, tcpStreamCopy, buffer, context).ConfigureAwait(false);
                }
            }
            catch (OperationCanceledException)
            {
                if (_disposed == false)
                    throw;

                // otherwise this is thrown when shutting down,
                // it isn't an error, so we don't need to treat it as such
            }
        }

        private async Task ProcessSubscriptionInternalAsync(JsonContextPool contextPool, Stream tcpStreamCopy, JsonOperationContext.MemoryBuffer buffer, JsonOperationContext context)
        {
            Task notifiedSubscriber = Task.CompletedTask;

            var batch = CreateEmptyBatch();

            while (_processingCts.IsCancellationRequested == false)
            {
                // start reading next batch from server on 1'st thread (can be before client started processing)
                var readFromServer = ReadSingleSubscriptionBatchFromServerAsync(contextPool, tcpStreamCopy, buffer, batch);
                try
                {
                    // wait for the subscriber to complete processing on 2'nd thread
                    await notifiedSubscriber.ConfigureAwait(false);
                }
                catch (Exception)
                {
                    // if the subscriber errored, we shut down
                    try
                    {
                        CloseTcpClient();
                        using ((await readFromServer.ConfigureAwait(false)).ReturnContext)
                        {
                        }
                    }
                    catch (Exception)
                    {
                        // nothing to be done here
                    }

                    throw;
                }

                BatchFromServer incomingBatch = await readFromServer.ConfigureAwait(false); // wait for batch reading to end

                try
                {
                    _processingCts.Token.ThrowIfCancellationRequested();

<<<<<<< HEAD
                    batch.Initialize(incomingBatch);
                }
                catch (Exception)
                {
                    try
                    {
                        using (incomingBatch.ReturnContext)
                        {
                        }
                    }
                    catch (Exception)
                    {
                        // nothing to be done here
                    }

                    throw;
                }
=======
                await batch.InitializeAsync(incomingBatch).ConfigureAwait(false);
>>>>>>> b4c8f49f

                notifiedSubscriber = Task.Run(async () => // the 2'nd thread
                {
                    // ReSharper disable once AccessToDisposedClosure
                    using (incomingBatch.ReturnContext)
                    {
                        try
                        {
                            if (_subscriber.Async != null)
                                await _subscriber.Async(batch).ConfigureAwait(false);
                            else
                                _subscriber.Sync(batch);
                        }
                        catch (Exception ex)
                        {
                            if (_logger.IsInfoEnabled)
                            {
                                _logger.Info(
                                    $"Subscription '{_options.SubscriptionName}'. Subscriber threw an exception on document batch", ex);
                            }

                            if (_options.IgnoreSubscriberErrors == false)
                                throw new SubscriberErrorException($"Subscriber threw an exception in subscription '{_options.SubscriptionName}'", ex);
                        }
                    }

                    try
                    {
                        if (tcpStreamCopy != null) //possibly prevent ObjectDisposedException
                        {
                            await SendAckAsync(batch.LastSentChangeVectorInBatch, tcpStreamCopy, context, _processingCts.Token).ConfigureAwait(false);
                        }
                    }
                    catch (ObjectDisposedException)
                    {
                        //if this happens, this means we are disposing, so don't care..
                        //(this piece of code happens asynchronously to external using(tcpStream) statement)
                    }
                });
            }
        }

        internal async Task<BatchFromServer> ReadSingleSubscriptionBatchFromServerAsync(JsonContextPool contextPool, Stream tcpStream,
            JsonOperationContext.MemoryBuffer buffer, TBatch batch)
        {
            var incomingBatch = new List<SubscriptionConnectionServerMessage>();
            var includes = new List<BlittableJsonReaderObject>();
            var counterIncludes = new List<(BlittableJsonReaderObject Includes, Dictionary<string, string[]> IncludedCounterNames)>();
            var timeSeriesIncludes = new List<BlittableJsonReaderObject>();
            IDisposable returnContext = contextPool.AllocateOperationContext(out JsonOperationContext context);
            try
            {
                bool endOfBatch = false;
                while (endOfBatch == false && _processingCts.IsCancellationRequested == false)
                {
                    SubscriptionConnectionServerMessage receivedMessage = await ReadNextObjectAsync(context, tcpStream, buffer).ConfigureAwait(false);
                    if (receivedMessage == null || _processingCts.IsCancellationRequested)
                    {
                        break;
                    }

                    switch (receivedMessage.Type)
                    {
                        case SubscriptionConnectionServerMessage.MessageType.Data:
                            incomingBatch.Add(receivedMessage);
                            break;

                        case SubscriptionConnectionServerMessage.MessageType.Includes:
                            includes.Add(receivedMessage.Includes);
                            break;

                        case SubscriptionConnectionServerMessage.MessageType.CounterIncludes:
                            counterIncludes.Add((receivedMessage.CounterIncludes, receivedMessage.IncludedCounterNames));
                            break;

                        case SubscriptionConnectionServerMessage.MessageType.TimeSeriesIncludes:
                            timeSeriesIncludes.Add(receivedMessage.TimeSeriesIncludes);
                            break;

                        case SubscriptionConnectionServerMessage.MessageType.EndOfBatch:
                            endOfBatch = true;
                            break;

                        case SubscriptionConnectionServerMessage.MessageType.Confirm:
                            if (batch != null)
                            {
                                var onAfterAcknowledgment = AfterAcknowledgment;
                                if (onAfterAcknowledgment != null)
                                    await onAfterAcknowledgment(batch).ConfigureAwait(false);
                                batch.Items.Clear();
                            }

                            incomingBatch.Clear();
                            break;

                        case SubscriptionConnectionServerMessage.MessageType.ConnectionStatus:
                            AssertConnectionState(receivedMessage);
                            break;

                        case SubscriptionConnectionServerMessage.MessageType.Error:
                            ThrowSubscriptionError(receivedMessage);
                            break;

                        default:
                            ThrowInvalidServerResponse(receivedMessage);
                            break;
                    }
                }
            }
            catch (Exception)
            {
                returnContext?.Dispose();
                throw;
            }

            return new BatchFromServer
            {
                Messages = incomingBatch,
                ReturnContext = returnContext,
                Context =  context,
                Includes = includes,
                CounterIncludes = counterIncludes,
                TimeSeriesIncludes = timeSeriesIncludes
            };
        }

        private static void ThrowInvalidServerResponse(SubscriptionConnectionServerMessage receivedMessage)
        {
            throw new ArgumentException($"Unrecognized message '{receivedMessage.Type}' type received from server");
        }

        private static void ThrowSubscriptionError(SubscriptionConnectionServerMessage receivedMessage)
        {
            throw new InvalidOperationException($"Connection terminated by server. Exception: {receivedMessage.Exception ?? "None"}");
        }

        internal async Task<SubscriptionConnectionServerMessage> ReadNextObjectAsync(JsonOperationContext context, Stream stream, JsonOperationContext.MemoryBuffer buffer)
        {
            if (_processingCts.IsCancellationRequested || _tcpClient.Connected == false)
                return null;

            if (_disposed) //if we are disposed, nothing to do...
                return null;

            try
            {
                var blittable = await context.ParseToMemoryAsync(stream, "Subscription/next/object", BlittableJsonDocumentBuilder.UsageMode.None, buffer,
                        token: _processingCts.Token)
                    .ConfigureAwait(false);

                blittable.BlittableValidation();
                return JsonDeserializationClient.SubscriptionNextObjectResult(blittable);
            }
            catch (ObjectDisposedException)
            {
                //this can happen only if Subscription<T> is disposed, and in this case we don't care about a result...
                return null;
            }
        }

        internal static async Task SendAckAsync(string lastReceivedChangeVector, Stream stream, JsonOperationContext context, CancellationToken token)
        {
            var message = new SubscriptionConnectionClientMessage
            {
                ChangeVector = lastReceivedChangeVector,
                Type = SubscriptionConnectionClientMessage.MessageType.Acknowledge
            };

            using (var messageJson = DocumentConventions.Default.Serialization.DefaultConverter.ToBlittable(message, context))
            {
                await messageJson.WriteJsonToAsync(stream, token).ConfigureAwait(false);

                await stream.FlushAsync(token).ConfigureAwait(false);
            }
        }

        internal async Task RunSubscriptionAsync()
        {
            while (_processingCts.IsCancellationRequested == false)
            {
                try
                {
                    if (_forTestingPurposes != null && _forTestingPurposes.SimulateUnexpectedException)
                        throw new InvalidOperationException("SimulateUnexpectedException");

                    CloseTcpClient();
                    if (_logger.IsInfoEnabled)
                    {
                        _logger.Info($"Subscription '{_options.SubscriptionName}'. Connecting to server...");
                    }

                    await ProcessSubscriptionAsync().ConfigureAwait(false);
                }
                catch (Exception ex)
                {
                    while (_recentExceptions.Count >= 10)
                        _recentExceptions.TryDequeue(out _);

                    _recentExceptions.Enqueue(ex);
                    try
                    {
                        if (_processingCts.IsCancellationRequested)
                        {
                            if (_disposed == false)
                                throw;
                            return;
                        }

                        if (_logger.IsInfoEnabled)
                        {
                            _logger.Info(
                                $"Subscription '{_options.SubscriptionName}'. Pulling task threw the following exception", ex);
                        }

                        (bool shouldTryToReconnect, _redirectNode) = CheckIfShouldReconnectWorker(ex, AssertLastConnectionFailure, OnUnexpectedSubscriptionError);
                        if (shouldTryToReconnect)
                        {
                            await TimeoutManager.WaitFor(_options.TimeToWaitBeforeConnectionRetry, _processingCts.Token).ConfigureAwait(false);

                            if (_redirectNode == null)
                            {
                                var reqEx = GetRequestExecutor();
                                var curTopology = reqEx.TopologyNodes;
                                var nextNodeIndex = (_forcedTopologyUpdateAttempts++) % curTopology.Count;
                                try
                                {
                                    (_, _redirectNode) = await reqEx.GetRequestedNode(curTopology[nextNodeIndex].ClusterTag, throwIfContainsFailures: true).ConfigureAwait(false);
                                    if (_logger.IsInfoEnabled)
                                        _logger.Info($"Subscription '{_options.SubscriptionName}'. Will modify redirect node from null to {_redirectNode.ClusterTag}",
                                            ex);
                                }
                                catch (Exception e)
                                {
                                    // will let topology to decide
                                    if (_logger.IsInfoEnabled)
                                        _logger.Info($"Subscription '{_options.SubscriptionName}'. Could not select the redirect node will keep it null.", e);
                                }
                            }

                            var onSubscriptionConnectionRetry = OnSubscriptionConnectionRetry;
                            onSubscriptionConnectionRetry?.Invoke(ex);
                        }
                        else
                        {
                            if (_logger.IsInfoEnabled)
                                _logger.Info($"Connection to subscription '{_options.SubscriptionName}' have been shut down because of an error", ex);

                            throw;
                        }
                    }
                    catch (Exception e)
                    {
                        if (e == ex)
                        {
                            throw;
                        }

                        throw new AggregateException(new[] { e }.Concat(_recentExceptions));
                    }
                }
            }
        }

        internal DateTime? _lastConnectionFailure;
        private TcpConnectionHeaderMessage.SupportedFeatures _supportedFeatures;
        private ConcurrentQueue<Exception> _recentExceptions = new ConcurrentQueue<Exception>();

        private void AssertLastConnectionFailure()
        {
            if (_lastConnectionFailure == null)
            {
                _lastConnectionFailure = DateTime.Now;
                return;
            }

            if ((DateTime.Now - _lastConnectionFailure) > _options.MaxErroneousPeriod)
            {
                throw new SubscriptionInvalidStateException(
                    $"Subscription connection was in invalid state for more than {_options.MaxErroneousPeriod} and therefore will be terminated");
            }
        }

        protected virtual (bool ShouldTryToReconnect, ServerNode NodeRedirectTo) CheckIfShouldReconnectWorker(Exception ex, Action assertLastConnectionFailure, Action<Exception> onUnexpectedSubscriptionError, bool throwOnRedirectNodeNotFound = true)
        {
            if (ex is AggregateException ae)
            {
                foreach (var exception in ae.InnerExceptions)
                {
                    if (CheckIfShouldReconnectWorker(exception, assertLastConnectionFailure, onUnexpectedSubscriptionError).ShouldTryToReconnect)
                    {
                        return (true, null);
                    }
                }

                return (false, null);
            }

            switch (ex)
            {
                case SubscriptionDoesNotBelongToNodeException se:
                    var requestExecutor = GetRequestExecutor();

                    if (se.AppropriateNode == null)
                    {
                        assertLastConnectionFailure?.Invoke();
                        return (true, null);
                    }

                    var nodeToRedirectTo = requestExecutor.TopologyNodes
                        .FirstOrDefault(x => x.ClusterTag == se.AppropriateNode);
                    if (nodeToRedirectTo == null && throwOnRedirectNodeNotFound)
                    {
                        throw new AggregateException(ex,
                            new InvalidOperationException($"Could not redirect to {se.AppropriateNode}, because it was not found in local topology, even after retrying"));
                    }

                    return (true, nodeToRedirectTo);

                case DatabaseDisabledException:
                case AllTopologyNodesDownException:
                    AssertLastConnectionFailure();
                    return (true, null);

                case NodeIsPassiveException _:
                case SubscriptionChangeVectorUpdateConcurrencyException _:
                    return (true, null);

                case SubscriptionClosedException sce:
                    return HandleSubscriptionClosedException(sce);

                case SubscriptionMessageTypeException _:
                    goto default;

                case SubscriptionInUseException _:
                case SubscriptionDoesNotExistException _:
                case SubscriptionInvalidStateException _:
                case DatabaseDoesNotExistException _:
                case AuthorizationException _:
                case SubscriberErrorException _:
                case NotSupportedInShardingException _:
                    _processingCts.Cancel();
                    return (false, null);
                case RavenException re:
                    if (re.InnerException is HttpRequestException or TimeoutException)
                    {
                        goto default;
                    }

                    _processingCts.Cancel();
                    return (false, null);
                default:
                    onUnexpectedSubscriptionError?.Invoke(ex);
                    assertLastConnectionFailure?.Invoke();
                    return (true, null);
            }
        }

        protected virtual (bool ShouldTryToReconnect, ServerNode NodeRedirectTo) HandleSubscriptionClosedException(SubscriptionClosedException sce)
        {
            if (sce.CanReconnect)
                return (true, null);

            _processingCts?.Cancel();
            return (false, null);
        }

        protected void CloseTcpClient()
        {
            if (_stream != null)
            {
                try
                {
                    _stream.Dispose();
                    _stream = null;
                }
                catch (Exception)
                {
                    // can't do anything here
                }
            }

            if (_tcpClient != null)
            {
                try
                {
                    _tcpClient.Dispose();
                    _tcpClient = null;
                }
                catch (Exception)
                {
                    // nothing to be done
                }
            }
        }

        protected abstract RequestExecutor GetRequestExecutor();

        protected abstract void SetLocalRequestExecutor(string url, X509Certificate2 cert);

        protected abstract TBatch CreateEmptyBatch();

        public event Action<AbstractSubscriptionWorker<TBatch, TType>> OnDisposed = delegate { };

        internal TestingStuff _forTestingPurposes;

        internal TestingStuff ForTestingPurposesOnly()
        {
            if (_forTestingPurposes != null)
                return _forTestingPurposes;

            return _forTestingPurposes = new TestingStuff();
        }

        internal class TestingStuff
        {
            internal bool SimulateUnexpectedException;
        }
    }
}<|MERGE_RESOLUTION|>--- conflicted
+++ resolved
@@ -569,8 +569,7 @@
                 {
                     _processingCts.Token.ThrowIfCancellationRequested();
 
-<<<<<<< HEAD
-                    batch.Initialize(incomingBatch);
+                    await batch.InitializeAsync(incomingBatch).ConfigureAwait(false);
                 }
                 catch (Exception)
                 {
@@ -587,9 +586,6 @@
 
                     throw;
                 }
-=======
-                await batch.InitializeAsync(incomingBatch).ConfigureAwait(false);
->>>>>>> b4c8f49f
 
                 notifiedSubscriber = Task.Run(async () => // the 2'nd thread
                 {
@@ -709,7 +705,7 @@
             {
                 Messages = incomingBatch,
                 ReturnContext = returnContext,
-                Context =  context,
+                Context = context,
                 Includes = includes,
                 CounterIncludes = counterIncludes,
                 TimeSeriesIncludes = timeSeriesIncludes
