--- conflicted
+++ resolved
@@ -129,15 +129,9 @@
 		        }
 
 			    var pageFromScratchBuffer = _env.ScratchBufferPool.Allocate(this, numberOfPages);
-<<<<<<< HEAD
-
+			   
 				var dest = _env.ScratchBufferPool.AcquirePagePointer(pageFromScratchBuffer.ScratchFileNumber, pageFromScratchBuffer.PositionInScratchBuffer);
-			    NativeMethods.memcpy(dest, page.Base, numberOfPages*AbstractPager.PageSize);
-=======
-			   
-				var dest = _env.ScratchBufferPool.AcquirePagePointer(pageFromScratchBuffer.PositionInScratchBuffer);
 				StdLib.memcpy(dest, page.Base, numberOfPages*AbstractPager.PageSize);
->>>>>>> c71c0121
 
 			    _allocatedPagesInTransaction++;
 				
