--- conflicted
+++ resolved
@@ -77,13 +77,8 @@
 			Slice pageKey = null;
 			if (NumberOfEntries == 1)
 			{
-<<<<<<< HEAD
 				pageKey = GetFullNodeKey(0);
-				LastMatch = key.Compare(pageKey, cmp);
-=======
-				pageKey.Set(GetNode(0));
 				LastMatch = key.Compare(pageKey);
->>>>>>> a58f0316
 				LastSearchPosition = LastMatch > 0 ? 1 : 0;
 				return LastSearchPosition == 0 ? GetNode(0) : null;
 			}
@@ -260,8 +255,6 @@
         /// </summary>
         internal void CopyNodeDataToEndOfPage(NodeHeader* other, PrefixedSlice key)
         {
-			// TODO arek - go though all callers of this method and try to change the api to avoid such constiction: rightPage.CopyNodeDataToEndOfPage(node, rightPage.ConvertToPrefixedKey(_page.GetFullNodeKey(node), rightPage.NumberOfEntries));
-
 			var index = NumberOfEntries;
 
 			Debug.Assert(HasSpaceFor(SizeOf.NodeEntryWithAnotherKey(other, key) + Constants.NodeOffsetSize + SizeOf.NewPrefix(key)));
@@ -525,17 +518,13 @@
                 LastSearchPosition = i;
         }
 
-<<<<<<< HEAD
 	    public void ClearPrefixInfo()
 	    {
 		    NativeMethods.memset((byte*) PrefixOffsets, 0, sizeof (ushort)*PrefixCount);
 			NextPrefixId = 0;
 	    }
 
-	    public int NodePositionFor(Slice key, SliceComparer cmp)
-=======
         public int NodePositionFor(Slice key)
->>>>>>> a58f0316
         {
             Search(key);
             return LastSearchPosition;
@@ -552,13 +541,7 @@
 
             for (var i = 0; i < NumberOfEntries; i++)
             {
-<<<<<<< HEAD
                 sb.Append(GetFullNodeKey(i)).Append(", ");
-=======
-                var n = GetNode(i);
-                slice.Set(n);
-                sb.Append(slice).AppendLine();
->>>>>>> a58f0316
             }
             return sb.ToString();
         }
