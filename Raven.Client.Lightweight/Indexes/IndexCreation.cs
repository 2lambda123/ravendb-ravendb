--- conflicted
+++ resolved
@@ -3,12 +3,6 @@
 //     Copyright (c) Hibernating Rhinos LTD. All rights reserved.
 // </copyright>
 //-----------------------------------------------------------------------
-<<<<<<< HEAD
-=======
-using System;
-using Raven.Abstractions.Exceptions;
-#if !MONODROID && !NETFX_CORE
->>>>>>> 2dd178ad
 using System.Collections.Generic;
 using System.ComponentModel.Composition.Hosting;
 using System.Linq;
@@ -43,12 +37,12 @@
 		public static void CreateIndexes(ExportProvider catalogToGetnIndexingTasksFrom, IDatabaseCommands databaseCommands, DocumentConvention conventions)
 		{
 			var indexCompilationExceptions = new List<IndexCompilationException>();
-			foreach (var task in catalogToGetnIndexingTasksFrom.GetExportedValues<AbstractIndexCreationTask>())
+		    foreach (var task in catalogToGetnIndexingTasksFrom.GetExportedValues<AbstractIndexCreationTask>())
 			{
 				try
 				{
-					task.Execute(databaseCommands, conventions);
-				}
+				task.Execute(databaseCommands, conventions);
+			}
 				catch (IndexCompilationException e)
 				{
 					indexCompilationExceptions.Add(new IndexCompilationException("Failed to compile index name = " + task.IndexName, e));
@@ -73,12 +67,12 @@
 		public static void CreateIndexes(ExportProvider catalogToGetnIndexingTasksFrom, IDocumentStore documentStore)
 		{
 			var indexCompilationExceptions = new List<IndexCompilationException>();
-			foreach (var task in catalogToGetnIndexingTasksFrom.GetExportedValues<AbstractIndexCreationTask>())
+		    foreach (var task in catalogToGetnIndexingTasksFrom.GetExportedValues<AbstractIndexCreationTask>())
 			{
 				try
 				{
-					task.Execute(documentStore);
-				}
+				task.Execute(documentStore);
+			}
 				catch (IndexCompilationException e)
 				{
 					indexCompilationExceptions.Add(new IndexCompilationException("Failed to compile index name = " + task.IndexName, e));
@@ -87,8 +81,8 @@
 
             foreach (var task in catalogToGetnIndexingTasksFrom.GetExportedValues<AbstractTransformerCreationTask>())
             {
-					task.Execute(documentStore);
-			}
+                task.Execute(documentStore);
+            }
 
 			if(indexCompilationExceptions.Any())
 				throw new AggregateException("Failed to create one or more indexes. Please see inner exceptions for more details.", indexCompilationExceptions);
@@ -122,12 +116,12 @@
 		public static async Task CreateIndexesAsync(ExportProvider catalogToGetnIndexingTasksFrom, IAsyncDatabaseCommands asyncDatabaseCommands, DocumentConvention conventions)
 		{
 			var indexCompilationExceptions = new List<IndexCompilationException>();
-			foreach (var task in catalogToGetnIndexingTasksFrom.GetExportedValues<AbstractIndexCreationTask>())
+		    foreach (var task in catalogToGetnIndexingTasksFrom.GetExportedValues<AbstractIndexCreationTask>())
 		    {
 			    try
 			    {
-				    await task.ExecuteAsync(asyncDatabaseCommands, conventions);
-			    }
+		        await task.ExecuteAsync(asyncDatabaseCommands, conventions);
+		    }
 				catch (IndexCompilationException e)
 				{
 					indexCompilationExceptions.Add(new IndexCompilationException("Failed to compile index name = " + task.IndexName, e));
