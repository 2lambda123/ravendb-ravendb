--- conflicted
+++ resolved
@@ -1,9 +1,5 @@
-<<<<<<< HEAD
 ﻿using System.Globalization;
 
-=======
-using System.Globalization;
->>>>>>> b19bf61a
 using Raven.Abstractions.Data;
 using Raven.Abstractions.Extensions;
 using Raven.Abstractions.Logging;
@@ -370,7 +366,6 @@
             return taskedObservable;
         }
 
-<<<<<<< HEAD
 	    public IObservableWithTask<DataSubscriptionChangeNotification> ForAllDataSubscriptions()
 	    {
 			var counter = GetOrAddConnectionState("all-data-subscriptions", "watch-data-subscriptions", "unwatch-data-subscriptions", () => watchAllDataSubscriptions = true, () => watchAllDataSubscriptions = false, null);
@@ -399,83 +394,5 @@
 
 			return taskedObservable;
 		}
-=======
-        public IObservableWithTask<DataSubscriptionChangeNotification> ForAllDataSubscriptions()
-        {
-            var counter = GetOrAddConnectionState("all-data-subscriptions", "watch-data-subscriptions", "unwatch-data-subscriptions", () => watchAllDataSubscriptions = true, () => watchAllDataSubscriptions = false, null);
-
-            var taskedObservable = new TaskedObservable<DataSubscriptionChangeNotification, DatabaseConnectionState>(
-                counter,
-                notification => true);
-
-            counter.OnDataSubscriptionNotification += taskedObservable.Send;
-            counter.OnError += taskedObservable.Error;
-
-            return taskedObservable;
-        }
-
-        public IObservableWithTask<DataSubscriptionChangeNotification> ForDataSubscription(long subscriptionId)
-        {
-            var counter = GetOrAddConnectionState("subscriptions/" + subscriptionId, "watch-data-subscription", "unwatch-data-subscription", () => watchedDataSubscriptions.TryAdd(subscriptionId), 
-                                                    () => watchedDataSubscriptions.TryRemove(subscriptionId), subscriptionId.ToString(CultureInfo.InvariantCulture));
-
-            var taskedObservable = new TaskedObservable<DataSubscriptionChangeNotification, DatabaseConnectionState>(
-                counter,
-                notification => notification.Id == subscriptionId);
-
-            counter.OnDataSubscriptionNotification += taskedObservable.Send;
-            counter.OnError += taskedObservable.Error;
-
-            return taskedObservable;
-        }
-
-        private DatabaseConnectionState GetOrAddConnectionState(string name, string watchCommand, string unwatchCommand, Action afterConnection, Action beforeDisconnect, string value)
-        {
-            var counter = Counters.GetOrAdd(name, s =>
-            {
-                var documentSubscriptionTask = AfterConnection(() =>
-                {
-                    afterConnection();
-                    return Send(watchCommand, value);
-                });
-
-                return new DatabaseConnectionState(
-                    () =>
-                    {
-                        beforeDisconnect();
-                        Send(unwatchCommand, value);
-                        Counters.Remove(name);
-                    },
-                    existingConnectionState =>
-                    {
-                        DatabaseConnectionState _;
-                        if (Counters.TryGetValue(name, out _))
-                            return _.Task;
-
-                        Counters.GetOrAdd(name, x => existingConnectionState);
-
-                        return AfterConnection(() =>
-                        {
-                            afterConnection();
-                            return Send(watchCommand, value);
-                        });
-                    },
-                    documentSubscriptionTask);
-            });
-
-            return counter;
-        }
-
-        private Task AfterConnection(Func<Task> action)
-        {
-            return Task.ContinueWith(task =>
-            {
-                task.AssertNotFailed();
-                return action();
-            })
-            .Unwrap();
-        }
-
->>>>>>> b19bf61a
     }
 }