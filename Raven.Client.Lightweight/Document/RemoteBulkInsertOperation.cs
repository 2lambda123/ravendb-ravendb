﻿using System.Net;

using Raven.Abstractions.Exceptions;
using Raven.Abstractions.Json;
#if !NETFX_CORE
using System;
using System.Collections.Concurrent;
using System.Collections.Generic;
using System.IO;
using System.Threading;
using System.Threading.Tasks;
using Raven.Abstractions.Data;
#if NETFX_CORE
using Raven.Client.WinRT.Connection;
#else
using Raven.Abstractions.Connection;
using Raven.Abstractions.Extensions;
using Raven.Abstractions.Util;
using Raven.Client.Changes;
using Raven.Client.Connection;
using Raven.Client.Exceptions;
using Raven.Client.Util;
using Raven.Imports.Newtonsoft.Json;
#endif
using Raven.Imports.Newtonsoft.Json.Bson;
using Raven.Json.Linq;
#if !SILVERLIGHT
using System.IO.Compression;
#else
using Raven.Client.Connection.Async;
using Raven.Client.Silverlight.Connection;
using Ionic.Zlib;
#endif

namespace Raven.Client.Document
{

    public interface ILowLevelBulkInsertOperation : IDisposable
    {
        Guid OperationId { get; }

        void Write(string id, RavenJObject metadata, RavenJObject data);

        Task DisposeAsync();

        /// <summary>
        ///     Report on the progress of the operation
        /// </summary>
        event Action<string> Report;
    }

    public class RemoteBulkInsertOperation : ILowLevelBulkInsertOperation, IObserver<BulkInsertChangeNotification>
    {
        private CancellationTokenSource cancellationTokenSource;

#if !SILVERLIGHT
        private readonly ServerClient operationClient;
#else
		private readonly AsyncServerClient operationClient;
#endif
        private readonly IDatabaseChanges operationChanges;
        private readonly MemoryStream bufferedStream = new MemoryStream();
        private readonly BlockingCollection<RavenJObject> queue;

        private HttpJsonRequest operationRequest;
        private readonly Task operationTask;
        private int total;

#if !SILVERLIGHT
        public RemoteBulkInsertOperation(BulkInsertOptions options, ServerClient client, IDatabaseChanges changes)
#else
		public RemoteBulkInsertOperation(BulkInsertOptions options, AsyncServerClient client, IDatabaseChanges changes)
#endif
        {
            using (NoSynchronizationContext.Scope())
            {
                OperationId = Guid.NewGuid();
                operationClient = client;
                operationChanges = changes;
                queue = new BlockingCollection<RavenJObject>(Math.Max(128, (options.BatchSize*3)/2));

                operationTask = StartBulkInsertAsync(options);
#if !MONO
                SubscribeToBulkInsertNotifications(changes);
#endif
            }
<<<<<<< HEAD
            finally
            {
                SynchronizationContext.SetSynchronizationContext(synchronizationContext);
            }
        }

#if !MONO
=======

        }

#if !MONO

>>>>>>> d7c956d8
        private void SubscribeToBulkInsertNotifications(IDatabaseChanges changes)
        {
            changes
                .ForBulkInsert(OperationId)
                .Subscribe(this);
        }
#endif

        private async Task StartBulkInsertAsync(BulkInsertOptions options)
        {
#if !SILVERLIGHT
            var expect100Continue = operationClient.Expect100Continue();
#endif
            var operationUrl = CreateOperationUrl(options);
            var token = await GetToken();
            try
            {
                token = await ValidateThatWeCanUseAuthenticateTokens(token);
            }
            catch (Exception e)
            {
                throw new InvalidOperationException(
                    "Could not authenticate token for bulk insert, if you are using ravendb in IIS make sure you have Anonymous Authentication enabled in the IIS configuration",
                    e);
            }

            operationRequest = CreateOperationRequest(operationUrl, token);

            var stream = await operationRequest.GetRawRequestStream();

#if !SILVERLIGHT
            try
            {
                if (expect100Continue != null)
                    expect100Continue.Dispose();
            }
            catch
            {

            }
#endif
            var cancellationToken = CreateCancellationToken();
            await Task.Factory.StartNew(() => WriteQueueToServer(stream, options, cancellationToken), TaskCreationOptions.LongRunning);
        }

        private CancellationToken CreateCancellationToken()
        {
            cancellationTokenSource = new CancellationTokenSource();
            return cancellationTokenSource.Token;
        }

        private async Task<string> GetToken()
        {
            // this will force the HTTP layer to authenticate, meaning that our next request won't have to
            var jsonToken = await GetAuthToken();

            return jsonToken.Value<string>("Token");
        }

        private Task<RavenJToken> GetAuthToken()
        {

			var request = operationClient.CreateRequest("/singleAuthToken", "GET",
														disableRequestCompression: true);

			return request.ReadResponseJsonAsync();
        }

        private async Task<string> ValidateThatWeCanUseAuthenticateTokens(string token)
        {
			var request = operationClient.CreateRequest("/singleAuthToken", "GET", disableRequestCompression: true);

            request.DisableAuthentication();
            request.AddOperationHeader("Single-Use-Auth-Token", token);
            var result = await request.ReadResponseJsonAsync();
            return result.Value<string>("Token");
        }

        private HttpJsonRequest CreateOperationRequest(string operationUrl, string token)
        {
			var request = operationClient.CreateRequest(operationUrl, "POST", disableRequestCompression: true);

            request.DisableAuthentication();
            // the request may take a long time to process, so we need to set a large timeout value
            request.PrepareForLongRequest();
            request.AddOperationHeader("Single-Use-Auth-Token", token);

            return request;
        }

        private string CreateOperationUrl(BulkInsertOptions options)
        {
            string requestUrl = "/bulkInsert?";
            if (options.CheckForUpdates)
                requestUrl += "checkForUpdates=true";
            if (options.CheckReferencesInIndexes)
                requestUrl += "&checkReferencesInIndexes=true";

            requestUrl += "&operationId=" + OperationId;

            return requestUrl;
        }

        private void WriteQueueToServer(Stream stream, BulkInsertOptions options, CancellationToken cancellationToken)
        {
            while (true)
            {
                cancellationToken.ThrowIfCancellationRequested();

                var batch = new List<RavenJObject>();
                RavenJObject document;
                while (queue.TryTake(out document, 200))
                {
                    cancellationToken.ThrowIfCancellationRequested();

                    if (document == null) // marker
                    {
                        FlushBatch(stream, batch);
                        return;
                    }

                    batch.Add(document);

                    if (batch.Count >= options.BatchSize)
                        break;
                }

                FlushBatch(stream, batch);
            }
        }

        public event Action<string> Report;

        public Guid OperationId { get; private set; }

        public void Write(string id, RavenJObject metadata, RavenJObject data)
        {
            if (id == null) throw new ArgumentNullException("id");
            if (metadata == null) throw new ArgumentNullException("metadata");
            if (data == null) throw new ArgumentNullException("data");

            if (operationTask.IsCanceled || operationTask.IsFaulted)
                operationTask.Wait(); // error early if we have  any error

            metadata["@id"] = id;
            data[Constants.Metadata] = metadata;

            queue.Add(data);
        }

        private async Task<bool> IsOperationCompleted(long operationId)
        {
            try
            {
                var status = await GetOperationStatus(operationId);

                if (status == null) return true;

                if (status.Value<bool>("Completed")) 
                    return true;

                return false;
            }
            catch (WebException e)
            {
                var response = e.Response as HttpWebResponse;
                if (response == null) throw;

                if (response.StatusCode != HttpStatusCode.Conflict)
                    throw;

                var conflicts = new StreamReader(response.GetResponseStreamWithHttpDecompression());
                var conflictsDocument = RavenJObject.Load(new RavenJsonTextReader(conflicts));

                throw new ConcurrencyException(conflictsDocument.Value<string>("Error"));
            }
        }

        private Task<RavenJToken> GetOperationStatus(long operationId)
        {
#if !SILVERLIGHT
            return new CompletedTask<RavenJToken>(operationClient.GetOperationStatus(operationId));
#else
			return operationClient.GetOperationStatusAsync(operationId);
#endif
        }

        private volatile bool disposed;

        public async Task DisposeAsync()
        {
            if (disposed)
                return;
            disposed = true;
            queue.Add(null);
            // The first await call in this method MUST call ConfigureAwait(false) in order to avoid DEADLOCK when this code is called by synchronize code, like Dispose().
            await operationTask.ConfigureAwait(false);

            operationTask.AssertNotFailed();

            ReportInternal("Finished writing all results to server");

            long operationId;

            using (var response = await operationRequest.RawExecuteRequestAsync())
            using (var stream = response.GetResponseStream())
            using (var streamReader = new StreamReader(stream))
            {
                var result = RavenJObject.Load(new JsonTextReader(streamReader));
                operationId = result.Value<long>("OperationId");
            }

            while (true)
            {
                if (await IsOperationCompleted(operationId))
                    break;

                Thread.Sleep(500);
            }

            ReportInternal("Done writing to server");

        }

        public void Dispose()
        {
            if (disposed)
                return;

            using (NoSynchronizationContext.Scope())
            {
                var disposeAsync = DisposeAsync().ConfigureAwait(false);
                disposeAsync.GetAwaiter().GetResult();
            }
        }

        private void FlushBatch(Stream requestStream, ICollection<RavenJObject> localBatch)
        {
            if (localBatch.Count == 0)
                return;
            bufferedStream.SetLength(0);
            WriteToBuffer(localBatch);

            var requestBinaryWriter = new BinaryWriter(requestStream);
            requestBinaryWriter.Write((int)bufferedStream.Position);
            bufferedStream.WriteTo(requestStream);
            requestStream.Flush();

            total += localBatch.Count;
            Action<string> report = Report;
            if (report != null)
            {
                report(string.Format("Wrote {0:#,#} (total {2:#,#} documents to server gzipped to {1:#,#.##} kb",
                                     localBatch.Count,
                                     bufferedStream.Position / 1024,
                                     total));
            }
        }

        private void WriteToBuffer(ICollection<RavenJObject> localBatch)
        {
            using (var gzip = new GZipStream(bufferedStream, CompressionMode.Compress, leaveOpen: true))
            {
                var binaryWriter = new BinaryWriter(gzip);
                binaryWriter.Write(localBatch.Count);
                var bsonWriter = new BsonWriter(binaryWriter);
                foreach (var doc in localBatch)
                {
                    doc.WriteTo(bsonWriter);
                }

                bsonWriter.Flush();
                binaryWriter.Flush();
                gzip.Flush();
            }
        }

        private void ReportInternal(string format, params object[] args)
        {
            var onReport = Report;
            if (onReport != null)
                onReport(string.Format(format, args));
        }

        public void OnNext(BulkInsertChangeNotification value)
        {
            if (value.Type == DocumentChangeTypes.BulkInsertError)
            {
                cancellationTokenSource.Cancel();
            }
        }

        public void OnError(Exception error)
        {
        }

        public void OnCompleted()
        {
        }
    }
}
#endif<|MERGE_RESOLUTION|>--- conflicted
+++ resolved
@@ -77,28 +77,20 @@
                 OperationId = Guid.NewGuid();
                 operationClient = client;
                 operationChanges = changes;
-                queue = new BlockingCollection<RavenJObject>(Math.Max(128, (options.BatchSize*3)/2));
+                queue = new BlockingCollection<RavenJObject>(Math.Max(128, (options.BatchSize * 3) / 2));
 
                 operationTask = StartBulkInsertAsync(options);
 #if !MONO
                 SubscribeToBulkInsertNotifications(changes);
 #endif
             }
-<<<<<<< HEAD
             finally
             {
                 SynchronizationContext.SetSynchronizationContext(synchronizationContext);
             }
-        }
-
 #if !MONO
-=======
-
-        }
 
 #if !MONO
-
->>>>>>> d7c956d8
         private void SubscribeToBulkInsertNotifications(IDatabaseChanges changes)
         {
             changes
@@ -330,9 +322,9 @@
 
             using (NoSynchronizationContext.Scope())
             {
-                var disposeAsync = DisposeAsync().ConfigureAwait(false);
-                disposeAsync.GetAwaiter().GetResult();
-            }
+            var disposeAsync = DisposeAsync().ConfigureAwait(false);
+            disposeAsync.GetAwaiter().GetResult();
+        }
         }
 
         private void FlushBatch(Stream requestStream, ICollection<RavenJObject> localBatch)
