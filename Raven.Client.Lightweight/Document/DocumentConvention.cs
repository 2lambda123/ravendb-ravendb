--- conflicted
+++ resolved
@@ -100,10 +100,7 @@
 			CustomizeJsonSerializer = serializer => { };
 			FindIdValuePartForValueTypeConversion = (entity, id) => id.Split(new[] { IdentityPartsSeparator }, StringSplitOptions.RemoveEmptyEntries).Last();
 			ShouldAggressiveCacheTrackChanges = true;
-<<<<<<< HEAD
-=======
 			ShouldSaveChangesForceAggresiveCacheCheck = true;
->>>>>>> 34cc7820
 		}
 
 		private IEnumerable<object> DefaultApplyReduceFunction(
@@ -462,8 +459,6 @@
 		/// needed to receive the notification and forcing to check for cached data.
 		/// </summary>
 		public bool ShouldAggressiveCacheTrackChanges { get; set; }
-<<<<<<< HEAD
-=======
 
 		/// <summary>
 		/// Whatever or not RavenDB should in the aggressive cache mode should force the aggresive cache
@@ -474,7 +469,6 @@
 		public bool ShouldSaveChangesForceAggresiveCacheCheck { get; set; }
 
 
->>>>>>> 34cc7820
 #if !SILVERLIGHT
 		/// <summary>
 		/// Register an id convention for a single type (and all of its derived types.
