<<<<<<< HEAD
﻿using System;
=======
﻿#if !SILVERLIGHT && !NETFX_CORE
using System;
>>>>>>> 2dd178ad
using System.Collections.Generic;
using System.IO;
using System.IO.IsolatedStorage;
using System.Transactions;
using System.Threading;

namespace Raven.Client.Document.DTC
{
	public class IsolatedStorageTransactionRecoveryContext : ITransactionRecoveryStorageContext
	{
		private readonly IsolatedStorageFile machineStoreForApplication;

		public IsolatedStorageTransactionRecoveryContext()
		{
			machineStoreForApplication = IsolatedStorageFile.GetMachineStoreForDomain();
		}

		public void CreateFile(string name, Action<Stream> createFile)
		{
			using (var file = machineStoreForApplication.CreateFile(name + ".temp"))
			{
				createFile(file);
				file.Flush(true);
			}
			machineStoreForApplication.MoveFile(name + ".temp", name);
		}

		public void DeleteFile(string name)
		{
			// docs says to retry: http://msdn.microsoft.com/en-us/library/system.io.isolatedstorage.isolatedstoragefile.deletefile%28v=vs.95%29.aspx
			int retries = 10;
			while (true)
			{
				if (machineStoreForApplication.FileExists(name) == false)
					break;
				try
				{
					machineStoreForApplication.DeleteFile(name);
					break;
				}
				catch (IsolatedStorageException)
				{
					retries -= 1;
					if (retries > 0)
					{
						Thread.Sleep(100);
						continue;
					}
					throw;
				}
			}
		}

		public IEnumerable<string> GetFileNames(string filter)
		{
			return machineStoreForApplication.GetFileNames(filter);
		}

		public Stream OpenRead(string name)
		{
			return machineStoreForApplication.OpenFile(name, FileMode.Open, FileAccess.Read, FileShare.ReadWrite);
		}

	    public byte[] GetRecoveryInformation(PreparingEnlistment preparingEnlistment)
	    {
	        return preparingEnlistment.RecoveryInformation();
	    }

	    public void Dispose()
		{
			machineStoreForApplication.Dispose();
		}
	}
}<|MERGE_RESOLUTION|>--- conflicted
+++ resolved
@@ -1,9 +1,4 @@
-<<<<<<< HEAD
 ﻿using System;
-=======
-﻿#if !SILVERLIGHT && !NETFX_CORE
-using System;
->>>>>>> 2dd178ad
 using System.Collections.Generic;
 using System.IO;
 using System.IO.IsolatedStorage;
@@ -72,7 +67,7 @@
 	        return preparingEnlistment.RecoveryInformation();
 	    }
 
-	    public void Dispose()
+		public void Dispose()
 		{
 			machineStoreForApplication.Dispose();
 		}
