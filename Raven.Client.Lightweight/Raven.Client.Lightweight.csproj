--- conflicted
+++ resolved
@@ -55,7 +55,6 @@
     <Reference Include="System.ComponentModel.Composition" />
     <Reference Include="System.Core" />
     <Reference Include="System.Net" />
-<<<<<<< HEAD
     <Reference Include="System.Net.Http" />
     <Reference Include="System.Net.Http.WebRequest" />
     <Reference Include="System.Reactive.Core">
@@ -64,8 +63,6 @@
     <Reference Include="System.Reactive.Interfaces">
       <HintPath>..\packages\Rx-Interfaces.2.1.30214.0\lib\Net45\System.Reactive.Interfaces.dll</HintPath>
     </Reference>
-=======
->>>>>>> c5349340
     <Reference Include="System.Runtime.Serialization" />
     <Reference Include="System.Transactions" />
   </ItemGroup>
