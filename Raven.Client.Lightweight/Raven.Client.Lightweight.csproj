﻿<?xml version="1.0" encoding="utf-8"?>
<Project ToolsVersion="4.0" DefaultTargets="Build" xmlns="http://schemas.microsoft.com/developer/msbuild/2003">
  <PropertyGroup>
    <Configuration Condition=" '$(Configuration)' == '' ">Debug</Configuration>
    <Platform Condition=" '$(Platform)' == '' ">AnyCPU</Platform>
    <ProductVersion>8.0.30703</ProductVersion>
    <SchemaVersion>2.0</SchemaVersion>
    <ProjectGuid>{4E087ECB-E7CA-4891-AC3C-3C76702715B6}</ProjectGuid>
    <OutputType>Library</OutputType>
    <AppDesignerFolder>Properties</AppDesignerFolder>
    <RootNamespace>Raven.Client</RootNamespace>
    <AssemblyName>Raven.Client.Lightweight</AssemblyName>
    <TargetFrameworkVersion>v4.0</TargetFrameworkVersion>
    <FileAlignment>512</FileAlignment>
    <TargetFrameworkProfile>Client</TargetFrameworkProfile>
    <SolutionDir Condition="$(SolutionDir) == '' Or $(SolutionDir) == '*Undefined*'">..\..\ravendb\</SolutionDir>
    <RestorePackages>true</RestorePackages>
  </PropertyGroup>
  <PropertyGroup Condition=" '$(Configuration)|$(Platform)' == 'Debug|AnyCPU' ">
    <DebugSymbols>true</DebugSymbols>
    <DebugType>full</DebugType>
    <Optimize>false</Optimize>
    <OutputPath>bin\Debug\</OutputPath>
    <DefineConstants>TRACE;DEBUG;CLIENT</DefineConstants>
    <ErrorReport>prompt</ErrorReport>
    <WarningLevel>4</WarningLevel>
    <TreatWarningsAsErrors>true</TreatWarningsAsErrors>
    <DocumentationFile>bin\Debug\Raven.Client.Lightweight.xml</DocumentationFile>
    <NoWarn>1573, 1587, 1591</NoWarn>
  </PropertyGroup>
  <PropertyGroup Condition=" '$(Configuration)|$(Platform)' == 'Release|AnyCPU' ">
    <DebugType>pdbonly</DebugType>
    <Optimize>true</Optimize>
    <OutputPath>bin\Release\</OutputPath>
    <DefineConstants>TRACE;CLIENT</DefineConstants>
    <ErrorReport>prompt</ErrorReport>
    <WarningLevel>4</WarningLevel>
    <StyleCopTreatErrorsAsWarnings>false</StyleCopTreatErrorsAsWarnings>
    <DocumentationFile>bin\Release\Raven.Client.Lightweight.xml</DocumentationFile>
  </PropertyGroup>
  <PropertyGroup>
    <SignAssembly>true</SignAssembly>
  </PropertyGroup>
  <PropertyGroup>
    <AssemblyOriginatorKeyFile>..\Raven.Database\RavenDB.snk</AssemblyOriginatorKeyFile>
  </PropertyGroup>
  <ItemGroup>
    <Reference Include="Microsoft.CompilerServices.AsyncTargetingPack.Net4">
      <HintPath>..\packages\Microsoft.CompilerServices.AsyncTargetingPack.1.0.0\lib\net40\Microsoft.CompilerServices.AsyncTargetingPack.Net4.dll</HintPath>
    </Reference>
    <Reference Include="Microsoft.CSharp" />
    <Reference Include="Microsoft.VisualBasic" />
    <Reference Include="System" />
    <Reference Include="System.ComponentModel.Composition" />
    <Reference Include="System.Core" />
    <Reference Include="System.Net" />
    <Reference Include="System.Transactions" />
  </ItemGroup>
  <ItemGroup>
    <Compile Include="..\CommonAssemblyInfo.cs">
      <Link>Properties\CommonAssemblyInfo.cs</Link>
    </Compile>
    <Compile Include="..\Raven.Client.WinRT\MissingFromWinRT\ThreadSleep.cs">
      <Link>Extensions\ThreadSleep.cs</Link>
    </Compile>
    <Compile Include="Bundles\MoreLikeThis\MoreLikeThisExtensions.cs" />
    <Compile Include="Bundles\Versioning\VersioningExtensions.cs" />
    <Compile Include="Util\EvictItemsFromCacheBasedOnChanges.cs" />
    <Compile Include="Changes\IDatabaseChanges.cs" />
    <Compile Include="Changes\LocalConnectionState.cs" />
    <Compile Include="Changes\RemoteDatabaseChanges.cs" />
    <Compile Include="Changes\TaskedObservable.cs" />
    <Compile Include="Changes\TaskErrorExtensions.cs" />
<<<<<<< HEAD
    <Compile Include="Document\RavenLoadConfiguration.cs" />
    <Compile Include="ILoadConfiguration.cs" />
    <Compile Include="Indexes\AbstractResultsTransformer.cs" />
=======
    <Compile Include="Listeners\IExtendedDocumentConversionListener.cs" />
>>>>>>> dc6aa6d7
    <Compile Include="Util\CSharpClassName.cs" />
    <Compile Include="Connection\Async\AsyncDatabaseCommandsExtensions.cs" />
    <Compile Include="Connection\Async\AsyncServerClient.cs" />
    <Compile Include="Connection\Async\IAsyncDatabaseCommands.cs" />
    <Compile Include="Connection\CachedRequest.cs" />
    <Compile Include="Connection\CreateHttpJsonRequestParams.cs" />
    <Compile Include="Connection\ObservableLineStream.cs" />
    <Compile Include="Connection\HttpExtensions.cs" />
    <Compile Include="Connection\HttpJsonRequest.cs" />
    <Compile Include="Connection\HttpJsonRequestFactory.cs" />
    <Compile Include="Connection\IDatabaseCommands.cs" />
    <Compile Include="Connection\IRavenQueryInspector.cs" />
    <Compile Include="Connection\DocumentConventionJsonExtensions.cs" />
    <Compile Include="Connection\JsonLuceneDateTimeConverter.cs" />
    <Compile Include="Connection\MultiGetOperation.cs" />
    <Compile Include="Connection\Profiling\ConcurrentBoundedList.cs" />
    <Compile Include="Connection\Profiling\IHoldProfilingInformation.cs" />
    <Compile Include="Connection\Profiling\ProfilingContext.cs" />
    <Compile Include="Connection\Profiling\RequestStatus.cs" />
    <Compile Include="Connection\Profiling\RequestResultArgs.cs" />
    <Compile Include="Connection\Profiling\ProfilingInformation.cs" />
    <Compile Include="Connection\RavenTransactionAccessor.cs" />
    <Compile Include="Connection\RavenUrlExtensions.cs" />
    <Compile Include="Connection\ReplicationInformer.cs" />
    <Compile Include="Connection\ReplicationInformerCache.cs" />
    <Compile Include="Connection\SerializationHelper.cs" />
    <Compile Include="Connection\ServerClient.cs" />
    <Compile Include="Connection\ServerHash.cs" />
    <Compile Include="Converters\GuidConverter.cs" />
    <Compile Include="Converters\Int32Converter.cs" />
    <Compile Include="Converters\Int64Converter.cs" />
    <Compile Include="Converters\ITypeConverter.cs" />
    <Compile Include="Document\AsyncMultiDatabaseHiLoKeyGenerator.cs" />
    <Compile Include="Document\AsyncShardedDocumentQuery.cs" />
    <Compile Include="Document\AsyncMultiTypeHiLoKeyGenerator.cs" />
    <Compile Include="Document\AsyncHiLoKeyGenerator.cs" />
    <Compile Include="Document\Async\AsyncDocumentKeyGeneration.cs" />
    <Compile Include="Document\Batches\LazyStartsWithOperation.cs" />
    <Compile Include="Document\GenerateEntityIdOnTheClient.cs" />
    <Compile Include="Document\EntityToJson.cs" />
    <Compile Include="Document\MultiDatabaseHiLoGenerator.cs" />
    <Compile Include="Document\RemoteBulkInsertOperation.cs" />
    <Compile Include="Document\BulkInsertOperation.cs" />
    <Compile Include="Exceptions\ServerRequestError.cs" />
    <Compile Include="FieldHighlightings.cs" />
    <Compile Include="Extensions\AsyncDocumentSessionExtesions.cs" />
    <Compile Include="IAsyncDocumentSessionImpl.cs" />
    <Compile Include="DocumentStoreBase.cs" />
    <Compile Include="Document\AsyncDocumentQuery.cs" />
    <Compile Include="Document\Async\AsyncDocumentSession.cs" />
    <Compile Include="Document\AsyncMultiLoaderWithInclude.cs" />
    <Compile Include="Document\Batches\ILazyLoaderWithInclude.cs" />
    <Compile Include="Document\Batches\ILazyOperation.cs" />
    <Compile Include="Document\Batches\ILazySessionOperations.cs" />
    <Compile Include="Document\Batches\LazyLoadOperation.cs" />
    <Compile Include="Document\Batches\LazyMultiLoaderWithInclude.cs" />
    <Compile Include="Document\Batches\LazyMultiLoadOperation.cs" />
    <Compile Include="Document\Batches\LazyQueryOperation.cs" />
    <Compile Include="Document\Batches\LazySuggestOperation.cs" />
    <Compile Include="Document\Batches\LazyFacetsOperation.cs" />
    <Compile Include="Document\DefaultRavenContractResolver.cs" />
    <Compile Include="Document\DocumentConvention.cs" />
    <Compile Include="Document\AbstractDocumentQuery.cs" />
    <Compile Include="Document\DocumentQuery.cs" />
    <Compile Include="Document\DocumentSession.cs" />
    <Compile Include="Document\DocumentStore.cs" />
    <Compile Include="Document\DTC\PendingTransactionRecovery.cs" />
    <Compile Include="Document\FailoverBehavior.cs" />
    <Compile Include="Document\HiLoKeyGenerator.cs" />
    <Compile Include="Document\HiLoKeyGeneratorBase.cs" />
    <Compile Include="Document\IAbstractDocumentQuery.cs" />
    <Compile Include="Document\IAsyncLoaderWithInclude.cs" />
    <Compile Include="Document\ILoaderWithInclude.cs" />
    <Compile Include="Document\InMemoryDocumentSessionOperations.cs" />
    <Compile Include="Document\DocumentSessionListeners.cs" />
    <Compile Include="Document\MultiLoaderWithInclude.cs" />
    <Compile Include="Document\MultiTypeHiLoKeyGenerator.cs" />
    <Compile Include="Document\PromotableRavenClientEnlistment.cs" />
    <Compile Include="Document\RavenClientEnlistment.cs" />
    <Compile Include="Document\ReflectionUtil.cs" />
    <Compile Include="Document\SessionOperations\LoadOperation.cs" />
    <Compile Include="Document\SessionOperations\MultiLoadOperation.cs" />
    <Compile Include="Document\SessionOperations\QueryOperation.cs" />
    <Compile Include="Document\OpenSessionOptions.cs" />
    <Compile Include="Document\ShardedDocumentQuery.cs" />
    <Compile Include="EntityStored.cs" />
    <Compile Include="EntityToDocument.cs" />
    <Compile Include="Exceptions\ConflictException.cs" />
    <Compile Include="Exceptions\NonAuthoritiveInformationException.cs" />
    <Compile Include="Exceptions\NonUniqueObjectException.cs" />
    <Compile Include="Exceptions\ReadVetoException.cs" />
    <Compile Include="Extensions\DatabaseCommandsExtensions.cs" />
    <Compile Include="Extensions\MultiDatabase.cs" />
    <Compile Include="Extensions\MultiTenancyExtensions.cs" />
    <Compile Include="Extensions\StringExtensions.cs" />
    <Compile Include="Extensions\TaskExtensions2.cs" />
    <Compile Include="IAdvancedDocumentSessionOperations.cs" />
    <Compile Include="IAsyncAdvancedSessionOperations.cs" />
    <Compile Include="IAsyncDocumentQuery.cs" />
    <Compile Include="IAsyncDocumentSession.cs" />
    <Compile Include="IDisposalNotification.cs" />
    <Compile Include="IDocumentSessionImpl.cs" />
    <Compile Include="Indexes\AbstractGenericIndexCreationTask.cs" />
    <Compile Include="Indexes\AbstractMultiMapIndexCreationTask.cs" />
    <Compile Include="Linq\Indexing\IndexingLinqExtensions.cs" />
    <Compile Include="Linq\LinqPathProvider.cs" />
    <Compile Include="Linq\RavenQueryableExtensions.cs" />
    <Compile Include="Linq\ReflectionExtensions.cs" />
    <Compile Include="Listeners\IDocumentConflictListener.cs" />
    <Compile Include="PublicExtensions\SearchOptions.cs" />
    <Compile Include="Listeners\IDocumentConversionListener.cs" />
    <Compile Include="Listeners\IDocumentDeleteListener.cs" />
    <Compile Include="IDocumentQuery.cs" />
    <Compile Include="IDocumentQueryBase.cs" />
    <Compile Include="IDocumentQueryCustomization.cs" />
    <Compile Include="Listeners\IDocumentQueryListener.cs" />
    <Compile Include="IDocumentSession.cs" />
    <Compile Include="IDocumentStore.cs" />
    <Compile Include="Listeners\IDocumentStoreListener.cs" />
    <Compile Include="Indexes\AbstractIndexCreationTask.cs" />
    <Compile Include="Indexes\ExpressionOperatorPrecedence.cs" />
    <Compile Include="Indexes\ExpressionOperatorPrecedenceExtension.cs" />
    <Compile Include="Indexes\ExpressionStringBuilder.cs" />
    <Compile Include="Indexes\IClientSideDatabase.cs" />
    <Compile Include="Indexes\IndexCreation.cs" />
    <Compile Include="Indexes\IndexDefinitionBuilder.cs" />
    <Compile Include="Indexes\IndexDefinitionHelper.cs" />
    <Compile Include="Indexes\RavenDocumentsByEntityName.cs" />
    <Compile Include="ISyncAdvancedSessionOperation.cs" />
    <Compile Include="ITransactionalDocumentSession.cs" />
    <Compile Include="Linq\ExpressionInfo.cs" />
    <Compile Include="Linq\IDocumentQueryGenerator.cs" />
    <Compile Include="Linq\IRavenQueryable.cs" />
    <Compile Include="Linq\IRavenQueryProvider.cs" />
    <Compile Include="PublicExtensions\LinqExtensions.cs" />
    <Compile Include="PublicExtensions\LinqExtensions_Obsolete.cs" />
    <Compile Include="Linq\RavenQueryInspector.cs" />
    <Compile Include="Linq\RavenQueryProvider.cs" />
    <Compile Include="Linq\RavenQueryProviderProcessor.cs" />
    <Compile Include="RavenQueryHighlightings.cs" />
    <Compile Include="RavenQueryStatistics.cs" />
    <Compile Include="Linq\TypeSystem.cs" />
    <Compile Include="Shard\BaseShardedDocumentSession.cs" />
    <Compile Include="Shard\AsyncShardedDocumentSession.cs" />
    <Compile Include="Shard\AsyncShardedHiloKeyGenerator.cs" />
    <Compile Include="Shard\IShardResolutionStrategy.cs" />
    <Compile Include="Shard\ShardedDatabaseChanges.cs" />
    <Compile Include="Shard\ShardedDocumentSession.cs" />
    <Compile Include="Shard\ShardedDocumentStore.cs" />
    <Compile Include="Shard\ShardedHiloKeyGenerator.cs" />
    <Compile Include="Shard\IShardAccessStrategy.cs" />
    <Compile Include="Extensions\ParallelExtensions.cs" />
    <Compile Include="Shard\ParallelShardAccessStrategy.cs" />
    <Compile Include="Shard\SequentialShardAccessStrategy.cs" />
    <Compile Include="Shard\DefaultShardResolutionStrategy.cs" />
    <Compile Include="Shard\ShardedObservableWithTask.cs" />
    <Compile Include="Shard\ShardRequestData.cs" />
    <Compile Include="Shard\ShardStrategy.cs" />
    <Compile Include="StoredEntityEventArgs.cs" />
    <Compile Include="Util\GlobalLastEtagHolder.cs" />
    <Compile Include="Util\JSBeautify.cs" />
    <Compile Include="Util\ConcatObservable.cs" />
    <Compile Include="Changes\TaskObservable.cs" />
    <Compile Include="Util\Inflector.cs" />
    <Compile Include="Util\LastEtagHolder.cs" />
    <Compile Include="Util\ObjectReferenceEqualityComparer.cs" />
    <Compile Include="Util\SimpleCache.cs" />
    <Compile Include="Util\Types.cs" />
    <Compile Include="WhereEqualsParams.cs" />
  </ItemGroup>
  <ItemGroup>
    <None Include="..\Raven.Database\RavenDB.snk">
      <Link>RavenDB.snk</Link>
    </None>
    <None Include="packages.config" />
  </ItemGroup>
  <ItemGroup>
    <ProjectReference Include="..\Raven.Abstractions\Raven.Abstractions.csproj">
      <Project>{41AC479E-1EB2-4D23-AAF2-E4C8DF1BC2BA}</Project>
      <Name>Raven.Abstractions</Name>
    </ProjectReference>
  </ItemGroup>
  <Import Project="$(MSBuildToolsPath)\Microsoft.CSharp.targets" />
  <Import Project="$(MSBuildProjectDirectory)\..\Tools\StyleCop\StyleCop.Targets" />
  <Import Project="$(SolutionDir)\.nuget\nuget.targets" />
  <!-- To modify your build process, add your task inside one of the targets below and uncomment it. 
       Other similar extension points exist, see Microsoft.Common.targets.
  <Target Name="BeforeBuild">
  </Target>
  <Target Name="AfterBuild">
  </Target>
  -->
</Project><|MERGE_RESOLUTION|>--- conflicted
+++ resolved
@@ -71,13 +71,10 @@
     <Compile Include="Changes\RemoteDatabaseChanges.cs" />
     <Compile Include="Changes\TaskedObservable.cs" />
     <Compile Include="Changes\TaskErrorExtensions.cs" />
-<<<<<<< HEAD
     <Compile Include="Document\RavenLoadConfiguration.cs" />
     <Compile Include="ILoadConfiguration.cs" />
     <Compile Include="Indexes\AbstractResultsTransformer.cs" />
-=======
     <Compile Include="Listeners\IExtendedDocumentConversionListener.cs" />
->>>>>>> dc6aa6d7
     <Compile Include="Util\CSharpClassName.cs" />
     <Compile Include="Connection\Async\AsyncDatabaseCommandsExtensions.cs" />
     <Compile Include="Connection\Async\AsyncServerClient.cs" />
