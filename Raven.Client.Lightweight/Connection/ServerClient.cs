--- conflicted
+++ resolved
@@ -276,12 +276,12 @@
 			if (primaryUrl.Equals(currentUrl, StringComparison.OrdinalIgnoreCase)) 
 				return;
 
-			bool shouldForceCheck;
-			if (!string.IsNullOrEmpty(forceCheck) && bool.TryParse(forceCheck, out shouldForceCheck))
-			{
+				bool shouldForceCheck;
+				if (!string.IsNullOrEmpty(forceCheck) && bool.TryParse(forceCheck, out shouldForceCheck))
+				{
 				replicationInformer.ForceCheck(primaryUrl, shouldForceCheck);
-			}
-		}
+				}
+			}
 
 		private ConflictException TryResolveConflictOrCreateConcurrencyException(string key, RavenJObject conflictsDoc, Etag etag)
 		{
@@ -981,9 +981,9 @@
 	            {
 	                if (newException != null)
 	                    throw newException;
-	                    throw;
-	                }
-
+	                throw;
+	            }
+                
 	        }
 
 	        var request = jsonRequestFactory.CreateHttpJsonRequest(
@@ -1015,28 +1015,28 @@
 	    private static bool ShouldRethrowIndexException(WebException e, out Exception newEx)
 	    {
 	        newEx = null;
-	            var httpWebResponse = e.Response as HttpWebResponse;
+	        var httpWebResponse = e.Response as HttpWebResponse;
 	        if (httpWebResponse == null)
 	            return true;
 
 	        if (httpWebResponse.StatusCode == HttpStatusCode.InternalServerError)
+	        {
+	            var error = e.TryReadErrorResponseObject(
+	                new {Error = "", Message = "", IndexDefinitionProperty = "", ProblematicText = ""});
+
+	            if (error == null)
 	            {
-	                var error = e.TryReadErrorResponseObject(
-	                    new {Error = "", Message = "", IndexDefinitionProperty = "", ProblematicText = ""});
-
-	                if (error == null)
-	                {
 	                return true;
-	                }
+	            }
 
                 newEx = new IndexCompilationException(error.Message, e)
-	                {
-	                    IndexDefinitionProperty = error.IndexDefinitionProperty,
-	                    ProblematicText = error.ProblematicText
-	                };
+	            {
+	                IndexDefinitionProperty = error.IndexDefinitionProperty,
+	                ProblematicText = error.ProblematicText
+	            };
 
 	            return true;
-	            }
+	        }
 
 	        return (httpWebResponse.StatusCode != HttpStatusCode.NotFound);
 	    }
@@ -1645,7 +1645,7 @@
 
 				if (opId == null || opId.Type != JTokenType.Integer)
 					return null;
-
+				
 				return new Operation(this, opId.Value<long>());
 			});
 		}
@@ -2255,7 +2255,6 @@
 			var result = request.ReadResponseJson();
 			return result.Value<string>("Token");
 		}
-<<<<<<< HEAD
 		#region IAsyncAdminDatabaseCommands
 
 	    /// <summary>
@@ -2282,8 +2281,6 @@
 		}
 
 		#endregion
-=======
->>>>>>> 5dd9b125
 	}
 }
 #endif