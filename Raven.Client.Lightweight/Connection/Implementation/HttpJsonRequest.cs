--- conflicted
+++ resolved
@@ -717,13 +717,8 @@
 				return request;
 			}).ConfigureAwait(false);
 		}
-<<<<<<< HEAD
-
+        
 		public Task<HttpResponseMessage> ExecuteRawResponseAsync(string data)
-=======
-        
-		public async Task<HttpResponseMessage> ExecuteRawResponseAsync(string data)
->>>>>>> 3d9e19ea
 		{
 			return ExecuteRawResponseInternalAsync(new CompressedStringContent(data, factory.DisableRequestCompression));
 		}
