//-----------------------------------------------------------------------
// <copyright file="IAsyncDatabaseCommands.cs" company="Hibernating Rhinos LTD">
//     Copyright (c) Hibernating Rhinos LTD. All rights reserved.
// </copyright>
//-----------------------------------------------------------------------
using System;
using System.Collections.Generic;
using System.Collections.Specialized;
using System.IO;
using System.Net;
using System.Threading.Tasks;
using Raven.Abstractions.Commands;
using Raven.Abstractions.Data;
using Raven.Abstractions.Extensions;
using Raven.Abstractions.Indexing;
using Raven.Abstractions.Replication;
using Raven.Abstractions.Util;
using Raven.Client.Changes;
using Raven.Client.Connection.Profiling;
using Raven.Client.Document;
using Raven.Database.Data;
using Raven.Json.Linq;

namespace Raven.Client.Connection.Async
{

	/// <summary>
	/// An async database command operations
	/// </summary>
	public interface IAsyncDatabaseCommands : IDisposable, IHoldProfilingInformation
	{
		/// <summary>
		/// Gets the operations headers.
		/// </summary>
		/// <value>The operations headers.</value>
		NameValueCollection OperationsHeaders { get; set; }

		/// <summary>
		/// Admin operations performed against system database, like create/delete database
		/// </summary>
		IAsyncGlobalAdminDatabaseCommands GlobalAdmin { get; }

		/// <summary>
		/// Admin operations for current database
		/// </summary>
		IAsyncAdminDatabaseCommands Admin { get; }

		IAsyncInfoDatabaseCommands Info { get; }

		/// <summary>
		/// Begins an async get operation
		/// </summary>
		/// <param name="key">The key.</param>
		Task<JsonDocument> GetAsync(string key);

		/// <summary>
		/// Begins an async multi get operation
		/// </summary>
		Task<MultiLoadResult> GetAsync(string[] keys, string[] includes, string transformer = null, Dictionary<string, RavenJToken> transformerParameters = null, bool metadataOnly = false);

		/// <summary>
		/// Begins an async get operation for documents
		/// </summary>
		/// <param name="start">Paging start</param>
		/// <param name="pageSize">Size of the page.</param>
		/// <param name="metadataOnly">Load just the document metadata</param>
		/// <remarks>
		/// This is primarily useful for administration of a database
		/// </remarks>
		Task<JsonDocument[]> GetDocumentsAsync(int start, int pageSize, bool metadataOnly = false);

        /// <summary>
		/// Begins the async query.
		/// </summary>
		/// <param name="index">The index.</param>
		/// <param name="query">The query.</param>
		/// <param name="includes">The include paths</param>
		/// <param name="metadataOnly">Load just the document metadata</param>
		/// <param name="indexEntriesOnly"></param>
		Task<QueryResult> QueryAsync(string index, IndexQuery query, string[] includes = null, bool metadataOnly = false, bool indexEntriesOnly = false);

		/// <summary>
		/// Begins the async batch operation
		/// </summary>
		/// <param name="commandDatas">The command data.</param>
		Task<BatchResult[]> BatchAsync(ICommandData[] commandDatas);

		/// <summary>
		/// Returns a list of suggestions based on the specified suggestion query.
		/// </summary>
		/// <param name="index">The index to query for suggestions</param>
		/// <param name="suggestionQuery">The suggestion query.</param>
		Task<SuggestionQueryResult> SuggestAsync(string index, SuggestionQuery suggestionQuery);

		/// <summary>
		/// Gets the index names from the server asynchronously
		/// </summary>
		/// <param name="start">Paging start</param>
		/// <param name="pageSize">Size of the page.</param>
		Task<string[]> GetIndexNamesAsync(int start, int pageSize);

		/// <summary>
		/// Gets the indexes from the server asynchronously
		/// </summary>
		/// <param name="start">Paging start</param>
		/// <param name="pageSize">Size of the page.</param>
		Task<IndexDefinition[]> GetIndexesAsync(int start, int pageSize);

		/// <summary>
		/// Gets the transformers from the server asynchronously
		/// </summary>
		Task<TransformerDefinition[]> GetTransformersAsync(int start, int pageSize);

		/// <summary>
		/// Resets the specified index asynchronously
		/// </summary>
		/// <param name="name">The name.</param>
		Task ResetIndexAsync(string name);

		/// <summary>
		/// Gets the index definition for the specified name asynchronously
		/// </summary>
		/// <param name="name">The name.</param>
		Task<IndexDefinition> GetIndexAsync(string name);

		/// <summary>
		/// Gets the transformer definition for the specified name asynchronously
		/// </summary>
		/// <param name="name">The name.</param>
		Task<TransformerDefinition> GetTransformerAsync(string name);

		/// <summary>
		/// Puts the index definition for the specified name asynchronously
		/// </summary>
		/// <param name="name">The name.</param>
		/// <param name="indexDef">The index def.</param>
		/// <param name="overwrite">Should overwrite index</param>
		Task<string> PutIndexAsync(string name, IndexDefinition indexDef, bool overwrite);

        /// <summary>
        /// Checks asynchronously if passed index definition matches version stored on server.
        /// If index does not exist this method returns true.
        /// </summary>
        /// <param name="name">The name.</param>
        /// <param name="indexDef">The index definition.</param>
        /// <returns></returns>
	    Task<bool> IndexHasChangedAsync(string name, IndexDefinition indexDef);

		/// <summary>
		/// Puts the transformer definition for the specified name asynchronously
		/// </summary>
		Task<string> PutTransformerAsync(string name, TransformerDefinition transformerDefinition);

		/// <summary>
		/// Deletes the index definition for the specified name asynchronously
		/// </summary>
		/// <param name="name">The name.</param>
		Task DeleteIndexAsync(string name);

		/// <summary>
		/// Perform a set based deletes using the specified index
		/// </summary>
		/// <param name="indexName">Name of the index.</param>
		/// <param name="queryToDelete">The query to delete.</param>
		/// <param name="allowStale">if set to <c>true</c> allow the operation while the index is stale.</param>
		Task<Operation> DeleteByIndexAsync(string indexName, IndexQuery queryToDelete, bool allowStale = false);

		/// <summary>
		/// Deletes the transformer definition for the specified name asynchronously
		/// </summary>
		/// <param name="name">The name.</param>
		Task DeleteTransformerAsync(string name);

		/// <summary>
		/// Deletes the document for the specified id asynchronously
		/// </summary>
		/// <param name="id">The id.</param>
		Task DeleteDocumentAsync(string id);

		/// <summary>
		/// Puts the document with the specified key in the database
		/// </summary>
		/// <param name="key">The key.</param>
		/// <param name="etag">The etag.</param>
		/// <param name="document">The document.</param>
		/// <param name="metadata">The metadata.</param>
		Task<PutResult> PutAsync(string key, Etag etag, RavenJObject document, RavenJObject metadata);

		/// <summary>
		/// Sends a patch request for a specific document
		/// </summary>
		/// <param name="key">Id of the document to patch</param>
		/// <param name="patches">Array of patch requests</param>
		/// <param name="etag">Require specific Etag [null to ignore]</param>
		Task<RavenJObject> PatchAsync(string key, PatchRequest[] patches, Etag etag);

		/// <summary>
		/// Sends a patch request for a specific document, ignoring the document's Etag
		/// </summary>
		/// <param name="key">Id of the document to patch</param>
		/// <param name="patches">Array of patch requests</param>
		/// <param name="ignoreMissing">true if the patch request should ignore a missing document, false to throw DocumentDoesNotExistException</param>
		Task<RavenJObject> PatchAsync(string key, PatchRequest[] patches, bool ignoreMissing);

		/// <summary>
		/// Sends a patch request for a specific document which may or may not currently exist
		/// </summary>
		/// <param name="key">Id of the document to patch</param>
		/// <param name="patchesToExisting">Array of patch requests to apply to an existing document</param>
		/// <param name="patchesToDefault">Array of patch requests to apply to a default document when the document is missing</param>
		/// <param name="defaultMetadata">The metadata for the default document when the document is missing</param>
		Task<RavenJObject> PatchAsync(string key, PatchRequest[] patchesToExisting, PatchRequest[] patchesToDefault, RavenJObject defaultMetadata);

		/// <summary>
		/// Sends a patch request for a specific document, ignoring the document's Etag
		/// </summary>
		/// <param name="key">Id of the document to patch</param>
		/// <param name="patch">The patch request to use (using JavaScript)</param>
		/// <param name="ignoreMissing">true if the patch request should ignore a missing document, false to throw DocumentDoesNotExistException</param>
		Task<RavenJObject> PatchAsync(string key, ScriptedPatchRequest patch, bool ignoreMissing);

		/// <summary>
		/// Sends a patch request for a specific document
		/// </summary>
		/// <param name="key">Id of the document to patch</param>
		/// <param name="patch">The patch request to use (using JavaScript)</param>
		/// <param name="etag">Require specific Etag [null to ignore]</param>
		Task<RavenJObject> PatchAsync(string key, ScriptedPatchRequest patch, Etag etag);

		/// <summary>
		/// Sends a patch request for a specific document which may or may not currently exist
		/// </summary>
		/// <param name="key">Id of the document to patch</param>
		/// <param name="patchExisting">The patch request to use (using JavaScript) to an existing document</param>
		/// <param name="patchDefault">The patch request to use (using JavaScript)  to a default document when the document is missing</param>
		/// <param name="defaultMetadata">The metadata for the default document when the document is missing</param>
		Task<RavenJObject> PatchAsync(string key, ScriptedPatchRequest patchExisting, ScriptedPatchRequest patchDefault, RavenJObject defaultMetadata);

		/// <summary>
		/// Create a http request to the specified relative url on the current database
		/// </summary>
		HttpJsonRequest CreateRequest(string relativeUrl, string method, bool disableRequestCompression = false);

		/// <summary>
		/// Create a new instance of <see cref="IAsyncDatabaseCommands"/> that will interacts
		/// with the specified database
		/// </summary>
		IAsyncDatabaseCommands ForDatabase(string database);

		/// <summary>
		/// Create a new instance of <see cref="IAsyncDatabaseCommands"/> that will interacts
		/// with the default database
		/// </summary>
		IAsyncDatabaseCommands ForSystemDatabase();

		/// <summary>
		/// Returns a new <see cref="IAsyncDatabaseCommands"/> using the specified credentials
		/// </summary>
		/// <param name="credentialsForSession">The credentials for session.</param>
		IAsyncDatabaseCommands With(ICredentials credentialsForSession);

		/// <summary>
		/// Retrieve the statistics for the database asynchronously
		/// </summary>
		Task<DatabaseStatistics> GetStatisticsAsync();

        /// <summary>
		/// Puts the attachment with the specified key asynchronously
		/// </summary>
		/// <param name="key">The key.</param>
		/// <param name="etag">The etag.</param>
		/// <param name="stream">The data stream.</param>
		/// <param name="metadata">The metadata.</param>
		Task PutAttachmentAsync(string key, Etag etag, Stream stream, RavenJObject metadata);

		/// <summary>
		/// Gets the attachment by the specified key asynchronously
		/// </summary>
		/// <param name="key">The key.</param>
		/// <returns></returns>
		Task<Attachment> GetAttachmentAsync(string key);

		/// <summary>
		/// Gets the attachments asynchronously
		/// </summary>
		/// <returns></returns>
		Task<AttachmentInformation[]> GetAttachmentsAsync(Etag startEtag, int batchSize);

		/// <summary>
		/// Retrieves the attachment metadata with the specified key, not the actual attachmet
		/// </summary>
		/// <param name="key">The key.</param>
		/// <returns></returns>
		Task<Attachment> HeadAttachmentAsync(string key);

		/// <summary>
		/// Deletes the attachment with the specified key asynchronously
		/// </summary>
		/// <param name="key">The key.</param>
		/// <param name="etag">The etag.</param>
		Task DeleteAttachmentAsync(string key, Etag etag);

		///<summary>
		/// Get the possible terms for the specified field in the index asynchronously
		/// You can page through the results by use fromValue parameter as the 
		/// starting point for the next query
		///</summary>
		///<returns></returns>
		Task<string[]> GetTermsAsync(string index, string field, string fromValue, int pageSize);

		/// <summary>
		/// Disable all caching within the given scope
		/// </summary>
		IDisposable DisableAllCaching();

		/// <summary>
		/// Perform a single POST request containing multiple nested GET requests
		/// </summary>
		Task<GetResponse[]> MultiGetAsync(GetRequest[] requests);

		/// <summary>
		/// Perform a set based update using the specified index
		/// </summary>
		/// <param name="indexName">Name of the index.</param>
		/// <param name="queryToUpdate">The query to update.</param>
		/// <param name="patch">The patch request to use (using JavaScript)</param>
		/// <param name="allowStale">if set to <c>true</c> allow the operation while the index is stale.</param>
		Task<Operation> UpdateByIndexAsync(string indexName, IndexQuery queryToUpdate, ScriptedPatchRequest patch, bool allowStale = false);

		/// <summary>
		/// Using the given Index, calculate the facets as per the specified doc with the given start and pageSize
		/// </summary>
		/// <param name="index">Name of the index</param>
		/// <param name="query">Query to build facet results</param>
		/// <param name="facetSetupDoc">Name of the FacetSetup document</param>
		/// <param name="start">Start index for paging</param>
		/// <param name="pageSize">Paging PageSize. If set, overrides Facet.MaxResults</param>
		Task<FacetResults> GetFacetsAsync(string index, IndexQuery query, string facetSetupDoc, int start = 0, int? pageSize = null);

		/// <summary>
		/// Sends a multiple faceted queries in a single request and calculates the facet results for each of them
		/// </summary>
		/// <param name="facetedQueries">List of queries</param>
		Task<FacetResults[]> GetMultiFacetsAsync(FacetQuery[] facetedQueries);

		/// <summary>
		/// Using the given Index, calculate the facets as per the specified doc with the given start and pageSize
		/// </summary>
		/// <param name="index">Name of the index</param>
		/// <param name="query">Query to build facet results</param>
		/// <param name="facets">List of facets</param>
		/// <param name="start">Start index for paging</param>
		/// <param name="pageSize">Paging PageSize. If set, overrides Facet.MaxResults</param>
		Task<FacetResults> GetFacetsAsync(string index, IndexQuery query, List<Facet> facets, int start, int? pageSize);

		/// <summary>
		/// Gets the Logs
		/// </summary>
		Task<LogItem[]> GetLogsAsync(bool errorsOnly);

		/// <summary>
		/// Gets the license Status
		/// </summary>
		Task<LicensingStatus> GetLicenseStatusAsync();

		/// <summary>
		/// Get documents with id of a specific prefix
		/// </summary>
		Task<JsonDocument[]> StartsWithAsync(string keyPrefix, string matches, int start, int pageSize,
		                                     RavenPagingInformation pagingInformation = null, bool metadataOnly = false,
		                                     string exclude = null, string transformer = null,
		                                     Dictionary<string, RavenJToken> transformerParameters = null);

		/// <summary>
		/// Force the database commands to read directly from the master, unless there has been a failover.
		/// </summary>
		IDisposable ForceReadFromMaster();

		/// <summary>
		/// Retrieves the document metadata for the specified document key.
		/// </summary>
		/// <param name="key">The key.</param>
		/// <returns>The document metadata for the specified document, or null if the document does not exist</returns>
		Task<JsonDocumentMetadata> HeadAsync(string key);

		/// <summary>
		/// Queries the specified index in the Raven flavored Lucene query syntax. Will return *all* results, regardless
		/// of the number of items that might be returned.
		/// </summary>
		Task<IAsyncEnumerator<RavenJObject>> StreamQueryAsync(string index, IndexQuery query, Reference<QueryHeaderInformation> queryHeaderInfo);

		/// <summary>
		/// Streams the documents by etag OR starts with the prefix and match the matches
		/// Will return *all* results, regardless of the number of itmes that might be returned.
		/// </summary>
		Task<IAsyncEnumerator<RavenJObject>> StreamDocsAsync(Etag fromEtag = null, string startsWith = null, string matches = null, int start = 0, int pageSize = int.MaxValue, string exclude = null, RavenPagingInformation pagingInformation = null);

		/// <summary>
		/// Get the low level  bulk insert operation
		/// </summary>
		ILowLevelBulkInsertOperation GetBulkInsertOperation(BulkInsertOptions options, IDatabaseChanges changes);

		Task DeleteAsync(string key, Etag etag);

		/// <summary>
		/// Get the full URL for the given document key
		/// </summary>
		string UrlFor(string documentKey);

		HttpJsonRequest CreateReplicationAwareRequest(string currentServerUrl, string requestUrl, string method, bool disableRequestCompression = false);

		/// <summary>
		/// Updates just the attachment with the specified key's metadata
		/// </summary>
		/// <param name="key">The key.</param>
		/// <param name="etag">The etag.</param>
		/// <param name="metadata">The metadata.</param>
		Task UpdateAttachmentMetadataAsync(string key, Etag etag, RavenJObject metadata);

		/// <summary>
		/// Gets the attachments starting with the specified prefix
		/// </summary>
		Task<IAsyncEnumerator<Attachment>> GetAttachmentHeadersStartingWithAsync(string idPrefix, int start, int pageSize);

		/// <summary>
		/// Commits the specified tx id.
		/// </summary>
		/// <param name="txId">The tx id.</param>
		Task CommitAsync(string txId);

		/// <summary>
		/// Rollbacks the specified tx id.
		/// </summary>
		/// <param name="txId">The tx id.</param>
		Task RollbackAsync(string txId);

		/// <summary>
		/// Prepares the transaction on the server.
		/// </summary>
		/// <param name="txId">The tx id.</param>
		Task PrepareTransactionAsync(string txId, Guid? resourceManagerId = null, byte[] recoveryInformation = null);

		/// <summary>
		/// Perform a set based update using the specified index.
		/// </summary>
		/// <param name="indexName">Name of the index.</param>
		/// <param name="queryToUpdate">The query to update.</param>
		/// <param name="patchRequests">The patch requests.</param>
		/// <param name="allowStale">if set to <c>true</c> allow the operation while the index is stale.</param>
		Task<Operation> UpdateByIndexAsync(string indexName, IndexQuery queryToUpdate, PatchRequest[] patchRequests, bool allowStale = false);

		/// <summary>
		/// Return a list of documents that based on the MoreLikeThisQuery.
		/// </summary>
		/// <param name="query">The more like this query parameters</param>
		/// <returns></returns>
		Task<MultiLoadResult> MoreLikeThisAsync(MoreLikeThisQuery query);

<<<<<<< HEAD
		/// <summary>
		/// Generate the next identity value from the server
		/// </summary>
		Task<long> NextIdentityForAsync(string name);
=======
		Task<RavenJObject> GetDatabaseConfigurationAsync();
>>>>>>> b30f3318
	}

	public interface IAsyncGlobalAdminDatabaseCommands
	{
		/// <summary>
		/// Gets the build number
		/// </summary>
		Task<BuildNumber> GetBuildNumberAsync();

		/// <summary>
		/// Gets the list of databases from the server asynchronously
		/// </summary>
		Task<string[]> GetDatabaseNamesAsync(int pageSize, int start = 0);

		/// <summary>
		/// Get admin statistics
		/// </summary>
		/// <returns></returns>
		Task<AdminStatistics> GetStatisticsAsync();

		/// <summary>
		/// Sends an async command to create a database
		/// </summary>
		Task CreateDatabaseAsync(DatabaseDocument databaseDocument);

		/// <summary>
		/// Sends an async command to delete a database
		/// </summary>
		Task DeleteDatabaseAsync(string databaseName, bool hardDelete = false);

		/// <summary>
		/// Sends an async command to compact a database. During the compaction the specified database will be offline.
		/// </summary>
		Task CompactDatabaseAsync(string databaseName);

        /// <summary>
        /// Begins an async restore operation
        /// </summary>
        Task StartRestoreAsync(RestoreRequest restoreRequest);

        /// <summary>
        /// Begins an async backup operation
        /// </summary>
        Task StartBackupAsync(string backupLocation, DatabaseDocument databaseDocument, bool incremental, string databaseName);

		///<summary>
		/// Ensures that the database exists, creating it if needed
		///</summary>
		Task EnsureDatabaseExistsAsync(string name, bool ignoreFailures = false);
	}

	public interface IAsyncAdminDatabaseCommands
	{
		/// <summary>
		/// Sends an async command that disables all indexing
		/// </summary>
		Task StopIndexingAsync();

		/// <summary>
		/// Sends an async command that enables indexing
		/// </summary>
        Task StartIndexingAsync(int? maxNumberOfParallelIndexTasks = null);

		/// <summary>
		/// Get the indexing status
		/// </summary>
		Task<string> GetIndexingStatusAsync();
	}

	public interface IAsyncInfoDatabaseCommands
	{
		/// <summary>
		/// Get replication info
		/// </summary>
		/// <returns></returns>
		Task<ReplicationStatistics> GetReplicationInfoAsync();
	}
}<|MERGE_RESOLUTION|>--- conflicted
+++ resolved
@@ -69,7 +69,7 @@
 		/// </remarks>
 		Task<JsonDocument[]> GetDocumentsAsync(int start, int pageSize, bool metadataOnly = false);
 
-        /// <summary>
+		/// <summary>
 		/// Begins the async query.
 		/// </summary>
 		/// <param name="index">The index.</param>
@@ -137,7 +137,7 @@
 		/// <param name="overwrite">Should overwrite index</param>
 		Task<string> PutIndexAsync(string name, IndexDefinition indexDef, bool overwrite);
 
-        /// <summary>
+		/// <summary>
         /// Checks asynchronously if passed index definition matches version stored on server.
         /// If index does not exist this method returns true.
         /// </summary>
@@ -184,7 +184,7 @@
 		/// <param name="etag">The etag.</param>
 		/// <param name="document">The document.</param>
 		/// <param name="metadata">The metadata.</param>
-		Task<PutResult> PutAsync(string key, Etag etag, RavenJObject document, RavenJObject metadata);
+        Task<PutResult> PutAsync(string key, Etag etag, RavenJObject document, RavenJObject metadata);
 
 		/// <summary>
 		/// Sends a patch request for a specific document
@@ -264,7 +264,7 @@
 		/// </summary>
 		Task<DatabaseStatistics> GetStatisticsAsync();
 
-        /// <summary>
+		/// <summary>
 		/// Puts the attachment with the specified key asynchronously
 		/// </summary>
 		/// <param name="key">The key.</param>
@@ -298,7 +298,7 @@
 		/// </summary>
 		/// <param name="key">The key.</param>
 		/// <param name="etag">The etag.</param>
-		Task DeleteAttachmentAsync(string key, Etag etag);
+        Task DeleteAttachmentAsync(string key, Etag etag);
 
 		///<summary>
 		/// Get the possible terms for the specified field in the index asynchronously
@@ -456,14 +456,12 @@
 		/// <returns></returns>
 		Task<MultiLoadResult> MoreLikeThisAsync(MoreLikeThisQuery query);
 
-<<<<<<< HEAD
 		/// <summary>
 		/// Generate the next identity value from the server
 		/// </summary>
-		Task<long> NextIdentityForAsync(string name);
-=======
+        Task<long> NextIdentityForAsync(string name);
+
 		Task<RavenJObject> GetDatabaseConfigurationAsync();
->>>>>>> b30f3318
 	}
 
 	public interface IAsyncGlobalAdminDatabaseCommands
@@ -514,14 +512,14 @@
 		///</summary>
 		Task EnsureDatabaseExistsAsync(string name, bool ignoreFailures = false);
 	}
-
+	
 	public interface IAsyncAdminDatabaseCommands
 	{
 		/// <summary>
 		/// Sends an async command that disables all indexing
 		/// </summary>
 		Task StopIndexingAsync();
-
+		
 		/// <summary>
 		/// Sends an async command that enables indexing
 		/// </summary>
