using System.Collections.Generic;
using System.Linq;
using Raven.Abstractions.Data;
using Raven.Studio.Features.Input;
using Raven.Studio.Infrastructure;
using Raven.Studio.Models;

namespace Raven.Studio.Commands
{
	public class DeleteAllDocumentsOfCollectionCommand : ListBoxCommand<CollectionModel>
	{
		public override void Execute(object parameter)
		{
			var collectionNames = SelectedItems
				.Select(x => x.Name)
				.ToList();

			AskUser.ConfirmationAsync("Confirm Delete", collectionNames.Count > 1
			                                            	? string.Format("Are you sure you want to delete all of the documents of these {0} collections?", collectionNames.Count)
			                                            	: string.Format("Are you sure that you want to delete all of the documents of this collection? ({0})", collectionNames.First()))
				.ContinueWhenTrue(() => DeleteDocuments(collectionNames));
		}

		private void DeleteDocuments(IList<string> collectionNames)
		{
			for (int i = 0; i < collectionNames.Count; i++)
			{
				var isLastItem = i == collectionNames.Count - 1;
				var name = collectionNames[i];
				DatabaseCommands.DeleteByIndexAsync("Raven/DocumentsByEntityName", new IndexQuery {Query = "Tag:" + name}, allowStale: true)
<<<<<<< HEAD
					.ContinueOnSuccessInTheUIThread(() =>
=======
					.ContinueOnSuccess(() =>
>>>>>>> f4b74665
					                   	{
					                   		if (isLastItem == false) return;
					                   		var model = (Model) Context;
					                   		model.ForceTimerTicked();
					                   	});
			}
		}
	}
}<|MERGE_RESOLUTION|>--- conflicted
+++ resolved
@@ -28,11 +28,7 @@
 				var isLastItem = i == collectionNames.Count - 1;
 				var name = collectionNames[i];
 				DatabaseCommands.DeleteByIndexAsync("Raven/DocumentsByEntityName", new IndexQuery {Query = "Tag:" + name}, allowStale: true)
-<<<<<<< HEAD
 					.ContinueOnSuccessInTheUIThread(() =>
-=======
-					.ContinueOnSuccess(() =>
->>>>>>> f4b74665
 					                   	{
 					                   		if (isLastItem == false) return;
 					                   		var model = (Model) Context;
