--- conflicted
+++ resolved
@@ -6,7 +6,6 @@
 
 namespace Raven.Studio.Features.Query
 {
-<<<<<<< HEAD
 	public static class IndexQueryHelpers
 	{
 		public static IndexQuery FromQueryString(string queryString)
@@ -48,11 +47,12 @@
 			};
 
 			double lat = fields.GetLat(), lng = fields.GetLng(), radius = fields.GetRadius();
+            SpatialUnits units = fields.GetRadiusUnits();
 			if (lat != 0 || lng != 0 || radius != 0)
 			{
 				return new SpatialIndexQuery(query)
 				{
-					QueryShape = SpatialIndexQuery.GetQueryShapeFromLatLon(lat, lng, radius),
+					QueryShape = SpatialIndexQuery.GetQueryShapeFromLatLon(lat, lng, radius, units),
 					SpatialRelation = SpatialRelation.Within, /* TODO */
 					SpatialFieldName = Constants.DefaultSpatialFieldName, /* TODO */
 				};
@@ -147,6 +147,18 @@
 			double radius;
 			double.TryParse(fields["radius"].FirstOrDefault(), NumberStyles.Any, CultureInfo.InvariantCulture, out radius);
 			return radius;
+        }
+
+        public static SpatialUnits GetRadiusUnits(this ILookup<string, string> fields)
+        {
+            var units = fields["units"].FirstOrDefault();
+            SpatialUnits parsedUnit;
+            if (Enum.TryParse<SpatialUnits>(units, out parsedUnit))
+            {
+                return parsedUnit;
+            }
+
+            return SpatialUnits.Kilometers;
 		}
 
 		public static Guid? GetEtagFromQueryString(this ILookup<string, string> fields)
@@ -162,170 +174,4 @@
 			return null;
 		}
 	}
-=======
-    public static class IndexQueryHelpers
-    {
-        public static IndexQuery FromQueryString(string queryString)
-        {
-            var fields = queryString.Split(new[] {'&'}, StringSplitOptions.RemoveEmptyEntries)
-                .Select(segment =>
-                            {
-                                var parts = segment.Split(new[] {'='}, StringSplitOptions.RemoveEmptyEntries);
-                                if (parts.Length == 1)
-                                {
-                                    return new {Key = parts[0], Value = string.Empty};
-                                }
-                                else
-                                {
-                                    return
-                                        new
-                                            {
-                                                Key = parts[0],
-                                                Value = Uri.UnescapeDataString(parts[1])
-                                            };
-                                }
-                            }).ToLookup(f => f.Key, f => f.Value);
-
-            var query = new IndexQuery
-            {
-                Query = Uri.UnescapeDataString(fields["query"].FirstOrDefault() ?? ""),
-                Start = fields.GetStart(),
-                Cutoff = fields.GetCutOff(),
-                CutoffEtag = fields.GetCutOffEtag(),
-                PageSize = fields.GetPageSize(250),
-                SkipTransformResults = fields.GetSkipTransformResults(),
-                FieldsToFetch = fields["fetch"].ToArray(),
-                GroupBy = fields["groupBy"].ToArray(),
-                AggregationOperation = fields.GetAggregationOperation(),
-                SortedFields = fields["sort"]
-                    .EmptyIfNull()
-                    .Select(x => new SortedField(x))
-                    .ToArray()
-            };
-
-            double lat = fields.GetLat(), lng = fields.GetLng(), radius = fields.GetRadius();
-            SpatialUnits units = fields.GetRadiusUnits();
-            if (lat != 0 || lng != 0 || radius != 0)
-            {
-                return new SpatialIndexQuery(query)
-                {
-					QueryShape = SpatialIndexQuery.GetQueryShapeFromLatLon(lat, lng, radius, units),
-                    SpatialRelation = SpatialRelation.Within, /* TODO */
-					SpatialFieldName = Constants.DefaultSpatialFieldName, /* TODO */
-                };
-            }
-            return query;
-        }
-
-        public static int GetStart(this ILookup<string,string> fields)
-        {
-            int start;
-            int.TryParse(fields["start"].FirstOrDefault(), out start);
-            return Math.Max(0, start);
-        }
-
-        public static bool GetSkipTransformResults(this ILookup<string, string> fields)
-        {
-            bool result;
-            bool.TryParse(fields["skipTransformResults"].FirstOrDefault(), out result);
-            return result;
-        }
-
-        public static int GetPageSize(this ILookup<string, string> fields, int maxPageSize)
-        {
-            int pageSize;
-            if (int.TryParse(fields["pageSize"].FirstOrDefault(), out pageSize) == false || pageSize < 0)
-                pageSize = 25;
-            if (pageSize > maxPageSize)
-                pageSize = maxPageSize;
-            return pageSize;
-        }
-
-        public static AggregationOperation GetAggregationOperation(this ILookup<string, string> fields)
-        {
-            var aggAsString = fields["aggregation"].FirstOrDefault();
-            if (aggAsString == null)
-                return AggregationOperation.None;
-
-            return (AggregationOperation)Enum.Parse(typeof(AggregationOperation), aggAsString, true);
-        }
-
-        public static DateTime? GetCutOff(this ILookup<string, string> fields)
-        {
-            var etagAsString = fields["cutOff"].FirstOrDefault();
-            if (etagAsString != null)
-            {
-                etagAsString = Uri.UnescapeDataString(etagAsString);
-
-                DateTime result;
-                if (DateTime.TryParseExact(etagAsString, "o", CultureInfo.InvariantCulture, DateTimeStyles.RoundtripKind, out result))
-                    return result;
-                return null;
-            }
-            return null;
-        }
-
-        public static Guid? GetCutOffEtag(this ILookup<string, string> fields)
-        {
-            var etagAsString = fields["cutOffEtag"].FirstOrDefault();
-            if (etagAsString != null)
-            {
-                etagAsString = Uri.UnescapeDataString(etagAsString);
-
-                Guid result;
-                if (Guid.TryParse(etagAsString, out result))
-                    return result;
-                return null;
-            }
-
-            return null;
-        }
-
-        public static double GetLat(this ILookup<string, string> fields)
-        {
-            double lat;
-            double.TryParse(fields["latitude"].FirstOrDefault(), NumberStyles.Any, CultureInfo.InvariantCulture, out lat);
-            return lat;
-        }
-
-        public static double GetLng(this ILookup<string, string> fields)
-        {
-            double lng;
-            double.TryParse(fields["longitude"].FirstOrDefault(), NumberStyles.Any, CultureInfo.InvariantCulture, out lng);
-            return lng;
-        }
-
-        public static double GetRadius(this ILookup<string, string> fields)
-        {
-            double radius;
-            double.TryParse(fields["radius"].FirstOrDefault(), NumberStyles.Any, CultureInfo.InvariantCulture, out radius);
-            return radius;
-        }
-
-        public static SpatialUnits GetRadiusUnits(this ILookup<string, string> fields)
-        {
-            var units = fields["units"].FirstOrDefault();
-            SpatialUnits parsedUnit;
-            if (Enum.TryParse<SpatialUnits>(units, out parsedUnit))
-            {
-                return parsedUnit;
-            }
-
-            return SpatialUnits.Kilometers;
-        }
-
-        public static Guid? GetEtagFromQueryString(this ILookup<string, string> fields)
-        {
-            var etagAsString = fields["etag"].FirstOrDefault();
-            if (etagAsString != null)
-            {
-                Guid result;
-                if (Guid.TryParse(etagAsString, out result))
-                    return result;
-                return null;
-            }
-            return null;
-        }
-    }
->>>>>>> e17e9cc1
 }