--- conflicted
+++ resolved
@@ -20,7 +20,6 @@
 		private readonly string indexName;
 		private readonly IList<string> fields;
 		private readonly Dictionary<string, Dictionary<string, List<string>>> fieldTermsDictionary;
-<<<<<<< HEAD
         private static readonly HashSet<string> preTermOperators = new HashSet<string>() { "[", "(", "{", "TO", "-", "+"};
 	    private bool isInFieldsOnlyMode;
 
@@ -37,14 +36,6 @@
                 this.indexName = indexName;
                 this.fieldTermsDictionary = fieldTermsDictionary;
             }
-=======
-
-		public QueryIntelliPromptProvider(string indexName, IList<string> fields, Dictionary<string, Dictionary<string, List<string>>> fieldTermsDictionary)
-		{
-			this.indexName = indexName;
-			this.fields = fields;
-			this.fieldTermsDictionary = fieldTermsDictionary;
->>>>>>> f4b74665
 		}
 
 		public bool RequestSession(IEditorView view, bool canCommitWithoutPopup)
@@ -56,7 +47,6 @@
 			              	MatchOptions = CompletionMatchOptions.UseAcronyms,
 			              };
 
-<<<<<<< HEAD
 		    var context = GetCompletionContext(view);
 
             if (context.Field != null)
@@ -69,38 +59,12 @@
 			else
 			{
 				PopulateFields(session);
-=======
-			var currentToken = GetInterestingToken(view, 0);
-			var prevToken = GetInterestingToken(view, 1);
-			string termPrefix = null;
-			if (currentToken != null && currentToken.EndsWith(":"))
-			{
-				PopulateTerm(currentToken, session, view, string.Empty);
-			}
-			else if (prevToken != null && prevToken.EndsWith(":"))
-			{
-				termPrefix = currentToken;
-				PopulateTerm(prevToken, session, view, termPrefix);
-			}
-			else
-			{
-				foreach (var field in fields)
-				{
-					session.Items.Add(new CompletionItem
-					                  	{
-					                  		Text = field,
-					                  		ImageSourceProvider = new CommonImageSourceProvider(CommonImage.PropertyPublic),
-					                  		AutoCompletePreText = field + ": ",
-					                  	});
-				}
->>>>>>> f4b74665
 			}
 
 			if (session.Items.Count == 0) return false;
 
 			session.Selection = new CompletionSelection(session.Items.First(), CompletionSelectionState.Partial);
 			session.Open(view);
-<<<<<<< HEAD
 
 			return true;
 		}
@@ -119,12 +83,6 @@
 	    }
 
 	    private void PopulateTerm(string field, CompletionSession session, IEditorView view, string termPrefix)
-=======
-			return true;
-		}
-
-		private void PopulateTerm(string token, CompletionSession session, IEditorView view, string termPrefix)
->>>>>>> f4b74665
 		{
 			if(termPrefix.StartsWith("\""))
 			{
@@ -134,16 +92,10 @@
 			{
 				termPrefix = termPrefix.Substring(0,termPrefix.Length - 1);
 			}
-<<<<<<< HEAD
 
 			if (fieldTermsDictionary.ContainsKey(field) == false)
 				return;
 
-=======
-			var field = token.Substring(0, token.Length - 1);
-			if (fieldTermsDictionary.ContainsKey(field) == false)
-				return;
->>>>>>> f4b74665
 			var termsDictionary = fieldTermsDictionary[field];
 			List<string> terms;
 			if (termsDictionary.ContainsKey(termPrefix))
@@ -154,7 +106,6 @@
 			{
 				terms = new List<string>();
 				termsDictionary[termPrefix] = terms;
-<<<<<<< HEAD
 
 			    QueryIndexAutoComplete.GetTermsForFieldAsync(indexName, field, terms, termPrefix)
 			        .ContinueOnSuccessInTheUIThread(
@@ -170,23 +121,12 @@
 			                });
 			}
 
-=======
-				QueryIndexAutoComplete.GetTermsForFieldAsync(indexName, field, terms, termPrefix)
-					.ContinueOnSuccessInTheUIThread(() =>
-					{
-						PopulateTerm(token, session, view, termPrefix);	
-						session.Selection = new CompletionSelection(session.Items.First(), CompletionSelectionState.Partial);
-						session.Open(view);
-					});
-			}
->>>>>>> f4b74665
 			foreach (var term in terms)
 			{
 				var maybeQuotedTerm = term.IndexOfAny(new[] {' ', '\t'}) == -1 ? term : "\"" + term + "\"";
 				session.Items.Add(new CompletionItem
 				{
 					Text = term,
-<<<<<<< HEAD
 					ImageSourceProvider = new CommonImageSourceProvider(CommonImage.ConstantPublic),
 					AutoCompletePreText = maybeQuotedTerm,
 				});
@@ -262,32 +202,6 @@
 	    }
 
 	    public string Key
-=======
-					ImageSourceProvider = new CommonImageSourceProvider(CommonImage.PropertyPublic),
-					AutoCompletePostText = maybeQuotedTerm,
-				});
-			}
-		}
-
-		private static string GetInterestingToken(IEditorView view, int index)
-		{
-			var i = 0;
-			var textSnapshotReader = view.GetReader();
-			while (true)
-			{
-				var lastToken = textSnapshotReader.ReadTokenReverse();
-				if (lastToken == null) 
-					return null;
-
-				var currentInterestingToken = textSnapshotReader.ReadText(lastToken.Length);
-				textSnapshotReader.ReadTokenReverse(); // reset the reading of the text
-				if(string.IsNullOrWhiteSpace(currentInterestingToken) == false && i++ == index)
-					return currentInterestingToken;
-			}
-		}
-
-		public string Key
->>>>>>> f4b74665
 		{
 			get { throw new System.NotImplementedException(); }
 		}
@@ -296,7 +210,6 @@
 		{
 			get { throw new System.NotImplementedException(); }
 		}
-<<<<<<< HEAD
 
         private class CompletionContext
         {
@@ -306,7 +219,4 @@
 	}
 
     
-=======
-	}
->>>>>>> f4b74665
 }