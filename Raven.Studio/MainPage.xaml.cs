--- conflicted
+++ resolved
@@ -1,4 +1,3 @@
-<<<<<<< HEAD
 ﻿using System;
 using System.Linq;
 using System.Windows;
@@ -73,75 +72,4 @@
             ApplicationModel.Current.AddErrorNotification(e.Exception, string.Format("Could not load page: {0}", e.Uri));
 		}
 	}
-=======
-﻿using System;
-using System.Linq;
-using System.Windows;
-using System.Windows.Controls;
-using System.Windows.Navigation;
-using Raven.Studio.Behaviors;
-using Raven.Studio.Infrastructure;
-using Raven.Studio.Models;
-
-namespace Raven.Studio
-{
-	public partial class MainPage : UserControl
-	{
-		public MainPage()
-		{
-			InitializeComponent();
-		}
-
-		// After the Frame navigates, ensure the HyperlinkButton representing the current page is selected
-		private void ContentFrame_Navigated(object sender, NavigationEventArgs e)
-		{
-			HighlightCurrentPage(e.Uri);
-			GC.Collect();
-		}
-
-		private void HighlightCurrentPage(Uri currentUri)
-		{
-			foreach (var hyperlink in MainLinks.Children.OfType<HyperlinkButton>())
-			{
-				if (HyperlinkMatchesUri(currentUri.ToString(), hyperlink))
-				{
-					VisualStateManager.GoToState(hyperlink, "ActiveLink", true);
-				}
-				else
-				{
-					VisualStateManager.GoToState(hyperlink, "InactiveLink", true);
-				}
-			}
-
-			if (currentUri.ToString() == string.Empty)
-			{
-				VisualStateManager.GoToState(SummaryLink, "ActiveLink", true);
-			}
-		}
-
-		private static bool HyperlinkMatchesUri(string uri, HyperlinkButton link)
-		{
-			if (link.CommandParameter != null &&
-				uri.StartsWith(link.CommandParameter.ToString(), StringComparison.InvariantCultureIgnoreCase))
-			{
-				return true;
-			}
-
-			var alternativeUris = LinkHighlighter.GetAlternativeUris(link);
-			if (alternativeUris != null && alternativeUris.Any(alternative => uri.StartsWith(alternative, StringComparison.InvariantCultureIgnoreCase)))
-			{
-				return true;
-			}
-
-			return false;
-		}
-
-		// If an error occurs during navigation, show an error window
-		private void ContentFrame_NavigationFailed(object sender, NavigationFailedEventArgs e)
-		{
-			e.Handled = true;
-            ApplicationModel.Current.AddErrorNotification(e.Exception, string.Format("Could not load page: {0}", e.Uri));
-		}
-	}
->>>>>>> de4ead4d
 }