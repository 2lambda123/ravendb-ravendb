--- conflicted
+++ resolved
@@ -163,18 +163,6 @@
             return FilterHeadersToObject(self, HeadersToIgnoreClient, PrefixesInHeadersToIgnoreClient);
         }
 
-<<<<<<< HEAD
-=======
-        [Obsolete("Use RavenFS instead.")]
-        public static RavenJObject FilterHeadersAttachment(this NameValueCollection self)
-        {
-            var filterHeaders = self.FilterHeadersToObject();
-            if (self["Content-Type"] != null)
-                filterHeaders["Content-Type"] = self["Content-Type"];
-            return filterHeaders;
-        }
-
->>>>>>> 68f1ca50
         /// <summary>
         /// Filters the headers from unwanted headers
         /// </summary>
@@ -209,28 +197,6 @@
             return metadata;
         }
 
-<<<<<<< HEAD
-=======
-        [Obsolete("Use RavenFS instead.")]
-        public static RavenJObject FilterHeadersAttachment(this IEnumerable<KeyValuePair<string, IEnumerable<string>>> self)
-        {
-            var filterHeaders = self.FilterHeadersToObject();
-            string contentType = null;
-            foreach (var keyValue in self)
-            {
-                if (keyValue.Key.Equals("Content-Type"))
-                {
-                    contentType = keyValue.Value.FirstOrDefault();
-                    break;
-                }
-            }
-            if (contentType != null)
-                filterHeaders["Content-Type"] = contentType;
-
-            return filterHeaders;
-        }
-
->>>>>>> 68f1ca50
         /// <summary>
         /// Filters the headers from unwanted headers
         /// </summary>
