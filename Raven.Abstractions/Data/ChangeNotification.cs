--- conflicted
+++ resolved
@@ -129,12 +129,7 @@
     public class TrafficWatchNotification : EventArgs
     {
         public DateTime TimeStamp { get; set; }
-<<<<<<< HEAD
         public int RequestId { get; set; }
-=======
-        public string LoggerName { get; set; }
-        public long RequestId { get; set; }
->>>>>>> 1588dbf2
         public string HttpMethod { get; set; }
         public long ElapsedMilliseconds { get; set; }
         public int ResponseStatusCode { get; set; }
