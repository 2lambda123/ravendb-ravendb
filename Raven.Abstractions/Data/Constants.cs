--- conflicted
+++ resolved
@@ -261,7 +261,6 @@
 
 		public const int NumberOfCachedRequests = 1024;
 
-<<<<<<< HEAD
 		//Time Series
 		public static class TimeSeries
 		{
@@ -274,8 +273,6 @@
 			public const string Separator = "/";
 		}
 
-=======
->>>>>>> 011f272e
 		// Backup
 
 		public const string DatabaseDocumentFilename = "Database.Document";
