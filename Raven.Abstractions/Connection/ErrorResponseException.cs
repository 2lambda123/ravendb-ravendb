using System;
using System.IO;
using System.Net;
using System.Net.Http;
using System.Text;
using System.Threading.Tasks;
using Raven.Abstractions.Data;

namespace Raven.Abstractions.Connection
{
    [Serializable]
    public class ErrorResponseException : Exception
    {
        public HttpResponseMessage Response { get; private set; }

        public HttpStatusCode StatusCode
        {
            get { return Response.StatusCode; }
        }

<<<<<<< HEAD
	    public ErrorResponseException()
	    {				
	    }

	    public ErrorResponseException(ErrorResponseException e, string message)
=======
        public ErrorResponseException(ErrorResponseException e, string message)
>>>>>>> b19bf61a
            :base(message)
        {
            Response = e.Response;
            ResponseString = e.ResponseString;
        }

        public ErrorResponseException(HttpResponseMessage response, string msg, Exception exception)
            : base(msg, exception)
        {
            Response = response;
        }

        public ErrorResponseException(HttpResponseMessage response, string msg, string responseString= null)
            : base(msg)
        {
            Response = response;
            ResponseString = responseString;
        }

	    public static ErrorResponseException FromHttpRequestException(HttpRequestException exception)
	    {
		    var ex = new ErrorResponseException
		    {
				Response = new HttpResponseMessage(HttpStatusCode.ServiceUnavailable),
				ResponseString = exception.Message
		    };

		    foreach (var key in exception.Data.Keys)
			    ex.Data[key] = exception.Data[key];

		    return ex;
	    }

        public static ErrorResponseException FromResponseMessage(HttpResponseMessage response, bool readErrorString = true)
        {
            var sb = new StringBuilder("Status code: ").Append(response.StatusCode).AppendLine();

            string responseString = null;
            if (readErrorString && response.Content != null)
            {
                var readAsStringAsync = response.GetResponseStreamWithHttpDecompression();
                if (readAsStringAsync.IsCompleted)
                {
                    using (var streamReader = new StreamReader(readAsStringAsync.Result))
                    {
                        responseString = streamReader.ReadToEnd();
                        sb.AppendLine(responseString);
                    }
                }
            }
            return new ErrorResponseException(response, sb.ToString())
            {
                ResponseString = responseString
            };
        }

        public string ResponseString { get; private set; }

        public Etag Etag
        {
            get
            {
                if (Response.Headers.ETag == null)
                    return null;
                var responseHeader = Response.Headers.ETag.Tag;

                if (responseHeader[0] == '\"')
                    return Etag.Parse(responseHeader.Substring(1, responseHeader.Length - 2));

                return Etag.Parse(responseHeader);
            }
        }

        protected ErrorResponseException(
            System.Runtime.Serialization.SerializationInfo info,
            System.Runtime.Serialization.StreamingContext context)
            : base(info, context)
        {
        }
    }
}<|MERGE_RESOLUTION|>--- conflicted
+++ resolved
@@ -18,15 +18,11 @@
             get { return Response.StatusCode; }
         }
 
-<<<<<<< HEAD
 	    public ErrorResponseException()
 	    {				
 	    }
 
 	    public ErrorResponseException(ErrorResponseException e, string message)
-=======
-        public ErrorResponseException(ErrorResponseException e, string message)
->>>>>>> b19bf61a
             :base(message)
         {
             Response = e.Response;
