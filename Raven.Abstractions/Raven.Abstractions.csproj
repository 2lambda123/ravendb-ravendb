--- conflicted
+++ resolved
@@ -28,12 +28,9 @@
     <NoWarn>1591, 618</NoWarn>
     <DocumentationFile>bin\Debug\Raven.Abstractions.xml</DocumentationFile>
     <AllowUnsafeBlocks>true</AllowUnsafeBlocks>
-<<<<<<< HEAD
     <CodeAnalysisRuleSet>
     </CodeAnalysisRuleSet>
-=======
     <LangVersion>5</LangVersion>
->>>>>>> 3435ab70
   </PropertyGroup>
   <PropertyGroup Condition=" '$(Configuration)|$(Platform)' == 'Release|AnyCPU' ">
     <DebugType>pdbonly</DebugType>
