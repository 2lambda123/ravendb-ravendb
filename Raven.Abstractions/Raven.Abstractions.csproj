--- conflicted
+++ resolved
@@ -33,12 +33,9 @@
     <ErrorReport>prompt</ErrorReport>
     <WarningLevel>4</WarningLevel>
     <NoWarn>1591</NoWarn>
-<<<<<<< HEAD
     <DocumentationFile>bin\Debug\Raven.Abstractions.xml</DocumentationFile>
-=======
     <DocumentationFile>..\build\Raven.Abstractions.xml</DocumentationFile>
     <Prefer32Bit>false</Prefer32Bit>
->>>>>>> 20a98a1a
   </PropertyGroup>
   <PropertyGroup Condition=" '$(Configuration)|$(Platform)' == 'Release|AnyCPU' ">
     <DebugType>pdbonly</DebugType>
@@ -50,12 +47,9 @@
     <StyleCopTreatErrorsAsWarnings>false</StyleCopTreatErrorsAsWarnings>
     <DocumentationFile>bin\Release\Raven.Abstractions.xml</DocumentationFile>
     <Prefer32Bit>false</Prefer32Bit>
-<<<<<<< HEAD
     <DocumentationFile>bin\Release\Raven.Abstractions.xml</DocumentationFile>
-=======
     <DocumentationFile>..\build\Raven.Abstractions.xml</DocumentationFile>
     <Prefer32Bit>false</Prefer32Bit>
->>>>>>> 20a98a1a
   </PropertyGroup>
   <PropertyGroup>
     <SignAssembly>true</SignAssembly>
