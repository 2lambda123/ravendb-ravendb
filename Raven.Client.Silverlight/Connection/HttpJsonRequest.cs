//-----------------------------------------------------------------------
// <copyright file="HttpJsonRequest.cs" company="Hibernating Rhinos LTD">
//     Copyright (c) Hibernating Rhinos LTD. All rights reserved.
// </copyright>
//-----------------------------------------------------------------------
using System;
using System.Collections.Generic;
using System.Collections.Specialized;
using System.IO;
using System.Net;
using System.Net.Browser;
using System.Net.Http;
using System.Net.Http.Headers;
using System.Reflection;
using System.Threading;
using System.Threading.Tasks;
using Ionic.Zlib;
using Raven.Abstractions.Util;
using Raven.Imports.Newtonsoft.Json;
using Raven.Imports.Newtonsoft.Json.Linq;
using Raven.Abstractions.Data;
using Raven.Abstractions.Extensions;
using Raven.Client.Connection;
using Raven.Client.Document;
using Raven.Json.Linq;
using Raven.Client.Extensions;
using Raven.Abstractions.Connection;

namespace Raven.Client.Silverlight.Connection
{
	/// <summary>
	/// A representation of an HTTP json request to the RavenDB server
	/// Since we are using the ClientHttp stack for Silverlight, we don't need to implement
	/// caching, it is already implemented for us.
	/// Note: that the RavenDB server generates both an ETag and an Expires header to ensure proper
	/// Note: behavior from the silverlight http stack
	/// </summary>
	public class HttpJsonRequest
	{
		internal readonly string Url;
		internal readonly string Method;
		private readonly DocumentConvention conventions;

		private bool writeCalled;
		private HttpClientHandler handler;
		internal HttpClient httpClient;

		private Stream postedData;
		private int retries;
		public static readonly string ClientVersion = new AssemblyName(typeof(HttpJsonRequest).Assembly.FullName).Version.ToString();
		private bool disabledAuthRetries;

		private string primaryUrl;

		private string operationUrl;

		public Action<string, string, string> HandleReplicationStatusChanges = delegate { };

		private async Task RecreateWebRequest(Action<HttpClient> result)
		{
			retries++;
			// we now need to clone the request, since just calling GetRequest again wouldn't do anything
			var newHttpClient = new HttpClient(new HttpClientHandler
		{
			Credentials = handler.Credentials,
		});
			// HttpJsonRequestHelper.CopyHeaders(webRequest, newWebRequest);
			result(newHttpClient);
			httpClient = newHttpClient;
			requestSendToServer = false;

			if (postedData == null)
				return;

			await WriteAsync(postedData);
		}

		public void DisableAuthentication()
		{
			handler.Credentials = null;
			handler.UseDefaultCredentials = false;
			disabledAuthRetries = true;
		}

		public void RemoveAuthorizationHeader()
		{
#if !SILVERLIGHT
			var headersWithoutAuthorization = new WebHeaderCollection();

			foreach (var header in webRequest.Headers.AllKeys)
			{
				if(header == "Authorization")
					continue;

				headersWithoutAuthorization[header] = webRequest.Headers[header];
			}

			webRequest.Headers = headersWithoutAuthorization;
#endif
		}

		private HttpJsonRequestFactory factory;

		private static Task noopWaitForTask = new CompletedTask();


		public TimeSpan Timeout
		{
			set { } // can't set timeout in Silverlight
		}
		/// <summary>
		/// Gets or sets the response headers.
		/// </summary>
		/// <value>The response headers.</value>
		public NameValueCollection ResponseHeaders { get; set; }

		internal HttpJsonRequest(CreateHttpJsonRequestParams requestParams, HttpJsonRequestFactory factory)
		{
			Url = requestParams.Url;
			Method = requestParams.Method;
			conventions = requestParams.Convention;
			this.factory = factory;

			noopWaitForTask = new CompletedTask();
			WaitForTask = noopWaitForTask;

			handler = new HttpClientHandler
			{

			};
			httpClient = new HttpClient(handler);
			httpClient.DefaultRequestHeaders.Add("Raven-Client-Version", ClientVersion);

			WriteMetadata(requestParams.Metadata);
			if (requestParams.Method != "GET")
				httpClient.DefaultRequestHeaders.Accept.Add(new MediaTypeWithQualityHeaderValue("application/json") { CharSet = "utf-8" });

			if (factory.DisableRequestCompression == false && requestParams.DisableRequestCompression == false)
			{
				if (requestParams.Method == "POST" || requestParams.Method == "PUT" ||
					requestParams.Method == "PATCH" || requestParams.Method == "EVAL")
					httpClient.DefaultRequestHeaders.TryAddWithoutValidation("Content-Encoding", "gzip");
			}
		}

		public async Task<RavenJToken> ReadResponseJsonAsync()
		{
			var result = await ReadResponseStringAsync();
			return RavenJToken.Parse(result);
		}

		public Task ExecuteRequestAsync()
		{
			return ReadResponseStringAsync();
		}

		private bool requestSendToServer;

		/// <summary>
		/// Begins the read response string.
		/// </summary>
		private async Task<string> ReadResponseStringAsync()
		{
			if (requestSendToServer)
				throw new InvalidOperationException("Request was already sent to the server, cannot retry request.");

			requestSendToServer = true;

			await WaitForTask;

			if (writeCalled == false)
			{
				Task<HttpResponseMessage> sendTask;
				sendTask = httpClient.SendAsync(new HttpRequestMessage(new HttpMethod(Method), Url))
									 .ConvertSecurityExceptionToServerNotFound()
					// .MaterializeBadRequestAsException()
									 .AddUrlIfFaulting(new Uri(Url));
				Response = await sendTask;
				SetResponseHeaders(Response);

			}


			if (Response.IsSuccessStatusCode == false)
				throw new ErrorResponseException(Response);

			return await ReadStringInternal();
			;
		}

		private void SetResponseHeaders(HttpResponseMessage response)
		{
			ResponseHeaders = new NameValueCollection();
			foreach (var header in response.Headers)
			{
				foreach (var val in header.Value)
				{
					ResponseHeaders[header.Key] = val;
				}
			}
		}


		public async Task HandleUnauthorizedResponseAsync(HttpResponseMessage unauthorizedResponse)
		{
			if (conventions.HandleUnauthorizedResponseAsync == null)
				return;

			var unauthorizedResponseAsync = conventions.HandleUnauthorizedResponseAsync(unauthorizedResponse);
			if (unauthorizedResponseAsync == null)
				return;

			var result = await unauthorizedResponseAsync;
			// await RecreateWebRequest(result);
			throw new NotImplementedException();
		}

		public async Task<byte[]> ReadResponseBytesAsync()
		{
			await WaitForTask;

			Response = await httpClient.SendAsync(new HttpRequestMessage(new HttpMethod(Method), Url))
													.ConvertSecurityExceptionToServerNotFound()
									   .AddUrlIfFaulting(new Uri(Url));
			SetResponseHeaders(Response);
			if (Response.IsSuccessStatusCode == false)
				throw new ErrorResponseException(Response);

			// TODO: Use RetryIfNeedTo(task, ReadResponseBytesAsync)
			return ConvertStreamToBytes(await Response.GetResponseStreamWithHttpDecompression());
		}

		private static byte[] ConvertStreamToBytes(Stream input)
		{
			var buffer = new byte[16 * 1024];
			using (var ms = new MemoryStream())
			{
				int read;
				while ((read = input.Read(buffer, 0, buffer.Length)) > 0)
				{
					ms.Write(buffer, 0, read);
				}
				return ms.ToArray();
			}
		}

		private async Task<string> ReadStringInternal()
		{
			var responseStream = await Response.GetResponseStreamWithHttpDecompression();
			var reader = new StreamReader(responseStream);
			var text = reader.ReadToEnd();
			return text;
		}


		/// <summary>
		/// Gets or sets the response status code.
		/// </summary>
		/// <value>The response status code.</value>
		public HttpStatusCode ResponseStatusCode { get; set; }

		/// <summary>
		/// The task to wait all other actions on
		/// </summary>
		public Task WaitForTask { get; set; }

		public HttpResponseMessage Response { get; set; }

		private void WriteMetadata(RavenJObject metadata)
		{
			if (metadata == null)
				return;

			foreach (var prop in metadata)
			{
				if (prop.Value == null)
					continue;

				string value;
				switch (prop.Value.Type)
				{
					case JTokenType.Array:
						value = prop.Value.Value<RavenJArray>().ToString(Formatting.None);
						break;
					case JTokenType.Object:
						value = prop.Value.Value<RavenJObject>().ToString(Formatting.None);
						break;
					default:
						value = prop.Value.Value<object>().ToString();
						break;
				}
				var headerName = prop.Key;
				if (headerName == "ETag")
					headerName = "If-None-Match";
				if (headerName.StartsWith("@") ||
					headerName == Constants.LastModified ||
					headerName == Constants.RavenLastModified)
					continue;

				try
				{
					switch (headerName)
					{
						case "If-None-Match":
							httpClient.DefaultRequestHeaders.IfNoneMatch.Add(new EntityTagHeaderValue("\"" + value + "\""));
							break;
						case "Content-Length":
							break;
						case "Content-Type":
							httpClient.DefaultRequestHeaders.Accept.Add(new MediaTypeWithQualityHeaderValue(value));
							break;
						default:
							httpClient.DefaultRequestHeaders.TryAddWithoutValidation(headerName, value);
							break;
					}
				}
				catch (Exception e)
				{
					throw new InvalidOperationException("Make sure to set the header correctly.", e);
				}
			}
		}

		/// <summary>
		/// Begins the write operation
		/// </summary>
		public async Task WriteAsync(string data)
		{
			await WaitForTask;

			writeCalled = true;
			Response = await httpClient.SendAsync(new HttpRequestMessage(new HttpMethod(Method), Url)
<<<<<<< HEAD
			{
				Content = new CompressedStringContent(data, factory.DisableRequestCompression),
			});
=======
												{
													Content = new CompressedStringContent(data, factory.DisableRequestCompression),
												});
>>>>>>> c5faf80f

			if (Response.IsSuccessStatusCode == false)
				throw new ErrorResponseException(Response);
		}


		/// <summary>
		/// Begins the write operation
		/// </summary>
		private async Task WriteAsync(Stream stream)
		{
			writeCalled = true;
			postedData = stream;

			Response = await httpClient.SendAsync(new HttpRequestMessage(new HttpMethod(Method), Url)
			{
				Content = new CompressedStreamContent(stream)
			});

			if (Response.IsSuccessStatusCode == false)
				throw new ErrorResponseException(Response);
		}

		/// <summary>
		/// Adds the operation headers.
		/// </summary>
		/// <param name="operationsHeaders">The operations headers.</param>
		public HttpJsonRequest AddOperationHeaders(NameValueCollection operationsHeaders)
		{
			foreach (var key in operationsHeaders.Keys)
			{
                httpClient.DefaultRequestHeaders.Add(key, operationsHeaders.GetValues(key));
			}
			return this;
		}

		/// <summary>
		/// Adds the operation header
		/// </summary>
		public HttpJsonRequest AddOperationHeader(string key, string value)
		{
			httpClient.DefaultRequestHeaders.Add(key, value);
			return this;
		}

		public Task<IObservable<string>> ServerPullAsync(int retries = 0)
		{
			throw new NotImplementedException();
			/*return WaitForTask.ContinueWith(__ =>
			{
				webRequest.AllowReadStreamBuffering = false;
				webRequest.AllowWriteStreamBuffering = false;
				webRequest.Headers["Requires-Big-Initial-Download"] = "True";
				return webRequest.GetResponseAsync()
				   .ContinueWith(task =>
				   {
					   var stream = task.Result.GetResponseStream();
					   var observableLineStream = new ObservableLineStream(stream, () =>
																					   {
																						   webRequest.Abort();
																						   try
																						   {
																							   task.Result.Close();
																						   }
																						   catch (Exception)
																						   {
																							   // we expect an exception, because we aborted the connection
																						   }
																					   });
					   observableLineStream.Start();
					   return (IObservable<string>)observableLineStream;
				   })
				   .ContinueWith(task =>
				   {
					   var webException = task.Exception.ExtractSingleInnerException() as WebException;
					   if (webException == null || retries >= 3 || disabledAuthRetries)
						   return task;// effectively throw

					   var httpWebResponse = webException.Response as HttpWebResponse;
					   if (httpWebResponse == null ||
							(httpWebResponse.StatusCode != HttpStatusCode.Unauthorized &&
							 httpWebResponse.StatusCode != HttpStatusCode.Forbidden &&
							 httpWebResponse.StatusCode != HttpStatusCode.PreconditionFailed))
						   return task; // effectively throw

					   if (httpWebResponse.StatusCode == HttpStatusCode.Forbidden)
					   {
						   HandleForbiddenResponseAsync(httpWebResponse);
						   return task;
					   }

					   var authorizeResponse = HandleUnauthorizedResponseAsync(httpWebResponse);

					   if (authorizeResponse == null)
						   return task; // effectively throw

					   return authorizeResponse
						   .ContinueWith(_ =>
						   {
							   _.Wait(); //throw on error
							   return ServerPullAsync(retries + 1);
						   })
						   .Unwrap();
				   }).Unwrap();
			})
				.Unwrap();*/
		}

		public async Task ExecuteWriteAsync(string data)
		{
			await WriteAsync(data);
			await ExecuteRequestAsync();
		}

		public async Task ExecuteWriteAsync(Stream data)
		{
			await WriteAsync(data);
			await ExecuteRequestAsync();
		}

		public double CalculateDuration()
		{
			return 0;
		}

		public HttpJsonRequest AddReplicationStatusHeaders(string thePrimaryUrl, string currentUrl, ReplicationInformer replicationInformer, FailoverBehavior failoverBehavior, Action<string, string, string> handleReplicationStatusChanges)
		{
			if (thePrimaryUrl.Equals(currentUrl, StringComparison.OrdinalIgnoreCase))
				return this;
			if (replicationInformer.GetFailureCount(thePrimaryUrl) <= 0)
				return this; // not because of failover, no need to do this.

			var lastPrimaryCheck = replicationInformer.GetFailureLastCheck(thePrimaryUrl);
			httpClient.DefaultRequestHeaders.TryAddWithoutValidation(Constants.RavenClientPrimaryServerUrl, ToRemoteUrl(thePrimaryUrl));
			httpClient.DefaultRequestHeaders.TryAddWithoutValidation(Constants.RavenClientPrimaryServerLastCheck, lastPrimaryCheck.ToString("s"));

			primaryUrl = thePrimaryUrl;
			operationUrl = currentUrl;

			HandleReplicationStatusChanges = handleReplicationStatusChanges;

			return this;
		}

		private static string ToRemoteUrl(string primaryUrl)
		{
			var uriBuilder = new UriBuilder(primaryUrl);
			return uriBuilder.Uri.ToString();
		}

		public void PrepareForLongRequest()
		{
			Timeout = TimeSpan.FromHours(6);
			// webRequest.AllowWriteStreamBuffering = false;
		}

		public Task<Stream> GetRawRequestStream()
		{
			throw new NotImplementedException();
			//	return Task.Factory.FromAsync<Stream>(webRequest.BeginGetRequestStream, webRequest.EndGetRequestStream, null);
		}

		public Task<WebResponse> RawExecuteRequestAsync()
		{
			throw new NotImplementedException();
			/*
						if (requestSendToServer)
							throw new InvalidOperationException("Request was already sent to the server, cannot retry request.");

						requestSendToServer = true;
						webRequest.AllowReadStreamBuffering = false;
						webRequest.AllowWriteStreamBuffering = false;

						return WaitForTask.ContinueWith(_ => webRequest
																 .GetResponseAsync()
																 .ConvertSecurityExceptionToServerNotFound()
																 .AddUrlIfFaulting(webRequest.RequestUri))
																 .Unwrap();*/
		}
	}
}<|MERGE_RESOLUTION|>--- conflicted
+++ resolved
@@ -330,15 +330,9 @@
 
 			writeCalled = true;
 			Response = await httpClient.SendAsync(new HttpRequestMessage(new HttpMethod(Method), Url)
-<<<<<<< HEAD
-			{
-				Content = new CompressedStringContent(data, factory.DisableRequestCompression),
-			});
-=======
-												{
+			{
 													Content = new CompressedStringContent(data, factory.DisableRequestCompression),
 												});
->>>>>>> c5faf80f
 
 			if (Response.IsSuccessStatusCode == false)
 				throw new ErrorResponseException(Response);
