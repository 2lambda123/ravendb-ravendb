﻿html,
body {
  height: 100%;
}
.page-host {
  padding: 20px 20px 50px 20px;
  position: relative;
  top: 40px;
}
.splash {
  text-align: center;
  margin: 10% 0 0 0;
}
.splash .message {
  font-size: 5em;
  line-height: 1.5em;
  -webkit-text-shadow: rgba(0, 0, 0, 0.5) 0px 0px 15px;
  text-shadow: rgba(0, 0, 0, 0.5) 0px 0px 15px;
  text-transform: uppercase;
}
.navbar-fixed-top .navbar-inner {
  padding-left: 1em;
  padding-right: 1em;
}
.navbar-fixed-top .icon-home {
  font-size: 18px;
}
.loader {
  margin: 6px 8px 4px 8px;
  visibility: hidden;
}
.loader.active {
  visibility: visible;
}
@media (max-width: 979px) {
  .page-host {
    top: 0;
  }
  .navbar-fixed-top {
    margin-bottom: 0;
  }
}
.page {
  padding: 0 10px 20px 10px;
  width: 98%;
}
.navbar-splitbutton > a {
  padding-right: 5px !important;
}
.navbar-splitbutton + .dropdown {
  cursor: pointer;
}
.navbar-splitbutton + .dropdown > a {
  padding-left: 6px;
  padding-right: 8px;
}
.database-page {
  /*.systemButton {
        color:grey;
        margin-top:50px;        
        position:absolute;
        top:-40px;
        right:25px;
    }*/
}
.database-page .btn-toolbar {
  margin-bottom: 20px;
}
.database-page .databases-container {
  margin-top: 10px;
}
.database-page .databases-container .database {
  cursor: pointer;
  border-radius: 10px;
  -webkit-box-shadow: 0 0 5px 1px silver;
  box-shadow: 0 0 5px 1px silver;
  min-width: 140px;
  min-height: 60px;
  display: inline-block;
  padding: 8px;
  margin: 0 10px 14px 0;
}
.database-page .databases-container .database:hover {
  background-color: white;
  -webkit-box-shadow: 0 0 5px 0 #6aa3d5;
  box-shadow: 0 0 5px 0 #6aa3d5;
}
.database-page .databases-container .database.selected {
  -webkit-box-shadow: 0 0 6px 0 #428bca;
  box-shadow: 0 0 6px 0 #428bca;
  background-color: #428bca;
}
.database-page .databases-container .database.selected a,
.database-page .databases-container .database.selected .text-muted {
  color: white;
}
.database-page .databases-container .database.system-database {
  background-color: rgba(192, 192, 192, 0.21);
}
.database-page .databases-container .database.system-database.selected {
  background-color: rgba(14, 14, 14, 0.21);
}
.database-page .databases-container .database.system-database.selected a,
.database-page .databases-container .database.system-database.selected .text-muted {
  color: #3071a9;
}
.document-collections li {
  outline: none;
}
.document-collections li:not(:first-child) {
  padding-left: 15px;
}
.indexes-container {
  margin-top: 10px;
}
.indexes-container .index .index-actions-container {
  display: none;
}
.indexes-container .index:hover .index-actions-container {
  display: inline-block;
}
.indexes-container .index-group .panel-heading {
  padding-top: 0;
}
.indexes-container .index-group .panel-heading .panel-title {
  padding-top: 15px;
}
.indexes-container .index-group .panel-heading .indexGroup-actions-container {
  display: none;
  padding-top: 5px;
}
.indexes-container .index-group .panel-heading:hover .indexGroup-actions-container {
  display: inline-block;
}
#logsContainer .logRecord .logName .logName-actions-container {
  display: none;
}
#logsContainer .logRecord:hover .logName-actions-container {
  display: inline-block;
}
.settings-container {
  margin-top: 10px;
}
.settings-container .api-key-card,
.settings-container .win-auth-card {
  display: inline-block;
  width: 500px;
  margin-right: 20px;
}
.settings-container .replication-destination-card {
  display: inline-table;
  width: 500px;
  margin-right: 20px;
}
.settings-container .win-auth-tabs {
  padding: 15px;
}
.settings-container .win-auth-tabs .win-auth-panels-container {
  margin-top: 15px;
}
.settings-container .database-table {
  margin-bottom: 0px;
}
.settings-container .database-table td {
  padding: 3px;
}
.settings-container .table-sql-replication-tables {
  margin-bottom: 0px;
}
.settings-container .database-header .narrow-column,
.settings-container .sql-replication-tables-header .narrow-column {
  width: 75px;
}
.settings-container .database-header .narrowest-column,
.settings-container .sql-replication-tables-header .narrowest-column {
  width: 1px;
}
.settings-container .database-row .form-control {
  border-radius: 3px;
  height: 26px;
  font-size: 12px;
}
.settings-container .sql-replication-panel-body {
  padding-bottom: 0px;
}
.settings-container .sql-replication-script-container .editor {
  height: 100px;
}
.collection-style-0 {
  background-color: #00c700;
}
.collection-style-1 {
  background-color: #c7009a;
}
.collection-style-2 {
  background-color: red;
}
.collection-style-3 {
  background-color: #0095ef;
}
.collection-style-4 {
  background-color: #a70068;
}
.collection-style-5 {
  background-color: #006464;
}
.collection-style-6 {
  background-color: #7832c7;
}
.collection-style-7 {
  background-color: #c72828;
}
.collection-style-8 {
  background-color: #c7c700;
}
.collection-style-9 {
  background-color: #c700c7;
}
.collection-style-10 {
  background-color: #fe8000;
}
.collection-style-11 {
  background-color: #0095fe;
}
.collection-style-12 {
  background-color: #95fec7;
}
.collection-style-13 {
  background-color: #9500fe;
}
.collection-style-14 {
  background-color: #950000;
}
.collection-style-15 {
  background-color: #95fe00;
}
.system-documents-collection {
  background-color: #123c65;
}
.all-documents-collection {
  background: #ff0202;
  /* Old browsers */
  background: -moz-linear-gradient(top, #ff0202 0%, #fff202 27%, #02ff1b 54%, #0206ff 79%, #f602ff 100%);
  /* FF3.6+ */
  background: -webkit-gradient(linear, left top, left bottom, color-stop(0%, #ff0202), color-stop(27%, #fff202), color-stop(54%, #02ff1b), color-stop(79%, #0206ff), color-stop(100%, #f602ff));
  /* Chrome,Safari4+ */
  background: -webkit-linear-gradient(top, #ff0202 0%, #fff202 27%, #02ff1b 54%, #0206ff 79%, #f602ff 100%);
  /* Chrome10+,Safari5.1+ */
  background: -o-linear-gradient(top, #ff0202 0%, #fff202 27%, #02ff1b 54%, #0206ff 79%, #f602ff 100%);
  /* Opera 11.10+ */
  background: -ms-linear-gradient(top, #ff0202 0%, #fff202 27%, #02ff1b 54%, #0206ff 79%, #f602ff 100%);
  /* IE10+ */
  background: linear-gradient(to bottom, #ff0202 0%, #fff202 27%, #02ff1b 54%, #0206ff 79%, #f602ff 100%);
  /* W3C */
  filter: progid:DXImageTransform.Microsoft.gradient(startColorstr='#ff0202', endColorstr='#f602ff', GradientType=0);
  /* IE6-9 */
}
#nprogress {
  position: absolute;
  z-index: 9999;
}
.documents-page {
  margin-top: 10px;
}
.documents-page .collection-color-strip {
  height: 20px;
  width: 4px;
  display: inline-block;
  vertical-align: middle;
}
#editIndex .map {
  height: 120px;
}
#queryContainer .editor {
  height: 60px;
}
#queryContainer .popover {
  max-width: 450px;
  width: 450px;
}
#queryContainer .form-horizontal {
  overflow: hidden auto;
}
.ko-grid {
  /*position: absolute;
    right: 0;
    left: 0;*/
}
.ko-grid:focus {
  outline: 0;
}
.ko-grid .ko-grid-column-container {
  white-space: nowrap;
  overflow: hidden;
}
.ko-grid .ko-grid-column-container .ko-grid-column-header {
  display: inline-block;
  font-weight: bold;
  padding: 8px;
  overflow: hidden;
  white-space: nowrap;
  -ms-text-overflow: ellipsis;
  -o-text-overflow: ellipsis;
  text-overflow: ellipsis;
}
.ko-grid .ko-grid-viewport-container {
  position: relative;
  overflow-y: auto;
}
.ko-grid .ko-grid-row {
  position: absolute;
  background-color: #f9f9f9;
  border-top: 1px solid #dddddd;
  -moz-box-sizing: border-box;
  -webkit-box-sizing: border-box;
  box-sizing: border-box;
  overflow: hidden;
}
.ko-grid .ko-grid-row.even {
  background-color: white;
}
.ko-grid .ko-grid-row.checked {
  background-color: #ffffcc;
}
.ko-grid .ko-grid-cell {
  -ms-text-overflow: ellipsis;
  -o-text-overflow: ellipsis;
  text-overflow: ellipsis;
  white-space: nowrap;
  overflow: hidden;
  display: inline-block;
  padding: 8px;
  font-family: 'Helvetica Neue', Helvetica, Arial, sans-serif;
  font-size: 14px;
  font-weight: normal;
}
.code-keyword {
  color: blue;
}
.help-cursor {
  cursor: help;
}
.breadcrumb {
  padding: 0 10px 0 10px;
}
.studio-alerts {
  position: fixed;
  top: 60px;
  left: 40%;
  z-index: 2000;
  width: 400px;
}
#editDocumentContainer:focus {
  outline: 0;
}
#editDocumentContainer #docEditor {
  height: 500px;
}
.keyboard-shortcut {
  margin-left: 20px;
}
.single-line-row-table {
  table-layout: fixed;
  width: 100%;
  overflow-x: hidden;
  -ms-word-break: break-all;
  word-break: break-all;
  cursor: pointer;
}
.single-line-row-table tbody td {
  overflow: hidden;
  white-space: nowrap;
  -ms-word-wrap: break-word;
  word-wrap: break-word;
  -ms-text-overflow: ellipsis;
  -o-text-overflow: ellipsis;
  text-overflow: ellipsis;
}
#editTransformerContainer .transformer {
  height: 600px;
}
#csvImportContainer .fileinputs {
  position: relative;
}
#csvImportContainer .fakefile {
  position: absolute;
  top: 0;
  left: 0;
  z-index: 1;
}
#csvImportContainer .file {
  position: relative;
  text-align: right;
  -moz-opacity: 0 ;
  filter: alpha(opacity: 0);
  opacity: 0;
  z-index: 2;
}
.twitter-typeahead .tt-hint {
  display: block;
  height: 34px;
  padding: 6px 12px;
  font-size: 14px;
  line-height: 1.428571429;
  border: 1px solid transparent;
  border-radius: 4px;
  visibility: hidden;
}
.twitter-typeahead .hint-small {
  height: 30px;
  padding: 5px 10px;
  font-size: 12px;
  border-radius: 3px;
  line-height: 1.5;
}
.twitter-typeahead .hint-large {
  height: 45px;
  padding: 10px 16px;
  font-size: 18px;
  border-radius: 6px;
  line-height: 1.33;
}
.typeahead {
  background-color: #fff;
}
.typeahead:focus {
  border: 2px solid #0097cf;
}
.tt-query {
  -webkit-box-shadow: inset 0 1px 1px rgba(0, 0, 0, 0.075);
  -moz-box-shadow: inset 0 1px 1px rgba(0, 0, 0, 0.075);
  box-shadow: inset 0 1px 1px rgba(0, 0, 0, 0.075);
}
.tt-dropdown-menu {
  width: 422px;
  margin-top: 12px;
  padding: 8px 0;
  background-color: #fff;
  border: 1px solid #ccc;
  border: 1px solid rgba(0, 0, 0, 0.2);
  -webkit-border-radius: 8px;
  -moz-border-radius: 8px;
  border-radius: 8px;
  -webkit-box-shadow: 0 5px 10px rgba(0, 0, 0, 0.2);
  -moz-box-shadow: 0 5px 10px rgba(0, 0, 0, 0.2);
  box-shadow: 0 5px 10px rgba(0, 0, 0, 0.2);
}
.tt-suggestion {
  padding: 3px 20px;
  font-size: 18px;
  line-height: 24px;
}
.tt-suggestion.tt-cursor {
  color: #fff;
  background-color: #32aec4;
}
.tt-suggestion p {
  margin: 0;
}
#logsContainer table,
#alertsContainer table,
#indexErrorsContainer table {
  outline: none;
}
#logsContainer table .selected td,
#alertsContainer table .selected td,
#indexErrorsContainer table .selected td {
  background-color: #ffffcc;
}
#logsContainer .log-details,
#alertsContainer .log-details,
#indexErrorsContainer .log-details,
#logsContainer .alerts-details,
#alertsContainer .alerts-details,
#indexErrorsContainer .alerts-details,
#logsContainer .index-errors-details,
#alertsContainer .index-errors-details,
#indexErrorsContainer .index-errors-details {
  padding: 10px;
  overflow-y: auto;
  overflow-x: hidden;
}
#logsContainer .unread td,
#alertsContainer .unread td,
#indexErrorsContainer .unread td {
  font-weight: bold;
}
#databaseSettingsContainer #dbDocEditor {
  height: 500px;
}
#databaseSettingsContainer .btn-toolbar {
  margin-bottom: 10px;
}
.text-ellipsis {
  overflow: hidden;
  -ms-text-overflow: ellipsis;
  -o-text-overflow: ellipsis;
  text-overflow: ellipsis;
  white-space: nowrap;
}
footer {
  position: fixed;
  bottom: 0;
  margin-top: 50px;
  background-color: silver;
  color: black;
  border-top: 2px solid black;
  width: 100%;
}
footer ul {
  height: 32px;
}
.splash .message {
  font-size: 5em;
  line-height: 1.5em;
  -webkit-text-shadow: rgba(0, 0, 0, 0.5) 0 0 15px;
  text-shadow: rgba(0, 0, 0, 0.5) 0 0 15px;
  text-transform: uppercase;
}
.splash .icon-spinner {
  text-align: center;
  display: inline-block;
  font-size: 5em;
  margin-top: 50px;
}
.navbar-fixed-top .navbar-inner {
  padding-left: 1em;
  padding-right: 1em;
}
.navbar-fixed-top .icon-home {
  font-size: 18px;
}
@media (max-width: 979px) {
  .page-host {
    top: 0;
  }
  .navbar-fixed-top {
    margin-bottom: 0;
  }
}
#recentErrorsDialog {
  height: 500px;
  width: 600px;
}
#recentErrorsDialog .modal-body {
  height: 350px;
  overflow-y: auto;
}
#recentErrorsDialog .error-details,
#recentErrorsDialog .http-status {
  width: 100%;
}
#scriptedIndex .map {
  height: 160px;
<<<<<<< HEAD
}
=======
}
/*# sourceMappingURL=app.css.map */
>>>>>>> ac980903
<|MERGE_RESOLUTION|>--- conflicted
+++ resolved
@@ -552,9 +552,4 @@
 }
 #scriptedIndex .map {
   height: 160px;
-<<<<<<< HEAD
-}
-=======
-}
-/*# sourceMappingURL=app.css.map */
->>>>>>> ac980903
+}