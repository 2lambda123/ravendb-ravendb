--- conflicted
+++ resolved
@@ -5,19 +5,19 @@
 }
 
 .not-implemented-yet {
-    position: relative;
+  position: relative;
 }
 
 .not-implemented-yet:after {
-    content: " ";
-    z-index: 10;
-    display: block;
-    position: absolute;
-    height: 100%;
-    width: 100%;
-    top: 0;
-    left: 0;
-    right: 0;
+  content: " ";
+  z-index: 10;
+  display: block;
+  position: absolute;
+  height: 100%;
+  width: 100%;
+  top: 0;
+  left: 0; 
+  right: 0;
 }
 
 .alert-text {
@@ -25,7 +25,7 @@
     white-space: nowrap !important;
     -ms-text-overflow: ellipsis !important;
     -o-text-overflow: ellipsis !important;
-    text-overflow: ellipsis !important;
+    text-overflow: ellipsis !important;    
 }
 
 .table-no-borders td {
@@ -79,7 +79,7 @@
     .replications-container {
         margin-top: 10px;
 
-        .replication {
+        .replication {            
             border-radius: 10px;
             -webkit-box-shadow: 0 0 5px 2px silver;
             box-shadow: 0 0 5px 2px silver;
@@ -110,8 +110,8 @@
             .btn-default:hover {
                 -webkit-box-shadow: 0 0 5px 0 @hoverColor;
                 box-shadow: 0 0 5px 0 @hoverColor;
-            }
-            /*   &:hover {
+            }                       
+         /*   &:hover {
                 background-color: white;
                 -webkit-box-shadow: 0 0 5px 0 @hoverColor;
                 box-shadow: 0 0 5px 0 @hoverColor;
@@ -157,34 +157,22 @@
 .sqlReplication-Stats {
     width: 60vw;
 
-    @media(max-width: 767px) {
+     @media(max-width: 767px) {
         width: 80vw;
-    }
-
+         }
+    
     max-height: 60vh !important;
-
+    
 
     .modal-header {
         max-height: 20%;
     }
-<<<<<<< HEAD
 
     .replicationStatsData {
         max-height: 35vh !important;
         overflow-x: hidden;
         overflow-y: auto;
-    }
-
-    overflow-x: hidden !important;
-    overflow-y: hidden !important;
-=======
-    .replicationStatsData{
-        max-height:35vh!important;
-        overflow-x:hidden;
-        overflow-y:auto;
     }    
-    overflow-x:hidden!important;
-    overflow-y:hidden!important;
 }
 
 .replicationSimulation{
@@ -212,13 +200,14 @@
             }
        }
     }
-    
->>>>>>> e4aec19e
+
+    overflow-x: hidden !important;
+    overflow-y: hidden !important;
 }
 
 .query-stats {
-    width: 600px;
-    margin: -250px 0 0 -450px;
+    width: 600px; 
+	margin: -250px 0 0 -450px; 
 
     ul {
         li {
@@ -227,12 +216,12 @@
             strong {
                 padding: 0 10px 0 10px;
                 display: inline-block;
-            }
+            }                
 
             span {
                 padding: 0 10px 0 10px;
                 display: inline-block;
-            }
+            }                
 
             border-bottom: 0 !important;
             border-top: 0 !important;
@@ -282,7 +271,7 @@
 .fullScreen .fullScreen-editor {
     height: auto !important;
     width: auto !important;
-    border: 0;
+	border: 0;
     margin: 0;
     position: fixed !important;
     top: 0;
@@ -305,17 +294,17 @@
 
 .vertical-bottom-container {
     width: 10% !important;
-    padding: 0 40% 0 40% !important;
+    padding: 0 40% 0 40% !important;    
 }
 
 .vertical-navbar-menu-item {
     float: none !important;
-    display: block;
+        display: block;
     padding: 0 0 0 0;
 
     a {
         padding: 0 0 0 0;
-    }
+        }
 }
 
 .panel span {
@@ -447,16 +436,16 @@
 }
 
 .document-collections {
-    
+        
     li {
-        outline: none;
+        outline: none;                             
         margin-left: -10px;
-    }
+    }      
 
     .collection-color-strip {
         margin-right: 5px;
     }
-
+   
     .collection-text {
         overflow: hidden;
         white-space: nowrap;
@@ -473,8 +462,8 @@
         -o-text-overflow: ellipsis;
         text-overflow: ellipsis;
         max-width: 90%;
-    }
-
+    }             
+    
     li:not(:first-child) {
         // All collections except the first one ("All Documents") are indented.
         padding-left: 9px;
@@ -498,7 +487,7 @@
     left: auto;
 
     li > a {
-        text-align: left;
+        text-align: left;      
     }
 
     li > a.active {
@@ -511,7 +500,7 @@
 
 .indexes-container {
     margin-top: 10px;
-
+        
     .index-group {
         .panel-heading {
             padding-top: 0;
@@ -759,8 +748,8 @@
     z-index: 9999;
 
     .bar {
-        /* IE9 SVG, needs conditional override of 'filter' to 'none' */
-        background: url(data:image/svg+xml;base64,PD94bWwgdmVyc2lvbj0iMS4wIiA/Pgo8c3ZnIHhtbG5zPSJodHRwOi8vd3d3LnczLm9yZy8yMDAwL3N2ZyIgd2lkdGg9IjEwMCUiIGhlaWdodD0iMTAwJSIgdmlld0JveD0iMCAwIDEgMSIgcHJlc2VydmVBc3BlY3RSYXRpbz0ibm9uZSI+CiAgPGxpbmVhckdyYWRpZW50IGlkPSJncmFkLXVjZ2ctZ2VuZXJhdGVkIiBncmFkaWVudFVuaXRzPSJ1c2VyU3BhY2VPblVzZSIgeDE9IjAlIiB5MT0iMCUiIHgyPSIwJSIgeTI9IjEwMCUiPgogICAgPHN0b3Agb2Zmc2V0PSIxJSIgc3RvcC1jb2xvcj0iIzU2YWNmMiIgc3RvcC1vcGFjaXR5PSIwLjg3Ii8+CiAgICA8c3RvcCBvZmZzZXQ9IjE2JSIgc3RvcC1jb2xvcj0iIzU2YWNmMiIgc3RvcC1vcGFjaXR5PSIwLjg4Ii8+CiAgICA8c3RvcCBvZmZzZXQ9IjM4JSIgc3RvcC1jb2xvcj0iIzE3OGZmMiIgc3RvcC1vcGFjaXR5PSIwLjkiLz4KICAgIDxzdG9wIG9mZnNldD0iNDIlIiBzdG9wLWNvbG9yPSIjMGM4YWYyIiBzdG9wLW9wYWNpdHk9IjAuOSIvPgogICAgPHN0b3Agb2Zmc2V0PSI3OSUiIHN0b3AtY29sb3I9IiMwYTViYzQiIHN0b3Atb3BhY2l0eT0iMC45NSIvPgogICAgPHN0b3Agb2Zmc2V0PSI4MiUiIHN0b3AtY29sb3I9IiMwZjVhYzQiIHN0b3Atb3BhY2l0eT0iMC45NSIvPgogICAgPHN0b3Agb2Zmc2V0PSI5OSUiIHN0b3AtY29sb3I9IiMyZDUyYzEiIHN0b3Atb3BhY2l0eT0iMSIvPgogICAgPHN0b3Agb2Zmc2V0PSIxMDAlIiBzdG9wLWNvbG9yPSIjMmQ1MmMxIiBzdG9wLW9wYWNpdHk9IjEiLz4KICA8L2xpbmVhckdyYWRpZW50PgogIDxyZWN0IHg9IjAiIHk9IjAiIHdpZHRoPSIxIiBoZWlnaHQ9IjEiIGZpbGw9InVybCgjZ3JhZC11Y2dnLWdlbmVyYXRlZCkiIC8+Cjwvc3ZnPg==);
+    /* IE9 SVG, needs conditional override of 'filter' to 'none' */
+    background: url(data:image/svg+xml;base64,PD94bWwgdmVyc2lvbj0iMS4wIiA/Pgo8c3ZnIHhtbG5zPSJodHRwOi8vd3d3LnczLm9yZy8yMDAwL3N2ZyIgd2lkdGg9IjEwMCUiIGhlaWdodD0iMTAwJSIgdmlld0JveD0iMCAwIDEgMSIgcHJlc2VydmVBc3BlY3RSYXRpbz0ibm9uZSI+CiAgPGxpbmVhckdyYWRpZW50IGlkPSJncmFkLXVjZ2ctZ2VuZXJhdGVkIiBncmFkaWVudFVuaXRzPSJ1c2VyU3BhY2VPblVzZSIgeDE9IjAlIiB5MT0iMCUiIHgyPSIwJSIgeTI9IjEwMCUiPgogICAgPHN0b3Agb2Zmc2V0PSIxJSIgc3RvcC1jb2xvcj0iIzU2YWNmMiIgc3RvcC1vcGFjaXR5PSIwLjg3Ii8+CiAgICA8c3RvcCBvZmZzZXQ9IjE2JSIgc3RvcC1jb2xvcj0iIzU2YWNmMiIgc3RvcC1vcGFjaXR5PSIwLjg4Ii8+CiAgICA8c3RvcCBvZmZzZXQ9IjM4JSIgc3RvcC1jb2xvcj0iIzE3OGZmMiIgc3RvcC1vcGFjaXR5PSIwLjkiLz4KICAgIDxzdG9wIG9mZnNldD0iNDIlIiBzdG9wLWNvbG9yPSIjMGM4YWYyIiBzdG9wLW9wYWNpdHk9IjAuOSIvPgogICAgPHN0b3Agb2Zmc2V0PSI3OSUiIHN0b3AtY29sb3I9IiMwYTViYzQiIHN0b3Atb3BhY2l0eT0iMC45NSIvPgogICAgPHN0b3Agb2Zmc2V0PSI4MiUiIHN0b3AtY29sb3I9IiMwZjVhYzQiIHN0b3Atb3BhY2l0eT0iMC45NSIvPgogICAgPHN0b3Agb2Zmc2V0PSI5OSUiIHN0b3AtY29sb3I9IiMyZDUyYzEiIHN0b3Atb3BhY2l0eT0iMSIvPgogICAgPHN0b3Agb2Zmc2V0PSIxMDAlIiBzdG9wLWNvbG9yPSIjMmQ1MmMxIiBzdG9wLW9wYWNpdHk9IjEiLz4KICA8L2xpbmVhckdyYWRpZW50PgogIDxyZWN0IHg9IjAiIHk9IjAiIHdpZHRoPSIxIiBoZWlnaHQ9IjEiIGZpbGw9InVybCgjZ3JhZC11Y2dnLWdlbmVyYXRlZCkiIC8+Cjwvc3ZnPg==);
         background: -moz-linear-gradient(top, rgba(86,172,242,0.87) 1%, rgba(86,172,242,0.88) 16%, rgba(23,143,242,0.9) 38%, rgba(12,138,242,0.9) 42%, rgba(10,91,196,0.95) 79%, rgba(15,90,196,0.95) 82%, rgba(45,82,193,1) 99%, rgba(45,82,193,1) 100%); /* FF3.6+ */
         background: -webkit-gradient(linear, left top, left bottom, color-stop(1%,rgba(86,172,242,0.87)), color-stop(16%,rgba(86,172,242,0.88)), color-stop(38%,rgba(23,143,242,0.9)), color-stop(42%,rgba(12,138,242,0.9)), color-stop(79%,rgba(10,91,196,0.95)), color-stop(82%,rgba(15,90,196,0.95)), color-stop(99%,rgba(45,82,193,1)), color-stop(100%,rgba(45,82,193,1))); /* Chrome,Safari4+ */
         background: -webkit-linear-gradient(top, rgba(86,172,242,0.87) 1%,rgba(86,172,242,0.88) 16%,rgba(23,143,242,0.9) 38%,rgba(12,138,242,0.9) 42%,rgba(10,91,196,0.95) 79%,rgba(15,90,196,0.95) 82%,rgba(45,82,193,1) 99%,rgba(45,82,193,1) 100%); /* Chrome10+,Safari5.1+ */
@@ -768,19 +757,19 @@
         background: -ms-linear-gradient(top, rgba(86,172,242,0.87) 1%,rgba(86,172,242,0.88) 16%,rgba(23,143,242,0.9) 38%,rgba(12,138,242,0.9) 42%,rgba(10,91,196,0.95) 79%,rgba(15,90,196,0.95) 82%,rgba(45,82,193,1) 99%,rgba(45,82,193,1) 100%); /* IE10+ */
         background: linear-gradient(to bottom, rgba(86,172,242,0.87) 1%,rgba(86,172,242,0.88) 16%,rgba(23,143,242,0.9) 38%,rgba(12,138,242,0.9) 42%,rgba(10,91,196,0.95) 79%,rgba(15,90,196,0.95) 82%,rgba(45,82,193,1) 99%,rgba(45,82,193,1) 100%); /* W3C */
         filter: progid:DXImageTransform.Microsoft.gradient( startColorstr='#de56acf2', endColorstr='#2d52c1',GradientType=0 ); /* IE6-8 */
-        position: fixed;
-        z-index: 100;
-        top: 0;
-        left: 0;
+    position: fixed;
+    z-index: 100;
+    top: 0;
+    left: 0;
         opacity: .7;
-        width: 100%;
+    width: 100%;
         height: 5px;
     }
 
-    .spinner-icon {
+    .spinner-icon {     
         opacity: 0;
-        border-top-color: rgba(2,255,27,1);
-        border-left-color: rgba(2,255,27,1);
+      border-top-color: rgba(2,255,27,1);
+      border-left-color: rgba(2,255,27,1);
     }
 
     .peg {
@@ -822,7 +811,7 @@
     height: 20px;
     width: 4px;
     display: inline-block;
-    vertical-align: middle;
+    vertical-align: middle;    
 }
 
 #editIndex {
@@ -839,7 +828,7 @@
 }
 
 .popover {
-    max-width: 30%;
+            max-width: 30%;     
 }
 
 #queryContainer {
@@ -908,7 +897,7 @@
     .ko-grid-column-container {
         white-space: nowrap;
         overflow: hidden;
-                
+
         .ko-grid-column-header {
             display: inline-block;
             font-weight: bold;
@@ -928,13 +917,13 @@
             .ko-grid-column-handle {
                 display: none;
                 width: 4px;
-                height: 20px;
-                float: right;
-                cursor: col-resize;
-                position: relative;
-                z-index: 1;
-                background-color: hsl(0, 0%, 80%);
-                box-shadow: hsl(0, 0%, 60%) 0px 0px 5px inset;
+              height: 20px;
+              float: right;
+              cursor: col-resize;
+              position: relative;
+              z-index: 1;
+              background-color: hsl(0, 0%, 80%);
+              box-shadow: hsl(0, 0%, 60%) 0px 0px 5px inset;
             }
         }
     }
@@ -1001,7 +990,7 @@
         -o-text-overflow: ellipsis !important;
         text-overflow: ellipsis !important;
         max-width: 50% !important;
-    }
+    }   
 
     h3 {
         margin-bottom: 0;
@@ -1128,8 +1117,8 @@
     }
     /*#goToDocInput {
         width: 10em;
-    }*/
-    /* When the screen width < 1150, shrink down the padding between the nav bar items. */
+    }*/ 
+    /* When the screen width < 1150, shrink down the padding between the nav bar items. */ 
     @media (max-width: 1150px) {
         .nav {
             li {
@@ -1150,7 +1139,7 @@
 
             #goToDocInput {
                 width: 8em;
-            }
+            } 
         }
     }
     /* Tiny screens (phones, etc) will collapse the navbar into a drop down. */
@@ -1238,7 +1227,7 @@
 }
 
 #logsContainer, #alertsContainer, #indexErrorsContainer, #requestTracingContainer {
-    @media(max-device-height:1024px) {
+	@media(max-device-height:1024px) {
         button {
             max-height: 50% !important;
         }
@@ -1349,7 +1338,7 @@
 }
 
 #status-debug > ul.nav {
-    margin-bottom: 15px;
+	margin-bottom: 15px;
 }
 
 .popover-lg {
@@ -1363,7 +1352,7 @@
 
 :invalid {
     box-shadow: none; /* FF */
-    outline: 0; /* IE 10 */
+    outline: 0;       /* IE 10 */
 }
 
 // Start of icons
@@ -1529,7 +1518,7 @@
     }
 
     .input-group {
-        max-width: 300px;
+      max-width: 300px;
     }
 }
 
@@ -1571,19 +1560,19 @@
 
 .metricsContainer {
 
-    .nv-point {
-        stroke-linecap: round;
-        stroke-width: 5px;
-    }
-
-    svg {
-        overflow: hidden;
-    }
-
-    div {
-        border: 0;
-        margin: 0;
-    }
+	.nv-point {
+		stroke-linecap: round;
+		stroke-width: 5px;
+	}
+
+	svg {
+	  overflow: hidden;
+	}
+
+	div {
+	  border: 0;
+	  margin: 0;
+	}
 }
 
 
