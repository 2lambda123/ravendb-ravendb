/// <reference path="../../Scripts/typings/jquery/jquery.d.ts" />
/// <reference path="../../Scripts/typings/knockout/knockout.d.ts" />

import resource = require("models/resources/resource");
import appUrl = require("common/appUrl");
import changeSubscription = require("common/changeSubscription");
import changesCallback = require("common/changesCallback");
import commandBase = require("commands/commandBase");
import folder = require("models/filesystem/folder");
import getSingleAuthTokenCommand = require("commands/auth/getSingleAuthTokenCommand");
import idGenerator = require("common/idGenerator");
import eventSourceSettingStorage = require("common/eventSourceSettingStorage");
import changesApiWarnStorage = require("common/changesApiWarnStorage");
import messagePublisher = require("common/messagePublisher");

class changesApi {

    private eventsId: string;
    private coolDownWithDataLoss: number;
    private isMultyTenantTransport:boolean;
    private resourcePath: string;
    public connectToChangesApiTask: JQueryDeferred<any>;
    private webSocket: WebSocket;
    static isServerSupportingWebSockets: boolean = true;
    private eventSource: EventSource;
    private readyStateOpen = 1;
    private isDisposing = false;

    private isCleanClose: boolean = false;
    private normalClosureCode = 1000;
    private normalClosureMessage = "CLOSE_NORMAL";
    static messageWasShownOnce: boolean = false;
    private successfullyConnectedOnce: boolean = false;
    private sentMessages = [];
    private commandBase = new commandBase();

    private allReplicationConflicts = ko.observableArray<changesCallback<replicationConflictNotificationDto>>();
    private allDocsHandlers = ko.observableArray<changesCallback<documentChangeNotificationDto>>();
    private allIndexesHandlers = ko.observableArray<changesCallback<indexChangeNotificationDto>>();
    private allTransformersHandlers = ko.observableArray<changesCallback<transformerChangeNotificationDto>>();
    private watchedPrefixes = {};
    private allBulkInsertsHandlers = ko.observableArray<changesCallback<bulkInsertChangeNotificationDto>>();

    private allFsSyncHandlers = ko.observableArray<changesCallback<synchronizationUpdateNotification>>();
    private allFsConflictsHandlers = ko.observableArray<changesCallback<synchronizationConflictNotification>>();
    private allFsConfigHandlers = ko.observableArray<changesCallback<filesystemConfigNotification>>();
    private allFsDestinationsHandlers = ko.observableArray<changesCallback<filesystemConfigNotification>>();
    private watchedFolders = {};

    private allCountersHandlers = ko.observableArray<changesCallback<counterChangeNotification>>();
    private watchedCounter = {};
    private watchedCountersInGroup = {};
    private allCounterBulkOperationsHandlers = ko.observableArray<changesCallback<counterBulkOperationNotificationDto>>();

    private allTimeSeriesHandlers = ko.observableArray<changesCallback<timeSeriesKeyChangeNotification>>();
    private watchedTimeSeries = {};
    private allTimeSeriesBulkOperationsHandlers = ko.observableArray<changesCallback<timeSeriesBulkOperationNotificationDto>>();
    
    constructor(private rs: resource, coolDownWithDataLoss: number = 0, isMultyTenantTransport:boolean = false) {
        this.eventsId = idGenerator.generateId();
        this.coolDownWithDataLoss = coolDownWithDataLoss;
        this.isMultyTenantTransport = isMultyTenantTransport;
        this.resourcePath = appUrl.forResourceQuery(this.rs);
        this.connectToChangesApiTask = $.Deferred();

        if ("WebSocket" in window && changesApi.isServerSupportingWebSockets) {
            this.connect(this.connectWebSocket);
        }
        else if ("EventSource" in window) {
            if (eventSourceSettingStorage.useEventSource()) {
                this.connect(this.connectEventSource);
            } else {
                this.connectToChangesApiTask.reject();
            }
        }
        else {
            //The browser doesn't support nor websocket nor eventsource
            //or we are in IE10 or IE11 and the server doesn't support WebSockets.
            //Anyway, at this point a warning message was already shown. 
            this.connectToChangesApiTask.reject();
        }
    }

    private connect(action: Function, recoveringFromWebsocketFailure: boolean = false) {
        if (!recoveringFromWebsocketFailure) {
            this.connectToChangesApiTask = $.Deferred();
        }
        var getTokenTask = new getSingleAuthTokenCommand(this.rs).execute();

        getTokenTask
            .done((tokenObject: singleAuthToken) => {
                this.rs.isLoading(false);
                var token = tokenObject.Token;
                var connectionString = "singleUseAuthToken=" + token + "&id=" + this.eventsId + "&coolDownWithDataLoss=" + this.coolDownWithDataLoss + "&isMultyTenantTransport=" + this.isMultyTenantTransport;
                action.call(this, connectionString);
            })
            .fail((e) => {
                if (this.isDisposing) {
                    this.connectToChangesApiTask.reject();
                    return;
                }
                    
                var error = !!e.responseJSON ? e.responseJSON.Error : e.responseText;
                if (e.status === 0) {
                    // Connection has closed so try to reconnect every 3 seconds.
                    setTimeout(() => this.connect(action), 3 * 1000);
                }
                else if (e.status === ResponseCodes.ServiceUnavailable) {
                    // We're still loading the database, try to reconnect every 2 seconds.
                    if (this.rs.isLoading() === false) {
                        this.commandBase.reportError(error);
                    }
                    this.rs.isLoading(true);
                    setTimeout(() => this.connect(action, true), 2 * 1000);
                }
                else if (e.status !== ResponseCodes.Forbidden) { // authorized connection
                    this.commandBase.reportError(error);
                    this.connectToChangesApiTask.reject();
                }
            });
    }

    private connectWebSocket(connectionString: string) {
        var connectionOpened: boolean = false;

<<<<<<< HEAD
        var wsProtocol = window.location.protocol === "https:" ? "wss://" : "ws://";
	    var url = wsProtocol + window.location.host + this.resourcePath + "/changes/websocket?" + connectionString;
	    this.webSocket = new WebSocket(url);
=======
        var wsProtocol = window.location.protocol === 'https:' ? 'wss://' : 'ws://';
        var url = wsProtocol + window.location.host + this.resourcePath + '/changes/websocket?' + connectionString;
        this.webSocket = new WebSocket(url);
>>>>>>> b19bf61a

        this.webSocket.onmessage = (e) => this.onMessage(e);
        this.webSocket.onerror = (e) => {
            if (connectionOpened === false) {
                this.serverNotSupportingWebsocketsErrorHandler();
            } else {
                this.onError(e);
            }
        };
        this.webSocket.onclose = (e: CloseEvent) => {
            if (this.isCleanClose === false && changesApi.isServerSupportingWebSockets) {
                // Connection has closed uncleanly, so try to reconnect.
                this.connect(this.connectWebSocket);
            }
        }
        this.webSocket.onopen = () => {
            console.log("Connected to WebSocket changes API (" + this.rs.fullTypeName + " = " + this.rs.name + ")");
            this.reconnect();
            this.successfullyConnectedOnce = true;
            connectionOpened = true;
            this.connectToChangesApiTask.resolve();
        }
    }

    private connectEventSource(connectionString: string) {
        var connectionOpened: boolean = false;

        this.eventSource = new EventSource(this.resourcePath + "/changes/events?" + connectionString);

        this.eventSource.onmessage = (e) => this.onMessage(e);
        this.eventSource.onerror = (e) => {
            if (connectionOpened === false) {
                this.connectToChangesApiTask.reject();
            } else {
                this.onError(e);
                this.eventSource.close();
                this.connect(this.connectEventSource);
            }
        };
        this.eventSource.onopen = () => {
            console.log("Connected to EventSource changes API (" + this.rs.fullTypeName + " = " + this.rs.name + ")");
            this.reconnect();
            this.successfullyConnectedOnce = true;
            connectionOpened = true;
            this.connectToChangesApiTask.resolve();
        }
    }

    private reconnect() {
        if (this.successfullyConnectedOnce) {
            //send changes connection args after reconnecting
            this.sentMessages.forEach(args => this.send(args.command, args.value, false));
            
            ko.postbox.publish("ChangesApiReconnected", this.rs);

            if (changesApi.messageWasShownOnce) {
                this.commandBase.reportSuccess("Successfully reconnected to changes stream!");
                changesApi.messageWasShownOnce = false;
            }
        }
    }

    private onError(e: Event) {
        if (changesApi.messageWasShownOnce === false) {
            this.commandBase.reportError("Changes stream was disconnected!", "Retrying connection shortly.");
            changesApi.messageWasShownOnce = true;
        }
    }

    private serverNotSupportingWebsocketsErrorHandler() {
        var warningMessage: string;
        var details;

        if ("EventSource" in window) {
            if (eventSourceSettingStorage.useEventSource()) {
                this.connect(this.connectEventSource, true);
                warningMessage = "Your server doesn't support the WebSocket protocol!";
                details = "EventSource API is going to be used instead. However, multi tab usage isn't supported.\r\n" +
                "WebSockets are only supported on servers running on Windows Server 2012 and equivalent. \r\n" +
                " If you have issues with WebSockets on Windows Server 2012 and equivalent use Status > Debug > WebSocket to debug.";
                if (changesApi.isServerSupportingWebSockets) {
                    changesApi.isServerSupportingWebSockets = false;
                    if (changesApiWarnStorage.showChangesApiWarning()) {
                        this.commandBase.reportWarningWithButton(warningMessage, details, "Don't warn me again", () => {
                            if (changesApiWarnStorage.showChangesApiWarning()) {
                                changesApiWarnStorage.setValue(true);
                                messagePublisher.reportInfo("Disabled notification about WebSocket.");
                            }
                        });
                    }
                }
            } else {
                changesApi.isServerSupportingWebSockets = false;
                this.connectToChangesApiTask.reject();
            }
        } else {
            this.connectToChangesApiTask.reject();
            warningMessage = "Changes API is Disabled!";
            details = "Your server doesn't support the WebSocket protocol and your browser doesn't support the EventSource API.\r\n" +
            "In order to use it, please use a browser that supports the EventSource API.";
            if (changesApi.isServerSupportingWebSockets) {
                changesApi.isServerSupportingWebSockets = false;
                this.commandBase.reportWarning(warningMessage, details);
            }
        }
    }

    private send(command: string, value?: string, needToSaveSentMessages: boolean = true) {
        this.connectToChangesApiTask.done(() => {
            var args = {
                id: this.eventsId,
                command: command
            };
            if (value !== undefined) {
                args["value"] = value;
            }

            //TODO: exception handling?
            this.commandBase.query("/changes/config", args, this.rs)
                .done(() => this.saveSentMessages(needToSaveSentMessages, command, args));
        });
    }

    private saveSentMessages(needToSaveSentMessages: boolean, command: string, args) {
        if (needToSaveSentMessages) {
            if (command.slice(0, 2) === "un") {
                var commandName = command.slice(2, command.length);
                this.sentMessages = this.sentMessages.filter(msg => msg.command != commandName);
            } else {
                this.sentMessages.push(args);
            }
        }
    }

    private fireEvents<T>(events: Array<any>, param: T, filter: (T) => boolean) {
        for (var i = 0; i < events.length; i++) {
            if (filter(param)) {
                events[i].fire(param);
            }
        }
    }

    private onMessage(e: any) {
        var eventDto: changesApiEventDto = JSON.parse(e.data);
        var eventType = eventDto.Type;
        if (eventType === "Heartbeat") // ignore heartbeat
            return;

        var value = eventDto.Value;
        if (eventType === "DocumentChangeNotification") {
            this.fireEvents(this.allDocsHandlers(), value, (event) => true);
            for (var key in this.watchedPrefixes) {
                var docCallbacks = <KnockoutObservableArray<documentChangeNotificationDto>> this.watchedPrefixes[key];
                this.fireEvents(docCallbacks(), value, (event) => event.Id != null && event.Id.match("^" + key));
            }
        } else if (eventType === "IndexChangeNotification") {
            this.fireEvents(this.allIndexesHandlers(), value, (event) => true);
        } else if (eventType === "TransformerChangeNotification") {
            this.fireEvents(this.allTransformersHandlers(), value, (event) => true);
        } else if (eventType === "BulkInsertChangeNotification") {
            this.fireEvents(this.allBulkInsertsHandlers(), value, (event) => true);
        } else if (eventType === "SynchronizationUpdateNotification") {
            this.fireEvents(this.allFsSyncHandlers(), value, (event) => true);
        } else if (eventType === "ReplicationConflictNotification") {
            this.fireEvents(this.allReplicationConflicts(), value, (event) => true);
        } else if (eventType === "ConflictNotification") {
            this.fireEvents(this.allFsConflictsHandlers(), value, (event) => true);
        } else if (eventType === "FileChangeNotification") {
            for (var key in this.watchedFolders) {
                var folderCallbacks = <KnockoutObservableArray<fileChangeNotification>> this.watchedFolders[key];
                this.fireEvents(folderCallbacks(), value, (event) => {
                    var notifiedFolder = folder.getFolderFromFilePath(event.File);
                    var match: string[] = null;
                    if (notifiedFolder && notifiedFolder.path) {
                        match = notifiedFolder.path.match(key);
                    }
                    return match && match.length > 0;
                });
            }
        } else if (eventType === "ConfigurationChangeNotification") {
            if (value.Name.indexOf("Raven/Synchronization/Destinations") >= 0) {
                this.fireEvents(this.allFsDestinationsHandlers(), value, (e) => true);
            }
            this.fireEvents(this.allFsConfigHandlers(), value, (e) => true);
        } else if (eventType === "ChangeNotification") {
            this.fireEvents(this.allCountersHandlers(), value, (event) => true);
            //TODO: send events to other subscriptions
        } else if (eventType === "KeyChangeNotification") {
            this.fireEvents(this.allTimeSeriesHandlers(), value, (event) => true);
            //TODO: send events to other subscriptions
        } else {
            console.log("Unhandled Changes API notification type: " + eventType);
        }
    }

    watchAllIndexes(onChange: (e: indexChangeNotificationDto) => void) {
        var callback = new changesCallback<indexChangeNotificationDto>(onChange);
        if (this.allIndexesHandlers().length === 0) {
            this.send("watch-indexes");
        }
        this.allIndexesHandlers.push(callback);
        return new changeSubscription(() => {
            this.allIndexesHandlers.remove(callback);
            if (this.allIndexesHandlers().length === 0) {
                this.send("unwatch-indexes");
            }
        });
    }

    watchAllTransformers(onChange: (e: transformerChangeNotificationDto) => void) {
        var callback = new changesCallback<transformerChangeNotificationDto>(onChange);
        if (this.allTransformersHandlers().length === 0) {
            this.send("watch-transformers");
        }
        this.allTransformersHandlers.push(callback);
        return new changeSubscription(() => {
            this.allTransformersHandlers.remove(callback);
            if (this.allTransformersHandlers().length === 0) {
                this.send("unwatch-transformers");
            }
        });
    }

    watchAllReplicationConflicts(onChange: (e: replicationConflictNotificationDto) => void) {
        var callback = new changesCallback<replicationConflictNotificationDto>(onChange);
        if (this.allReplicationConflicts().length === 0) {
            this.send("watch-replication-conflicts");
        }
        this.allReplicationConflicts.push(callback);
        return new changeSubscription(() => {
            this.allReplicationConflicts.remove(callback);
            if (this.allReplicationConflicts().length === 0) {
                this.send("unwatch-replication-conflicts");
            }
        });
    }

    watchAllDocs(onChange: (e: documentChangeNotificationDto) => void) {
        var callback = new changesCallback<documentChangeNotificationDto>(onChange);
        if (this.allDocsHandlers().length === 0) {
            this.send("watch-docs");
        }
        this.allDocsHandlers.push(callback);
        return new changeSubscription(() => {
            this.allDocsHandlers.remove(callback);
            if (this.allDocsHandlers().length === 0) {
                this.send("unwatch-docs");
            }
        });
    }

    watchDocsStartingWith(docIdPrefix: string, onChange: (e: documentChangeNotificationDto) => void): changeSubscription {
        var callback = new changesCallback<documentChangeNotificationDto>(onChange);
        if (typeof (this.watchedPrefixes[docIdPrefix]) === "undefined") {
            this.send("watch-prefix", docIdPrefix);
            this.watchedPrefixes[docIdPrefix] = ko.observableArray();
        }
        this.watchedPrefixes[docIdPrefix].push(callback);
        return new changeSubscription(() => {
            this.watchedPrefixes[docIdPrefix].remove(callback);
            if (this.watchedPrefixes[docIdPrefix]().length === 0) {
                delete this.watchedPrefixes[docIdPrefix];
                this.send("unwatch-prefix", docIdPrefix);
            }
        });
    }

    watchBulks(onChange: (e: bulkInsertChangeNotificationDto) => void) {
        var callback = new changesCallback<bulkInsertChangeNotificationDto>(onChange);
        if (this.allBulkInsertsHandlers().length === 0) {
            this.send("watch-bulk-operation");
        }
        this.allBulkInsertsHandlers.push(callback);
        return new changeSubscription(() => {
            this.allBulkInsertsHandlers.remove(callback);
            if (this.allDocsHandlers().length === 0) {
                this.send('unwatch-bulk-operation');
            }
        });
    }

    watchFsSync(onChange: (e: synchronizationUpdateNotification) => void): changeSubscription {
        var callback = new changesCallback<synchronizationUpdateNotification>(onChange);
        if (this.allFsSyncHandlers().length === 0) {
            this.send("watch-sync");
        }
        this.allFsSyncHandlers.push(callback);
        return new changeSubscription(() => {
            this.allFsSyncHandlers.remove(callback);
            if (this.allFsSyncHandlers().length === 0) {
                this.send("unwatch-sync");
            }
        });
    }

    watchFsConflicts(onChange: (e: synchronizationConflictNotification) => void) : changeSubscription {
        var callback = new changesCallback<synchronizationConflictNotification>(onChange);
        if (this.allFsConflictsHandlers().length === 0) {
            this.send("watch-conflicts");
        }
        this.allFsConflictsHandlers.push(callback);
        return new changeSubscription(() => {
            this.allFsConflictsHandlers.remove(callback);
            if (this.allFsConflictsHandlers().length === 0) {
                this.send("unwatch-conflicts");
            }
        });
    }

    watchFsFolders(folder: string, onChange: (e: fileChangeNotification) => void): changeSubscription {
        var callback = new changesCallback<fileChangeNotification>(onChange);
        if (typeof (this.watchedFolders[folder]) === "undefined") {
            this.send("watch-folder", folder);
            this.watchedFolders[folder] = ko.observableArray();
        }
        this.watchedFolders[folder].push(callback);
        return new changeSubscription(() => {
            this.watchedFolders[folder].remove(callback);
            if (this.watchedFolders[folder].length === 0) {
                delete this.watchedFolders[folder];
                this.send("unwatch-folder", folder);
            }
        });
    }

    watchFsConfig(onChange: (e: filesystemConfigNotification) => void): changeSubscription {
        var callback = new changesCallback<filesystemConfigNotification>(onChange);
        if (this.allFsConfigHandlers().length === 0) {
            this.send("watch-config");
        }
        this.allFsConfigHandlers.push(callback);
        return new changeSubscription(() => {
            this.allFsConfigHandlers.remove(callback);
            if (this.allFsConfigHandlers().length === 0) {
                this.send("unwatch-config");
            }
        });
    }

    watchFsDestinations(onChange: (e: filesystemConfigNotification) => void): changeSubscription {
        var callback = new changesCallback<filesystemConfigNotification>(onChange);
        if (this.allFsDestinationsHandlers().length === 0) {
            this.send("watch-config");
        }
        this.allFsDestinationsHandlers.push(callback);
        return new changeSubscription(() => {
            this.allFsDestinationsHandlers.remove(callback);
            if (this.allFsDestinationsHandlers().length === 0) {
                this.send("unwatch-config");
            }
        });
    }

    watchAllCounters(onChange: (e: counterChangeNotification) => void) {
        var callback = new changesCallback<counterChangeNotification>(onChange);
        if (this.allDocsHandlers().length === 0) {
            this.send("watch-counters");
        }
        this.allCountersHandlers.push(callback);
        return new changeSubscription(() => {
            this.allCountersHandlers.remove(callback);
            if (this.allDocsHandlers().length === 0) {
                this.send("unwatch-counters");
            }
        });
    }

    watchCounterChange(groupName: string, counterName: string, onChange: (e: counterChangeNotification) => void): changeSubscription {
        var counterId = groupName + "/" + counterName;
        var callback = new changesCallback<counterChangeNotification>(onChange);
        if (typeof (this.watchedCounter[counterId]) === "undefined") {
            this.send("watch-counter-change", counterId);
            this.watchedCounter[counterId] = ko.observableArray();
        }
        this.watchedCounter[counterId].push(callback);
        return new changeSubscription(() => {
            this.watchedCounter[counterId].remove(callback);
            if (this.watchedCounter[counterId]().length === 0) {
                delete this.watchedCounter[counterId];
                this.send("unwatch-counter-change", counterId);
            }
        });
    }

    watchCountersInGroup(group: string, onChange: (e: countersInGroupNotification) => void): changeSubscription {
        var callback = new changesCallback<countersInGroupNotification>(onChange);
        if (typeof (this.watchedCountersInGroup[group]) === "undefined") {
            this.send("watch-counters-in-group", group);
            this.watchedCountersInGroup[group] = ko.observableArray();
        }
        this.watchedCountersInGroup[group].push(callback);
        return new changeSubscription(() => {
            this.watchedCountersInGroup[group].remove(callback);
            if (this.watchedCountersInGroup[group]().length === 0) {
                delete this.watchedCountersInGroup[group];
                this.send("unwatch-counters-in-group", group);
            }
        });
    }

    watchCounterBulkOperation(onChange: (e: counterBulkOperationNotificationDto) => void) {
        var callback = new changesCallback<counterBulkOperationNotificationDto>(onChange);
        if (this.allCounterBulkOperationsHandlers().length === 0) {
            this.send("watch-bulk-operation");
        }
        this.allCounterBulkOperationsHandlers.push(callback);
        return new changeSubscription(() => {
            this.allCounterBulkOperationsHandlers.remove(callback);
            if (this.allDocsHandlers().length === 0) {
                this.send("unwatch-bulk-operation");
            }
        });
    }

    watchTimeSeriesChange(type: string, key: string, onChange: (e: timeSeriesKeyChangeNotification) => void): changeSubscription {
        var fullId = type + "/" + key;
        var callback = new changesCallback<timeSeriesKeyChangeNotification>(onChange);
        if (typeof (this.watchedTimeSeries[fullId]) === "undefined") {
            this.send("watch-time-series-key-change", fullId);
            this.watchedTimeSeries[fullId] = ko.observableArray();
        }
        this.watchedTimeSeries[fullId].push(callback);
        return new changeSubscription(() => {
            this.watchedTimeSeries[fullId].remove(callback);
            if (this.watchedTimeSeries[fullId]().length === 0) {
                delete this.watchedTimeSeries[fullId];
                this.send("unwatch-time-series-key-change", fullId);
            }
        });
    }

	watchAllTimeSeries(onChange: (e: timeSeriesKeyChangeNotification) => void) {
        var callback = new changesCallback<timeSeriesKeyChangeNotification>(onChange);
        if (this.allDocsHandlers().length === 0) {
            this.send("watch-time-series");
        }
        this.allTimeSeriesHandlers.push(callback);
        return new changeSubscription(() => {
            this.allTimeSeriesHandlers.remove(callback);
            if (this.allDocsHandlers().length === 0) {
                this.send("unwatch-time-series");
            }
        });
    }
	
    watchTimeSeriesBulkOperation(onChange: (e: timeSeriesBulkOperationNotificationDto) => void) {
        var callback = new changesCallback<timeSeriesBulkOperationNotificationDto>(onChange);
        if (this.allTimeSeriesBulkOperationsHandlers().length === 0) {
            this.send("watch-bulk-operation");
        }
        this.allTimeSeriesBulkOperationsHandlers.push(callback);
        return new changeSubscription(() => {
            this.allTimeSeriesBulkOperationsHandlers.remove(callback);
            if (this.allDocsHandlers().length === 0) {
                this.send("unwatch-bulk-operation");
            }
        });
    }
    
    dispose() {
        this.isDisposing = true;

        this.connectToChangesApiTask.always(() => {
            var isCloseNeeded: boolean;

            if (this.webSocket && this.webSocket.readyState === this.readyStateOpen){
                console.log("Disconnecting from WebSocket changes API for (" + this.rs.fullTypeName + " = " + this.rs.name + ")");
                this.webSocket.close(this.normalClosureCode, this.normalClosureMessage);
                isCloseNeeded = true;
            }
            else if (this.eventSource && this.eventSource.readyState === this.readyStateOpen) {
                console.log("Disconnecting from EventSource changes API for (" + this.rs.fullTypeName + " = " + this.rs.name + ")");
                this.eventSource.close();
                isCloseNeeded = true;
            }

            if (isCloseNeeded) {
                this.send("disconnect", undefined, false);
                this.isCleanClose = true;
            }
        });
    }

    getResourceName() {
        return this.rs.name;
    }
}

export = changesApi;<|MERGE_RESOLUTION|>--- conflicted
+++ resolved
@@ -123,15 +123,9 @@
     private connectWebSocket(connectionString: string) {
         var connectionOpened: boolean = false;
 
-<<<<<<< HEAD
         var wsProtocol = window.location.protocol === "https:" ? "wss://" : "ws://";
 	    var url = wsProtocol + window.location.host + this.resourcePath + "/changes/websocket?" + connectionString;
 	    this.webSocket = new WebSocket(url);
-=======
-        var wsProtocol = window.location.protocol === 'https:' ? 'wss://' : 'ws://';
-        var url = wsProtocol + window.location.host + this.resourcePath + '/changes/websocket?' + connectionString;
-        this.webSocket = new WebSocket(url);
->>>>>>> b19bf61a
 
         this.webSocket.onmessage = (e) => this.onMessage(e);
         this.webSocket.onerror = (e) => {
