--- conflicted
+++ resolved
@@ -1,7 +1,7 @@
 import database = require("models/resources/database");
 import filesystem = require("models/filesystem/filesystem");
 import counterStorage = require("models/counter/counterStorage");
-import timeSeries = require("models/timeSeries/timeSeriesDocument");
+import timeSeries = require("models/timeSeries/timeSeries");
 import resource = require("models/resources/resource");
 import router = require("plugins/router");
 import collection = require("models/database/documents/collection");
@@ -124,11 +124,7 @@
         counterStorageStats: ko.computed(() => appUrl.forCounterStorageStats(appUrl.currentCounterStorage())),
         counterStorageConfiguration: ko.computed(() => appUrl.forCounterStorageConfiguration(appUrl.currentCounterStorage())),
 
-<<<<<<< HEAD
-        timeSeriesKey: ko.computed(() => appUrl.forTimeSeriesKey(null, null, appUrl.currentTimeSeries())),
-=======
         timeSeriesType: ko.computed(() => appUrl.forTimeSeriesType(null, appUrl.currentTimeSeries())),
->>>>>>> 438df7dd
         timeSeriesStats: ko.computed(() => appUrl.forTimeSeriesStats(appUrl.currentTimeSeries())),
         timeSeriesConfiguration: ko.computed(() => appUrl.forTimeSeriesConfiguration(appUrl.currentTimeSeries()))
     };
@@ -179,15 +175,6 @@
         return "#counterstorages/configuration?" + counterStroragePart;
     }
 
-<<<<<<< HEAD
-    static forTimeSeriesKey(type: string, key: string, ts: timeSeries) {
-        var url = "";
-        if (type && key) {
-            url = "type=" + encodeURIComponent(type) + "&key=" + encodeURIComponent(key);
-        }
-        var timeSeriesPart = appUrl.getEncodedTimeSeriesPart(ts);
-        return "#timeseries/series?" + url + timeSeriesPart;
-=======
     static forTimeSeriesType(type: string, ts: timeSeries) {
         var url = "";
         if (type) {
@@ -195,7 +182,6 @@
         }
         var timeSeriesPart = appUrl.getEncodedTimeSeriesPart(ts);
         return "#timeseries/types?" + url + timeSeriesPart;
->>>>>>> 438df7dd
     }
 
     static forTimeSeriesStats(ts: timeSeries) {
