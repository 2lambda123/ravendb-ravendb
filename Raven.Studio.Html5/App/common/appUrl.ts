--- conflicted
+++ resolved
@@ -40,7 +40,6 @@
         sqlReplications: ko.computed(() => appUrl.forSqlReplications(appUrl.currentDatabase())),
         scriptedIndexes: ko.computed(() => appUrl.forScriptedIndexes(appUrl.currentDatabase())),
 
-<<<<<<< HEAD
         statusDebug: ko.computed(() => appUrl.forStatusDebug(appUrl.currentDatabase())),
         statusDebugChanges: ko.computed(() => appUrl.forStatusDebugChanges(appUrl.currentDatabase())),
         statusDebugMetrics: ko.computed(() => appUrl.forStatusDebugMetrics(appUrl.currentDatabase())),
@@ -55,9 +54,7 @@
         statusDebugIndexFields: ko.computed(() => appUrl.forStatusDebugIndexFields(appUrl.currentDatabase())),
         statusDebugSlowDocCounts: ko.computed(() => appUrl.forStatusDebugSlowDocCounts(appUrl.currentDatabase())),
 
-=======
         isAreaActive: (routeRoot: string) => ko.computed(() => appUrl.checkIsAreaActive(routeRoot)),
->>>>>>> b88e36c8
         isActive: (routeTitle: string) => ko.computed(() => router.navigationModel().first(m => m.isActive() && m.title === routeTitle) != null),
         databasesManagement: ko.computed(() => appUrl.forDatabases() + "?database=" + appUrl.getEncodedDbPart(appUrl.currentDatabase())),
 
