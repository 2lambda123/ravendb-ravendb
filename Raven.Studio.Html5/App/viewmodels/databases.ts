import app = require("durandal/app");
import router = require("plugins/router");
import appUrl = require("common/appUrl");
import database = require("models/database");
import getDatabaseStatsCommand = require("commands/getDatabaseStatsCommand");
import getDatabasesCommand = require("commands/getDatabasesCommand");
import viewModelBase = require("viewmodels/viewModelBase");
import deleteDatabaseConfirm = require("viewmodels/deleteDatabaseConfirm");
import createDatabase = require("viewmodels/createDatabase");
import viewSystemDatabaseConfirm = require("viewmodels/viewSystemDatabaseConfirm");
import createDatabaseCommand = require("commands/createDatabaseCommand");
import createEncryption = require("viewmodels/createEncryption");
import createEncryptionConfirmation = require("viewmodels/createEncryptionConfirmation");

class databases extends viewModelBase {

    databases = ko.observableArray<database>();
    searchText = ko.observable("");
    selectedDatabase = ko.observable<database>();
    systemDb: database;
    initializedStats: boolean;
    docsForSystemUrl: string;

    constructor() {
        super();

        this.systemDb = appUrl.getSystemDatabase();
        this.docsForSystemUrl = appUrl.forDocuments(null, this.systemDb);
        this.searchText.extend({ throttle: 200 }).subscribe(s => this.filterDatabases(s));
    }

    modelPolling() {
        new getDatabasesCommand()
            .execute()
            .done((results: database[]) => this.databasesLoaded(results));
    }

    navigateToDocuments(db: database) {
        db.activate();
        router.navigate(appUrl.forDocuments(null, db));
    }

    getDocumentsUrl(db: database) {
        return appUrl.forDocuments(null, db);
    }

    databasesLoaded(results: Array<database>) {
        var databasesHaveChanged = this.checkDifferentDatabases(results);
        if (databasesHaveChanged) {            
            this.databases(results);

            // If we have just a few databases, grab the db stats for all of them.
            // (Otherwise, we'll grab them when we click them.)
            var few = 20;
            if (results.length < few && !this.initializedStats) {
                this.initializedStats = true;
                results.forEach(db => this.fetchStats(db));
            }

            // If we have no databases, show the "create a new database" screen.
            if (results.length === 0) {
                this.newDatabase();
            }
        }
    }

    checkDifferentDatabases(dbs: database[]) {
        if (dbs.length !== this.databases().length) {
            return true;
        }

        var freshDbNames = dbs.map(db => db.name);
        var existingDbNames = this.databases().map(d => d.name);
        return existingDbNames.some(existing => !freshDbNames.contains(existing));
    }

    newDatabase() {
        // Why do an inline require here? Performance.
        // Since the database page is the common landing page, we want it to load quickly.
        // Since the createDatabase page isn't required up front, we pull it in on demand.
        require(["viewmodels/createDatabase"], createDatabase => {
            var createDatabaseViewModel: createDatabase = new createDatabase(this.databases);
            createDatabaseViewModel
                .creationTask
                .done((databaseName: string, bundles: string[]) => this.showDbCreationAdvancedStepsIfNecessary(databaseName, bundles));
            app.showDialog(createDatabaseViewModel);
        });
    }

    showDbCreationAdvancedStepsIfNecessary(databaseName: string, bundles: string[]) {
        var securedSettings = {};
        var deferred = $.Deferred();
        var savedKey;

        if (bundles.contains("Encryption")) {
            var createEncryptionViewModel: createEncryption = new createEncryption();
            createEncryptionViewModel
                .creationEncryption
                .done((key: string, encryptionAlgorithm: string, isEncryptedIndexes: string) => {
                    savedKey = key;
                    securedSettings = {
                        'Raven/Encryption/Key': key,
                        'Raven/Encryption/Algorithm': this.getEncryptionAlgorithmFullName(encryptionAlgorithm),
                        'Raven/Encryption/EncryptIndexes': isEncryptedIndexes
                    };
                    deferred.resolve(securedSettings);
                });
            app.showDialog(createEncryptionViewModel);
        } else {
            deferred.resolve({});
        }

        deferred.done(() => {
            this.createDB(databaseName, bundles, securedSettings)
                .done(() => {
                    this.databases.unshift(new database(databaseName));
                    if (!jQuery.isEmptyObject(securedSettings)) {
                        var createEncryptionConfirmationViewModel: createEncryptionConfirmation = new createEncryptionConfirmation(savedKey);
                        app.showDialog(createEncryptionConfirmationViewModel);
                    }
                });
        });
    }

    private createDB(databaseName: string, bundles: string[], securedSettings: {}) {
        //var self = this; // Note: no reason to use self. If you want to use 'this' in a callback, put the callback in a lambda, e.g. .done(() => this.Foobar())
        return new createDatabaseCommand(databaseName, bundles, securedSettings)
            .execute()
            .fail(response=> {
                //self.creationTask.reject(response);
            })
            .done(result=> {
                //self.creationTask.resolve(databaseName);
                //dialog.close(self);
            });
    }

    private getEncryptionAlgorithmFullName(encrytion: string) {
        var fullEncryptionName: string = null;
        switch (encrytion) {
            case "DES":
                fullEncryptionName = "System.Security.Cryptography.DESCryptoServiceProvider, mscorlib";
                break;
            case "R2C2":
                fullEncryptionName = "System.Security.Cryptography.RC2CryptoServiceProvider, mscorlib";
                break;
            case "Rijndael":
                fullEncryptionName = "System.Security.Cryptography.RijndaelManaged, mscorlib";
                break;
            default: //case "Triple DESC":
                fullEncryptionName = "System.Security.Cryptography.TripleDESCryptoServiceProvider, mscorlib";
        }
        return fullEncryptionName;
    }

    fetchStats(db: database) {
        new getDatabaseStatsCommand(db)
            .execute()
            .done(result=> db.statistics(result));
    }

    selectDatabase(db: database) {
        this.databases().forEach(d=> d.isSelected(d === db));
        db.activate();
        this.selectedDatabase(db);
    }

    goToDocuments(db: database) {
        // TODO: use appUrl for this.
        router.navigate("#documents?database=" + encodeURIComponent(db.name));
    }

    filterDatabases(filter: string) {
        var filterLower = filter.toLowerCase();
        this.databases().forEach(d=> {
            var isMatch = !filter || (d.name.toLowerCase().indexOf(filterLower) >= 0);
            d.isVisible(isMatch);
        });
    }

    deleteSelectedDatabase() {
        var db = this.selectedDatabase();
        if (db) {
            require(["viewmodels/deleteDatabaseConfirm"], deleteDatabaseConfirm => {
                var confirmDeleteVm: deleteDatabaseConfirm = new deleteDatabaseConfirm(db, this.systemDb);
                confirmDeleteVm.deleteTask.done(() => this.onDatabaseDeleted(db));
                app.showDialog(confirmDeleteVm);
            });
        }
    }

    onDatabaseDeleted(db: database) {
        this.databases.remove(db);
        if (this.selectedDatabase() === db) {
            this.selectDatabase(this.databases().first());
        }
    }

<<<<<<< HEAD
    //goToSystemDatabase() {
    //    if (appUrl.warnWhenUsingSystemDatabase == true) {
    //        var systemDbConfirm = new viewSystemDatabaseConfirm();
    //        systemDbConfirm.viewTask.done(()=> {
    //            var systemDb = appUrl.getSystemDatabase();
    //            systemDb.activate();
    //            this.goToDocuments(systemDb);
    //        });
    //        app.showDialog(systemDbConfirm);
    //    } else {
    //        var systemDb = appUrl.getSystemDatabase();
    //        systemDb.activate();
    //        this.goToDocuments(systemDb);
    //    }
    //}
=======
    goToSystemDatabase() {
        if (appUrl.warnWhenUsingSystemDatabase == true) {
            var systemDbConfirm = new viewSystemDatabaseConfirm();
            systemDbConfirm.viewTask.done(()=> {
                var systemDb = appUrl.getSystemDatabase();
                systemDb.activate();
                this.goToDocuments(systemDb);
            });
            app.showDialog(systemDbConfirm);
        } else {
            var systemDb = appUrl.getSystemDatabase();
            systemDb.activate();
            this.goToDocuments(systemDb);
        }
    }
>>>>>>> 627d21e0

}

export = databases; <|MERGE_RESOLUTION|>--- conflicted
+++ resolved
@@ -195,41 +195,6 @@
             this.selectDatabase(this.databases().first());
         }
     }
-
-<<<<<<< HEAD
-    //goToSystemDatabase() {
-    //    if (appUrl.warnWhenUsingSystemDatabase == true) {
-    //        var systemDbConfirm = new viewSystemDatabaseConfirm();
-    //        systemDbConfirm.viewTask.done(()=> {
-    //            var systemDb = appUrl.getSystemDatabase();
-    //            systemDb.activate();
-    //            this.goToDocuments(systemDb);
-    //        });
-    //        app.showDialog(systemDbConfirm);
-    //    } else {
-    //        var systemDb = appUrl.getSystemDatabase();
-    //        systemDb.activate();
-    //        this.goToDocuments(systemDb);
-    //    }
-    //}
-=======
-    goToSystemDatabase() {
-        if (appUrl.warnWhenUsingSystemDatabase == true) {
-            var systemDbConfirm = new viewSystemDatabaseConfirm();
-            systemDbConfirm.viewTask.done(()=> {
-                var systemDb = appUrl.getSystemDatabase();
-                systemDb.activate();
-                this.goToDocuments(systemDb);
-            });
-            app.showDialog(systemDbConfirm);
-        } else {
-            var systemDb = appUrl.getSystemDatabase();
-            systemDb.activate();
-            this.goToDocuments(systemDb);
-        }
-    }
->>>>>>> 627d21e0
-
 }
 
 export = databases; 