--- conflicted
+++ resolved
@@ -398,8 +398,8 @@
         }
     }
 
-<<<<<<< HEAD
     updateDbChangesApi(newResource: resource) {
+        if (!newResource.disabled()) {
         if (shell.currentDbChangesApi()) {
             shell.currentDbChangesApi().dispose();
         }
@@ -419,30 +419,6 @@
                 this.modelPolling();
             } else {
                 setTimeout(() => this.modelPollingTimeoutFlag = true, 5000);
-=======
-    updateChangesApi(newDb: database) {
-        if (!newDb.disabled()) {
-            if (shell.currentDbChangesApi()) {
-                shell.currentDbChangesApi().dispose();
->>>>>>> f715582c
-            }
-
-            shell.currentDbChangesApi(new changesApi(newDb));
-
-            shell.currentDbChangesApi().watchAllDocs((e: documentChangeNotificationDto) => {
-                if (this.modelPollingTimeoutFlag === true) {
-                    this.modelPollingTimeoutFlag = false;
-                    setTimeout(() => this.modelPollingTimeoutFlag = true, 5000);
-                    this.modelPolling();
-                }
-            });
-
-            shell.currentDbChangesApi().watchAllIndexes((e: indexChangeNotificationDto) => {
-                if (this.modelPollingTimeoutFlag === true) {
-                    this.modelPollingTimeoutFlag = false;
-                    this.modelPolling();
-                } else {
-                    setTimeout(() => this.modelPollingTimeoutFlag = true, 5000);
                 }
             });
         }
