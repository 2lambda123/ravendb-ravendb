--- conflicted
+++ resolved
@@ -256,16 +256,10 @@
 
     fromDatabaseSettingsDto(dbSettingsDto: documentDto) {
         this.dbSettingsDto = dbSettingsDto;
-<<<<<<< HEAD
         this.awsAccessKey(dbSettingsDto["Settings"]["Raven/AWSAccessKey"]);
         this.awsSecretKey(dbSettingsDto["SecuredSettings"]["Raven/AWSSecretKey"]);
         this.azureStorageAccount(dbSettingsDto["Settings"]["Raven/AzureStorageAccount"]);
         this.azureStorageKey(dbSettingsDto["SecuredSettings"]["Raven/AzureStorageKey"]);
-=======
-        this.awsAccessKey(dbSettingsDto['Settings']['Raven/AWSAccessKey']);
-        this.awsSecretKey(dbSettingsDto['SecuredSettings']['Raven/AWSSecretKey']);
-        this.azureStorageAccount(dbSettingsDto['Settings']['Raven/AzureStorageAccount']);
-        this.azureStorageKey(dbSettingsDto['SecuredSettings']['Raven/AzureStorageKey']);
 
         if (periodicExportSetup.decryptFailedValue === this.awsSecretKey()) {
             this.awsSecretKey("");
@@ -275,7 +269,6 @@
             this.azureStorageKey("");
             this.azureStorageKeyDecryptionFailed(true);
         }
->>>>>>> 6c59dd6d
     }
 
     toDatabaseSettingsDto(): documentDto {
