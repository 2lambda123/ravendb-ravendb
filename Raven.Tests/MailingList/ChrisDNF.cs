﻿using System;
using System.Linq;
using System.Linq.Expressions;
using System.Reflection;
using System.Threading;
using Raven.Abstractions.Data;
using Raven.Client;
using Raven.Client.Embedded;
using Raven.Client.Indexes;
using Raven.Client.Listeners;
using Xunit;

namespace Raven.Tests.MailingList
{
	public class ChrisDNF : RavenTest
	{
		protected readonly EmbeddableDocumentStore documentStore;

		public ChrisDNF()
		{
			documentStore = NewDocumentStore();
			documentStore.RegisterListener(new NoStaleQueriesAllowed());

			new ActivityIndexes.Activity_ByCategoryId().Execute(documentStore);
		}

		[Fact]
		public void Test()
		{
			using (var session = documentStore.OpenSession())
			{
<<<<<<< HEAD
				var category = new Category { Color = "green", Name = "c1" };
				session.Store(category);
				var activity = new Activity { Name = "a1", Category = category };
=======
				var category = new Category() {Color = "green", Name = "c1"};
				session.Store(category);
				var activity = new Activity() {Name = "a1", Category = category};
>>>>>>> 12d3de75
				session.Store(activity);
				session.SaveChanges();
				category.Color = "yellow";
				session.Store(category);
				session.SaveChanges();
				WaitForIndexing(documentStore);
				UpdateLinkedIndexes(category, new[] {"Activity/ByCategoryId"}, new[] {"Color"});
			}

			using (var session = documentStore.OpenSession())
			{
				var a2 = session.Load<Activity>("activities/1");
				Assert.Equal("yellow", a2.Category.Color);
			}
		}

		protected void UpdateLinkedIndexes<T>(T entity, string[] indexes, string[] properties) where T : IHasId
		{
			var type = typeof (T);
			var dnfproperty = type.Name; // "Category"

			var prs = properties.Select(p =>
			{
<<<<<<< HEAD
				var d = new DynamicPropertyAccessor<T, string>(typeof(T).GetProperty(p));
				return new PatchRequest
=======
				var d = new DynamicPropertyAccessor<T, string>(typeof (T).GetProperty(p));
				return new PatchRequest()
>>>>>>> 12d3de75
				{
					Type = PatchCommandType.Set,
					Name = p, // "Color"
					Value = d[entity] // "yellow"
				};
			}).ToArray();

			var pr_outer = new PatchRequest
			{
				Type = PatchCommandType.Modify,
				Name = dnfproperty,
				Nested = prs
			};

			var query = new IndexQuery {Query = "CategoryId" + ":" + entity.Id};

			foreach (var index in indexes)
				documentStore.DatabaseCommands.UpdateByIndex(index, query, new PatchRequest[] {pr_outer}, false);
		}

<<<<<<< HEAD
=======

		protected EmbeddableDocumentStore documentStore;

		public ChrisDNF()
		{
			documentStore = new EmbeddableDocumentStore
			{
				RunInMemory = true
			};
			documentStore.RegisterListener(new NoStaleQueriesAllowed());
			documentStore.Initialize();

			new ActivityIndexes.Activity_ByCategoryId().Execute(documentStore);

			AfterInit();
		}

>>>>>>> 12d3de75
		public class NoStaleQueriesAllowed : IDocumentQueryListener
		{
			public void BeforeQueryExecuted(IDocumentQueryCustomization queryCustomization)
			{
				queryCustomization.WaitForNonStaleResults();
			}
		}
<<<<<<< HEAD
	}
=======

		public virtual void Dispose()
		{
			documentStore.Dispose();
		}

		public virtual void AfterInit()
		{

		}
>>>>>>> 12d3de75

		public class DenormalizedReference<T> where T : INamedDocument
		{
			public string Id { get; set; }
			public string Name { get; set; }

			public static implicit operator DenormalizedReference<T>(T doc)
			{
				return new DenormalizedReference<T>
				{
					Id = doc.Id,
					Name = doc.Name
				};

			}
		}

		public interface IHasId
		{
			string Id { get; set; }
		}

		public interface INamedDocument
		{
			string Id { get; set; }
			string Name { get; set; }
		}

		public class Activity : INamedDocument, IHasId
		{
			public string Id { get; set; }
			public string Name { get; set; }
			public bool Favorite { get; set; }
			public CategoryReference Category { get; set; }
		}

		public class Category : INamedDocument, IHasId
		{
			public string Id { get; set; }
			public string Name { get; set; }
			public string Color { get; set; }
		}

		public class CategoryReference : DenormalizedReference<Category>
		{
			public string Color { get; set; }

			public static implicit operator CategoryReference(Category doc)
			{
				return new CategoryReference
				{
					Id = doc.Id,
					Name = doc.Name,
					Color = doc.Color
				};
			}
		}

		public class ActivityIndexes
		{
			public class Activity_ByCategoryId : AbstractIndexCreationTask<Activity>
			{
				public Activity_ByCategoryId()
				{
					Map = activities => from activity in activities
					                    select new {CategoryId = activity.Category.Id};
				}
			}
		}

			

		public class DynamicPropertyAccessor<TObject, TProperty>
		{
			public string Name { get; private set; }
			public Type PropertyType { get; private set; }

			private Lazy<Func<TObject, TProperty>> Getter { get; set; }
			private Lazy<Action<TObject, TProperty>> Setter { get; set; }

			public DynamicPropertyAccessor(PropertyInfo targetProperty)
			{

				Name = targetProperty.Name;
				PropertyType = targetProperty.PropertyType;

				var objectParam = Expression.Parameter(typeof (TObject), "object");
				var specificObject = Expression.Convert(objectParam, targetProperty.ReflectedType);
				var property = Expression.Property(specificObject, targetProperty);

				if (targetProperty.CanRead)
				{
					// Getter
					var convertToObject = Expression.Convert(property, typeof (TProperty));
					var getter = Expression.Lambda<Func<TObject, TProperty>>(convertToObject, objectParam);
					Getter = new Lazy<Func<TObject, TProperty>>(getter.Compile);
				}

				if (targetProperty.CanWrite)
				{
					// Setter
					var valueParam = Expression.Parameter(typeof (TProperty), "value");
					var value = Expression.Convert(valueParam, PropertyType);
					var assign = Expression.Assign(property, value);
					var setter = Expression.Lambda<Action<TObject, TProperty>>(assign, objectParam, valueParam);
					Setter = new Lazy<Action<TObject, TProperty>>(setter.Compile);
				}
			}

			public TProperty this[TObject obj]
			{
				get
				{


					if (Getter == null)
						throw new InvalidOperationException(string.Format("The property '{0}', represented by this DynamicPropertyAccessor, is not readable.", Name));

					return Getter.Value(obj);
				}
				set
				{


					if (Setter == null)
						throw new InvalidOperationException(string.Format("The property '{0}', represented by this DynamicPropertyAccessor, is not writeable.", Name));

					Setter.Value(obj, value);
				}
			}
		}

		public class DynamicPropertyAccessor : DynamicPropertyAccessor<object, object>
		{
			public DynamicPropertyAccessor(PropertyInfo targetProperty) : base(targetProperty)
			{
			}
		}
	}
}<|MERGE_RESOLUTION|>--- conflicted
+++ resolved
@@ -29,15 +29,9 @@
 		{
 			using (var session = documentStore.OpenSession())
 			{
-<<<<<<< HEAD
 				var category = new Category { Color = "green", Name = "c1" };
 				session.Store(category);
 				var activity = new Activity { Name = "a1", Category = category };
-=======
-				var category = new Category() {Color = "green", Name = "c1"};
-				session.Store(category);
-				var activity = new Activity() {Name = "a1", Category = category};
->>>>>>> 12d3de75
 				session.Store(activity);
 				session.SaveChanges();
 				category.Color = "yellow";
@@ -61,13 +55,8 @@
 
 			var prs = properties.Select(p =>
 			{
-<<<<<<< HEAD
-				var d = new DynamicPropertyAccessor<T, string>(typeof(T).GetProperty(p));
+				var d = new DynamicPropertyAccessor<T, string>(typeof (T).GetProperty(p));
 				return new PatchRequest
-=======
-				var d = new DynamicPropertyAccessor<T, string>(typeof (T).GetProperty(p));
-				return new PatchRequest()
->>>>>>> 12d3de75
 				{
 					Type = PatchCommandType.Set,
 					Name = p, // "Color"
@@ -88,26 +77,6 @@
 				documentStore.DatabaseCommands.UpdateByIndex(index, query, new PatchRequest[] {pr_outer}, false);
 		}
 
-<<<<<<< HEAD
-=======
-
-		protected EmbeddableDocumentStore documentStore;
-
-		public ChrisDNF()
-		{
-			documentStore = new EmbeddableDocumentStore
-			{
-				RunInMemory = true
-			};
-			documentStore.RegisterListener(new NoStaleQueriesAllowed());
-			documentStore.Initialize();
-
-			new ActivityIndexes.Activity_ByCategoryId().Execute(documentStore);
-
-			AfterInit();
-		}
-
->>>>>>> 12d3de75
 		public class NoStaleQueriesAllowed : IDocumentQueryListener
 		{
 			public void BeforeQueryExecuted(IDocumentQueryCustomization queryCustomization)
@@ -115,20 +84,6 @@
 				queryCustomization.WaitForNonStaleResults();
 			}
 		}
-<<<<<<< HEAD
-	}
-=======
-
-		public virtual void Dispose()
-		{
-			documentStore.Dispose();
-		}
-
-		public virtual void AfterInit()
-		{
-
-		}
->>>>>>> 12d3de75
 
 		public class DenormalizedReference<T> where T : INamedDocument
 		{
@@ -156,7 +111,6 @@
 			string Id { get; set; }
 			string Name { get; set; }
 		}
-
 		public class Activity : INamedDocument, IHasId
 		{
 			public string Id { get; set; }
@@ -198,8 +152,6 @@
 				}
 			}
 		}
-
-			
 
 		public class DynamicPropertyAccessor<TObject, TProperty>
 		{
@@ -260,7 +212,6 @@
 				}
 			}
 		}
-
 		public class DynamicPropertyAccessor : DynamicPropertyAccessor<object, object>
 		{
 			public DynamicPropertyAccessor(PropertyInfo targetProperty) : base(targetProperty)
