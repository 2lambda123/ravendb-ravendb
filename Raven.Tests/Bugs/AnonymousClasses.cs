--- conflicted
+++ resolved
@@ -1,53 +1,49 @@
-//-----------------------------------------------------------------------
-// <copyright file="AnonymousClasses.cs" company="Hibernating Rhinos LTD">
-//     Copyright (c) Hibernating Rhinos LTD. All rights reserved.
-// </copyright>
-//-----------------------------------------------------------------------
-using Raven.Abstractions.Data;
-using Xunit;
-
-namespace Raven.Tests.Bugs
-{
-    public class AnonymousClasses : LocalClientTest
-    {
-        [Fact]
-        public void WillNotCreateNastyIds()
-        {
-            using(var store = NewDocumentStore())
-            {
-                using(var s = store.OpenSession())
-                {
-                    var entity = new {a = 1};
-                    s.Store(entity);
-                    s.SaveChanges();
-
-                    string id = s.Advanced.GetDocumentId(entity);
-
-                    Assert.DoesNotContain("anonymoustype", id);
-                }
-            }
-        }
-
-        [Fact]
-        public void WillNotSetRavenEntityName()
-        {
-            using (var store = NewDocumentStore())
-            {
-                using (var s = store.OpenSession())
-                {
-                    var entity = new { a = 1 };
-                    s.Store(entity);
-                    s.SaveChanges();
-
-                    var metadata = s.Advanced.GetMetadataFor(entity);
-
-<<<<<<< HEAD
-					Assert.Null(metadata.Property(Constants.RavenEntityName));
-=======
-                    Assert.Null(metadata["Raven-Entity-Name"]);
->>>>>>> 18c800d1
-                }
-            }
-        }
-    }
+//-----------------------------------------------------------------------
+// <copyright file="AnonymousClasses.cs" company="Hibernating Rhinos LTD">
+//     Copyright (c) Hibernating Rhinos LTD. All rights reserved.
+// </copyright>
+//-----------------------------------------------------------------------
+using Raven.Abstractions.Data;
+using Xunit;
+
+namespace Raven.Tests.Bugs
+{
+    public class AnonymousClasses : LocalClientTest
+    {
+        [Fact]
+        public void WillNotCreateNastyIds()
+        {
+            using(var store = NewDocumentStore())
+            {
+                using(var s = store.OpenSession())
+                {
+                    var entity = new {a = 1};
+                    s.Store(entity);
+                    s.SaveChanges();
+
+                    string id = s.Advanced.GetDocumentId(entity);
+
+                    Assert.DoesNotContain("anonymoustype", id);
+                }
+            }
+        }
+
+        [Fact]
+        public void WillNotSetRavenEntityName()
+        {
+            using (var store = NewDocumentStore())
+            {
+                using (var s = store.OpenSession())
+                {
+                    var entity = new { a = 1 };
+                    s.Store(entity);
+                    s.SaveChanges();
+
+                    var metadata = s.Advanced.GetMetadataFor(entity);
+
+                    Assert.Null(metadata["Raven-Entity-Name"]);
+                }
+            }
+        }
+    }
 }