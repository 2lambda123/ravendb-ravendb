﻿<?xml version="1.0" encoding="utf-8"?>
<Project ToolsVersion="4.0" DefaultTargets="Build" xmlns="http://schemas.microsoft.com/developer/msbuild/2003">
  <PropertyGroup>
    <Configuration Condition=" '$(Configuration)' == '' ">Debug</Configuration>
    <Platform Condition=" '$(Platform)' == '' ">AnyCPU</Platform>
    <ProductVersion>9.0.30729</ProductVersion>
    <SchemaVersion>2.0</SchemaVersion>
    <ProjectGuid>{267AC60C-751E-42E9-AA18-66035DEFF63A}</ProjectGuid>
    <OutputType>Library</OutputType>
    <AppDesignerFolder>Properties</AppDesignerFolder>
    <RootNamespace>Raven.Tests</RootNamespace>
    <AssemblyName>Raven.Tests</AssemblyName>
    <TargetFrameworkVersion>v4.5</TargetFrameworkVersion>
    <FileAlignment>512</FileAlignment>
    <FileUpgradeFlags>
    </FileUpgradeFlags>
    <OldToolsVersion>3.5</OldToolsVersion>
    <UpgradeBackupLocation />
    <PublishUrl>publish\</PublishUrl>
    <Install>true</Install>
    <InstallFrom>Disk</InstallFrom>
    <UpdateEnabled>false</UpdateEnabled>
    <UpdateMode>Foreground</UpdateMode>
    <UpdateInterval>7</UpdateInterval>
    <UpdateIntervalUnits>Days</UpdateIntervalUnits>
    <UpdatePeriodically>false</UpdatePeriodically>
    <UpdateRequired>false</UpdateRequired>
    <MapFileExtensions>true</MapFileExtensions>
    <ApplicationRevision>0</ApplicationRevision>
    <ApplicationVersion>1.0.0.%2a</ApplicationVersion>
    <IsWebBootstrapper>false</IsWebBootstrapper>
    <UseApplicationTrust>false</UseApplicationTrust>
    <BootstrapperEnabled>true</BootstrapperEnabled>
    <TargetFrameworkProfile />
    <SolutionDir Condition="$(SolutionDir) == '' Or $(SolutionDir) == '*Undefined*'">..\</SolutionDir>
    <RestorePackages>true</RestorePackages>
  </PropertyGroup>
  <PropertyGroup Condition=" '$(Configuration)|$(Platform)' == 'Debug|AnyCPU' ">
    <DebugSymbols>true</DebugSymbols>
    <DebugType>full</DebugType>
    <Optimize>false</Optimize>
    <OutputPath>..\build\</OutputPath>
    <DefineConstants>TRACE;DEBUG</DefineConstants>
    <ErrorReport>prompt</ErrorReport>
    <WarningLevel>4</WarningLevel>
    <CodeAnalysisRuleSet>AllRules.ruleset</CodeAnalysisRuleSet>
    <PlatformTarget>AnyCPU</PlatformTarget>
    <Prefer32Bit>false</Prefer32Bit>
  </PropertyGroup>
  <PropertyGroup Condition=" '$(Configuration)|$(Platform)' == 'Release|AnyCPU' ">
    <DebugType>pdbonly</DebugType>
    <Optimize>true</Optimize>
    <OutputPath>..\build\</OutputPath>
    <DefineConstants>TRACE</DefineConstants>
    <ErrorReport>prompt</ErrorReport>
    <WarningLevel>4</WarningLevel>
    <CodeAnalysisRuleSet>AllRules.ruleset</CodeAnalysisRuleSet>
    <StyleCopTreatErrorsAsWarnings>false</StyleCopTreatErrorsAsWarnings>
    <Prefer32Bit>false</Prefer32Bit>
  </PropertyGroup>
  <PropertyGroup>
    <SignAssembly>true</SignAssembly>
  </PropertyGroup>
  <PropertyGroup>
    <AssemblyOriginatorKeyFile>..\Raven.Database\RavenDB.snk</AssemblyOriginatorKeyFile>
  </PropertyGroup>
  <ItemGroup>
    <Reference Include="Esent.Interop, Version=1.0.0.0, Culture=neutral, PublicKeyToken=b93b4ad6c4b80595, processorArchitecture=MSIL">
      <SpecificVersion>False</SpecificVersion>
      <HintPath>..\SharedLibs\Esent.Interop.dll</HintPath>
    </Reference>
    <Reference Include="FizzWare.NBuilder">
      <HintPath>..\packages\NBuilder.3.0.1.1\lib\FizzWare.NBuilder.dll</HintPath>
    </Reference>
    <Reference Include="GeoAPI, Version=1.7.4693.18483, Culture=neutral, PublicKeyToken=a1a0da7def465678, processorArchitecture=MSIL">
      <SpecificVersion>False</SpecificVersion>
      <HintPath>..\SharedLibs\GeoAPI.dll</HintPath>
    </Reference>
    <Reference Include="ICSharpCode.NRefactory">
      <HintPath>..\packages\ICSharpCode.NRefactory.5.2.0\lib\Net40\ICSharpCode.NRefactory.dll</HintPath>
    </Reference>
    <Reference Include="ICSharpCode.NRefactory.CSharp">
      <HintPath>..\packages\ICSharpCode.NRefactory.5.2.0\lib\Net40\ICSharpCode.NRefactory.CSharp.dll</HintPath>
    </Reference>
    <Reference Include="ICSharpCode.NRefactory.Xml">
      <HintPath>..\packages\ICSharpCode.NRefactory.5.2.0\lib\Net40\ICSharpCode.NRefactory.Xml.dll</HintPath>
    </Reference>
    <Reference Include="Jint.Raven, Version=0.9.2.0, Culture=neutral, PublicKeyToken=5fa384605d304122, processorArchitecture=MSIL">
      <SpecificVersion>False</SpecificVersion>
      <HintPath>..\SharedLibs\Jint.Raven.dll</HintPath>
    </Reference>
    <Reference Include="log4net">
      <HintPath>..\packages\log4net.2.0.0\lib\net40-full\log4net.dll</HintPath>
    </Reference>
    <Reference Include="Lucene.Net, Version=2.9.1.2, Culture=neutral, processorArchitecture=MSIL">
      <SpecificVersion>False</SpecificVersion>
      <HintPath>..\SharedLibs\Lucene.Net.dll</HintPath>
    </Reference>
    <Reference Include="Lucene.Net.Contrib.FastVectorHighlighter">
      <HintPath>..\SharedLibs\Lucene.Net.Contrib.FastVectorHighlighter.dll</HintPath>
    </Reference>
    <Reference Include="Lucene.Net.Contrib.Spatial.NTS">
      <HintPath>..\SharedLibs\Lucene.Net.Contrib.Spatial.NTS.dll</HintPath>
    </Reference>
    <Reference Include="Lucene.Net.Contrib.FastVectorHighlighter, Version=3.0.3.0, Culture=neutral, PublicKeyToken=85089178b9ac3181, processorArchitecture=MSIL">
      <SpecificVersion>False</SpecificVersion>
      <HintPath>..\SharedLibs\Lucene.Net.Contrib.FastVectorHighlighter.dll</HintPath>
    </Reference>
    <Reference Include="Microsoft.CompilerServices.AsyncTargetingPack.Net4, Version=1.0.0.0, Culture=neutral, PublicKeyToken=31bf3856ad364e35, processorArchitecture=MSIL">
      <SpecificVersion>False</SpecificVersion>
      <HintPath>..\packages\Microsoft.CompilerServices.AsyncTargetingPack.1.0.0\lib\net40\Microsoft.CompilerServices.AsyncTargetingPack.Net4.dll</HintPath>
      <HintPath>..\SharedLibs\Lucene.Net.Contrib.Spatial.NTS.dll</HintPath>
    </Reference>
    <Reference Include="Microsoft.CSharp" />
    <Reference Include="Microsoft.VisualStudio.DebuggerVisualizers, Version=10.0.0.0, Culture=neutral, PublicKeyToken=b03f5f7f11d50a3a, processorArchitecture=MSIL">
      <SpecificVersion>False</SpecificVersion>
      <HintPath>..\..\..\Program Files (x86)\Microsoft Visual Studio 10.0\Common7\IDE\ReferenceAssemblies\v2.0\Microsoft.VisualStudio.DebuggerVisualizers.dll</HintPath>
    </Reference>
    <Reference Include="Mono.Cecil">
      <HintPath>..\packages\Mono.Cecil.0.9.5.3\lib\net40\Mono.Cecil.dll</HintPath>
    </Reference>
    <Reference Include="Mono.Cecil.Mdb">
      <HintPath>..\packages\Mono.Cecil.0.9.5.3\lib\net40\Mono.Cecil.Mdb.dll</HintPath>
    </Reference>
    <Reference Include="Mono.Cecil.Pdb">
      <HintPath>..\packages\Mono.Cecil.0.9.5.3\lib\net40\Mono.Cecil.Pdb.dll</HintPath>
    </Reference>
    <Reference Include="Mono.Cecil.Rocks">
      <HintPath>..\packages\Mono.Cecil.0.9.5.3\lib\net40\Mono.Cecil.Rocks.dll</HintPath>
    </Reference>
    <Reference Include="NetTopologySuite, Version=1.13.4693.18484, Culture=neutral, PublicKeyToken=f580a05016ebada1, processorArchitecture=MSIL">
      <SpecificVersion>False</SpecificVersion>
      <HintPath>..\SharedLibs\NetTopologySuite.dll</HintPath>
    </Reference>
    <Reference Include="NLog">
      <HintPath>..\packages\NLog.2.0.0.2000\lib\net40\NLog.dll</HintPath>
    </Reference>
    <Reference Include="Rhino.Mocks">
      <HintPath>..\SharedLibs\Rhino.Mocks.dll</HintPath>
    </Reference>
    <Reference Include="Spatial4n.Core.NTS, Version=0.3.0.0, Culture=neutral, PublicKeyToken=9f9456e1ca16d45e, processorArchitecture=MSIL">
      <SpecificVersion>False</SpecificVersion>
      <HintPath>..\SharedLibs\Spatial4n.Core.NTS.dll</HintPath>
    </Reference>
    <Reference Include="System" />
    <Reference Include="System.ComponentModel.Composition" />
    <Reference Include="System.ComponentModel.DataAnnotations" />
    <Reference Include="System.configuration" />
    <Reference Include="System.Core">
      <RequiredTargetFramework>3.5</RequiredTargetFramework>
    </Reference>
    <Reference Include="System.Net" />
    <Reference Include="System.Reactive.Core">
      <HintPath>..\packages\Rx-Core.2.1.30214.0\lib\Net40\System.Reactive.Core.dll</HintPath>
    </Reference>
    <Reference Include="System.Reactive.Interfaces">
      <HintPath>..\packages\Rx-Interfaces.2.1.30214.0\lib\Net40\System.Reactive.Interfaces.dll</HintPath>
    </Reference>
    <Reference Include="System.Reactive.Linq">
      <HintPath>..\packages\Rx-Linq.2.1.30214.0\lib\Net40\System.Reactive.Linq.dll</HintPath>
    </Reference>
    <Reference Include="System.Reactive.PlatformServices">
      <HintPath>..\packages\Rx-PlatformServices.2.1.30214.0\lib\Net40\System.Reactive.PlatformServices.dll</HintPath>
    </Reference>
    <Reference Include="System.Runtime.Serialization" />
    <Reference Include="System.Transactions" />
    <Reference Include="System.Web" />
    <Reference Include="System.Web.Abstractions" />
    <Reference Include="System.Xml.Linq">
      <RequiredTargetFramework>3.5</RequiredTargetFramework>
    </Reference>
    <Reference Include="System.Data.DataSetExtensions">
      <RequiredTargetFramework>3.5</RequiredTargetFramework>
    </Reference>
    <Reference Include="System.Data" />
    <Reference Include="System.Xml" />
    <Reference Include="xunit, Version=1.9.1.1600, Culture=neutral, PublicKeyToken=8d05b1bb7a6fdb6c, processorArchitecture=MSIL">
      <SpecificVersion>False</SpecificVersion>
      <HintPath>..\packages\xunit.1.9.1\lib\net20\xunit.dll</HintPath>
    </Reference>
    <Reference Include="xunit.extensions, Version=1.9.1.1600, Culture=neutral, PublicKeyToken=8d05b1bb7a6fdb6c, processorArchitecture=MSIL">
      <SpecificVersion>False</SpecificVersion>
      <HintPath>..\packages\xunit.extensions.1.9.1\lib\net20\xunit.extensions.dll</HintPath>
    </Reference>
    <Reference Include="xunit.runner.msbuild">
      <HintPath>..\packages\xunit.1.9.1\lib\net20\xunit.runner.msbuild.dll</HintPath>
    </Reference>
    <Reference Include="xunit.runner.tdnet">
      <HintPath>..\packages\xunit.1.9.1\lib\net20\xunit.runner.tdnet.dll</HintPath>
    </Reference>
    <Reference Include="xunit.runner.utility">
      <HintPath>..\packages\xunit.1.9.1\lib\net20\xunit.runner.utility.dll</HintPath>
    </Reference>
  </ItemGroup>
  <ItemGroup>
    <Compile Include="..\CommonAssemblyInfo.cs">
      <Link>Properties\CommonAssemblyInfo.cs</Link>
    </Compile>
    <Compile Include="Abstractions\Logging\LoggerExecutionWrapperTests.cs" />
    <Compile Include="Abstractions\Logging\LogProviders\Log4NetLogManagerLoggingDisabledTests.cs" />
    <Compile Include="Abstractions\Logging\LogProviders\Log4NetLogManagerLoggingEnabledTests.cs" />
    <Compile Include="Abstractions\Logging\LogProviders\NLogLogManagerLoggingDisabedTests.cs" />
    <Compile Include="Abstractions\Logging\LogProviders\NLogLogProviderLoggingEnabledTests.cs" />
    <Compile Include="Abstractions\Logging\LogManagerTests.cs" />
    <Compile Include="AssertAsync.cs" />
    <Compile Include="Bugs\AccurateCount.cs" />
    <Compile Include="Bugs\AdHocProjections.cs" />
    <Compile Include="Bugs\AfterDeletingTheIndexStopsBeingStale.cs" />
    <Compile Include="Bugs\AggressiveCaching.cs" />
    <Compile Include="Bugs\AnalyzerPerField.cs" />
    <Compile Include="Bugs\AnonymousClasses.cs" />
    <Compile Include="Bugs\ArrayOfMaybeNull.cs" />
    <Compile Include="Bugs\Attachments.cs" />
    <Compile Include="Bugs\BackwardCompatibility.cs" />
    <Compile Include="Bugs\BatchPatching.cs" />
    <Compile Include="Bugs\CanAggregateOnDecimal.cs" />
    <Compile Include="Bugs\CanDeserializeWhenWeHaveLastModifiedTwiceInMetadata.cs" />
    <Compile Include="Bugs\CannotChangeId.cs" />
    <Compile Include="Bugs\CanUseLuceneCodecDirectory.cs" />
    <Compile Include="Bugs\CanUseReduceResultInOutput.cs" />
    <Compile Include="Bugs\CaseSensitiveDeletes.cs" />
    <Compile Include="Bugs\Chripede\IndexOnList.cs" />
<<<<<<< HEAD
    <Compile Include="Bugs\MultiGetDoesNotUrlDecodeTwice.cs" />
=======
    <Compile Include="Bugs\MultiMap\MultiMapWithNullableEnum.cs" />
    <Compile Include="Bugs\MultiMap\MultiMapWithNullableEnumAndCoalescingOperator.cs" />
>>>>>>> 952dda96
    <Compile Include="Bugs\Nullable.cs" />
    <Compile Include="Bugs\ProjectionPersistenceTest.cs" />
    <Compile Include="Bugs\WhenUsingDtcWeMustMakeSureToUpdateTheIndexingAboutNewWorkSoWeWontHaveInfiniteStaleIndexes.cs" />
    <Compile Include="Bugs\CompiledIndexesNhsevidence.cs" />
    <Compile Include="Bugs\ComplexIndexes.cs" />
    <Compile Include="Bugs\ConflictsWithIIS.cs" />
    <Compile Include="Bugs\ConflictsWithRemote.cs" />
    <Compile Include="Bugs\CreatingIndexes.cs" />
    <Compile Include="Bugs\CS1977.cs" />
    <Compile Include="Bugs\DamianPutSnapshot.cs" />
    <Compile Include="Bugs\DanTurner.cs" />
    <Compile Include="Bugs\DeserializationAcrossTypes.cs" />
    <Compile Include="Bugs\DictionaryOfDateTime.cs" />
    <Compile Include="Bugs\DTC\Embedded.cs" />
    <Compile Include="Bugs\DynamicQuerySorting.cs" />
    <Compile Include="Bugs\EmbeddableDocumentStoreUsingUrlWithConnectionString.cs" />
    <Compile Include="Bugs\Embedded\EmbeddedThrowsErrorsForMultiDatabaseCommands.cs" />
    <Compile Include="Bugs\EmptyAttachments.cs" />
    <Compile Include="Bugs\EqualityWithArrayOfGuids.cs" />
    <Compile Include="Bugs\Everett.cs" />
    <Compile Include="Bugs\FacetCountTest.cs" />
    <Compile Include="Bugs\FullTextSearchOnTags.cs" />
    <Compile Include="Bugs\HiLoKeyGeneratorConcurrency.cs" />
    <Compile Include="Bugs\Identifiers\SpecialCharactersOnIIS.cs" />
    <Compile Include="Bugs\Identifiers\WithBase64Characters.cs" />
    <Compile Include="Bugs\HiLoToMaxTests.cs" />
    <Compile Include="Bugs\IndexesWithDateTimeMin.cs" />
    <Compile Include="Bugs\Indexing\CanHaveAnIndexNameThatStartsWithDynamic.cs" />
    <Compile Include="Bugs\Indexing\CanHaveEscapedSecialCharactersInDefinition.cs" />
    <Compile Include="Bugs\Indexing\CannotCreateIndexWithoutReduce.cs" />
    <Compile Include="Bugs\Indexing\DataContracts.cs" />
    <Compile Include="Bugs\Indexing\WillRemoveTypesThatNotExistsOnTheServer.cs" />
    <Compile Include="Bugs\Indexing\IndexBuilderShouldCastNull.cs" />
    <Compile Include="Bugs\Indexing\WithStringReverse.cs" />
    <Compile Include="Bugs\Indexing\InvalidIndexes.cs" />
    <Compile Include="Bugs\InitializeConfiguration.cs" />
    <Compile Include="Bugs\Issue355.cs" />
    <Compile Include="Bugs\johannesgu.cs" />
    <Compile Include="Bugs\JsonReferences.cs" />
    <Compile Include="Bugs\LarsErik.cs" />
    <Compile Include="Bugs\Iulian\GeneratesCorrectTemporaryIndex.cs" />
    <Compile Include="Bugs\LiveProjections\Entities\Place.cs" />
    <Compile Include="Bugs\LiveProjections\Entities\Task.cs" />
    <Compile Include="Bugs\LiveProjections\Entities\TaskSummary.cs" />
    <Compile Include="Bugs\LiveProjections\Entities\User.cs" />
    <Compile Include="Bugs\LiveProjections\Indexes\TaskSummaryIndex.cs" />
    <Compile Include="Bugs\LiveProjections\LiveProjectionOnTasks.cs" />
    <Compile Include="Bugs\LoadAllStartingWith.cs" />
    <Compile Include="Bugs\ManyDocumentWithMapReduce.cs" />
    <Compile Include="Bugs\MapReduceWithDifferentFieldNames.cs" />
    <Compile Include="Bugs\MapReduceWithDifferentFieldNamesFromTheStronglyTypedType.cs" />
    <Compile Include="Bugs\MapRedue\Chris.cs" />
    <Compile Include="Bugs\MapRedue\LetInReduceFunction.cs" />
    <Compile Include="Bugs\MapRedue\Document.cs" />
    <Compile Include="Bugs\MapRedue\DocumentView.cs" />
    <Compile Include="Bugs\MapRedue\MapReduceIndex.cs" />
    <Compile Include="Bugs\MapRedue\MinMax.cs" />
    <Compile Include="Bugs\MapRedue\TreeWithChildrenCount.cs" />
    <Compile Include="Bugs\Marcus.cs" />
    <Compile Include="Bugs\Matthew.cs" />
    <Compile Include="Bugs\MetadataBugs.cs" />
    <Compile Include="Bugs\MetadataIssues.cs" />
    <Compile Include="Bugs\Metadata\EscapeQuotesLocal.cs" />
    <Compile Include="Bugs\Metadata\EscapeQuotesRemote.cs" />
    <Compile Include="Bugs\Metadata\Querying.cs" />
    <Compile Include="Bugs\MoreLikeThisTrack.cs" />
    <Compile Include="Bugs\MultiMapSearch\AccountSearch.cs" />
    <Compile Include="Bugs\MultiMapSearch\MultiMapWildCardSearch.cs" />
    <Compile Include="Bugs\MultiMap\MultiMapCrudeJoin.cs" />
    <Compile Include="Bugs\MultiMap\MultiMapWithoutReduce.cs" />
    <Compile Include="Bugs\MultiMap\Errors.cs" />
    <Compile Include="Bugs\MultiMap\MultiMapReduce.cs" />
    <Compile Include="Bugs\MultiMap\MultiMapWithCustomProperties.cs" />
    <Compile Include="Bugs\MultiMap\SimpleMultiMap.cs" />
    <Compile Include="Bugs\MultiOutputReduce.cs" />
    <Compile Include="Bugs\NestedProjection.cs" />
    <Compile Include="Bugs\NestedTransactions.cs" />
    <Compile Include="Bugs\NGramSearch.cs" />
    <Compile Include="Bugs\NotUpdatedReduceKeyStatsIssue.cs" />
    <Compile Include="Bugs\OfflineConcurrency.cs" />
    <Compile Include="Bugs\OptimizedSimpleQueries.cs" />
    <Compile Include="Bugs\Orders.cs" />
    <Compile Include="Bugs\PoisonIndexes\PoisonIndex.cs" />
    <Compile Include="Bugs\IdProjection.cs" />
    <Compile Include="Bugs\PrefetchingBug.cs" />
    <Compile Include="Bugs\Queries\Boolean.cs" />
    <Compile Include="Bugs\Queries\CanIncludeValueType.cs" />
    <Compile Include="Bugs\Queries\QueryProvider.cs" />
    <Compile Include="Bugs\QueryingOnEmptyArray.cs" />
    <Compile Include="Bugs\QueryingOnEmptyString.cs" />
    <Compile Include="Bugs\QueryingOverTags.cs" />
    <Compile Include="Bugs\QueryOptimizerOnStaticIndex.cs" />
    <Compile Include="Bugs\RacielrodTest.cs" />
    <Compile Include="Bugs\RecursiveQueries.cs" />
    <Compile Include="Bugs\Reindexing.cs" />
    <Compile Include="Bugs\ReservedWords.cs" />
    <Compile Include="Bugs\RoundCrisis.cs" />
    <Compile Include="Bugs\SelfReference.cs" />
    <Compile Include="Bugs\SerializingAndDeserializingWithRaven.cs" />
    <Compile Include="Bugs\CanGetScores.cs" />
    <Compile Include="Bugs\CanReadLuceneProjectedDateTimeOffset.cs" />
    <Compile Include="Bugs\ComplexDynamicQuery.cs" />
    <Compile Include="Bugs\ConnectionStringParsing.cs" />
    <Compile Include="Bugs\CreateIndexesRemotely.cs" />
    <Compile Include="Bugs\DateFilter.cs" />
    <Compile Include="Bugs\DeletingDynamics.cs" />
    <Compile Include="Bugs\DirectoryCreation.cs" />
    <Compile Include="Bugs\DtcBlues.cs" />
    <Compile Include="Bugs\DuplicatedFiledNames.cs" />
    <Compile Include="Bugs\EntitiesWithAttributes.cs" />
    <Compile Include="Bugs\EnumsCastToInts.cs" />
    <Compile Include="Bugs\Indexing\CanIndexNestedObjects.cs" />
    <Compile Include="Bugs\Indexing\CanIndexWithCharLiteral.cs" />
    <Compile Include="Bugs\IndexSelectionForMapReduce.cs" />
    <Compile Include="Bugs\IntegerIds.cs" />
    <Compile Include="Bugs\IteratingTwice.cs" />
    <Compile Include="Bugs\Iulian\CanReadEntityWithUrlId.cs" />
    <Compile Include="Bugs\LastModifiedQueries.cs" />
    <Compile Include="Bugs\LinqOnDictionary.cs" />
    <Compile Include="Bugs\LuceneIndexing.cs" />
    <Compile Include="Bugs\LuceneQueryShouldNotModifyDynamicDocument.cs" />
    <Compile Include="Bugs\ManyDocumentsViaDTC.cs" />
    <Compile Include="Bugs\MassivelyMultiTenant.cs" />
    <Compile Include="Bugs\MixingIdentityAndAssignedIds.cs" />
    <Compile Include="Bugs\MultipleRangeQueries.cs" />
    <Compile Include="Bugs\NullableDateTime.cs" />
    <Compile Include="Bugs\NullableValuesRemote.cs" />
    <Compile Include="Bugs\OrderByCollectionCount.cs" />
    <Compile Include="Bugs\Profiling.cs" />
    <Compile Include="Bugs\ProjectionFromDynamicIndex.cs" />
    <Compile Include="Bugs\Queries\Floats.cs" />
    <Compile Include="Bugs\Queries\Generics.cs" />
    <Compile Include="Bugs\Queries\NameStartsWith.cs" />
    <Compile Include="Bugs\QueryIdGreaterThan.cs" />
    <Compile Include="Bugs\QueryingDateTime.cs" />
    <Compile Include="Bugs\QueryingOnMetadata.cs" />
    <Compile Include="Bugs\RavenDbAnyOfPropertyCollection.cs" />
    <Compile Include="Bugs\Arrays.cs" />
    <Compile Include="Bugs\AsyncCommit.cs" />
    <Compile Include="Bugs\Async\Querying.cs" />
    <Compile Include="Bugs\AttachmentEncoding.cs" />
    <Compile Include="Bugs\AttachmentsWithCredentials.cs" />
    <Compile Include="Bugs\AutoCreateIndexes.cs" />
    <Compile Include="Bugs\AutoDetectAnalyzersForQuery.cs" />
    <Compile Include="Bugs\Caching\CachingOfDocumentInclude.cs" />
    <Compile Include="Bugs\Caching\CachingOfDocumentLoad.cs" />
    <Compile Include="Bugs\CanDetectChanges.cs" />
    <Compile Include="Bugs\CanGetMetadataForTransient.cs" />
    <Compile Include="Bugs\CanHandleDocumentRemoval.cs" />
    <Compile Include="Bugs\CanPassTypesProperlyToAggregation.cs" />
    <Compile Include="Bugs\CanProjectIdFromDocumentInQueries.cs" />
    <Compile Include="Bugs\CanSelectFieldsFromIndex.cs" />
    <Compile Include="Bugs\CanUseNonStringsForId.cs" />
    <Compile Include="Bugs\CompiledIndexes\NetworkEventsToNetworkTemp.cs" />
    <Compile Include="Bugs\CompiledIndexes\NetworkList.cs" />
    <Compile Include="Bugs\CompiledIndexes\Network.cs" />
    <Compile Include="Bugs\CompiledIndexes\UsingNetworkEventsToNetworkTemp.cs" />
    <Compile Include="Bugs\ComplexQueryOnSameObject.cs" />
    <Compile Include="Bugs\CustomDynamicObject.cs" />
    <Compile Include="Bugs\CustomEntityName.cs" />
    <Compile Include="Bugs\DateRanges.cs" />
    <Compile Include="Bugs\DateTimeInLocalTime.cs" />
    <Compile Include="Bugs\DateTimeInLocalTimeRemote.cs" />
    <Compile Include="Bugs\DateTimeOffsets.cs" />
    <Compile Include="Bugs\DecimalPrecision.cs" />
    <Compile Include="Bugs\Distinct.cs" />
    <Compile Include="Bugs\DocumentToJsonAndBackTest.cs" />
    <Compile Include="Bugs\DocumentUrl.cs" />
    <Compile Include="Bugs\DTC\UsingDtcForDelete.cs" />
    <Compile Include="Bugs\DTC\UsingDtcForCreate.cs" />
    <Compile Include="Bugs\DTC\UsingDTCForUpdates.cs" />
    <Compile Include="Bugs\DTC\UsingRemoteDTC.cs" />
    <Compile Include="Bugs\Embedded\CanUseForUrlOnly.cs" />
    <Compile Include="Bugs\Entities\CanSaveUpdateAndRead_Local.cs" />
    <Compile Include="Bugs\Entities\CanSaveUpdateAndRead.cs" />
    <Compile Include="Bugs\Entities\JObjectEntity.cs" />
    <Compile Include="Bugs\EntityWithDate.cs" />
    <Compile Include="Bugs\EntityWithNullableDateTimeOffset.cs" />
    <Compile Include="Bugs\EntityWithoutId.cs" />
    <Compile Include="Bugs\Errors\CanIndexOnNull.cs" />
    <Compile Include="Bugs\Etag.cs" />
    <Compile Include="Bugs\ExplicitTransaction.cs" />
    <Compile Include="Bugs\ExtendingClientSideViaListeners.cs" />
    <Compile Include="Bugs\FailDelete.cs" />
    <Compile Include="Bugs\FailStore.cs" />
    <Compile Include="Bugs\FindPropertyNameForIndex.cs" />
    <Compile Include="Bugs\GetDocumentUrlOnTransient.cs" />
    <Compile Include="Bugs\HierarchicalData.cs" />
    <Compile Include="Bugs\HiLoServerKeysNotExported.cs" />
    <Compile Include="Bugs\Identifiers\LongId.cs" />
    <Compile Include="Bugs\IndexDefinitionEquality.cs" />
    <Compile Include="Bugs\Image.cs" />
    <Compile Include="Bugs\ImageByTagSearchModel.cs" />
    <Compile Include="Bugs\Includes.cs" />
    <Compile Include="Bugs\IndexingBehavior.cs" />
    <Compile Include="Bugs\IndexingRavenDocuments.cs" />
    <Compile Include="Bugs\Indexing\CanIndexAllDocsWhenThereAreMoreDocsThanTheBatchSize.cs" />
    <Compile Include="Bugs\Indexing\ComplexLinq.cs" />
    <Compile Include="Bugs\Indexing\ComplexUsage.cs" />
    <Compile Include="Bugs\Indexing\CreateIndexesOnRemoteServer.cs" />
    <Compile Include="Bugs\Indexing\DynamicFields.cs" />
    <Compile Include="Bugs\Indexing\DynamicQueriesCanSort.cs" />
    <Compile Include="Bugs\Indexing\FilterOnMissingProperty.cs" />
    <Compile Include="Bugs\Indexing\GroupingAndFiltering.cs" />
    <Compile Include="Bugs\Indexing\IndexingEachFieldInEachDocumentSeparately.cs" />
    <Compile Include="Bugs\Indexing\IndexingOnDictionary.cs" />
    <Compile Include="Bugs\Indexing\MissingAnalyzer.cs" />
    <Compile Include="Bugs\Indexing\RemoteIndexingOnDictionary.cs" />
    <Compile Include="Bugs\Indexing\Transaction.cs" />
    <Compile Include="Bugs\Indexing\TransactionIndexByMrnRemote.cs" />
    <Compile Include="Bugs\Indexing\Transaction_ByMrn.cs" />
    <Compile Include="Bugs\Indexing\UsingSortOptions.cs" />
    <Compile Include="Bugs\Indexing\ThrowingAnalyzer.cs" />
    <Compile Include="Bugs\Indexing\TransactionIndexByMrn.cs" />
    <Compile Include="Bugs\Indexing\WillGroupValuesUsingComplexValues.cs" />
    <Compile Include="Bugs\Indexing\WiseShrek.cs" />
    <Compile Include="Bugs\Indexing\WithStartWith.cs" />
    <Compile Include="Bugs\IndexNestedFields.cs" />
    <Compile Include="Bugs\IndexWithTwoProperties.cs" />
    <Compile Include="Bugs\InMemoryOnly.cs" />
    <Compile Include="Bugs\InvalidIds.cs" />
    <Compile Include="Bugs\Issue199.cs" />
    <Compile Include="Bugs\JsonDeserialization.cs" />
    <Compile Include="Bugs\KeyGeneration.cs" />
    <Compile Include="Bugs\KeysAreCaseInsensitive.cs" />
    <Compile Include="Bugs\LinqGitHub147.cs" />
    <Compile Include="Bugs\LinqOnUrls.cs" />
    <Compile Include="Bugs\LiveProjection.cs" />
    <Compile Include="Bugs\LiveProjections\CanLoadMultipleItems.cs" />
    <Compile Include="Bugs\LiveProjections\Entities\Product.cs" />
    <Compile Include="Bugs\LiveProjections\Indexes\ProductDetailsReport_ByProductId.cs" />
    <Compile Include="Bugs\LiveProjections\Indexes\ProductSkuListViewModelReport_ByArticleNumberAndName.cs" />
    <Compile Include="Bugs\LiveProjections\ParentAndChildrenNames.cs" />
    <Compile Include="Bugs\LiveProjections\Person.cs" />
    <Compile Include="Bugs\LiveProjections\Views\ProductDetailsReport.cs" />
    <Compile Include="Bugs\LiveProjections\Views\ProductSkuListViewModelReport.cs" />
    <Compile Include="Bugs\LiveProjections\Entities\ProductSku.cs" />
    <Compile Include="Bugs\LiveProjections\Views\ProductVariant.cs" />
    <Compile Include="Bugs\LiveProjections\LiveProjectionOnProducts.cs" />
    <Compile Include="Bugs\LuceneQueryShouldWorkWithoutExtensionMethod.cs" />
    <Compile Include="Bugs\LukeQuerying.cs" />
    <Compile Include="Bugs\MapReduceThrowsNRE.cs" />
    <Compile Include="Bugs\MetadataUpdates.cs" />
    <Compile Include="Bugs\Metadata\LastModifiedLocal.cs" />
    <Compile Include="Bugs\Metadata\LastModifiedRemote.cs" />
    <Compile Include="Bugs\Metadata\MetadataPropertyInEntity.cs" />
    <Compile Include="Bugs\MichaelJonson.cs" />
    <Compile Include="Bugs\MoreDtcIssues.cs" />
    <Compile Include="Bugs\MultiEntityIndex.cs" />
    <Compile Include="Bugs\MultipleResultsPerDocumentAndPaging.cs" />
    <Compile Include="Bugs\MultiTenancy\Basic.cs" />
    <Compile Include="Bugs\MultiTenancy\CreatingIndexes.cs" />
    <Compile Include="Bugs\MultiTenancy\NoCaseSensitive.cs" />
    <Compile Include="Bugs\MultiTenancy\Test.cs" />
    <Compile Include="Bugs\NameAndId.cs" />
    <Compile Include="Bugs\NullableEnum.cs" />
    <Compile Include="Bugs\Nullables.cs" />
    <Compile Include="Bugs\NullCoalescing.cs" />
    <Compile Include="Bugs\OperationHeaders.cs" />
    <Compile Include="Bugs\OrderOfInsertionDoesNotAffectQuerying.cs" />
    <Compile Include="Bugs\OverwriteDocuments.cs" />
    <Compile Include="Bugs\PatchingEntities.cs" />
    <Compile Include="Bugs\Queries\DynamicMapReduce.cs" />
    <Compile Include="Bugs\Queries\DynamicQueriesOnMetadata.cs" />
    <Compile Include="Bugs\Queries\Fetching.cs" />
    <Compile Include="Bugs\Queries\Includes.cs" />
    <Compile Include="Bugs\Queries\LuceneQueryCustomMetadata.cs" />
    <Compile Include="Bugs\Queries\Projections.cs" />
    <Compile Include="Bugs\Queries\RangeQueries.cs" />
    <Compile Include="Bugs\Queries\StatsOnDynamicQueries.cs" />
    <Compile Include="Bugs\Queries\TermsLocal.cs" />
    <Compile Include="Bugs\Queries\TermsRemote.cs" />
    <Compile Include="Bugs\Queries\WithAs.cs" />
    <Compile Include="Bugs\QueryByTypeOnly.cs" />
    <Compile Include="Bugs\QueryByTypeOnlyRemote.cs" />
    <Compile Include="Bugs\QueryingOnEqualToNull.cs" />
    <Compile Include="Bugs\QueryingOnValueWithMinus.cs" />
    <Compile Include="Bugs\QueryingOnValueWithMinusAnalyzed.cs" />
    <Compile Include="Bugs\QueryingOnValueWithMinusRemote.cs" />
    <Compile Include="Bugs\QueryingWithDynamicRavenQueryInspector.cs" />
    <Compile Include="Bugs\QueryOptimizer\LinqToQueryParameters.cs" />
    <Compile Include="Bugs\QueryOptimizer\QueryOptimizeTests.cs" />
    <Compile Include="Bugs\QueryResultCountsWithProjections.cs" />
    <Compile Include="Bugs\OverwriteIndexLocally.cs" />
    <Compile Include="Bugs\OverwriteIndexRemotely.cs" />
    <Compile Include="Bugs\Patching.cs" />
    <Compile Include="Bugs\Polymorphic.cs" />
    <Compile Include="Bugs\ProjectingDates.cs" />
    <Compile Include="Bugs\ProjectingDocumentId.cs" />
    <Compile Include="Bugs\ProjectingFromIndexes.cs" />
    <Compile Include="Bugs\ProjectionFromDynamicQuery.cs" />
    <Compile Include="Bugs\QueryingByNegative.cs" />
    <Compile Include="Bugs\QueryingByNull.cs" />
    <Compile Include="Bugs\QueryingFromIndex.cs" />
    <Compile Include="Bugs\QueryWithPercentageSign.cs" />
    <Compile Include="Bugs\QueryWithReservedCharacters.cs" />
    <Compile Include="Bugs\RavenDbNestedPatchTesting.cs" />
    <Compile Include="Bugs\RavenDBQuery.cs" />
    <Compile Include="Bugs\ReadDataFromServer.cs" />
    <Compile Include="Bugs\ReadOnly.cs" />
    <Compile Include="Bugs\RemoteTx.cs" />
    <Compile Include="Bugs\ReportQueryCount.cs" />
    <Compile Include="Bugs\ResettingIndex.cs" />
    <Compile Include="Bugs\ReuseQuery.cs" />
    <Compile Include="Bugs\SelectManyIssue.cs" />
    <Compile Include="Bugs\SelectManyOnNull.cs" />
    <Compile Include="Bugs\SelectManyTests .cs" />
    <Compile Include="Bugs\SerializingDates.cs" />
    <Compile Include="Bugs\SerializingEntities.cs" />
    <Compile Include="Bugs\SimonCropp.cs" />
    <Compile Include="Bugs\SimpleJson.cs" />
    <Compile Include="Bugs\SinglePropertyDocument.cs" />
    <Compile Include="Bugs\MapRedue\VersionedDocument.cs" />
    <Compile Include="Bugs\Smuggler.cs" />
    <Compile Include="Bugs\TimeSpanIndexing.cs" />
    <Compile Include="Bugs\WhereInShouldBeBoostedCorrectly.cs" />
    <Compile Include="Bugs\TransformResults\Answers_ByQuestion_NoTransformResults.cs" />
    <Compile Include="Bundles\Encryption\EncryptionBackupAndRestore.cs" />
    <Compile Include="Bundles\MoreLikeThis\MoreLikeThisMultiTenant.cs" />
    <Compile Include="Bundles\PeriodicBackups\PeriodicBackupTests.cs" />
    <Compile Include="Bundles\Replication\Bugs\AddingAndDeletingRemote.cs" />
    <Compile Include="Bundles\Replication\ConflictsInEmbeddableStore.cs" />
    <Compile Include="Bundles\Replication\Bugs\ApiKeysWithMultiTenancy.cs" />
    <Compile Include="Bundles\Replication\Bugs\HiLoHanging.cs" />
    <Compile Include="Bundles\Replication\Bugs\SameInstanceIdUsedForMultipleDatabases.cs" />
    <Compile Include="Bundles\Replication\FailoverDisabled.cs" />
    <Compile Include="Bundles\Replication\Issues\RavenDB693_Embeddable.cs" />
    <Compile Include="Bundles\Replication\Issues\RavenDB677.cs" />
    <Compile Include="Bundles\Replication\Issues\RavenDB693.cs" />
    <Compile Include="Bundles\Replication\Issues\ReplicationWithReferencedIndexes.cs" />
    <Compile Include="Bundles\ScriptedIndexResults\Animal.cs" />
    <Compile Include="Bundles\ScriptedIndexResults\Animals_Stats.cs" />
    <Compile Include="Bundles\ScriptedIndexResults\AnimalType.cs" />
    <Compile Include="Bundles\ScriptedIndexResults\ScriptedIndexResultsTest.cs" />
    <Compile Include="Bundles\SqlReplication\CanReplicate.cs" />
    <Compile Include="Bundles\SqlReplication\FactIfSqlServerIsAvailable.cs" />
    <Compile Include="Bundles\Versioning\Bugs\MultiTenant.cs" />
    <Compile Include="Faceted\Aggregation.cs" />
    <Compile Include="Faceted\ConditionalGetHelper.cs" />
    <Compile Include="Faceted\DynamicFacets.cs" />
    <Compile Include="Faceted\FacetPaging.cs" />
    <Compile Include="Faceted\FacetTestBase.cs" />
    <Compile Include="Indexes\CustomExtensionMethod.cs" />
    <Compile Include="Indexes\HighlightTesting.cs" />
    <Compile Include="Indexes\IndexLocking.cs" />
    <Compile Include="Indexes\Recovery\MapReduceRecoveryTestIndex.cs" />
    <Compile Include="Indexes\Recovery\IndexMessing.cs" />
    <Compile Include="Indexes\Recovery\MapIndexRecoveryTests.cs" />
    <Compile Include="Indexes\Recovery\MapReduceIndexRecoveryTests.cs" />
    <Compile Include="Indexes\Recovery\Recovery.cs" />
    <Compile Include="Indexes\Recovery\MapRecoveryTestIndex.cs" />
    <Compile Include="Indexes\WithNullableDateTime.cs" />
    <Compile Include="InflectorTests.cs" />
    <Compile Include="Issues\BulkInsertAuth.cs" />
    <Compile Include="Issues\BulkInsertClient.cs" />
    <Compile Include="Issues\BulkInsertDatabaseUrl.cs" />
    <Compile Include="Issues\RavenDB_1226.cs" />
    <Compile Include="Issues\RavenDB1316.cs" />
    <Compile Include="Issues\LongIndexAndTransformerNames.cs" />
    <Compile Include="Issues\RavenDB_1077.cs" />
    <Compile Include="Issues\RavenDB_1251_2.cs" />
    <Compile Include="Issues\RavenDB1019.cs" />
    <Compile Include="Issues\RavenDB1025.cs" />
    <Compile Include="Issues\RavenDB1067.cs" />
    <Compile Include="Issues\RavenDB1229.cs" />
    <Compile Include="Issues\RavenDB1247.cs" />
    <Compile Include="Issues\RavenDB1259.cs" />
    <Compile Include="Issues\RavenDB1260.cs" />
    <Compile Include="Issues\RavenDB1261.cs" />
    <Compile Include="Issues\RavenDB937.cs" />
    <Compile Include="Issues\DatabaseReloadingTests.cs" />
    <Compile Include="Issues\RavenDB1009.cs" />
    <Compile Include="Issues\RavenDB815.cs" />
    <Compile Include="Issues\RavenDB820.cs" />
    <Compile Include="Issues\RavenDb827.cs" />
    <Compile Include="Issues\RavenDB741.cs" />
    <Compile Include="Issues\RavenDB814.cs" />
    <Compile Include="Issues\RavenDB845.cs" />
    <Compile Include="Issues\RavenDB903.cs" />
    <Compile Include="Issues\RavenDB921.cs" />
    <Compile Include="Issues\RavenDB934.cs" />
    <Compile Include="Issues\RavenDB982.cs" />
    <Compile Include="Issues\RavenDB_1018.cs" />
    <Compile Include="Issues\RavenDB_1041.cs" />
    <Compile Include="Issues\RavenDB_1088.cs" />
    <Compile Include="Issues\RavenDB_1107.cs" />
    <Compile Include="Issues\RavenDB_1165.cs" />
    <Compile Include="Issues\RavenDB_1235.cs" />
    <Compile Include="Issues\RavenDB_1251_1.cs" />
    <Compile Include="Issues\RavenDB_1288.cs" />
    <Compile Include="Issues\RavenDB_406.cs" />
    <Compile Include="Issues\RavenDB953.cs" />
    <Compile Include="Issues\RavenDB955.cs" />
    <Compile Include="Issues\RavenDB957.cs" />
    <Compile Include="Issues\RavenDB_752.cs" />
    <Compile Include="Issues\RavenDB987.cs" />
    <Compile Include="Issues\RavenDB_1007.cs" />
    <Compile Include="Issues\RavenDB_1010.cs" />
    <Compile Include="Issues\RavenDB_757.cs" />
    <Compile Include="Issues\RavenDB_790.cs" />
    <Compile Include="Issues\RavenDB_806.cs" />
    <Compile Include="Issues\RavenDB_851.cs" />
    <Compile Include="Issues\RavenDB_863.cs" />
    <Compile Include="Issues\RavenDB_863_2.cs" />
    <Compile Include="Issues\RavenDB_865.cs" />
    <Compile Include="Issues\RavenDB_868.cs" />
    <Compile Include="Issues\RavenDB_895.cs" />
    <Compile Include="Issues\RavenDB_967.cs" />
    <Compile Include="Issues\RavenDB_993.cs" />
    <Compile Include="Issues\RavenDB_1280.cs" />
    <Compile Include="Issues\SlowIndex.cs" />
    <Compile Include="Json\SupportForJsonPropertyAttribute.cs" />
    <Compile Include="LicenseProviderPluginTest.cs" />
    <Compile Include="Linq\OfTypeSupport2.cs" />
    <Compile Include="Linq\ListIndexOf.cs" />
    <Compile Include="Linq\FlagsEnum.cs" />
    <Compile Include="DatabaseMemoryTargetTests.cs" />
    <Compile Include="Document\EmbeddedDocStoreWithHttpServer.cs" />
    <Compile Include="IncrementalBackupTest.cs" />
    <Compile Include="Indexes\CastingInIndexDefinition.cs" />
    <Compile Include="Issues\BulkInsertTests.cs" />
    <Compile Include="Issues\RavenDB_783.cs" />
    <Compile Include="Issues\RavenDB_651.cs" />
    <Compile Include="Issues\RavenDB_349.cs" />
    <Compile Include="Issues\RavenDB_422.cs" />
    <Compile Include="Issues\RavenDB_478.cs" />
    <Compile Include="Issues\RavenDB_505.cs" />
    <Compile Include="Issues\RavenDB_514.cs" />
    <Compile Include="Issues\RavenDB_718.cs" />
    <Compile Include="Issues\RavenDB_535.cs" />
    <Compile Include="Issues\RavenDB_542 .cs" />
    <Compile Include="Issues\RavenDB_626.cs" />
    <Compile Include="Issues\RavenDB_653.cs" />
    <Compile Include="Issues\Ravendb718\DateTimeOffset_QueryMapReduceNotAnalyzedTests.cs" />
    <Compile Include="Issues\Ravendb718\DateTimeOffset_QueryMapReduceAnalyzedTests.cs" />
    <Compile Include="Issues\Ravendb718\DateTimeOffset_LoadTests.cs" />
    <Compile Include="Issues\Ravendb718\DateTimeOffset_QueryDynamicTests.cs" />
    <Compile Include="Issues\Ravendb718\DateTimeOffset_QueryMapReduceTests.cs" />
    <Compile Include="Issues\Ravendb718\DateTimeOffset_QueryMultiMapTests.cs" />
    <Compile Include="Issues\Ravendb718\DateTimeOffset_QueryStaticTests.cs" />
    <Compile Include="Issues\Ravendb718\DateTimeOffset_QueryTransformTests.cs" />
    <Compile Include="Issues\Ravendb718\DateTime_LoadTests.cs" />
    <Compile Include="Issues\Ravendb718\DateTime_QueryDynamicTests.cs" />
    <Compile Include="Issues\Ravendb718\DateTime_QueryMapReduceTests.cs" />
    <Compile Include="Issues\Ravendb718\DateTime_QueryMultiMapTests.cs" />
    <Compile Include="Issues\Ravendb718\DateTime_QueryStaticTests.cs" />
    <Compile Include="Issues\Ravendb718\DateTime_QueryTransformTests.cs" />
    <Compile Include="Issues\RavenDB_743.cs" />
    <Compile Include="Issues\RavenDB_554.cs" />
    <Compile Include="Issues\RavenDB_578.cs" />
    <Compile Include="Issues\RavenDB_644.cs" />
    <Compile Include="Issues\RavenDB_659.cs" />
    <Compile Include="Issues\RavenDB_689.cs" />
    <Compile Include="Issues\RavenDB_576.cs" />
    <Compile Include="Issues\RavenDB_560.cs" />
    <Compile Include="Issues\RavenDB_714.cs" />
    <Compile Include="Issues\RavenDB_726.cs" />
    <Compile Include="Issues\RavenDB_772.cs" />
    <Compile Include="Issues\RavenDB_766.cs" />
    <Compile Include="Issues\RavenDB_784.cs" />
    <Compile Include="Issues\RDoc_56.cs" />
    <Compile Include="Issues\RDoc_60.cs" />
    <Compile Include="Issues\RDoc_76.cs" />
    <Compile Include="Linq\Contains.cs" />
    <Compile Include="Linq\FirstOrDefault.cs" />
    <Compile Include="Linq\CanCallLastOnArray.cs" />
    <Compile Include="Linq\Not.cs" />
    <Compile Include="Linq\IsNullOrEmpty.cs" />
    <Compile Include="Issues\RavenDB_556.cs" />
    <Compile Include="Issues\RavenDB_579.cs" />
    <Compile Include="Linq\OfTypeSupport.cs" />
    <Compile Include="Linq\SelectManyShouldWork.cs" />
    <Compile Include="Linq\WhereStringEquals.cs" />
    <Compile Include="MailingList\Accounts.cs" />
    <Compile Include="MailingList\Afif.cs" />
    <Compile Include="MailingList\AlexanderLapa.cs" />
    <Compile Include="MailingList\AlexanderZeitler.cs" />
    <Compile Include="MailingList\AmbiguousMatchExceptionTest.cs" />
    <Compile Include="MailingList\Apo\Lazy.cs" />
    <Compile Include="MailingList\AsyncSpatial.cs" />
    <Compile Include="MailingList\bikkies.cs" />
    <Compile Include="MailingList\BooleanAndDateTimeNullables.cs" />
    <Compile Include="MailingList\BoundingBox.cs" />
    <Compile Include="MailingList\BulkInsertTest.cs" />
    <Compile Include="MailingList\BulkInsertWithChanges.cs" />
    <Compile Include="MailingList\CanExcludeNullItems.cs" />
    <Compile Include="MailingList\CanFacetOnList.cs" />
    <Compile Include="MailingList\CanLoadDocumentArray.cs" />
    <Compile Include="MailingList\CanQueryOnTrue.cs" />
    <Compile Include="MailingList\CanReduceAndTransform.cs" />
    <Compile Include="MailingList\CanRetrieveFacetCountsOfQueryResults.cs" />
    <Compile Include="MailingList\CanRetrieveFacetCountsOfQueryResults2.cs" />
    <Compile Include="MailingList\ChangeTrackingDoesntWorkForDecimalsWithSmallChanges.cs" />
    <Compile Include="MailingList\Chirea.cs" />
    <Compile Include="MailingList\CoalescingOperatorWithStringARray.cs" />
    <Compile Include="MailingList\ConcurrencyTests.cs" />
    <Compile Include="MailingList\CustomizingIndexQuery.cs" />
    <Compile Include="MailingList\DateTimeOffsetIssues.cs" />
    <Compile Include="MailingList\DistinctWithPaging.cs" />
    <Compile Include="MailingList\DynamicFieldNoAnalysisStillAnalyzesTest.cs" />
    <Compile Include="MailingList\DynamicObjectTests.cs" />
    <Compile Include="MailingList\FacetCountTest.cs" />
    <Compile Include="MailingList\FacetHits.cs" />
    <Compile Include="MailingList\FacetQueryNotCorrectWithDefaultFieldSpecified.cs" />
    <Compile Include="MailingList\chad.cs" />
    <Compile Include="MailingList\ChrisDNF.cs" />
    <Compile Include="MailingList\ChrisMarisic.cs" />
    <Compile Include="MailingList\CustomAnalyzerStartsWithFailure.cs" />
    <Compile Include="MailingList\DataSetIndexTest.cs" />
    <Compile Include="MailingList\DeanWard.cs" />
    <Compile Include="MailingList\Edin.cs" />
    <Compile Include="MailingList\FailingBulkInsertTest.cs" />
    <Compile Include="MailingList\FailingChangesApiTests.cs" />
    <Compile Include="MailingList\FailingIndex.cs" />
    <Compile Include="MailingList\FailingProjection.cs" />
    <Compile Include="MailingList\Failing_lucene_query_where_in_tests.cs" />
    <Compile Include="MailingList\FilteredIndexTest.cs" />
    <Compile Include="MailingList\FirstOrDefaultNullableDate.cs" />
    <Compile Include="MailingList\FormOpensByDateAndMediaSourceAndVersionTest.cs" />
    <Compile Include="MailingList\Gal.cs" />
    <Compile Include="MailingList\Garrett.cs" />
    <Compile Include="MailingList\Georgiosd.cs" />
    <Compile Include="MailingList\gjerster.cs" />
    <Compile Include="MailingList\Hancock.cs" />
    <Compile Include="MailingList\Holt.cs" />
    <Compile Include="MailingList\HttpIdTest.cs" />
    <Compile Include="MailingList\IdComesBackLowerCase.cs" />
    <Compile Include="MailingList\IncludeShouldPassOnTypeInfoWhenAvailable.cs" />
    <Compile Include="MailingList\IndexTest2.cs" />
    <Compile Include="MailingList\IndexWithEnumNullableFailingUnitTest.cs" />
    <Compile Include="MailingList\InIssues.cs" />
    <Compile Include="MailingList\InQueries.cs" />
    <Compile Include="MailingList\IssueTest.cs" />
    <Compile Include="MailingList\ItemsBySetIdIndexTests.cs" />
    <Compile Include="MailingList\Jalchr.cs" />
    <Compile Include="MailingList\jbartruf.cs" />
    <Compile Include="MailingList\JsonComarision.cs" />
    <Compile Include="MailingList\Kushnir.cs" />
    <Compile Include="MailingList\LazyLoadFromSessionCache.cs" />
    <Compile Include="MailingList\Lindblom.cs" />
    <Compile Include="MailingList\linmouhong2.cs" />
    <Compile Include="MailingList\linmouhong3.cs" />
    <Compile Include="MailingList\LinqInExtensionTests.cs" />
    <Compile Include="MailingList\LoadAllStartingWith.cs" />
    <Compile Include="MailingList\LoadWithIncludeTests.cs" />
    <Compile Include="MailingList\LongIds.cs" />
    <Compile Include="MailingList\LuceneSearchSample.cs" />
    <Compile Include="MailingList\LuceneSortDouble.cs" />
    <Compile Include="MailingList\MapLongTests.cs" />
    <Compile Include="MailingList\Mare.cs" />
    <Compile Include="MailingList\AnyBugTest.cs" />
    <Compile Include="MailingList\MoreLikeThisEvaluation.cs" />
    <Compile Include="MailingList\MultiLoadInTransaction.cs" />
    <Compile Include="MailingList\nberardi.cs" />
    <Compile Include="MailingList\Nemitoff.cs" />
    <Compile Include="MailingList\NullableGuidIndexTest.cs" />
    <Compile Include="MailingList\Nullables.cs" />
    <Compile Include="MailingList\Maxime.cs" />
    <Compile Include="MailingList\Maxime2.cs" />
    <Compile Include="MailingList\NullableSorting.cs" />
    <Compile Include="MailingList\Oguzhntopcu.cs" />
    <Compile Include="MailingList\PatchingWithNaNAndIsFinite.cs" />
    <Compile Include="MailingList\Pfeffer.cs" />
    <Compile Include="MailingList\PlusInId.cs" />
    <Compile Include="MailingList\ProjectingIdFromNestedClass.cs" />
    <Compile Include="MailingList\ProjectionShouldNotLoadDocument.cs" />
    <Compile Include="MailingList\QueryIn.cs" />
    <Compile Include="MailingList\QueryingOn_A_Prefix.cs" />
    <Compile Include="MailingList\QueryingOnValueWithMultipleMinusAnalyzed .cs" />
    <Compile Include="MailingList\QueryingUsingOr.cs" />
    <Compile Include="MailingList\QueryOnItems.cs" />
    <Compile Include="MailingList\RacielRod.cs" />
    <Compile Include="MailingList\RavenCountTest.cs" />
    <Compile Include="MailingList\RavenDB1192.cs" />
    <Compile Include="MailingList\RavenDB1206.cs" />
    <Compile Include="MailingList\RavenDB669.cs" />
    <Compile Include="MailingList\RavenDbBugs.cs" />
    <Compile Include="MailingList\RavenDbRecoveryTests.cs" />
    <Compile Include="MailingList\RavenDB_859.cs" />
    <Compile Include="MailingList\RavenCannotQueryAgainstFloatProperty.cs" />
    <Compile Include="MailingList\LateBoundValue.cs" />
    <Compile Include="MailingList\RavenDB_Stream_SelectFields_Test.cs" />
    <Compile Include="MailingList\RavenDeserializationBug.cs" />
    <Compile Include="MailingList\Raven_json_serialization_fail_tests.cs" />
    <Compile Include="MailingList\RenamedProperty.cs" />
    <Compile Include="MailingList\Rudolph.cs" />
    <Compile Include="MailingList\ShardedFacets.cs" />
    <Compile Include="MailingList\SmugglerTests.cs" />
    <Compile Include="MailingList\SnapshotBug.cs" />
    <Compile Include="MailingList\SortingOnMapReduce.cs" />
    <Compile Include="MailingList\SortTest.cs" />
    <Compile Include="MailingList\Stif.cs" />
    <Compile Include="MailingList\StrangeNames.cs" />
    <Compile Include="MailingList\Strange_select_behaviour_in_query_tests.cs" />
    <Compile Include="MailingList\StreamSortTest.cs" />
    <Compile Include="MailingList\StringIsNullOrEmpty.cs" />
    <Compile Include="MailingList\SuggestAsync.cs" />
    <Compile Include="MailingList\Tamir.cs" />
    <Compile Include="MailingList\tcoonfield.cs" />
    <Compile Include="MailingList\TermVectorsInMultiMapIndexes.cs" />
    <Compile Include="MailingList\TertiaryOperator.cs" />
    <Compile Include="MailingList\ThorTimeRange\Repro.cs" />
    <Compile Include="MailingList\TransfomerLoadCaching.cs" />
    <Compile Include="MailingList\TransformersAndEtags.cs" />
    <Compile Include="MailingList\TransformWithConversionListener.cs" />
    <Compile Include="MailingList\TransformWithLoad.cs" />
    <Compile Include="MailingList\TriggerCanAccessFullMetadataInQueryProjection.cs" />
    <Compile Include="MailingList\Troy2.cs" />
    <Compile Include="MailingList\TroyMapReduce.cs" />
    <Compile Include="MailingList\TroyMapReduceImport.cs" />
    <Compile Include="MailingList\TypeConverter.cs" />
    <Compile Include="MailingList\UintId.cs" />
    <Compile Include="MailingList\UrlInIdsRepro.cs" />
    <Compile Include="MailingList\Vitaliy.cs" />
    <Compile Include="MailingList\Wayne.cs" />
    <Compile Include="MailingList\WhereInTests.cs" />
    <Compile Include="MailingList\WhereStringEqualsInCollection.cs" />
    <Compile Include="MailingList\WildCardQuery.cs" />
    <Compile Include="MailingList\Willem.cs" />
    <Compile Include="MailingList\Zeitler.cs" />
    <Compile Include="NestedIndexing\CanIndexReferencedEntity.cs" />
    <Compile Include="NestedIndexing\CanTrackWhatCameFromWhat.cs" />
    <Compile Include="NestedIndexing\Item.cs" />
    <Compile Include="NestedIndexing\WithMapReduce.cs" />
    <Compile Include="Notifications\ReplicationConflicts.cs" />
    <Compile Include="Notifications\ReplicationConflicts_Embedded.cs" />
    <Compile Include="Patching\BigDoc.cs" />
    <Compile Include="PreFetching.cs" />
    <Compile Include="RavenDB_1033.cs" />
    <Compile Include="ResultsTransformer\AsyncTransformWith.cs" />
    <Compile Include="ResultsTransformer\QueryInputsToResultTransformer.cs" />
    <Compile Include="ResultsTransformer\StonglyTypedResultsTransformer.cs" />
    <Compile Include="Querying\HighlightesTests.cs" />
    <Compile Include="Security\OAuth\ReplicateWithOAuth.cs" />
    <Compile Include="Spatial\BoundingBoxIndexTests.cs" />
    <Compile Include="Spatial\CartesianTests.cs" />
    <Compile Include="Spatial\Clustering.cs" />
    <Compile Include="Spatial\GeoJsonConverterTests.cs" />
    <Compile Include="Spatial\GeoJsonTests.cs" />
    <Compile Include="Spatial\GeoJsonWktConverterTests.cs" />
    <Compile Include="Spatial\GeoUriTests.cs" />
    <Compile Include="Spatial\JsonConverters\GeoJson\AttributesTableConverter.cs" />
    <Compile Include="Spatial\JsonConverters\GeoJson\CoordinateConverters.cs" />
    <Compile Include="Spatial\JsonConverters\GeoJson\EnvelopeConverter.cs" />
    <Compile Include="Spatial\JsonConverters\GeoJson\FeatureCollectionConverter.cs" />
    <Compile Include="Spatial\JsonConverters\GeoJson\FeatureConverter.cs" />
    <Compile Include="Spatial\JsonConverters\GeoJson\GeoJsonObjectType.cs" />
    <Compile Include="Spatial\JsonConverters\GeoJson\GeometryConverter.cs" />
    <Compile Include="Spatial\JsonConverters\GeoJson\ICRSObjectConverter.cs" />
    <Compile Include="Spatial\Nick.cs" />
    <Compile Include="Spatial\JsonConverters\Wkt\WktConverter.cs" />
    <Compile Include="Spatial\PointObjectTests.cs" />
    <Compile Include="Spatial\RavenDB_423.cs" />
    <Compile Include="Spatial\ShapeStringConverterTests.cs" />
    <Compile Include="Spatial\SimonBartlett.cs" />
    <Compile Include="Spatial\Spatial.cs" />
    <Compile Include="Spatial\ShapeConverterTests.cs" />
    <Compile Include="Spatial\SpatialTest2.cs" />
    <Compile Include="Bugs\spokeypokey.cs" />
    <Compile Include="Bugs\Stacey\Aspects.cs" />
    <Compile Include="Bugs\TenantsName.cs" />
    <Compile Include="Bugs\tmp.cs" />
    <Compile Include="Bugs\TransformResults\SortHintTester.cs" />
    <Compile Include="Bugs\SortingById.cs" />
    <Compile Include="Bugs\SortingOnLong.cs" />
    <Compile Include="Bugs\SortingWithWildcardQuery.cs" />
    <Compile Include="Spatial\SpatialQueries.cs" />
    <Compile Include="Bugs\StaticDynamic.cs" />
    <Compile Include="Bugs\TakeQueries.cs" />
    <Compile Include="Bugs\TempIndexScore.cs" />
    <Compile Include="Bugs\tjbsb.cs" />
    <Compile Include="Bugs\TransformResults\Answer.cs" />
    <Compile Include="Bugs\TransformResults\AnswerEntity.cs" />
    <Compile Include="Bugs\TransformResults\Answers_ByAnswerEntity.cs" />
    <Compile Include="Bugs\TransformResults\Answers_ByQuestion.cs" />
    <Compile Include="Bugs\TransformResults\AnswerViewItem.cs" />
    <Compile Include="Bugs\TransformResults\AnswerVote.cs" />
    <Compile Include="Bugs\TransformResults\AnswerVoteEntity.cs" />
    <Compile Include="Bugs\TransformResults\ComplexValuesFromTransformResults.cs" />
    <Compile Include="Bugs\TransformResults\Question.cs" />
    <Compile Include="Bugs\TransformResults\QuestionVote.cs" />
    <Compile Include="Bugs\TransformResults\QuestionWithVoteTotalIndex.cs" />
    <Compile Include="Bugs\TransformResults\TimeoutTester.cs" />
    <Compile Include="Bugs\TransformResults\User.cs" />
    <Compile Include="Bugs\TransformResults\QuestionView.cs" />
    <Compile Include="Bugs\TransformResults\Thor.cs" />
    <Compile Include="Bugs\TransformResults\ThorIndex.cs" />
    <Compile Include="Bugs\TransformResults\Votes_ByAnswerEntity.cs" />
    <Compile Include="Bugs\TransformResults\WithGuidId.cs" />
    <Compile Include="Bugs\TransitiveNull.cs" />
    <Compile Include="Bugs\TranslatingLinqQueriesToIndexes.cs" />
    <Compile Include="Bugs\TranslatingLinqQueryUsingNestedId.cs" />
    <Compile Include="Bugs\Translators.cs" />
    <Compile Include="Bugs\TypeNameHandlingTest.cs" />
    <Compile Include="Bugs\User.cs" />
    <Compile Include="Bugs\UserGuid.cs" />
    <Compile Include="Bugs\UserInt32.cs" />
    <Compile Include="Bugs\UsingAsProjection.cs" />
    <Compile Include="Bugs\UsingEnumInLinq.cs" />
    <Compile Include="Bugs\UsingLongAsId.cs" />
    <Compile Include="Bugs\UsingStartsWith.cs" />
    <Compile Include="Bugs\UsingSwedishCollation.cs" />
    <Compile Include="Bugs\MapRedue\VersionedDocuments.cs" />
    <Compile Include="Bugs\VeryBigResultSet.cs" />
    <Compile Include="Bugs\VeryBigResultSetRemote.cs" />
    <Compile Include="Bugs\Vlad.cs" />
    <Compile Include="Bugs\Vlko\QueryWithMultipleWhere.cs" />
    <Compile Include="Bugs\Vlko\RelationIdIndex.cs" />
    <Compile Include="Bugs\WaitForNonStaleResultsAsOfLastWrite.cs" />
    <Compile Include="Bugs\WhenDoingSimpleLoad.cs" />
    <Compile Include="Bugs\WhenRavenClrTypeNotFound.cs" />
    <Compile Include="Bugs\when_querying_cases_by_name_in_danish.cs" />
    <Compile Include="Bugs\WhereEntityIs.cs" />
    <Compile Include="Bugs\WhereUsingUnicodeTheTextEnteredShouldNotBeNormalized.cs" />
    <Compile Include="Bugs\WillNotFailSystemIfServerIsNotAvailableOnStartup.cs" />
    <Compile Include="Bugs\WillThrowIfQueryingForUnindexedField.cs" />
    <Compile Include="Bugs\CanStoreAndGetDateTimeOffset.cs" />
    <Compile Include="Bugs\WithPrivateProtectedSetter.cs" />
    <Compile Include="Bugs\Zhang\UseMaxForDateTimeTypeInReduce.cs" />
    <Compile Include="Bugs\Zhang\UseMaxForLongTypeInReduce.cs" />
    <Compile Include="Bundles\CompressionAndEncryption\CompressionAndEncryption.cs" />
    <Compile Include="Bundles\CompressionAndEncryption\Crud.cs" />
    <Compile Include="Bundles\CompressionAndEncryption\Indexes.cs" />
    <Compile Include="Bundles\Compression\Compression.cs" />
    <Compile Include="Bundles\Compression\Crud.cs" />
    <Compile Include="Bundles\Compression\Indexes.cs" />
    <Compile Include="Bundles\Encryption\Crud.cs" />
    <Compile Include="Bundles\Encryption\Encryption.cs" />
    <Compile Include="Bundles\Encryption\Indexes.cs" />
    <Compile Include="Bundles\Encryption\WithoutEncryption.cs" />
    <Compile Include="Bundles\Expiration\Expiration.cs" />
    <Compile Include="Bundles\MoreLikeThis\MoreLikeThisQueryParametersTests.cs" />
    <Compile Include="Bundles\MoreLikeThis\MoreLikeThisTests.cs" />
    <Compile Include="Bundles\MoreLikeThis\MoreLikeThisShouldSupportMapReduceIndexes.cs" />
    <Compile Include="Bundles\Replication\Async\AttachmentReplication.cs" />
    <Compile Include="Bundles\Replication\Async\ConflictWhenReplicating.cs" />
    <Compile Include="Bundles\Replication\Async\FailoverBetweenTwoMultiTenantDatabases.cs" />
    <Compile Include="Bundles\Replication\Async\FailureHandling.cs" />
    <Compile Include="Bundles\Replication\Async\MultihopReplication.cs" />
    <Compile Include="Bundles\Replication\Async\ReadStriping.cs" />
    <Compile Include="Bundles\Replication\Async\SimpleReplication.cs" />
    <Compile Include="Bundles\Replication\Async\WritesDuringFailover.cs" />
    <Compile Include="Bundles\Replication\AttachmentReplication.cs" />
    <Compile Include="Bundles\Replication\AttachmentReplicationBugs.cs" />
    <Compile Include="Bundles\Replication\Bugs\David.cs" />
    <Compile Include="Bundles\Replication\Bugs\MultipleWritesInReplicationWindow.cs" />
    <Compile Include="Bundles\Replication\Bugs\ReplicatingDanish.cs" />
    <Compile Include="Bundles\Replication\Bugs\SameEtagFromDifferentServers.cs" />
    <Compile Include="Bundles\Replication\Bugs\Vlad.cs" />
    <Compile Include="Bundles\Replication\ConflictWhenReplicating.cs" />
    <Compile Include="Bundles\Replication\FailoverBetweenTwoMultiTenantDatabases.cs" />
    <Compile Include="Bundles\Replication\FailureHandling.cs" />
    <Compile Include="Bundles\Replication\MultihopReplication.cs" />
    <Compile Include="Bundles\Replication\ReadStriping.cs" />
    <Compile Include="Bundles\Replication\ReplicationBase.cs" />
    <Compile Include="Bundles\Replication\SimpleReplication.cs" />
    <Compile Include="Bundles\Replication\StoreIndex.cs" />
    <Compile Include="Bundles\Replication\WritesDuringFailover.cs" />
    <Compile Include="Bundles\Replication\WritesDuringFailover2.cs" />
    <Compile Include="Bundles\TestUtil.cs" />
    <Compile Include="Bundles\Versioning\Bugs\MultipleVersions.cs" />
    <Compile Include="Bundles\Versioning\Bugs\RavenDB_438.cs" />
    <Compile Include="Bundles\Versioning\Bugs\VersioningWithGuidIds.cs" />
    <Compile Include="Bundles\Versioning\Versioning.cs" />
    <Compile Include="Bundles\Versioning\VersioningTest.cs" />
    <Compile Include="ConcurrentPatching.cs" />
    <Compile Include="Conflicts\ConflictResolverTests.cs" />
    <Compile Include="ConnectionStrings.cs" />
    <Compile Include="CriticalCulturesAttribute.cs" />
    <Compile Include="Document\AsyncDocumentStoreServerTests.cs" />
    <Compile Include="Document\CasingIssue.cs" />
    <Compile Include="Document\ClientKeyGeneratorTests.cs" />
    <Compile Include="Document\Company.cs" />
    <Compile Include="Document\Contact.cs" />
    <Compile Include="Document\DocumentIdTests.cs" />
    <Compile Include="Document\DocumentStoreEmbeddedGranularTests.cs" />
    <Compile Include="Document\CustomDynamicClass.cs" />
    <Compile Include="Document\DocumentStoreEmbeddedTests.cs" />
    <Compile Include="Document\DocumentStoreServerGranularTests.cs" />
    <Compile Include="Document\DocumentStoreServerTests.cs" />
    <Compile Include="Document\DynamicDocuments.cs" />
    <Compile Include="Document\Game.cs" />
    <Compile Include="Document\Inheritance.cs" />
    <Compile Include="Document\TagCloud.cs" />
    <Compile Include="Document\TotalCountServerTest.cs" />
    <Compile Include="Document\WhenUsingMultipleUnshardedServers.cs" />
    <Compile Include="Document\ZoneCountResult.cs" />
    <Compile Include="Faceted\FacetedIndexLimit.cs" />
    <Compile Include="Faceted\FacetAdvancedAPI.cs" />
    <Compile Include="IISExpressTestClient.cs" />
    <Compile Include="Bugs\IndexDefinitions.cs" />
    <Compile Include="Indexes\AnalyzerResolution.cs" />
    <Compile Include="Faceted\Camera.cs" />
    <Compile Include="Faceted\FacetedIndex.cs" />
    <Compile Include="Indexes\BoostingDuringIndexing.cs" />
    <Compile Include="Indexes\CompiledIndex.cs" />
    <Compile Include="Indexes\ComplexIndexOnNotAnalyzedField.cs" />
    <Compile Include="Indexes\CreateIndexesWithCasting.cs" />
    <Compile Include="Indexes\CustomAnalyzer.cs" />
    <Compile Include="Indexes\DynamicFieldIndexing.cs" />
    <Compile Include="Indexes\DynamicQueryMapping.cs" />
    <Compile Include="Indexes\ExpressionOperatorPrecedenceTest.cs" />
    <Compile Include="Indexes\IndexWithSubProperty.cs" />
    <Compile Include="Indexes\LinqIndexesFromClient.cs" />
    <Compile Include="Indexes\LuceneAnalyzerUtils.cs" />
    <Compile Include="Indexes\MapOnlyView.cs" />
    <Compile Include="Bugs\Indexing\CanMultiMapIndexNullableValueTypes.cs" />
    <Compile Include="Indexes\MapReduceIndexOnLargeDataSet.cs" />
    <Compile Include="Indexes\OldIndexRunWhileNewIndexesAreRunning.cs" />
    <Compile Include="Indexes\QueryingOnDefaultIndex.cs" />
    <Compile Include="Indexes\QueryingOnStaleIndexes.cs" />
    <Compile Include="Indexes\ReduceCanUseExtensionMethods.cs" />
    <Compile Include="Indexes\ShoppingCartEventsToShopingCart.cs" />
    <Compile Include="Indexes\UsingCustomLuceneAnalyzer.cs" />
    <Compile Include="Indexes\WithDecimalValue.cs" />
    <Compile Include="IndexQueryUrl.cs" />
    <Compile Include="Issues\RavenDB_529.cs" />
    <Compile Include="Issues\RavenDB_10.cs" />
    <Compile Include="Issues\RavenDB_295.cs" />
    <Compile Include="Issues\RavenDB_299.cs" />
    <Compile Include="Issues\RavenDB_301.cs" />
    <Compile Include="Issues\RavenDB_302.cs" />
    <Compile Include="Issues\RavenDB_334.cs" />
    <Compile Include="Issues\RavenDB_551.cs" />
    <Compile Include="Issues\RavenDB_367.cs" />
    <Compile Include="Issues\RavenDB_381.cs" />
    <Compile Include="Issues\RavenDB_384.cs" />
    <Compile Include="Issues\RavenDB_421.cs" />
    <Compile Include="Issues\RavenDB_425.cs" />
    <Compile Include="Issues\RavenDB_483.cs" />
    <Compile Include="Issues\RavenDB_410.cs" />
    <Compile Include="Issues\ReplicationBehavior.cs" />
    <Compile Include="Linq\LongCount.cs" />
    <Compile Include="MailingList\AaronSt.cs" />
    <Compile Include="MailingList\AccessControlHeaders.cs" />
    <Compile Include="MailingList\Algirdas.cs" />
    <Compile Include="MailingList\Arun.cs" />
    <Compile Include="MailingList\Bassler.cs" />
    <Compile Include="MailingList\Ben.cs" />
    <Compile Include="MailingList\Brett.cs" />
    <Compile Include="MailingList\BrianVallelunga.cs" />
    <Compile Include="MailingList\Bruno.cs" />
    <Compile Include="MailingList\BrunoLopes.cs" />
    <Compile Include="MailingList\BlockedMethods.cs" />
    <Compile Include="MailingList\ChrisH.cs" />
    <Compile Include="MailingList\Groenewoud.cs" />
    <Compile Include="MailingList\Hendrik.cs" />
    <Compile Include="MailingList\HiloWithMultiTenancy.cs" />
    <Compile Include="MailingList\Jon.cs" />
    <Compile Include="MailingList\Jonas.cs" />
    <Compile Include="MailingList\JustFacetSearch.cs" />
    <Compile Include="MailingList\kendaleiv.cs" />
    <Compile Include="MailingList\Lars.cs" />
    <Compile Include="MailingList\Daniel.cs" />
    <Compile Include="MailingList\DynamicFieldSorting.cs" />
    <Compile Include="MailingList\HierarchyTests.cs" />
    <Compile Include="MailingList\IdCasing.cs" />
    <Compile Include="MailingList\IndexTest.cs" />
    <Compile Include="Issues\RavenDB_187.cs" />
    <Compile Include="Issues\RavenDB_72.cs" />
    <Compile Include="Json\CloningTests.cs" />
    <Compile Include="Json\JsonNetBugsTests.cs" />
    <Compile Include="Json\RavenJObjects.cs" />
    <Compile Include="Json\JsonUri.cs" />
    <Compile Include="Linq\Any.cs" />
    <Compile Include="Linq\CommitInfo.cs" />
    <Compile Include="Linq\DynamicQueriesWithStaticIndexes.cs" />
    <Compile Include="Linq\OrderBy.cs" />
    <Compile Include="Linq\RavenDB14.cs" />
    <Compile Include="Linq\SampleDynamicCompilationExtension.cs" />
    <Compile Include="Linq\SampleGeoLocation.cs" />
    <Compile Include="Linq\User.cs" />
    <Compile Include="Linq\WhereClause.cs" />
    <Compile Include="MailingList\AddMapForAllTest.cs" />
    <Compile Include="MailingList\Asger2.cs" />
    <Compile Include="MailingList\AttachmentContentType.cs" />
    <Compile Include="MailingList\bhiku.cs" />
    <Compile Include="MailingList\BigDocId.cs" />
    <Compile Include="MailingList\BooleanCollection.cs" />
    <Compile Include="MailingList\CanUpdateInsideDtcWithOptimisticConcurrency.cs" />
    <Compile Include="MailingList\EtagUsage.cs" />
    <Compile Include="MailingList\HiloTests.cs" />
    <Compile Include="MailingList\DeserializationToObjectTests.cs" />
    <Compile Include="MailingList\DtcIssue.cs" />
    <Compile Include="MailingList\Everett\CanReadBytes.cs" />
    <Compile Include="Spatial\Afif.cs" />
    <Compile Include="MailingList\BuildStarted.cs" />
    <Compile Include="MailingList\Everett616.cs" />
    <Compile Include="MailingList\IdsaTest.cs" />
    <Compile Include="MailingList\IndexWhereClause .cs" />
    <Compile Include="Spatial\JamesCrowley.cs" />
    <Compile Include="MailingList\Joel.cs" />
    <Compile Include="MailingList\Johnson.cs" />
    <Compile Include="MailingList\Jorre.cs" />
    <Compile Include="MailingList\linmouhong.cs" />
    <Compile Include="MailingList\LinusK.cs" />
    <Compile Include="MailingList\LuceneScoreTests.cs" />
    <Compile Include="MailingList\Marcus.cs" />
    <Compile Include="MailingList\Mark2.cs" />
    <Compile Include="MailingList\MattJohnson.cs" />
    <Compile Include="MailingList\Maverix.cs" />
    <Compile Include="MailingList\Maverix2.cs" />
    <Compile Include="MailingList\MissingIncludes.cs" />
    <Compile Include="MailingList\MultiMapIndexWithDynamicFieldsTests.cs" />
    <Compile Include="MailingList\NestedIndexDynamic.cs" />
    <Compile Include="MailingList\Nick.cs" />
    <Compile Include="MailingList\NoBuiltinDuplicates.cs" />
    <Compile Include="MailingList\NonHttpBackupRestore.cs" />
    <Compile Include="MailingList\NSB.cs" />
    <Compile Include="MailingList\NullableBoolQuery.cs" />
    <Compile Include="MailingList\OrderByValueTypeCast.cs" />
    <Compile Include="MailingList\Oregon.cs" />
    <Compile Include="MailingList\ParallelTxDelete.cs" />
    <Compile Include="MailingList\Phil.cs" />
    <Compile Include="MailingList\JoelAsync.cs" />
    <Compile Include="MailingList\LazyWithIncludes.cs" />
    <Compile Include="MailingList\PhilJones\Projections.cs" />
    <Compile Include="MailingList\PhilJones_Search.cs" />
    <Compile Include="MailingList\PhilJones_SelectMany_NoResults.cs" />
    <Compile Include="MailingList\ProjectionTests.cs" />
    <Compile Include="MailingList\QueryNotAnyTest.cs" />
    <Compile Include="MailingList\RateTests.cs" />
    <Compile Include="MailingList\RavenAsyncTest.cs" />
    <Compile Include="MailingList\RavenDB252.cs" />
    <Compile Include="MailingList\RavenProjectionGuid.cs" />
    <Compile Include="MailingList\RecreatingIndexes.cs" />
    <Compile Include="MailingList\RobinM\AttachmentsStatic.cs" />
    <Compile Include="MailingList\RyanD.cs" />
    <Compile Include="MailingList\PatchingWithDTC.cs" />
    <Compile Include="MailingList\Samina2.cs" />
    <Compile Include="MailingList\Samina3.cs" />
    <Compile Include="MailingList\Scott.cs" />
    <Compile Include="MailingList\Sean.cs" />
    <Compile Include="MailingList\SearchByMapReduceExample.cs" />
    <Compile Include="MailingList\SpecialChars.cs" />
    <Compile Include="MailingList\Stacey\Image.cs" />
    <Compile Include="MailingList\Stacey\ImageByName.cs" />
    <Compile Include="MailingList\Stacey\InServerTesting.cs" />
    <Compile Include="MailingList\StartsWith.cs" />
    <Compile Include="MailingList\StatsTest.cs" />
    <Compile Include="MailingList\Stockholm.cs" />
    <Compile Include="MailingList\SubObjectProperty.cs" />
    <Compile Include="MailingList\Tobias.cs" />
    <Compile Include="MailingList\SortOnNullableTests.cs" />
    <Compile Include="MailingList\VacancyCampaignsTests.cs" />
    <Compile Include="MailingList\Vicente.cs" />
    <Compile Include="MailingList\ZNS.cs" />
    <Compile Include="MailingList\ZNS2.cs" />
    <Compile Include="Patching\AdvancedPatching.cs" />
    <Compile Include="MailingList\Tony.cs" />
    <Compile Include="MailingList\Troy.cs" />
    <Compile Include="Spatial\SpatialUnitTests.cs" />
    <Compile Include="Spatial\TwoLocations.cs" />
    <Compile Include="MailingList\What.cs" />
    <Compile Include="Notifications\NotificationOnWrongDatabase.cs" />
    <Compile Include="Notifications\ClientServer.cs" />
    <Compile Include="Notifications\Filtered.cs" />
    <Compile Include="Notifications\SecurityOAuth.cs" />
    <Compile Include="Notifications\Embedded.cs" />
    <Compile Include="Notifications\MultiTenant.cs" />
    <Compile Include="Notifications\Security_Windows.cs" />
    <Compile Include="Notifications\WithIIS.cs" />
    <Compile Include="Queries\CanQueryOnCustomClass.cs" />
    <Compile Include="Queries\CanQueryOnLargeXml.cs" />
    <Compile Include="Queries\IntersectionWithLargeDataset.cs" />
    <Compile Include="MailingList\TomCabanski.cs" />
    <Compile Include="MailingList\WallaceTurner.cs" />
    <Compile Include="Querying\UsingStronglyTypedDocumentQuery.cs" />
    <Compile Include="Security\OAuth\ApiKey.cs" />
    <Compile Include="Shard\ShardingFailure.cs" />
    <Compile Include="Spatial\WktConverterTests.cs" />
    <Compile Include="Spatial\WktSanitizerTests.cs" />
    <Compile Include="Storage\Lists.cs" />
    <Compile Include="Stress\InlineValueAttribute.cs" />
    <Compile Include="Suggestions\SuggestionsUsingAnIndex.cs" />
    <Compile Include="Synchronization\ConcurrentJsonDocumentSortedListTests.cs" />
    <Compile Include="Synchronization\EtagSynchronizerTests.cs" />
    <Compile Include="Synchronization\IndexationTests.cs" />
    <Compile Include="TemporaryCulture.cs" />
    <Compile Include="MailingList\Thor\JoinedChildTransport.cs" />
    <Compile Include="MailingList\Thor\Child.cs" />
    <Compile Include="MailingList\Thor\LinqTest.cs" />
    <Compile Include="MailingList\Thor\Transport.cs" />
    <Compile Include="MailingList\Thor\TransportsIndex.cs" />
    <Compile Include="MailingList\TypeNameHandlingWithCollectionsTest.cs" />
    <Compile Include="MailingList\Adrian.cs" />
    <Compile Include="MailingList\Alexander.cs" />
    <Compile Include="MailingList\AllPropertiesIndex.cs" />
    <Compile Include="MailingList\Andrew.cs" />
    <Compile Include="MailingList\Asger.cs" />
    <Compile Include="MailingList\Benjamin.cs" />
    <Compile Include="Spatial\BrainV.cs" />
    <Compile Include="MailingList\BAM.cs" />
    <Compile Include="MailingList\Build570.cs" />
    <Compile Include="MailingList\CanDeleteIndex.cs" />
    <Compile Include="MailingList\DecimalQueries.cs" />
    <Compile Include="MailingList\Dmitry.cs" />
    <Compile Include="MailingList\EnumInIndexDef.cs" />
    <Compile Include="MailingList\HierarchicalInheritanceIndexing.cs" />
    <Compile Include="MailingList\IisQueryLengthIssues.cs" />
    <Compile Include="MailingList\IndexMetadata.cs" />
    <Compile Include="MailingList\IndexWithUnion.cs" />
    <Compile Include="MailingList\IndexWithWhere.cs" />
    <Compile Include="MailingList\Jabber\Games.cs" />
    <Compile Include="MailingList\JBA.cs" />
    <Compile Include="MailingList\JohanNilsson.cs" />
    <Compile Include="MailingList\Justin.cs" />
    <Compile Include="MailingList\LastModifiedMetadataTest.cs" />
    <Compile Include="MailingList\ListCount.cs" />
    <Compile Include="MailingList\MapReduceIssue\CanPageThroughReduceResults.cs" />
    <Compile Include="MailingList\DynamicQueryIndexSelection.cs" />
    <Compile Include="MailingList\EnumAsInts.cs" />
    <Compile Include="MailingList\Everett.cs" />
    <Compile Include="MailingList\GuidProjection.cs" />
    <Compile Include="MailingList\LazyStats.cs" />
    <Compile Include="MailingList\Mark.cs" />
    <Compile Include="MailingList\Micha.cs" />
    <Compile Include="MailingList\NullableEnums.cs" />
    <Compile Include="MailingList\PhilJones\PhilJones88.cs" />
    <Compile Include="MailingList\RangeQueriesOverSum.cs" />
    <Compile Include="MailingList\MultiLoad.cs" />
    <Compile Include="MailingList\PhilJones\PhilJones.cs" />
    <Compile Include="MailingList\Random.cs" />
    <Compile Include="MailingList\RavenDbPutTest.cs" />
    <Compile Include="MailingList\NicolasGarfinkiel.cs" />
    <Compile Include="MailingList\Rob.cs" />
    <Compile Include="MailingList\RobStats\Entity.cs" />
    <Compile Include="MailingList\RobStats\Opinion.cs" />
    <Compile Include="MailingList\RobStats\StatisticsBug.cs" />
    <Compile Include="MailingList\RobStats\Summary.cs" />
    <Compile Include="MailingList\RobStats\TheIndex.cs" />
    <Compile Include="MailingList\ronne.cs" />
    <Compile Include="MailingList\Samina.cs" />
    <Compile Include="MailingList\SetBased.cs" />
    <Compile Include="MailingList\SkippedResults.cs" />
    <Compile Include="MailingList\spokeypokey\Spokey.cs" />
    <Compile Include="MailingList\spokeypokey\Spokey5.cs" />
    <Compile Include="MailingList\spokeypokey\spokeypokey.cs" />
    <Compile Include="MailingList\spokeypokey\spokeypokey2.cs" />
    <Compile Include="MailingList\spokeypokey\spokeypokey3.cs" />
    <Compile Include="MailingList\spokeypokey\spokeypokey4.cs" />
    <Compile Include="MailingList\Stacey2.cs" />
    <Compile Include="MailingList\Stats.cs" />
    <Compile Include="MailingList\TimeZoneQueries.cs" />
    <Compile Include="MailingList\transformedresults_customid_test.cs" />
    <Compile Include="MailingList\UriProperty.cs" />
    <Compile Include="MailingList\Victor.cs" />
    <Compile Include="MailingList\Vitaly.cs" />
    <Compile Include="MailingList\Vlad.cs" />
    <Compile Include="MailingList\Wallace.cs" />
    <Compile Include="MailingList\Weave.cs" />
    <Compile Include="Storage\Attachments.cs">
      <SubType>Code</SubType>
    </Compile>
    <Compile Include="Storage\Bugs\OpenAfterCompaction.cs" />
    <Compile Include="Storage\DocEtag.cs">
      <SubType>Code</SubType>
    </Compile>
    <Compile Include="Storage\DocumentKeys.cs">
      <SubType>Code</SubType>
    </Compile>
    <Compile Include="Storage\Documents.cs">
      <SubType>Code</SubType>
    </Compile>
    <Compile Include="Storage\General.cs">
      <SubType>Code</SubType>
    </Compile>
    <Compile Include="Storage\Indexes.cs" />
    <Compile Include="Storage\MappedResults.cs" />
    <Compile Include="Storage\Queues.cs" />
    <Compile Include="Storage\Storage.cs" />
    <Compile Include="Storage\Tasks.cs" />
    <Compile Include="MultiGet\Bugs.cs" />
    <Compile Include="MultiGet\MultiGetBasic.cs" />
    <Compile Include="MultiGet\MultiGetCaching.cs" />
    <Compile Include="MultiGet\MultiGetDTC.cs" />
    <Compile Include="MultiGet\MultiGetMultiGet.cs" />
    <Compile Include="MultiGet\MultiGetMultiTenant.cs" />
    <Compile Include="MultiGet\MultiGetNonStaleResults.cs" />
    <Compile Include="MultiGet\MultiGetProfiling.cs" />
    <Compile Include="MultiGet\MultiGetQueries.cs" />
    <Compile Include="MultiGet\MultiGetSecurity.cs" />
    <Compile Include="Munin\Bugs\Compaction.cs" />
    <Compile Include="Munin\Bugs\MultiThreadedWrites.cs" />
    <Compile Include="Munin\CanWorkWithTwoDicsInSameFile.cs" />
    <Compile Include="Munin\Conflicts.cs" />
    <Compile Include="Munin\MultiDicInSingleFile.cs" />
    <Compile Include="Munin\MyToDoList.cs" />
    <Compile Include="Munin\Optimize.cs" />
    <Compile Include="Munin\Puts.cs" />
    <Compile Include="Munin\PutsAfterRestart.cs" />
    <Compile Include="Munin\Removes.cs" />
    <Compile Include="Munin\SimpleFileTest.cs" />
    <Compile Include="Munin\ToDo.cs" />
    <Compile Include="Munin\ToDoRepository.cs" />
    <Compile Include="NotModified\DocumentNotModified.cs" />
    <Compile Include="Patching\MetadataPatching.cs" />
    <Compile Include="MailingList\Phil-Updated.cs" />
    <Compile Include="Queries\Includes.cs" />
    <Compile Include="Queries\Intersection.cs" />
    <Compile Include="Queries\ParameterizedDynamicQuery.cs" />
    <Compile Include="Querying\IndexedUser.cs" />
    <Compile Include="Querying\SearchOperator.cs" />
    <Compile Include="Querying\UsingDocumentQuery.cs" />
    <Compile Include="Querying\UsingDynamicQueryWithLocalServer.cs" />
    <Compile Include="Querying\UsingDynamicQueryWithRemoteServer.cs" />
    <Compile Include="RavenTest.cs" />
    <Compile Include="RemoteClientTest.cs" />
    <Compile Include="Security\OAuth\AccessTokenAuthentication.cs" />
    <Compile Include="Security\OAuth\GrantAccessTokenClientCredentialsFlow.cs" />
    <Compile Include="Security\OAuth\HttpWebRequestExtensions.cs" />
    <Compile Include="Shard\Async\RoundRobinSharding.cs" />
    <Compile Include="Shard\Async\SimpleSharding.cs" />
    <Compile Include="Shard\Async\WhenUsingParallelAccessStrategy.cs" />
    <Compile Include="Shard\Async\WhenUsingShardedServers.cs" />
    <Compile Include="Shard\BlogModel\Blog.cs" />
    <Compile Include="Shard\BlogModel\BlogShardResolutionStrategy.cs" />
    <Compile Include="Shard\BlogModel\CanMapReduce.cs" />
    <Compile Include="Shard\BlogModel\CanQueryOnlyUsers.cs" />
    <Compile Include="Shard\BlogModel\CanQueryOnlyPosts.cs" />
    <Compile Include="Shard\BlogModel\SupportLazyOperations.cs" />
    <Compile Include="Shard\BlogModel\Post.cs" />
    <Compile Include="Shard\BlogModel\ShardedDocumentSessionIsWorking.cs" />
    <Compile Include="Shard\BlogModel\ShardedDocumentStoreTest.cs" />
    <Compile Include="Shard\BlogModel\ShardingScenario.cs" />
    <Compile Include="Shard\BlogModel\User.cs" />
    <Compile Include="Shard\RoundRobinSharding.cs" />
    <Compile Include="Shard\SimpleSharding.cs" />
    <Compile Include="Shard\WhenUsingParallelAccessStrategy.cs" />
    <Compile Include="Shard\WhenUsingShardedServers.cs" />
    <Compile Include="Some.cs" />
    <Compile Include="Spatial\Event.cs" />
    <Compile Include="Spatial\SpatialIndexTest.cs" />
    <Compile Include="Indexes\Statistics.cs" />
    <Compile Include="Indexes\UsingQueryBuilder.cs" />
    <Compile Include="Linq\UsingRavenQueryProvider.cs" />
    <Compile Include="Linq\LinqTransformerCompilationTests.cs" />
    <Compile Include="Linq\PerformingQueries.cs" />
    <Compile Include="Linq\UsingWhereConditions.cs" />
    <Compile Include="Patching\ArrayPatching.cs">
      <SubType>Code</SubType>
    </Compile>
    <Compile Include="Patching\NestedPatching.cs">
      <SubType>Code</SubType>
    </Compile>
    <Compile Include="Patching\SimplePatchApplication.cs">
      <SubType>Code</SubType>
    </Compile>
    <Compile Include="Spatial\SpatialIndexTestHelper.cs" />
    <Compile Include="Spatial\SpatialSearch.cs" />
    <Compile Include="Storage\BackupRestore.cs" />
    <Compile Include="Storage\CreateUpdateDeleteDocuments.cs" />
    <Compile Include="Storage\CreateIndexes.cs" />
    <Compile Include="Storage\DeleteIndexes.cs">
      <SubType>Code</SubType>
    </Compile>
    <Compile Include="Indexes\DocumentsToIndex.cs" />
    <Compile Include="Storage\GeneralStorage.cs" />
    <Compile Include="Storage\IncrementalBackupRestore.cs" />
    <Compile Include="Storage\IndexStaleViaEtags.cs" />
    <Compile Include="Storage\ReduceStaleness.cs" />
    <Compile Include="Storage\SimilarIndexNames.cs" />
    <Compile Include="Stress\BigDoc.cs" />
    <Compile Include="Suggestions\SuggestionsLazy.cs" />
    <Compile Include="Suggestions\Suggestions.cs" />
    <Compile Include="Suggestions\SuggestionsHelper.cs" />
    <Compile Include="Track\AsyncProjectionShouldWork.cs" />
    <Compile Include="Track\RavenDB053.cs" />
    <Compile Include="Track\RavenDB17.cs" />
    <Compile Include="Transactions\Deletes.cs" />
    <Compile Include="Transactions\Etags.cs" />
    <Compile Include="Transactions\MultipleDocuments.cs" />
    <Compile Include="Transactions\Simple.cs" />
    <Compile Include="Transactions\WriteConflicts.cs" />
    <Compile Include="Triggers\AttachmentDeleteTrigger.cs" />
    <Compile Include="Triggers\AttachmentReadTrigger.cs" />
    <Compile Include="Triggers\AttachmentPutTriggers.cs" />
    <Compile Include="Triggers\AuditAttachmentPutTrigger.cs" />
    <Compile Include="Triggers\AuditPutTrigger.cs" />
    <Compile Include="Triggers\Bugs\AuditContext.cs" />
    <Compile Include="Triggers\Bugs\AuditTrigger.cs" />
    <Compile Include="Triggers\Bugs\ModifyingMetadataFromTrigger.cs" />
    <Compile Include="Triggers\Bugs\Person.cs" />
    <Compile Include="Triggers\CascadeDeleteTrigger.cs" />
    <Compile Include="Triggers\DeleteTriggers.cs" />
    <Compile Include="Triggers\IndexToDataTable.cs" />
    <Compile Include="Triggers\IndexTriggers.cs" />
    <Compile Include="Triggers\PutTriggers.cs" />
    <Compile Include="Triggers\ReadTriggers.cs" />
    <Compile Include="Triggers\RefuseBigAttachmentPutTrigger.cs" />
    <Compile Include="Triggers\VetoCapitalNamesPutTrigger.cs" />
    <Compile Include="Utils\SettingsDat.cs" />
    <Compile Include="Util\IISConfig.cs" />
    <Compile Include="Util\IISExpressDriver.cs" />
    <Compile Include="Util\ProcessDriver.cs" />
    <Compile Include="Util\RavenDBDriver.cs" />
    <Compile Include="Util\ReflectionUtilTest.cs" />
    <Compile Include="Util\RunExternalProcess.cs" />
    <Compile Include="Util\WildcardMatching.cs" />
    <Compile Include="Views\MapReduce.cs" />
    <Compile Include="Views\MapReduce_IndependentSteps.cs" />
    <Compile Include="Views\ViewCompilation.cs" />
    <Compile Include="Views\ViewStorage.cs" />
    <Compile Include="MailingList\WhereInQueryTests.cs" />
    <Compile Include="WithNLog.cs" />
  </ItemGroup>
  <ItemGroup>
    <BootstrapperPackage Include="Microsoft.Net.Client.3.5">
      <Visible>False</Visible>
      <ProductName>.NET Framework 3.5 SP1 Client Profile</ProductName>
      <Install>false</Install>
    </BootstrapperPackage>
    <BootstrapperPackage Include="Microsoft.Net.Framework.3.5.SP1">
      <Visible>False</Visible>
      <ProductName>.NET Framework 3.5 SP1</ProductName>
      <Install>true</Install>
    </BootstrapperPackage>
    <BootstrapperPackage Include="Microsoft.Windows.Installer.3.1">
      <Visible>False</Visible>
      <ProductName>Windows Installer 3.1</ProductName>
      <Install>true</Install>
    </BootstrapperPackage>
  </ItemGroup>
  <ItemGroup>
    <ProjectReference Include="..\Raven.Abstractions\Raven.Abstractions.csproj">
      <Project>{41ac479e-1eb2-4d23-aaf2-e4c8df1bc2ba}</Project>
      <Name>Raven.Abstractions</Name>
    </ProjectReference>
    <ProjectReference Include="..\Raven.Client.Embedded\Raven.Client.Embedded.csproj">
      <Project>{0F5287AD-37B3-4375-BA3E-3CED64B1FC5B}</Project>
      <Name>Raven.Client.Embedded</Name>
    </ProjectReference>
    <ProjectReference Include="..\Raven.Client.Lightweight\Raven.Client.Lightweight.csproj">
      <Project>{4E087ECB-E7CA-4891-AC3C-3C76702715B6}</Project>
      <Name>Raven.Client.Lightweight</Name>
    </ProjectReference>
    <ProjectReference Include="..\Raven.Database\Raven.Database.csproj">
      <Project>{212823cd-25e1-41ac-92d1-d6df4d53fc85}</Project>
      <Name>Raven.Database</Name>
    </ProjectReference>
    <ProjectReference Include="..\Raven.Server\Raven.Server.csproj">
      <Project>{3b90eb20-aea3-4972-8219-936f1a62768c}</Project>
      <Name>Raven.Server</Name>
    </ProjectReference>
    <ProjectReference Include="..\Raven.Smuggler\Raven.Smuggler.csproj">
      <Project>{3E6401AC-3E33-4B61-A460-49953654A207}</Project>
      <Name>Raven.Smuggler</Name>
    </ProjectReference>
    <ProjectReference Include="..\Raven.Tests.Helpers\Raven.Tests.Helpers.csproj">
      <Project>{14f2d508-8e06-407b-9451-97e99538e26b}</Project>
      <Name>Raven.Tests.Helpers</Name>
    </ProjectReference>
    <ProjectReference Include="..\Raven.Web\Raven.Web.csproj">
      <Project>{f49c2ed0-1844-44b4-a595-5fd152853b9c}</Project>
      <Name>Raven.Web</Name>
    </ProjectReference>
  </ItemGroup>
  <ItemGroup>
    <None Include="..\Raven.Database\RavenDB.snk">
      <Link>RavenDB.snk</Link>
    </None>
    <None Include="App.config">
      <SubType>Designer</SubType>
    </None>
    <EmbeddedResource Include="DefaultLogging.config" />
    <EmbeddedResource Include="MailingList\MapReduceIssue\MvcMusicStore_Dump.json" />
    <EmbeddedResource Include="MailingList\Sandbox.ravendump" />
    <None Include="packages.config">
      <SubType>Designer</SubType>
    </None>
    <EmbeddedResource Include="Patching\failingdump11.ravendump" />
  </ItemGroup>
  <ItemGroup>
    <EmbeddedResource Include="MailingList\Everett\DocumentWithBytes.txt" />
  </ItemGroup>
  <ItemGroup>
    <Folder Include="Bugs\Facets\" />
  </ItemGroup>
  <Import Project="$(MSBuildToolsPath)\Microsoft.CSharp.targets" />
  <Import Project="$(MSBuildProjectDirectory)\..\Tools\StyleCop\StyleCop.Targets" />
  <Import Project="$(SolutionDir)\.nuget\nuget.targets" />
  <!-- To modify your build process, add your task inside one of the targets below and uncomment it. 
       Other similar extension points exist, see Microsoft.Common.targets.
  <Target Name="BeforeBuild">
  </Target>
  <Target Name="AfterBuild">
  </Target>
  -->
</Project><|MERGE_RESOLUTION|>--- conflicted
+++ resolved
@@ -220,12 +220,9 @@
     <Compile Include="Bugs\CanUseReduceResultInOutput.cs" />
     <Compile Include="Bugs\CaseSensitiveDeletes.cs" />
     <Compile Include="Bugs\Chripede\IndexOnList.cs" />
-<<<<<<< HEAD
     <Compile Include="Bugs\MultiGetDoesNotUrlDecodeTwice.cs" />
-=======
     <Compile Include="Bugs\MultiMap\MultiMapWithNullableEnum.cs" />
     <Compile Include="Bugs\MultiMap\MultiMapWithNullableEnumAndCoalescingOperator.cs" />
->>>>>>> 952dda96
     <Compile Include="Bugs\Nullable.cs" />
     <Compile Include="Bugs\ProjectionPersistenceTest.cs" />
     <Compile Include="Bugs\WhenUsingDtcWeMustMakeSureToUpdateTheIndexingAboutNewWorkSoWeWontHaveInfiniteStaleIndexes.cs" />
