<<<<<<< HEAD
﻿// -----------------------------------------------------------------------
//  <copyright file="Constants.cs" company="Hibernating Rhinos LTD">
//      Copyright (c) Hibernating Rhinos LTD. All rights reserved.
//  </copyright>
// -----------------------------------------------------------------------
namespace Performance.Comparison
{
	public class Constants
	{
		public const int ItemsPerTransaction = 100;
		public const int WriteTransactions = 100 * 1000;
		public const int ReadItems = ItemsPerTransaction * WriteTransactions;
	}
=======
﻿// -----------------------------------------------------------------------
//  <copyright file="Constants.cs" company="Hibernating Rhinos LTD">
//      Copyright (c) Hibernating Rhinos LTD. All rights reserved.
//  </copyright>
// -----------------------------------------------------------------------
namespace Performance.Comparison
{
	public class Constants
	{
		public const int ItemsPerTransaction = 100;
		public const int WriteTransactions = 10 * 1000;
		public const int ReadItems = ItemsPerTransaction * WriteTransactions;
	}
>>>>>>> d8897405
}<|MERGE_RESOLUTION|>--- conflicted
+++ resolved
@@ -1,18 +1,3 @@
-<<<<<<< HEAD
-﻿// -----------------------------------------------------------------------
-//  <copyright file="Constants.cs" company="Hibernating Rhinos LTD">
-//      Copyright (c) Hibernating Rhinos LTD. All rights reserved.
-//  </copyright>
-// -----------------------------------------------------------------------
-namespace Performance.Comparison
-{
-	public class Constants
-	{
-		public const int ItemsPerTransaction = 100;
-		public const int WriteTransactions = 100 * 1000;
-		public const int ReadItems = ItemsPerTransaction * WriteTransactions;
-	}
-=======
 ﻿// -----------------------------------------------------------------------
 //  <copyright file="Constants.cs" company="Hibernating Rhinos LTD">
 //      Copyright (c) Hibernating Rhinos LTD. All rights reserved.
@@ -26,5 +11,4 @@
 		public const int WriteTransactions = 10 * 1000;
 		public const int ReadItems = ItemsPerTransaction * WriteTransactions;
 	}
->>>>>>> d8897405
 }