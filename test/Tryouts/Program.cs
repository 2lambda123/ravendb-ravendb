--- conflicted
+++ resolved
@@ -36,16 +36,9 @@
         {
             for (int i = 0; i < 100; i++)
             {
-<<<<<<< HEAD
-                Console.WriteLine(i);
-                using (var a = new FastTests.Server.Replication.ManualConflictResolution())
-                {
-                    a.CanManuallyResolveConflict();
-=======
                 using (var a = new ReplicationResolveConflictsOnConfigurationChange())
                 {
                     a.ResolveWhenSettingDatabaseResolver();
->>>>>>> a7e7c926
                 }
                 Console.WriteLine($"{i} finished");
             }
