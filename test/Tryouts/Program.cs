﻿using System;
using FastTests.Issues;
using FastTests.Server.Replication;

namespace Tryouts
{
    public class Program
    {
        public static void Main(string[] args)
        {
            for (int i = 0; i < 100; i++)
            {
                Console.WriteLine(i);

                using (var a = new ReplicationResolveToDatabase())
<<<<<<< HEAD
                using (var b = new ReplicationCleanTombstones())
                {
                    try
                    {
                        b.DontCleanTombstones();
                    }
                    catch
                    {
                        //
                    }
                    a.ResovleToDatabase();                                      
=======
                {
                    a.ResovleToDatabase().Wait();
>>>>>>> 9d6f291f
                }
            }
        }
    }
}<|MERGE_RESOLUTION|>--- conflicted
+++ resolved
@@ -13,22 +13,8 @@
                 Console.WriteLine(i);
 
                 using (var a = new ReplicationResolveToDatabase())
-<<<<<<< HEAD
-                using (var b = new ReplicationCleanTombstones())
-                {
-                    try
-                    {
-                        b.DontCleanTombstones();
-                    }
-                    catch
-                    {
-                        //
-                    }
-                    a.ResovleToDatabase();                                      
-=======
                 {
                     a.ResovleToDatabase().Wait();
->>>>>>> 9d6f291f
                 }
             }
         }
