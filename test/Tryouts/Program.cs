--- conflicted
+++ resolved
@@ -3,16 +3,12 @@
 using System.Threading.Tasks;
 using Tests.Infrastructure;
 using FastTests.Voron.Sets;
-<<<<<<< HEAD
 using FastTests.Corax.Bugs;
 using RachisTests.DatabaseCluster;
 using Raven.Server.Utils;
 using SlowTests.Cluster;
 using SlowTests.Issues;
 using SlowTests.Sharding.Cluster;
-=======
-using FastTests.Corax;
->>>>>>> d4533705
 
 namespace Tryouts;
 
@@ -25,7 +21,7 @@
 
     public static async Task Main(string[] args)
     {
-        Console.WriteLine(Process.GetCurrentProcess().Id);        
+        Console.WriteLine(Process.GetCurrentProcess().Id);
 
         for (int i = 0; i < 100; i++)
         {
@@ -35,44 +31,8 @@
                 using (var testOutputHelper = new ConsoleTestOutputHelper())
                 using (var test = new SubscriptionsWithReshardingTests(testOutputHelper))
                 {
-<<<<<<< HEAD
                     DebuggerAttachedTimeout.DisableLongTimespan = true;
                     await test.ContinueSubscriptionAfterResharding();
-=======
-                    new IndexSearcherTest(testOutputHelper).SimpleAndOrForBiggerSet(201, 128);
-
-                    //new SetTests(testOutputHelper).CanDeleteAndInsertInRandomOrder(73014, 35);
-                    //new SetAddRemoval(testOutputHelper).AdditionsAndRemovalWork();
-
-                    int minFailure = int.MaxValue;
-                    int failureRandom = -1;
-
-                    var rnd = new Random();
-                    int number = 500000;
-                    while (number > 16)
-                    {
-                        int seed = rnd.Next(100000);
-                        try
-                        {
-                            //new CompactTreeTests(testOutputHelper).CanDeleteLargeNumberOfItemsInRandomInsertionOrder(2023, 13878);
-                            new SetTests(testOutputHelper).CanDeleteAndInsertInRandomOrder(number, seed);
-                        }
-                        catch (Exception ex)
-                        {
-                            if (number < minFailure)
-                            {
-                                minFailure = number;
-                                failureRandom = seed;
-                                Console.WriteLine($"[N:{minFailure}, Rnd:{failureRandom}]");
-                                Console.WriteLine($"--> {ex}");
-                            }
-                        }
-
-                        number = rnd.Next(Math.Min(500000, minFailure));
-                    }
-
-                    Console.ReadLine();
->>>>>>> d4533705
                 }
             }
             catch (Exception e)
