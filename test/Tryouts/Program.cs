--- conflicted
+++ resolved
@@ -3,29 +3,19 @@
 using System.Diagnostics;
 using System.IO;
 using System.Linq;
-using System.Net.WebSockets;
 using System.Runtime.CompilerServices;
 using System.Text;
-using System.Threading;
 using System.Threading.Tasks;
 using FastTests;
 using FastTests.Blittable;
-using FastTests.Blittable.Benchmark;
 using FastTests.Blittable.BlittableJsonWriterTests;
 using FastTests.Server.Documents;
-using FastTests.Server.Documents.Indexing;
-using FastTests.Server.Documents.Notifications;
 using FastTests.Voron.Bugs;
-using FastTests.Voron.Trees;
 using Newtonsoft.Json;
-using Raven.Client.Document;
-using Raven.Server.Indexing.Corax;
-using Raven.Server.Indexing.Corax.Analyzers;
 using Raven.Server.Json;
 using Raven.Server.Json.Parsing;
 using Raven.Tests.Core;
 using Tryouts.Corax;
-using Tryouts.Corax.Tests;
 using Voron;
 using Voron.Debugging;
 using Xunit;
@@ -34,22 +24,14 @@
 {
     public class Program
     {
-<<<<<<< HEAD
-        const string data = "{\"Type\":\"DocumentChangeNotification\",\"Value\":{\"Type\":1,\"Key\":\"users\\/30\",\"CollectionName\":\"Users\",\"TypeName\":null,\"Etag\":31}}Type\":\"DocumentChangeNotification\",\"Value\":{\"Type\":1,\"Key\":\"users\\/1\",\"CollectionName\":\"Users\",\"TypeName\":null,\"Etag\":2}}{\"Type\":\"DocumentChangeNotification\",\"Value\":{\"Type\":1,\"Key\":\"users\\/2\",\"CollectionName\":\"Users\",\"TypeName\":null,\"Etag\":3}}{\"Type\":\"DocumentChangeNotification\",\"Value\":{\"Type\":1,\"Key\":\"users\\/3\",\"CollectionName\":\"Users\",\"TypeName\":null,\"Etag\":4}}{\"Type\":\"DocumentChangeNotification\",\"Value\":{\"Type\":1,\"Key\":\"users\\/4\",\"CollectionName\":\"Users\",\"TypeName\":null,\"Etag\":5}}{\"Type\":\"DocumentChangeNotification\",\"Value\":{\"Type\":1,\"Key\":\"users\\/5\",\"CollectionName\":\"Users\",\"TypeName\":null,\"Etag\":6}}{\"Type\":\"DocumentChangeNotification\",\"Value\":{\"Type\":1,\"Key\":\"users\\/6\",\"CollectionName\":\"Users\",\"TypeName\":null,\"Etag\":7}}{\"Type\":\"DocumentChangeNotification\",\"Value\":{\"Type\":1,\"Key\":\"users\\/7\",\"CollectionName\":\"Users\",\"TypeName\":null,\"Etag\":8}}{\"Type\":\"DocumentChangeNotification\",\"Value\":{\"Type\":1,\"Key\":\"users\\/8\",\"CollectionName\":\"Users\",\"TypeName\":null,\"Etag\":9}}{\"Type\":\"DocumentChangeNotification\",\"Value\":{\"Type\":1,\"Key\":\"users\\/9\",\"CollectionName\":\"Users\",\"TypeName\":null,\"Etag\":10}}{\"Type\":\"DocumentChangeNotification\",\"Value\":{\"Type\":1,\"Key\":\"users\\/10\",\"CollectionName\":\"Users\",\"TypeName\":null,\"Etag\":11}}{\"Type\":\"DocumentChangeNotification\",\"Value\":{\"Type\":1,\"Key\":\"users\\/11\",\"CollectionName\":\"Users\",\"TypeName\":null,\"Etag\":12}}{\"Type\":\"DocumentChangeNotification\",\"Value\":{\"Type\":1,\"Key\":\"users\\/12\",\"CollectionName\":\"Users\",\"TypeName\":null,\"Etag\":13}}{\"Type\":\"DocumentChangeNotification\",\"Value\":{\"Type\":1,\"Key\":\"users\\/13\",\"CollectionName\":\"Users\",\"TypeName\":null,\"Etag\":14}}{\"Type\":\"DocumentChangeNotification\",\"Value\":{\"Type\":1,\"Key\":\"users\\/14\",\"CollectionName\":\"Users\",\"TypeName\":null,\"Etag\":15}}{\"Type\":\"DocumentChangeNotification\",\"Value\":{\"Type\":1,\"Key\":\"users\\/15\",\"CollectionName\":\"Users\",\"TypeName\":null,\"Etag\":16}}{\"Type\":\"DocumentChangeNotification\",\"Value\":{\"Type\":1,\"Key\":\"users\\/16\",\"CollectionName\":\"Users\",\"TypeName\":null,\"Etag\":17}}{\"Type\":\"DocumentChangeNotification\",\"Value\":{\"Type\":1,\"Key\":\"users\\/17\",\"CollectionName\":\"Users\",\"TypeName\":null,\"Etag\":18}}{\"Type\":\"DocumentChangeNotification\",\"Value\":{\"Type\":1,\"Key\":\"users\\/18\",\"CollectionName\":\"Users\",\"TypeName\":null,\"Etag\":19}}{\"Type\":\"DocumentChangeNotification\",\"Value\":{\"Type\":1,\"Key\":\"users\\/19\",\"CollectionName\":\"Users\",\"TypeName\":null,\"Etag\":20}}{\"Type\":\"DocumentChangeNotification\",\"Value\":{\"Type\":1,\"Key\":\"users\\/20\",\"CollectionName\":\"Users\",\"TypeName\":null,\"Etag\":21}}{\"Type\":\"DocumentChangeNotification\",\"Value\":{\"Type\":1,\"Key\":\"users\\/21\",\"CollectionName\":\"Users\",\"TypeName\":null,\"Etag\":22}}{\"Type\":\"DocumentChangeNotification\",\"Value\":{\"Type\":1,\"Key\":\"users\\/22\",\"CollectionName\":\"Users\",\"TypeName\":null,\"Etag\":23}}{\"Type\":\"DocumentChangeNotification\",\"Value\":{\"Type\":1,\"Key\":\"users\\/23\",\"CollectionName\":\"Users\",\"TypeName\":null,\"Etag\":24}}{\"Type\":\"DocumentChangeNotification\",\"Value\":{\"Type\":1,\"Key\":\"users\\/24\",\"CollectionName\":\"Users\",\"TypeName\":null,\"Etag\":25}}{\"Type\":\"DocumentChangeNotification\",\"Value\":{\"Type\":1,\"Key\":\"users\\/25\",\"CollectionName\":\"Users\",\"TypeName\":null,\"Etag\":26}}{\"Type\":\"DocumentChangeNotification\",\"Value\":{\"Type\":1,\"Key\":\"users\\/26\",\"CollectionName\":\"Users\",\"TypeName\":null,\"Etag\":27}}{\"Type\":\"DocumentChangeNotification\",\"Value\":{\"Type\":1,\"Key\":\"users\\/27\",\"CollectionName\":\"Users\",\"TypeName\":null,\"Etag\":28}}{\"Type\":\"DocumentChangeNotification\",\"Value\":{\"Type\":1,\"Key\":\"users\\/28\",\"CollectionName\":\"Users\",\"TypeName\":null,\"Etag\":29}}{\"Type\":\"DocumentChangeNotification\",\"Value\":{\"Type\":1,\"Key\":\"users\\/29\",\"CollectionName\":\"Users\",\"TypeName\":null,\"Etag\":30}}{\"Type\":\"DocumentChangeNotification\",\"Value\":{\"Type\":1,\"Key\":\"users\\/30\",\"CollectionName\":\"Users\",\"TypeName\":null,\"Etag\":31}}";
-=======
         public static void Main(string[] args)
         {
             //new DuplicatePageUsage().ShouldNotHappen();
             //new MetricsTests().MetricsTest();
         }
->>>>>>> 9c402f30
 
-        public static void Main(string[] args)
+        private static void Run()
         {
-<<<<<<< HEAD
-
-            for (int i = 0; i < 1000; i++)
-=======
             ForceInit();
 
             var sp = Stopwatch.StartNew();
@@ -66,15 +48,72 @@
             var storageEnvironmentOptions = StorageEnvironmentOptions.CreateMemoryOnly();
             storageEnvironmentOptions.ManualFlushing = true;
             using (var corax = new FullTextIndex(storageEnvironmentOptions))
->>>>>>> 9c402f30
             {
-                using (var x = new FreeSpaceTest())
+                for (int a = 0; a < 50; a++)
                 {
-                    Console.WriteLine(i);
-                    x.CanReuseMostOfFreePages_RemainingOnesCanBeTakenToHandleFreeSpace();
+                    using (var indexer = corax.CreateIndexer())
+                    {
+                        int index = 0;
+                        foreach (var line in File.ReadLines(@"C:\Users\Ayende\Downloads\pr.txt"))
+                        {
+                            indexer.NewEntry(new DynamicJsonValue
+                            {
+                                ["Location"] = line,
+                                ["Active"] = "true",
+                                ["Age"] = (index % 120).ToString(),
+                                ["Name"] = line.Substring(0, Math.Min(15, line.Length))
+                            }, "users/" + (++index)).Wait();
+                        }
+                    }
+                }
+
+                //corax.Environment.FlushLogToDataFile();
+
+                //var environmentStats = corax.Environment.Stats();
+                //Console.WriteLine(JsonConvert.SerializeObject(environmentStats,Formatting.Indented));
+
+                //using (var searcher = corax.CreateSearcher())
+                //{
+                //    var ids = searcher.Query("Name", "Oren Eini");
+                //    Console.WriteLine(ids.Length);
+                //    //Assert.Equal(new[] { "users/1" }, ids);
+                //}
+
+                ////using (var indexer = corax.CreateIndexer())
+                ////{
+                ////   indexer.Delete("users/1");
+                ////}
+
+                //using (var searcher = corax.CreateSearcher())
+                //{
+                //    var ids = searcher.Query("Name", "Oren Eini");
+                //    Assert.Empty(ids);
+                //}
+            }
+        }
+
+        private static void ForceInit()
+        {
+            var storageEnvironmentOptions = StorageEnvironmentOptions.CreateMemoryOnly();
+            storageEnvironmentOptions.ManualFlushing = true;
+            using (var corax = new FullTextIndex(storageEnvironmentOptions))
+            {
+                using (var indexer = corax.CreateIndexer())
+                {
+                    for (int a = 0; a < 1; a++)
+                    {
+                        int index = 0;
+                        foreach (var line in File.ReadLines(@"C:\Users\Ayende\Downloads\places.txt"))
+                        {
+                            indexer.NewEntry(new DynamicJsonValue
+                            {
+                                ["Location"] = line
+                            }, "users/" + (++index)).Wait();
+
+                        }
+                    }
                 }
             }
-
         }
     }
 }