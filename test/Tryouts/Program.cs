﻿using System;
using System.Collections.Generic;
using System.Diagnostics;
using System.Globalization;
using System.IO;
using System.IO.Compression;
using System.Linq;
using System.Runtime.InteropServices;
using System.Threading.Tasks;
using Raven.Abstractions;
using Raven.Abstractions.Json;
using Raven.Client.Document;
using Raven.Client.Extensions;
using Raven.Imports.Newtonsoft.Json;
using Raven.Json.Linq;
using FastTests;
using StressTests;
using Voron;

namespace Tryouts
{
    public class Program
    {
        public static void Main(string[] args)
        {
<<<<<<< HEAD
            for (int i = 0; i < 15; i++)
            {
                Console.WriteLine(i);
                using (var a = new SlowTests.Server.Documents.SqlReplication.CanReplicateSlow())
                {
                    a.CanDelete().Wait();
                }
            }
            if (DateTime.Today.Day != -1)
                return;
            using (var store = new DocumentStore
=======
            if (args.Length > 0 && args[0].Equals("--import"))
            {
                // inMem - import file to memory first and then to database storage
                var inMem = args.Length > 1 && args[1].Equals("inmem", StringComparison.OrdinalIgnoreCase);
                using (var store = new DocumentStore
                {
                    Url = "http://127.0.0.1:8080",
                    DefaultDatabase = "test"
                })
                {
                    store.Initialize();
                    Util.CreateDb(store);
                    var importTask = Importer.ImportData(store, inMem);
                    importTask.Wait();
                }
                Console.WriteLine("End test");
                Console.ReadKey();
                return;
            }

            if (args.Length > 0 && args[0].Equals("--import-pure-mem"))
            {
                var inMem = args.Length > 1 && args[1].Equals("inmem", StringComparison.OrdinalIgnoreCase);
                var d = new Importer();
                d.ImportTask(inMem).Wait();
                Console.WriteLine("End test");
                Console.ReadKey();
                return;
            }

            if (args.Length > 0 && args[0].Equals("--lz4test"))
            {
                LZ4Tester.DoTest();
                return;
            }

            if (args.Length > 0 && args[0].Equals("--singleTx"))
            {
                using (var massiveObj = new MassiveTest("http://localhost:8080", 1805861237))
                {
                    massiveObj.SendSingleTx();
                }
                return;
            }

            if (args.Length > 0 && args[0].Equals("--createdb"))
            {
                using (var store = new DocumentStore
                {
                    Url = "http://127.0.0.1:8080",
                    DefaultDatabase = args[1]
                })
                {
                    store.Initialize();
                    Util.CreateDb(store, args[1]);
                }
                return;
            }

            if (args.Length > 0)
            {
                MassiveTest.DoTest(Convert.ToInt32(args[0]));
                return;
            }

            Console.WriteLine();
            Console.ForegroundColor = ConsoleColor.Green;
            Console.WriteLine("Usage : Tryouts < --import-pure-mem [inmem] | --import | bulkInsertNumFactor | --createdb <dbname> | --singleTx | --lz4test >   [--host host]");
            Console.ResetColor();
            Console.WriteLine();
        }
    }

    public class Util
    {
        public const long GB = 1024L * 1024 * 1024;
        public const long MB = 1024L * 1024;

        public static readonly bool RunningOnPosix = RuntimeInformation.IsOSPlatform(OSPlatform.Linux) ||
                                                     RuntimeInformation.IsOSPlatform(OSPlatform.OSX);

        public static void CreateDb(DocumentStore store, string dbname = null)
        {
            try
            {
                if (dbname == null)
                    dbname = "test";
                var doc = MultiDatabase.CreateDatabaseDocument(dbname);
                store.AsyncDatabaseCommands.GlobalAdmin.CreateDatabaseAsync(doc).Wait();
            }
            catch (Exception ex)
            {
                if (ex.Message.Contains("already exists"))
                {
                    Console.WriteLine($"Database '{dbname}' already exists!");
                }
                else
                {
                    Console.WriteLine("Cannot create DB " + dbname + ". Exception : " + ex.Message, true);
                    throw;
                }
            }
        }

        public static string PrintSize(long size)
        {
            float sum;
            string postfix;
            if (size >= GB)
            {
                sum = (size / GB);
                postfix = "GB";
            }
            else if (size >= MB)
            {
                sum = (size / MB);
                postfix = "MB";
            }
            else
            {
                sum = size;
                postfix = "B";
            }

            return $"{sum:#.##}{postfix} ({size:#,#})";
        }
    }

    public class Importer : RavenTestBase
    {
        public Task ImportTask(bool inMem)
        {
            using (var store = GetDocumentStore())
>>>>>>> 27f42c6e
            {
                {
                    store.Initialize();
                    ImportData(store, inMem).Wait();
                }
                Console.WriteLine("End test");
                Console.ReadKey();
            }
            return Task.CompletedTask;
        }

        public static async Task ImportData(DocumentStore store, bool inMem)
        {
            var buf = new List<DocInfo>();
            long totalLen = 0;

            string filePath;
            if (Util.RunningOnPosix == false)
                filePath = @"C:\freedb.raven.dump";
            else
                filePath = @"/home/adi/Sources/freedb.raven.dump";

            Stream dumpStream = File.OpenRead(filePath);
            var gZipStream = new GZipStream(dumpStream, CompressionMode.Decompress, leaveOpen: true);
            using (var streamReader = new StreamReader(gZipStream))
            using (var reader = new RavenJsonTextReader(streamReader))
            {

                if (reader.Read() == false /* { */|| reader.Read() == false /* prop*/)
                    throw new InvalidOperationException("empty document?");

                if (reader.TokenType != JsonToken.PropertyName)
                    throw new InvalidOperationException("Expected property");

                if ((string)reader.Value != "Docs")
                    throw new InvalidOperationException("Expected property name 'Docs'");

                if (reader.Read() == false)
                    throw new InvalidOperationException("corrupt document");

                if (reader.TokenType != JsonToken.StartArray)
                    throw new InvalidOperationException("corrupt document, missing array");

                if (reader.Read() == false)
                    throw new InvalidOperationException("corrupt document, array value");



                var sp = new Stopwatch();

                if (inMem == false)
                {
                    sp.Start();
                    int i = 0;
                    using (var bulk = store.BulkInsert())
                    {
                        while (reader.TokenType != JsonToken.EndArray)
                        {
                            var document = RavenJObject.Load(reader);
                            var metadata = document.Value<RavenJObject>("@metadata");
                            var key = metadata.Value<string>("@id");
                            document.Remove("@metadata");
                            await bulk.StoreAsync(document, metadata, key).ConfigureAwait(false);

                            if (i % (100 * 1000) == 0)
                                Console.WriteLine($"Progress {i:N} ...");
                            i++;

                            if (reader.Read() == false)
                                throw new InvalidOperationException("corrupt document, array value");
                        }
                    }
                    sp.Stop();
                }
                else
                {
                    // in mem:
                    int i = 0;

                    while (reader.TokenType != JsonToken.EndArray)
                    {
                        var document = RavenJObject.Load(reader);
                        var metadata = document.Value<RavenJObject>("@metadata");
                        var key = metadata.Value<string>("@id");
                        document.Remove("@metadata");
                        // await bulk.StoreAsync(document, metadata, key).ConfigureAwait(false);

                        var inf = new DocInfo
                        {
                            Document = document,
                            MetaData = metadata,
                            Key = key
                        };

                        buf.Add(inf);

                        //  totalLen += document.ToString().Length + metadata.ToString().Length + key.Length;

                        if (i % (100 * 1000) == 0)
                            Console.WriteLine($"Progress {i:N} ...");
                        i++;
                        if (i == 1 * 1000 * 1000)
                            break;
                        if (reader.Read() == false)
                            throw new InvalidOperationException("corrupt document, array value");
                    }


                    using (var bulk = store.BulkInsert())
                    {
                        sp.Start();

                        foreach (var x in buf)
                        {
                            await bulk.StoreAsync(x.Document, x.MetaData, x.Key).ConfigureAwait(false);
                        }

                    }
                }
                sp.Stop();

                Console.WriteLine($"Ellapsed time = {sp.ElapsedMilliseconds:#,#}, total={totalLen:#,#}");
            }
        }
    }

    public class DocInfo
    {
        public RavenJObject Document;
        public RavenJObject MetaData;
        public string Key;
    }


    public class MassiveTest : IDisposable
    {
        private readonly Random _seedRandom = new Random();
        private readonly Random _random;
        private string _logFilename;
        private readonly DocumentStore _store;
        private long _seqId;

        private class DocEntity
        {
            public int RandomId { get; set; }
            public long SerialId { get; set; }
            public object SomeRandomText { get; set; }
            public string[] Tags { get; set; }
        }

        public MassiveTest(string url, int? seed = null)
        {
            int usedSeed;
            if (seed == null)
                usedSeed = _seedRandom.Next();
            else
                usedSeed = seed.Value;

            _random = new Random(usedSeed);

            Log("Seed = " + usedSeed);

            _store = new DocumentStore
            {
                Url = url,
                DefaultDatabase = "test"
            };

            _store.Initialize();
        }

        public static void DoTest(int k = 1000)
        {
            using (var massiveObj = new MassiveTest("http://localhost:8080", 1805861237))
            {
                massiveObj.CreateDb();

                var kb = 1024;

                //Console.WriteLine("metoraf...");
                //massiveObj.PerformBulkInsert("warmup", 1000 * k, 30 * kb * kb);

                Console.WriteLine("warmup...");
                massiveObj.PerformBulkInsert("warmup", 10 * k, 2 * kb);
                Console.WriteLine("smallSize...");
                massiveObj.PerformBulkInsert("smallSize", 2 * k * k, 2 * kb);
                Console.WriteLine("bigSize...");
                massiveObj.PerformBulkInsert("bigSize", 1 * k, 30 * kb * kb);
                Console.WriteLine("forOverrite...");
                massiveObj.PerformBulkInsert("forOverrite", 500 * k, 5 * kb, false);
                Console.WriteLine("forOverrite2...");
                massiveObj.PerformBulkInsert("forOverrite", 1000 * k, 5 * kb, false);
                for (int i = 1; i <= 5; i++)
                {
                    Console.WriteLine($"random {i}...");
                    massiveObj.PerformBulkInsert("random", i * k * k, null);
                }

                Console.WriteLine("Ending tests...");
            }
        }

        private void Log(string txt, bool isError = false)
        {
            if (_logFilename == null)
            {
                _logFilename = Path.GetTempFileName();
                Console.ForegroundColor = ConsoleColor.Green;
                Console.WriteLine("Loggin into " + _logFilename);
                Console.ResetColor();
            }
            var errorStr = isError ? " *** ERROR ***" : "";
            string txtToLog = SystemTime.UtcNow.ToString("G", new CultureInfo("he-il")) + errorStr + " : " + txt;
            File.AppendAllText(_logFilename, txtToLog + Environment.NewLine);

            Console.WriteLine(txtToLog);
        }

        public void CreateDb(string dbname = null)
        {
            try
            {
                if (dbname == null)
                    dbname = "test";
                var doc = MultiDatabase.CreateDatabaseDocument(dbname);
                _store.AsyncDatabaseCommands.GlobalAdmin.CreateDatabaseAsync(doc).Wait();
            }
            catch (Exception ex)
            {
                if (ex.Message.Contains("already exists"))
                {
                    Log($"Database '{dbname}' already exists!");
                }
                else
                {
                    Log("Cannot create DB " + dbname + ". Exception : " + ex.Message, true);
                    throw;
                }
            }
        }

        private string RandomString(int length)
        {
            // return new string(Enumerable.Repeat('A', length).ToArray());
            const string chars = "abcdefghijklmnopqrstuvwxyzABCDEFGHIJKLMNOPQRSTUVWXYZ1234567890 ";
            return new string(Enumerable.Repeat(chars, length)
                .Select(s => s[_random.Next(s.Length)]).ToArray());
        }

        public void PerformBulkInsert(string collection, long numberOfDocuments, int? sizeOfDocuments,
            bool useSeqId = true)
        {
            var docSize = sizeOfDocuments == null ? _random.Next(5 * 1024 * 1024) : sizeOfDocuments.Value;
            var sizeStr = sizeOfDocuments == null ? $"Random Size of {docSize:#,#}" : $"size of {sizeOfDocuments:#,#}";
            Log($"About to perform Bulk Insert for {numberOfDocuments:##,###} documents with " + sizeStr);

            var entities = new DocEntity[3];
            var ids = new long[] { -1, -1, -1 };

            string[] tags = null;
            long id = 1;
            var sp = Stopwatch.StartNew();
            using (var bulkInsert = _store.BulkInsert())
            {
                for (long i = 0; i < numberOfDocuments; i++)
                {
                    if (i % (numberOfDocuments / 5) == 0)
                        Console.WriteLine(
                            $"{SystemTime.UtcNow.ToString("G")} : Progress {i:##,###} out of {numberOfDocuments} ...");

                    var entity = new DocEntity
                    {
                        SerialId = i,
                        RandomId = _random.Next(),
                        SomeRandomText = RandomString(docSize),
                        Tags = tags
                    };
                    var idToUse = useSeqId ? _seqId++ : id++;
                    bulkInsert.StoreAsync(entity, $"{collection}/{idToUse}").Wait();

                    if (i == 0)
                    {
                        ids[0] = idToUse;
                        entities[0] = entity;
                    }
                    else if (i == numberOfDocuments / 2)
                    {
                        ids[1] = idToUse;
                        entities[1] = entity;
                    }
                    else if (i == numberOfDocuments - 1)
                    {
                        ids[2] = idToUse;
                        entities[2] = entity;
                    }
                }

                if (ids[0] == -1 ||
                    ids[1] == -1 ||
                    ids[2] == -1)
                    throw new Exception("Internal Error");
            }

            var elapsed = sp.ElapsedMilliseconds;

            Log($"Finished Bulk Insert {numberOfDocuments:#,#} documents of size {docSize:#,#} at " +
                elapsed.ToString("#,#") + " mSec");

            if (sizeOfDocuments == null)
            {
                Log($"STATISTICS: N/A - Random Size");
            }
            else
            {
                long totalSize = numberOfDocuments * docSize;
                var totalRate = (totalSize / elapsed) / 1000;
                Log($"STATISTICS: Total Size {totalSize:#,#}, {totalRate:#,#} MB/Sec");
            }


            using (var session = _store.OpenSession())
            {
                var first = session.Load<DocEntity>($"{collection}/{ids[0]}");
                var middle = session.Load<DocEntity>($"{collection}/{ids[1]}");
                var last = session.Load<DocEntity>($"{collection}/{ids[2]}");

                if (first == null || middle == null || last == null)
                {
                    Log(
                        $"Data Verification Failed : isNull :: first={first == null}, middle={middle == null}, last={last == null}",
                        true);
                }
                else if (first.SerialId == 0 &&
                         middle.SerialId == numberOfDocuments / 2 &&
                         last.SerialId == numberOfDocuments - 1)
                {
                    Log("Data Successfully Verified!");
                }
                else
                {
                    Log(
                        $"Data Verification Failed : first={first.SerialId}, middle={middle.SerialId}, last={last.SerialId}",
                        true);
                }
            }

        }

        public void Dispose()
        {
            _store.Dispose();
        }

        public void SendSingleTx()
        {
            var rc = _store.DatabaseCommands.Put("stamSingle/", null, new RavenJObject(), null);
            Console.WriteLine("key return = " + rc.Key ?? "null");
        }
    }

    public class LZ4Tester
    {
        const string chars = "abcdefghijklmnopqrstuvwxyzABCDEFGHIJKLMNOPQRSTUVWXYZ1234567890 ";
        public static Random Rand = new Random(123);
        private static long BUFF_SIZE = 10 * Util.MB;

        public static void DoTest()
        {
            for (int i = 0; i < 10; i++)
            {
                Console.WriteLine("Run #" + i);
                var test = new HugeTransactions();
                test.LZ4TestAbove2GB(3L * 1024 * 1024);
            }

            for (int i = 0; i < 5; i++)
            {
                Console.WriteLine("Run BT 2 #" + i);
                var test = new HugeTransactions();
                test.CanWriteBigTransactions(2);
            }

            for (int i = 0; i < 3; i++)
            {
                Console.WriteLine("Run BT 6 #" + i);
                var test = new HugeTransactions();
                test.CanWriteBigTransactions(6);
            }


            Console.WriteLine("Press any key for next test");
            Console.ReadKey();


            BUFF_SIZE = 900 * Util.MB;

            using (var env = new StorageEnvironment(StorageEnvironmentOptions.ForPath(@"C:\zzzzTest")))
            {
                var value = new byte[BUFF_SIZE];
                Console.WriteLine("Filling " + Util.PrintSize(BUFF_SIZE) + " buffer with random values");
                new Random().NextBytes(value);

                Console.WriteLine("Add buffer");
                using (var tx = env.WriteTransaction())
                {
                    // env.Options.DataPager.EnsureContinuous(0, 256 * 1024);
                    var tree = tx.CreateTree("test1");

                    for (int i = 0; i < 8; i++)
                    {
                        var ms1 = new MemoryStream(value);
                        ms1.Position = 0;
                        tree.Add("treeKeyAA" + i, ms1);
                    }


                    tx.Commit();
                }

                Console.WriteLine("Add buffer 2");
                using (var tx = env.WriteTransaction())
                {
                    var tree = tx.CreateTree("test2");
                    var ms1 = new MemoryStream(value);
                    ms1.Position = 0;
                    tree.Add("treeKey12", ms1);

                    var ms2 = new MemoryStream(value);
                    ms2.Position = 0;
                    tree.Add("treeKey13", ms2);

                    tx.Commit();
                }
            }

            Console.ForegroundColor = ConsoleColor.Green;
            Console.WriteLine("Done !");
            Console.ResetColor();
        }
    }
}
<|MERGE_RESOLUTION|>--- conflicted
+++ resolved
@@ -23,19 +23,6 @@
     {
         public static void Main(string[] args)
         {
-<<<<<<< HEAD
-            for (int i = 0; i < 15; i++)
-            {
-                Console.WriteLine(i);
-                using (var a = new SlowTests.Server.Documents.SqlReplication.CanReplicateSlow())
-                {
-                    a.CanDelete().Wait();
-                }
-            }
-            if (DateTime.Today.Day != -1)
-                return;
-            using (var store = new DocumentStore
-=======
             if (args.Length > 0 && args[0].Equals("--import"))
             {
                 // inMem - import file to memory first and then to database storage
@@ -169,7 +156,6 @@
         public Task ImportTask(bool inMem)
         {
             using (var store = GetDocumentStore())
->>>>>>> 27f42c6e
             {
                 {
                     store.Initialize();
