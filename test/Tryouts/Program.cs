--- conflicted
+++ resolved
@@ -7,19 +7,7 @@
     {
         static void Main(string[] args)
         {
-<<<<<<< HEAD
-            for (int i = 0; i < 30; i++)
-            {
-                using (var t = new Expiration())
-                {
-                    Console.WriteLine(i);
-                    t.CanAddALotOfEntitiesWithSameExpiry_ThenReadItBeforeItExpires_ButWillNotBeAbleToReadItAfterExpiry(100)
-                        .Wait();
-                }
-            }
-=======
           
->>>>>>> f797afbe
         } 
     }
 }