--- conflicted
+++ resolved
@@ -60,13 +60,8 @@
             }
         }
 
-<<<<<<< HEAD
-        [RavenTheory(RavenTestCategory.Indexes)]
-        [RavenData(DatabaseMode = RavenDatabaseMode.All)]
-=======
-        [RavenTheory(RavenTestCategory.Querying)]
-        [RavenData(SearchEngineMode = RavenSearchEngineMode.Lucene)]
->>>>>>> 7ed13392
+        [RavenTheory(RavenTestCategory.Querying)]
+        [RavenData(DatabaseMode = RavenDatabaseMode.All, SearchEngineMode = RavenSearchEngineMode.Lucene)]
         public void CanGetTermsForIndex(Options options)
         {
             using (var store = GetDocumentStore(options))
@@ -102,13 +97,8 @@
             }
         }
 
-<<<<<<< HEAD
-        [RavenTheory(RavenTestCategory.Indexes)]
-        [RavenData(DatabaseMode = RavenDatabaseMode.All)]
-=======
-        [RavenTheory(RavenTestCategory.Querying)]
-        [RavenData(SearchEngineMode = RavenSearchEngineMode.Lucene)]
->>>>>>> 7ed13392
+        [RavenTheory(RavenTestCategory.Querying)]
+        [RavenData(DatabaseMode = RavenDatabaseMode.All, SearchEngineMode = RavenSearchEngineMode.Lucene)]
         public void CanGetTermsForIndex_WithPaging(Options options)
         {
             using (var store = GetDocumentStore(options))
