--- conflicted
+++ resolved
@@ -353,8 +353,7 @@
             var members = new List<string> { "A", "B", "C" };
             members.Remove(removedTag);
 
-<<<<<<< HEAD
-            leader.ServerStore.Observer.Suspended = true;
+            Cluster.SuspendObserver(leader);
             options.Server = leader;
             if (options.DatabaseMode == RavenDatabaseMode.Single)
             {
@@ -372,9 +371,6 @@
                             Members = members
                         }
                     };
-=======
-            Cluster.SuspendObserver(leader);
->>>>>>> 520984be
 
                     r.Sharding.Shards = new[]
                     {
