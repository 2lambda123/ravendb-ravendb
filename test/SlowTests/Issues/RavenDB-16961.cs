--- conflicted
+++ resolved
@@ -115,14 +115,9 @@
                         }
                     }, 4
                 );
-<<<<<<< HEAD
-                Assert.Equal(1, val2);
+
+                Assert.Equal(4, val2);
                 await RevisionsHelper.SetupRevisionsAsync(store1, configuration: new RevisionsConfiguration());
-=======
-
-                Assert.Equal(4, val2);
-                await RevisionsHelper.SetupRevisions(store1, Server.ServerStore, new RevisionsConfiguration());
->>>>>>> 8e4fe5d9
 
                 db = await Databases.GetDocumentDatabaseInstanceFor(store1, store1.Database);
                 IOperationResult enforceResult;
