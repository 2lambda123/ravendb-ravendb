using System;
using System.Collections.Generic;
using System.IO;
using System.Linq;
using System.Security.Cryptography.X509Certificates;
using System.Text;
using System.Threading;
using System.Threading.Tasks;
<<<<<<< HEAD
=======
using Esprima.Ast;
using FastTests.Server.Replication;
>>>>>>> 76335861
using Raven.Client.Documents;
using Raven.Client.Documents.Operations;
using Raven.Client.Documents.Operations.ConnectionStrings;
using Raven.Client.Documents.Operations.ETL;
using Raven.Client.Documents.Operations.OngoingTasks;
using Raven.Client.Documents.Operations.Replication;
using Raven.Client.Documents.Session;
using Raven.Client.Documents.Session.TimeSeries;
using Raven.Client.Documents.Smuggler;
using Raven.Client.Exceptions;
using Raven.Client.ServerWide.Operations;
using Raven.Client.ServerWide.Operations.Certificates;
using Raven.Server.Documents;
using Raven.Server.Documents.Replication;
using Raven.Server.ServerWide;
using Raven.Server.ServerWide.Context;
using Raven.Tests.Core.Utils.Entities;
using Sparrow;
using Tests.Infrastructure;
using Xunit;
using Xunit.Abstractions;

namespace SlowTests.Issues
{
    public class FilteredReplicationTests : ReplicationTestBase
    {
        public FilteredReplicationTests(ITestOutputHelper output) : base(output)
        {
        }

        [RavenFact(RavenTestCategory.Replication | RavenTestCategory.Certificates)]
        public async Task Seasame_st()
        {
            var certificates = Certificates.SetupServerAuthentication();
            using var hooper = GetDocumentStore(new Options
            {
                ClientCertificate = certificates.ServerCertificate.Value,
                AdminCertificate = certificates.ServerCertificate.Value
            });
            using var bert = GetDocumentStore(new Options
            {
                ClientCertificate = certificates.ServerCertificate.Value,
                AdminCertificate = certificates.ServerCertificate.Value
            });

            using (var s = hooper.OpenAsyncSession())
            {
                await s.StoreAsync(new { Type = "Eggs" }, "menus/breakfast");
                await s.StoreAsync(new { Name = "Bird Seed Milkshake" }, "recipes/bird-seed-milkshake");
                await s.StoreAsync(new { Name = "3 USD" }, "prices/eastus/2");
                await s.StoreAsync(new { Name = "3 EUR" }, "prices/eu/1");
                await s.SaveChangesAsync();
            }

            using (var s = bert.OpenAsyncSession())
            {
                await s.StoreAsync(new { Name = "Candy" }, "orders/bert/3");
                await s.SaveChangesAsync();
            }

            await hooper.Maintenance.SendAsync(new PutPullReplicationAsHubOperation(new PullReplicationDefinition
            {
                Name = "Franchises",
                Mode = PullReplicationMode.HubToSink | PullReplicationMode.SinkToHub,
                WithFiltering = true,
            }));

            await hooper.Maintenance.SendAsync(new RegisterReplicationHubAccessOperation("Franchises",
                new ReplicationHubAccess
                {
                    Name = "Franchises",
                    CertificateBase64 = Convert.ToBase64String(certificates.ClientCertificate1.Value.Export(X509ContentType.Cert)),
                    AllowedSinkToHubPaths = new[] { "orders/bert/*" },
                    AllowedHubToSinkPaths = new[] { "menus/*", "prices/eastus/*", "recipes/*" }
                }));


            await bert.Maintenance.SendAsync(new PutConnectionStringOperation<RavenConnectionString>(new RavenConnectionString
            {
                Database = hooper.Database,
                Name = "HopperConStr",
                TopologyDiscoveryUrls = hooper.Urls
            }));
            await bert.Maintenance.SendAsync(new UpdatePullReplicationAsSinkOperation(new PullReplicationAsSink
            {
                ConnectionStringName = "HopperConStr",
                CertificateWithPrivateKey = Convert.ToBase64String(certificates.ClientCertificate1.Value.Export(X509ContentType.Pfx)),
                HubName = "Franchises",
                Mode = PullReplicationMode.HubToSink | PullReplicationMode.SinkToHub
            }));

            Assert.True(WaitForDocument(bert, "menus/breakfast"));
            Assert.True(WaitForDocument(bert, "recipes/bird-seed-milkshake"));
            Assert.True(WaitForDocument(bert, "prices/eastus/2"));
            Assert.True(WaitForDocument(hooper, "orders/bert/3"));

            using (var s = bert.OpenAsyncSession())
            {
                Assert.Null(await s.LoadAsync<object>("prices/eu/1"));
            }

        }

        [RavenTheory(RavenTestCategory.Replication | RavenTestCategory.Revisions | RavenTestCategory.Counters | RavenTestCategory.TimeSeries)]
        [RavenData(DatabaseMode = RavenDatabaseMode.All)]
        public async Task Counters_and_force_revisions(Options options)
        {
            using var storeA = GetDocumentStore(options);
            using var storeB = GetDocumentStore(options);

            using (var s = storeA.OpenAsyncSession())
            {
                await s.StoreAsync(new { Breed = "German Shepherd" }, "users/ayende/dogs/arava");
                await s.StoreAsync(new { Color = "Gray/White" }, "users/pheobe");
                await s.StoreAsync(new { Name = "Oren" }, "users/ayende");
                s.CountersFor("users/ayende").Increment("test");
                s.CountersFor("users/pheobe").Increment("test");
                s.TimeSeriesFor<HeartRateMeasure>("users/pheobe").Append(RavenTestHelper.UtcToday, new HeartRateMeasure
                {
                    HeartRate = 34
                }, "test/things/out");
                s.TimeSeriesFor<HeartRateMeasure>("users/ayende").Append(RavenTestHelper.UtcToday, new HeartRateMeasure
                {
                    HeartRate = 55
                }, "test/things/out");
                s.Advanced.Attachments.Store("users/ayende", "test.bin", new MemoryStream(Encoding.UTF8.GetBytes("hello")));
                s.Advanced.Attachments.Store("users/pheobe", "test.bin", new MemoryStream(Encoding.UTF8.GetBytes("hello")));
                s.Advanced.Revisions.ForceRevisionCreationFor("users/ayende", ForceRevisionStrategy.None);
                s.Advanced.Revisions.ForceRevisionCreationFor("users/pheobe", ForceRevisionStrategy.None);
                await s.SaveChangesAsync();
            }

            using (var s = storeA.OpenAsyncSession())
            {
                await s.StoreAsync(new { Color = "Gray/White 2" }, "users/pheobe");
                await s.StoreAsync(new { Name = "Oren 2" }, "users/ayende");

                s.Advanced.Revisions.ForceRevisionCreationFor("users/ayende");
                s.Advanced.Revisions.ForceRevisionCreationFor("users/pheobe");
                await s.SaveChangesAsync();
            }

            await storeA.Maintenance.SendAsync(new PutConnectionStringOperation<RavenConnectionString>(new RavenConnectionString
            {
                Database = storeB.Database,
                Name = storeB.Database + "ConStr",
                TopologyDiscoveryUrls = storeA.Urls
            }));
            await storeA.Maintenance.SendAsync(new UpdateExternalReplicationOperation(new ExternalReplication
            {
                ConnectionStringName = storeB.Database + "ConStr",
                Name = "erpl"
            }));

            Assert.True(WaitForDocument(storeB, "users/ayende"));
            Assert.True(WaitForDocument(storeB, "users/pheobe"));
        }

        [RavenFact(RavenTestCategory.Replication | RavenTestCategory.Certificates)]
        public async Task Can_Setup_Filtered_Replication()
        {
            var certificates = Certificates.SetupServerAuthentication();
            var dbNameA = GetDatabaseName();
            var adminCert = Certificates.RegisterClientCertificate(certificates.ServerCertificate.Value, certificates
                .ClientCertificate1.Value, new Dictionary<string, DatabaseAccess>(), SecurityClearance.ClusterAdmin);

            using var storeA = GetDocumentStore(new Options
            {
                AdminCertificate = adminCert,
                ClientCertificate = adminCert,
                ModifyDatabaseName = s => dbNameA
            });

            var pullCert = certificates.ClientCertificate2.Value;
            await storeA.Maintenance.SendAsync(new PutPullReplicationAsHubOperation(new PullReplicationDefinition
            {
                Name = "pull",
                WithFiltering = true
            }));
            await storeA.Maintenance.SendAsync(new RegisterReplicationHubAccessOperation("pull",
                new ReplicationHubAccess
                {
                    Name = "Arava",
                    CertificateBase64 = Convert.ToBase64String(pullCert.Export(X509ContentType.Cert)),
                    AllowedHubToSinkPaths = new[] { "users/ayende", "users/ayende/*" }
                }));
        }

        [RavenFact(RavenTestCategory.Replication | RavenTestCategory.Certificates)]
        public async Task Cannot_setup_partial_filtered_replication()
        {
            var certificates = Certificates.SetupServerAuthentication();
            var dbNameA = GetDatabaseName();
            var adminCert = Certificates.RegisterClientCertificate(certificates.ServerCertificate.Value, certificates
                .ClientCertificate1.Value, new Dictionary<string, DatabaseAccess>(), SecurityClearance.ClusterAdmin);

            using var storeA = GetDocumentStore(new Options
            {
                AdminCertificate = adminCert,
                ClientCertificate = adminCert,
                ModifyDatabaseName = s => dbNameA
            });

            var pullCertA = certificates.ClientCertificate2.Value;
            var pullCertB = certificates.ClientCertificate3.Value;

            await storeA.Maintenance.SendAsync(new PutPullReplicationAsHubOperation(new PullReplicationDefinition { Name = "pull" }));

            await storeA.Maintenance.SendAsync(new RegisterReplicationHubAccessOperation("pull", new ReplicationHubAccess
            {
                Name = "pull1",
                CertificateBase64 = Convert.ToBase64String(pullCertA.Export(X509ContentType.Cert))
            }));

            await storeA.Maintenance.SendAsync(new RegisterReplicationHubAccessOperation("pull", new ReplicationHubAccess
            {
                Name = "pull2",
                CertificateBase64 = Convert.ToBase64String(pullCertB.Export(X509ContentType.Cert))
            }));

            await Assert.ThrowsAsync<RavenException>(async () => await storeA.Maintenance.SendAsync(new RegisterReplicationHubAccessOperation("pull",
                new ReplicationHubAccess
                {
                    Name = "Arava",
                    CertificateBase64 = Convert.ToBase64String(pullCertA.Export(X509ContentType.Cert)),
                    AllowedHubToSinkPaths = new[] { "users/ayende", "users/ayende/*" }
                })));
        }

        public class HeartRateMeasure
        {
            [TimeSeriesValue(0)] public double HeartRate;
        }

        [RavenFact(RavenTestCategory.Replication | RavenTestCategory.Certificates)]
        public async Task WhenDeletingHubReplicationWillRemoveAllAccess()
        {
            var certificates = Certificates.SetupServerAuthentication();
            var dbNameA = GetDatabaseName();
            var adminCert = Certificates.RegisterClientCertificate(certificates.ServerCertificate.Value, certificates
                .ClientCertificate1.Value, new Dictionary<string, DatabaseAccess>(), SecurityClearance.ClusterAdmin);

            using var storeA = GetDocumentStore(new Options
            {
                AdminCertificate = adminCert,
                ClientCertificate = adminCert,
                ModifyDatabaseName = s => dbNameA
            });
            long[] ids = new long[3];
            var pullCert = new X509Certificate2(File.ReadAllBytes(certificates.ClientCertificate2Path), (string)null,
                X509KeyStorageFlags.Exportable);
            for (int i = 0; i < 3; i++)
            {
                var op = await storeA.Maintenance.SendAsync(new PutPullReplicationAsHubOperation(new PullReplicationDefinition
                {
                    Name = "pull" + i,
                    Mode = PullReplicationMode.SinkToHub | PullReplicationMode.HubToSink,
                    WithFiltering = true
                }));

                ids[i] = op.TaskId;

                await storeA.Maintenance.SendAsync(new RegisterReplicationHubAccessOperation("pull" + i, new ReplicationHubAccess
                {
                    Name = "Arava",
                    AllowedHubToSinkPaths = new[]
                    {
                        "users/ayende",
                        "users/ayende/*"
                    },
                    CertificateBase64 = Convert.ToBase64String(pullCert.Export(X509ContentType.Cert)),
                }));
            }

            await storeA.Maintenance.SendAsync(new DeleteOngoingTaskOperation(ids[1], OngoingTaskType.PullReplicationAsHub));

            await storeA.Maintenance.SendAsync(new PutPullReplicationAsHubOperation(new PullReplicationDefinition
            {
                Name = "pull1",
                Mode = PullReplicationMode.SinkToHub | PullReplicationMode.HubToSink,
                WithFiltering = true
            }));

            var accesses = await storeA.Maintenance.SendAsync(new GetReplicationHubAccessOperation("pull1"));
            Assert.Empty(accesses);

            accesses = await storeA.Maintenance.SendAsync(new GetReplicationHubAccessOperation("pull0"));
            Assert.NotEmpty(accesses);
            accesses = await storeA.Maintenance.SendAsync(new GetReplicationHubAccessOperation("pull2"));
            Assert.NotEmpty(accesses);
        }

        [RavenFact(RavenTestCategory.Replication | RavenTestCategory.Certificates)]
        public async Task Can_pull_via_filtered_replication()
        {
            var certificates = Certificates.SetupServerAuthentication();
            var dbNameA = GetDatabaseName();
            var dbNameB = GetDatabaseName();
            var adminCert = Certificates.RegisterClientCertificate(certificates.ServerCertificate.Value, certificates
                .ClientCertificate1.Value, new Dictionary<string, DatabaseAccess>(), SecurityClearance.ClusterAdmin);

            using var storeA = GetDocumentStore(new Options
            {
                AdminCertificate = adminCert,
                ClientCertificate = adminCert,
                ModifyDatabaseName = s => dbNameA
            });
            using var storeB = GetDocumentStore(new Options
            {
                AdminCertificate = adminCert,
                ClientCertificate = adminCert,
                ModifyDatabaseName = s => dbNameB
            });

            using (var s = storeA.OpenAsyncSession())
            {
                await s.StoreAsync(new { Breed = "German Shepherd" }, "users/ayende/dogs/arava");
                await s.StoreAsync(new { Color = "Gray/White" }, "users/pheobe");
                await s.StoreAsync(new { Name = "Oren" }, "users/ayende");
                s.CountersFor("users/ayende").Increment("test");
                s.CountersFor("users/pheobe").Increment("test");
                s.TimeSeriesFor<HeartRateMeasure>("users/pheobe").Append(RavenTestHelper.UtcToday, new HeartRateMeasure
                {
                    HeartRate = 34
                }, "test/things/out");
                s.TimeSeriesFor<HeartRateMeasure>("users/ayende").Append(RavenTestHelper.UtcToday, new HeartRateMeasure
                {
                    HeartRate = 55
                }, "test/things/out");
                s.Advanced.Attachments.Store("users/ayende", "test.bin", new MemoryStream(Encoding.UTF8.GetBytes("hello")));
                s.Advanced.Attachments.Store("users/pheobe", "test.bin", new MemoryStream(Encoding.UTF8.GetBytes("hello")));
                s.Advanced.Revisions.ForceRevisionCreationFor("users/ayende", ForceRevisionStrategy.None);
                s.Advanced.Revisions.ForceRevisionCreationFor("users/pheobe", ForceRevisionStrategy.None);
                await s.SaveChangesAsync();
            }

            using (var s = storeA.OpenAsyncSession())
            {
                await s.LoadAsync<object>("users/pheobe");
                await s.LoadAsync<object>("users/ayende");
            }

            using (var s = storeA.OpenAsyncSession())
            {
                await s.StoreAsync(new { Color = "Gray/White 2" }, "users/pheobe");
                await s.StoreAsync(new { Name = "Oren 2" }, "users/ayende");

                s.Advanced.Revisions.ForceRevisionCreationFor("users/ayende");
                s.Advanced.Revisions.ForceRevisionCreationFor("users/pheobe");
                await s.SaveChangesAsync();
            }

            using (var s = storeA.OpenAsyncSession())
            {
                await s.LoadAsync<object>("users/pheobe");
                await s.LoadAsync<object>("users/ayende");
            }

            var pullCert = new X509Certificate2(File.ReadAllBytes(certificates.ClientCertificate2Path), (string)null,
                X509KeyStorageFlags.Exportable);
            await storeA.Maintenance.SendAsync(new PutPullReplicationAsHubOperation(new PullReplicationDefinition
            {
                Name = "pull",
                Mode = PullReplicationMode.SinkToHub | PullReplicationMode.HubToSink,
                WithFiltering = true
            }));

            await storeA.Maintenance.SendAsync(new RegisterReplicationHubAccessOperation("pull", new ReplicationHubAccess
            {
                Name = "Arava",
                AllowedHubToSinkPaths = new[]
                {
                    "users/ayende",
                    "users/ayende/*"
                },
                CertificateBase64 = Convert.ToBase64String(pullCert.Export(X509ContentType.Cert)),
            }));

            await storeB.Maintenance.SendAsync(new PutConnectionStringOperation<RavenConnectionString>(new RavenConnectionString
            {
                Database = dbNameA,
                Name = dbNameA + "ConStr",
                TopologyDiscoveryUrls = storeA.Urls
            }));
            await storeB.Maintenance.SendAsync(new UpdatePullReplicationAsSinkOperation(new PullReplicationAsSink
            {
                ConnectionStringName = dbNameA + "ConStr",
                CertificateWithPrivateKey = Convert.ToBase64String(pullCert.Export(X509ContentType.Pfx)),
                HubName = "pull"
            }));

            WaitForDocument(storeB, "users/ayende");

            using (var s = storeB.OpenAsyncSession())
            {
                Assert.Null(await s.LoadAsync<object>("users/pheobe"));
                Assert.Null(await s.Advanced.Revisions.GetAsync<object>("users/pheobe", RavenTestHelper.UtcToday.AddDays(1)));
                Assert.Null(await s.CountersFor("users/pheobe").GetAsync("test"));
                Assert.Null(await s.TimeSeriesFor<HeartRateMeasure>("users/pheobe").GetAsync());
                using (var attachment = await s.Advanced.Attachments.GetAsync("users/pheobe", "test.bin"))
                {
                    Assert.Null(attachment);
                }

                Assert.NotNull(await s.LoadAsync<object>("users/ayende/dogs/arava"));
                Assert.NotNull(await s.LoadAsync<object>("users/ayende"));
                Assert.NotNull(await s.Advanced.Revisions.GetAsync<object>("users/ayende", RavenTestHelper.UtcToday.AddDays(1)));

                Assert.NotNull(await s.Advanced.Revisions.GetAsync<object>("users/ayende", RavenTestHelper.UtcToday.AddDays(1)));
                Assert.NotNull(await s.CountersFor("users/ayende").GetAsync("test"));
                Assert.NotEmpty(await s.TimeSeriesFor<HeartRateMeasure>("users/ayende").GetAsync());
                using (var attachment = await s.Advanced.Attachments.GetAsync("users/ayende", "test.bin"))
                {
                    Assert.NotNull(attachment);
                }
            }

            using (var s = storeA.OpenAsyncSession())
            {
                s.Delete("users/ayende/dogs/arava");
                await s.SaveChangesAsync();
            }

            WaitForDocumentDeletion(storeB, "users/ayende/dogs/arava");

            using (var s = storeB.OpenAsyncSession())
            {
                Assert.Null(await s.LoadAsync<object>("users/pheobe"));
                Assert.Null(await s.LoadAsync<object>("users/ayende/dogs/arava"));

                Assert.NotNull(await s.LoadAsync<object>("users/ayende"));

                Assert.NotNull(await s.Advanced.Revisions.GetAsync<object>("users/ayende", RavenTestHelper.UtcToday.AddDays(1)));
                Assert.NotNull(await s.CountersFor("users/ayende").GetAsync("test"));
                Assert.NotEmpty(await s.TimeSeriesFor<HeartRateMeasure>("users/ayende").GetAsync());
                using (var attachment = await s.Advanced.Attachments.GetAsync("users/ayende", "test.bin"))
                {
                    Assert.NotNull(attachment);
                }
            }
        }

        [RavenFact(RavenTestCategory.Replication | RavenTestCategory.Certificates)]
        public async Task Can_push_via_filtered_replication()
        {
            var certificates = Certificates.SetupServerAuthentication();
            var dbNameA = GetDatabaseName();
            var dbNameB = GetDatabaseName();
            var adminCert = Certificates.RegisterClientCertificate(certificates.ServerCertificate.Value, certificates
                .ClientCertificate1.Value, new Dictionary<string, DatabaseAccess>(), SecurityClearance.ClusterAdmin);

            using var storeA = GetDocumentStore(new Options
            {
                AdminCertificate = adminCert,
                ClientCertificate = adminCert,
                ModifyDatabaseName = s => dbNameA
            });
            using var storeB = GetDocumentStore(new Options
            {
                AdminCertificate = adminCert,
                ClientCertificate = adminCert,
                ModifyDatabaseName = s => dbNameB
            });

            using (var s = storeA.OpenAsyncSession())
            {
                await s.StoreAsync(new { Breed = "German Shepherd" }, "users/ayende/dogs/arava");
                await s.StoreAsync(new { Color = "Gray/White" }, "users/pheobe");
                await s.StoreAsync(new { Name = "Oren" }, "users/ayende");
                s.CountersFor("users/ayende").Increment("test");
                s.CountersFor("users/pheobe").Increment("test");
                s.TimeSeriesFor<HeartRateMeasure>("users/pheobe").Append(RavenTestHelper.UtcToday, new HeartRateMeasure
                {
                    HeartRate = 34
                }, "test/things/out");
                s.TimeSeriesFor<HeartRateMeasure>("users/ayende").Append(RavenTestHelper.UtcToday, new HeartRateMeasure
                {
                    HeartRate = 55
                }, "test/things/out");
                s.Advanced.Attachments.Store("users/ayende", "test.bin", new MemoryStream(Encoding.UTF8.GetBytes("hello")));
                s.Advanced.Attachments.Store("users/pheobe", "test.bin", new MemoryStream(Encoding.UTF8.GetBytes("hello")));
                s.Advanced.Revisions.ForceRevisionCreationFor("users/ayende", ForceRevisionStrategy.None);
                s.Advanced.Revisions.ForceRevisionCreationFor("users/pheobe", ForceRevisionStrategy.None);
                await s.SaveChangesAsync();
            }

            using (var s = storeA.OpenAsyncSession())
            {
                await s.LoadAsync<object>("users/pheobe");
                await s.LoadAsync<object>("users/ayende");
            }

            using (var s = storeA.OpenAsyncSession())
            {
                await s.StoreAsync(new { Color = "Gray/White 2" }, "users/pheobe");
                await s.StoreAsync(new { Name = "Oren 2" }, "users/ayende");

                s.Advanced.Revisions.ForceRevisionCreationFor("users/ayende");
                s.Advanced.Revisions.ForceRevisionCreationFor("users/pheobe");
                await s.SaveChangesAsync();
            }

            using (var s = storeA.OpenAsyncSession())
            {
                await s.LoadAsync<object>("users/pheobe");
                await s.LoadAsync<object>("users/ayende");
            }

            var pullCert = new X509Certificate2(File.ReadAllBytes(certificates.ClientCertificate2Path), (string)null,
                X509KeyStorageFlags.Exportable);

            await storeB.Maintenance.SendAsync(new PutPullReplicationAsHubOperation(new PullReplicationDefinition
            {
                Name = "push",
                Mode = PullReplicationMode.SinkToHub | PullReplicationMode.HubToSink,
                WithFiltering = true
            }));

            await storeB.Maintenance.SendAsync(new RegisterReplicationHubAccessOperation("push", new ReplicationHubAccess
            {
                Name = "Arava",
                AllowedSinkToHubPaths = new[]
                {
                    "users/ayende",
                    "users/ayende/*"
                },
                CertificateBase64 = Convert.ToBase64String(pullCert.Export(X509ContentType.Cert)),
            }));

            await storeA.Maintenance.SendAsync(new PutConnectionStringOperation<RavenConnectionString>(new RavenConnectionString
            {
                Database = dbNameB,
                Name = dbNameB + "ConStr",
                TopologyDiscoveryUrls = storeA.Urls
            }));
            await storeA.Maintenance.SendAsync(new UpdatePullReplicationAsSinkOperation(new PullReplicationAsSink
            {
                ConnectionStringName = dbNameB + "ConStr",
                Mode = PullReplicationMode.SinkToHub,
                CertificateWithPrivateKey = Convert.ToBase64String(pullCert.Export(X509ContentType.Pfx)),
                HubName = "push"
            }));

            Assert.True(WaitForDocument(storeB, "users/ayende"));
            using (var s = storeB.OpenAsyncSession())
            {
                Assert.Null(await s.LoadAsync<object>("users/pheobe"));
                Assert.Null(await s.Advanced.Revisions.GetAsync<object>("users/pheobe", RavenTestHelper.UtcToday.AddDays(1)));
                Assert.Null(await s.CountersFor("users/pheobe").GetAsync("test"));
                Assert.Null(await s.TimeSeriesFor<HeartRateMeasure>("users/pheobe").GetAsync());
                using (var attachment = await s.Advanced.Attachments.GetAsync("users/pheobe", "test.bin"))
                {
                    Assert.Null(attachment);
                }

                Assert.NotNull(await s.LoadAsync<object>("users/ayende/dogs/arava"));
                Assert.NotNull(await s.LoadAsync<object>("users/ayende"));
                Assert.NotNull(await s.Advanced.Revisions.GetAsync<object>("users/ayende", RavenTestHelper.UtcToday.AddDays(1)));

                Assert.NotNull(await s.Advanced.Revisions.GetAsync<object>("users/ayende", RavenTestHelper.UtcToday.AddDays(1)));
                Assert.NotNull(await s.CountersFor("users/ayende").GetAsync("test"));
                Assert.NotEmpty(await s.TimeSeriesFor<HeartRateMeasure>("users/ayende").GetAsync());
                using (var attachment = await s.Advanced.Attachments.GetAsync("users/ayende", "test.bin"))
                {
                    Assert.NotNull(attachment);
                }
            }

            using (var s = storeA.OpenAsyncSession())
            {
                s.Delete("users/ayende/dogs/arava");
                await s.SaveChangesAsync();
            }

            WaitForDocumentDeletion(storeB, "users/ayende/dogs/arava");

            using (var s = storeB.OpenAsyncSession())
            {
                Assert.Null(await s.LoadAsync<object>("users/pheobe"));
                Assert.Null(await s.LoadAsync<object>("users/ayende/dogs/arava"));

                Assert.NotNull(await s.LoadAsync<object>("users/ayende"));

                Assert.NotNull(await s.Advanced.Revisions.GetAsync<object>("users/ayende", RavenTestHelper.UtcToday.AddDays(1)));
                Assert.NotNull(await s.CountersFor("users/ayende").GetAsync("test"));
                Assert.NotEmpty(await s.TimeSeriesFor<HeartRateMeasure>("users/ayende").GetAsync());
                using (var attachment = await s.Advanced.Attachments.GetAsync("users/ayende", "test.bin"))
                {
                    Assert.NotNull(attachment);
                }
            }
        }

        [RavenFact(RavenTestCategory.Replication | RavenTestCategory.Certificates)]
        public async Task Can_pull_and_push_and_filter_at_dest_and_source()
        {
            var certificates = Certificates.SetupServerAuthentication();
            var dbNameA = GetDatabaseName();
            var dbNameB = GetDatabaseName();
            var adminCert = Certificates.RegisterClientCertificate(certificates.ServerCertificate.Value, certificates
                .ClientCertificate1.Value, new Dictionary<string, DatabaseAccess>(), SecurityClearance.ClusterAdmin);

            using var storeA = GetDocumentStore(new Options
            {
                AdminCertificate = adminCert,
                ClientCertificate = adminCert,
                ModifyDatabaseName = s => dbNameA
            });
            using var storeB = GetDocumentStore(new Options
            {
                AdminCertificate = adminCert,
                ClientCertificate = adminCert,
                ModifyDatabaseName = s => dbNameB
            });

            using (var s = storeA.OpenAsyncSession())
            {
                await s.StoreAsync(new { Location = "Hadera" }, "users/ayende/office");
                await s.StoreAsync(new { Breed = "German Shepherd" }, "users/ayende/dogs/arava");
                await s.StoreAsync(new { Color = "Gray/White" }, "users/pheobe");
                await s.StoreAsync(new { Name = "Oren" }, "users/ayende");

                await s.SaveChangesAsync();
            }

            using (var s = storeB.OpenAsyncSession())
            {
                await s.StoreAsync(new { Rolling = true }, "users/ayende/chair");
                await s.StoreAsync(new { Color = "Black" }, "users/oscar");
                await s.StoreAsync(new { Secret = "P@$$w0rD" }, "users/ayende/config");

                await s.SaveChangesAsync();
            }

            var pullCert = new X509Certificate2(File.ReadAllBytes(certificates.ClientCertificate2Path), (string)null,
                X509KeyStorageFlags.Exportable);

            await storeA.Maintenance.SendAsync(new PutPullReplicationAsHubOperation(new PullReplicationDefinition
            {
                Name = "both",
                Mode = PullReplicationMode.SinkToHub | PullReplicationMode.HubToSink,
                WithFiltering = true
            }));

            await storeA.Maintenance.SendAsync(new RegisterReplicationHubAccessOperation("both", new ReplicationHubAccess
            {
                Name = "Arava",
                AllowedHubToSinkPaths = new[]
                {
                    "users/ayende",
                    "users/ayende/*"
                },
                AllowedSinkToHubPaths = new[]
                {
                    "users/ayende/config"
                },
                CertificateBase64 = Convert.ToBase64String(pullCert.Export(X509ContentType.Cert)),
            }));

            await storeB.Maintenance.SendAsync(new PutConnectionStringOperation<RavenConnectionString>(new RavenConnectionString
            {
                Database = dbNameA,
                Name = dbNameA + "ConStr",
                TopologyDiscoveryUrls = storeA.Urls
            }));
            await storeB.Maintenance.SendAsync(new UpdatePullReplicationAsSinkOperation(new PullReplicationAsSink
            {
                ConnectionStringName = dbNameA + "ConStr",
                Mode = PullReplicationMode.SinkToHub | PullReplicationMode.HubToSink,
                CertificateWithPrivateKey = Convert.ToBase64String(pullCert.Export(X509ContentType.Pfx)),
                HubName = "both",
                AllowedHubToSinkPaths = new[]
                {
                    "users/ayende",
                    "users/ayende/dogs/*"
                },
                AllowedSinkToHubPaths = new[]
                {
                    "users/ayende/config",
                    "users/ayende/chair"
                }
            }));

            WaitForDocument(storeB, "users/ayende");
            WaitForDocument(storeA, "users/ayende/config");

            using (var s = storeB.OpenAsyncSession())
            {
                Assert.Null(await s.LoadAsync<object>("users/ayende/office"));
                Assert.Null(await s.LoadAsync<object>("users/pheobe"));

                Assert.NotNull(await s.LoadAsync<object>("users/ayende/dogs/arava"));
                Assert.Null(await s.LoadAsync<object>("users/ayende/office"));

                Assert.NotNull(await s.LoadAsync<object>("users/ayende"));
            }

            using (var s = storeA.OpenAsyncSession())
            {
                Assert.Null(await s.LoadAsync<object>("users/ayende/chair"));
                Assert.Null(await s.LoadAsync<object>("users/oscar"));
                Assert.NotNull(await s.LoadAsync<object>("users/ayende/config"));
            }
        }

        public class Propagation
        {
            public bool FromHub;
            public bool FromSink1;
            public bool FromSink2;
            public bool Completed;
            public string Source;
        }

        [RavenFact(RavenTestCategory.Replication | RavenTestCategory.Certificates)]
        public async Task PickupConfigurationChangesOnTheFly()
        {
            var certificates = Certificates.SetupServerAuthentication();
            var adminCert = Certificates.RegisterClientCertificate(certificates.ServerCertificate.Value, certificates
                .ClientCertificate1.Value, new Dictionary<string, DatabaseAccess>(), SecurityClearance.ClusterAdmin);

            using var hubStore = GetDocumentStore(new Options
            {
                AdminCertificate = adminCert,
                ClientCertificate = adminCert,
            });
            using var sinkStore1 = GetDocumentStore(new Options
            {
                AdminCertificate = adminCert,
                ClientCertificate = adminCert,
            });

            var pullCert = new X509Certificate2(File.ReadAllBytes(certificates.ClientCertificate2Path), (string)null,
                X509KeyStorageFlags.Exportable);

            var result = await hubStore.Maintenance.SendAsync(new PutPullReplicationAsHubOperation(new PullReplicationDefinition
            {
                Name = "both",
                Mode = PullReplicationMode.HubToSink,
                WithFiltering = true
            }));

            await hubStore.Maintenance.SendAsync(new RegisterReplicationHubAccessOperation("both", new ReplicationHubAccess
            {
                Name = "Arava",
                AllowedSinkToHubPaths = new[]
                {
                    "*",
                },
                AllowedHubToSinkPaths = new[]
                {
                    "*"
                },
                CertificateBase64 = Convert.ToBase64String(pullCert.Export(X509ContentType.Cert)),
            }));

            await sinkStore1.Maintenance.SendAsync(new PutConnectionStringOperation<RavenConnectionString>(new RavenConnectionString
            {
                Database = hubStore.Database,
                Name = hubStore.Database + "ConStr",
                TopologyDiscoveryUrls = hubStore.Urls
            }));

            var sinkTask = new PullReplicationAsSink
            {
                ConnectionStringName = hubStore.Database + "ConStr",
                Mode = PullReplicationMode.HubToSink,
                CertificateWithPrivateKey = Convert.ToBase64String(pullCert.Export(X509ContentType.Pfx)),
                HubName = "both",
                AllowedHubToSinkPaths = new[] { "*", },
                AllowedSinkToHubPaths = new[] { "*" }
            };

            var result2 = await sinkStore1.Maintenance.SendAsync(new UpdatePullReplicationAsSinkOperation(sinkTask));

            EnsureReplicating(hubStore, sinkStore1);

            await hubStore.Maintenance.SendAsync(new PutPullReplicationAsHubOperation(new PullReplicationDefinition
            {
                Name = "both",
                Mode = PullReplicationMode.HubToSink | PullReplicationMode.SinkToHub,
                WithFiltering = true,
                TaskId = result.TaskId
            }));

            sinkTask.Mode = PullReplicationMode.HubToSink | PullReplicationMode.SinkToHub;
            sinkTask.TaskId = result2.TaskId;

            await sinkStore1.Maintenance.SendAsync(new UpdatePullReplicationAsSinkOperation(sinkTask));

            EnsureReplicating(sinkStore1, hubStore);
        }

        [RavenFact(RavenTestCategory.Replication | RavenTestCategory.Certificates)]
        public async Task Sinks_should_not_update_hubs_change_vector()
        {
            var certificates = Certificates.SetupServerAuthentication();
            var adminCert = Certificates.RegisterClientCertificate(certificates.ServerCertificate.Value, certificates
                .ClientCertificate1.Value, new Dictionary<string, DatabaseAccess>(), SecurityClearance.ClusterAdmin);

            using var hubStore = GetDocumentStore(new Options
            {
                AdminCertificate = adminCert,
                ClientCertificate = adminCert,
            });
            using var sinkStore1 = GetDocumentStore(new Options
            {
                AdminCertificate = adminCert,
                ClientCertificate = adminCert,
            });
            using var sinkStore2 = GetDocumentStore(new Options
            {
                AdminCertificate = adminCert,
                ClientCertificate = adminCert,
            });

            var pullCert = new X509Certificate2(File.ReadAllBytes(certificates.ClientCertificate2Path), (string)null,
                X509KeyStorageFlags.Exportable);

            await hubStore.Maintenance.SendAsync(new PutPullReplicationAsHubOperation(new PullReplicationDefinition
            {
                Name = "both",
                Mode = PullReplicationMode.SinkToHub | PullReplicationMode.HubToSink,
                WithFiltering = true
            }));

            await hubStore.Maintenance.SendAsync(new RegisterReplicationHubAccessOperation("both", new ReplicationHubAccess
            {
                Name = "Arava",
                AllowedSinkToHubPaths = new[]
                {
                    "*",
                },
                AllowedHubToSinkPaths = new[]
                {
                    "*"
                },
                CertificateBase64 = Convert.ToBase64String(pullCert.Export(X509ContentType.Cert)),
            }));

            await SetupSink(sinkStore1);
            await SetupSink(sinkStore2);

            EnsureReplicating(hubStore, sinkStore1);
            EnsureReplicating(sinkStore1, hubStore);

            EnsureReplicating(hubStore, sinkStore2);
            EnsureReplicating(sinkStore2, hubStore);

            EnsureReplicating(sinkStore1, sinkStore2);
            EnsureReplicating(sinkStore2, sinkStore1);

            using (var s = hubStore.OpenAsyncSession())
            {
                await s.StoreAsync(new Propagation
                {
                    FromHub = true
                }, "common");
                await s.SaveChangesAsync();
            }

            Assert.True(WaitForDocument(sinkStore1, "common"));
            Assert.True(WaitForDocument(sinkStore2, "common"));

            using (var s = sinkStore1.OpenAsyncSession())
            {
                var common = await s.LoadAsync<Propagation>("common");
                common.FromSink1 = true;
                await s.SaveChangesAsync();
            }

            Assert.True(WaitForDocument<Propagation>(hubStore, "common", x => x.FromSink1 == true));
            Assert.True(WaitForDocument<Propagation>(sinkStore2, "common", x => x.FromSink1 == true));

            using (var s = sinkStore2.OpenAsyncSession())
            {
                var common = await s.LoadAsync<Propagation>("common");
                common.FromSink2 = true;
                await s.SaveChangesAsync();
            }

            Assert.True(WaitForDocument<Propagation>(hubStore, "common", x => x.FromSink2 == true));
            Assert.True(WaitForDocument<Propagation>(sinkStore1, "common", x => x.FromSink2 == true));

            WaitForUserToContinueTheTest(hubStore, clientCert: adminCert);

            using (var s = hubStore.OpenAsyncSession())
            {
                var common = await s.LoadAsync<Propagation>("common");
                common.Completed = true;
                await s.SaveChangesAsync();
            }

            Assert.True(WaitForDocument<Propagation>(sinkStore2, "common", x => x.Completed == true));
            Assert.True(WaitForDocument<Propagation>(sinkStore1, "common", x => x.Completed == true));

            var hubDb = await Databases.GetDocumentDatabaseInstanceFor(hubStore);
            var sink1Db = await Databases.GetDocumentDatabaseInstanceFor(sinkStore1);
            var sink2Db = await Databases.GetDocumentDatabaseInstanceFor(sinkStore2);

            using (hubDb.DocumentsStorage.ContextPool.AllocateOperationContext(out DocumentsOperationContext ctx))
            using (ctx.OpenReadTransaction())
            {
                var hubGlobalCv = DocumentsStorage.GetDatabaseChangeVector(ctx).AsString();
                Assert.Equal(1, hubGlobalCv.ToChangeVector().Length);
            }

            using (sink1Db.DocumentsStorage.ContextPool.AllocateOperationContext(out DocumentsOperationContext ctx))
            using (ctx.OpenReadTransaction())
            {
<<<<<<< HEAD
                var sink1GlobalCv = DocumentsStorage.GetDatabaseChangeVector(ctx).AsString();
                Assert.Equal(3, sink1GlobalCv.ToChangeVector().Length);
=======
                var sink1GlobalCv = DocumentsStorage.GetDatabaseChangeVector(ctx);
                Assert.Equal(2, sink1GlobalCv.ToChangeVector().Length);
>>>>>>> 76335861
            }

            using (sink2Db.DocumentsStorage.ContextPool.AllocateOperationContext(out DocumentsOperationContext ctx))
            using (ctx.OpenReadTransaction())
            {
<<<<<<< HEAD
                var sink2GlobalCv = DocumentsStorage.GetDatabaseChangeVector(ctx).AsString();
                Assert.Equal(3, sink2GlobalCv.ToChangeVector().Length);
=======
                var sink2GlobalCv = DocumentsStorage.GetDatabaseChangeVector(ctx);
                Assert.Equal(2, sink2GlobalCv.ToChangeVector().Length);
>>>>>>> 76335861
            }

            async Task SetupSink(DocumentStore sinkStore)
            {
                await sinkStore.Maintenance.SendAsync(new PutConnectionStringOperation<RavenConnectionString>(new RavenConnectionString
                {
                    Database = hubStore.Database,
                    Name = hubStore.Database + "ConStr",
                    TopologyDiscoveryUrls = hubStore.Urls
                }));
                await sinkStore.Maintenance.SendAsync(new UpdatePullReplicationAsSinkOperation(new PullReplicationAsSink
                {
                    ConnectionStringName = hubStore.Database + "ConStr",
                    Mode = PullReplicationMode.SinkToHub | PullReplicationMode.HubToSink,
                    CertificateWithPrivateKey = Convert.ToBase64String(pullCert.Export(X509ContentType.Pfx)),
                    HubName = "both",
                    AllowedHubToSinkPaths = new[] { "*", },
                    AllowedSinkToHubPaths = new[] { "*" }
                }));
            }
        }

        [RavenFact(RavenTestCategory.Replication | RavenTestCategory.Certificates)]
        public async Task Sinks_should_not_update_hubs_change_vector2()
        {
            var certificates = Certificates.SetupServerAuthentication();
            var adminCert = Certificates.RegisterClientCertificate(certificates.ServerCertificate.Value, certificates
                .ClientCertificate1.Value, new Dictionary<string, DatabaseAccess>(), SecurityClearance.ClusterAdmin);

            using var hubStore = GetDocumentStore(new Options
            {
                AdminCertificate = adminCert,
                ClientCertificate = adminCert,
            });
            using var sinkStore1 = GetDocumentStore(new Options
            {
                AdminCertificate = adminCert,
                ClientCertificate = adminCert,
            });

            var pullCert = new X509Certificate2(File.ReadAllBytes(certificates.ClientCertificate2Path), (string)null,
                X509KeyStorageFlags.Exportable);

            await hubStore.Maintenance.SendAsync(new PutPullReplicationAsHubOperation(new PullReplicationDefinition
            {
                Name = "both",
                Mode = PullReplicationMode.SinkToHub | PullReplicationMode.HubToSink,
                WithFiltering = true
            }));

            await hubStore.Maintenance.SendAsync(new RegisterReplicationHubAccessOperation("both", new ReplicationHubAccess
            {
                Name = "Arava",
                AllowedSinkToHubPaths = new[]
                {
                    "*",
                },
                AllowedHubToSinkPaths = new[]
                {
                    "*"
                },
                CertificateBase64 = Convert.ToBase64String(pullCert.Export(X509ContentType.Cert)),
            }));

            await SetupSink(sinkStore1);

            EnsureReplicating(hubStore, sinkStore1);
            EnsureReplicating(sinkStore1, hubStore);

            using (var s = hubStore.OpenAsyncSession())
            {
                await s.StoreAsync(new Propagation
                {
                    FromHub = true
                }, "common");
                await s.SaveChangesAsync();
            }

            Assert.True(WaitForDocument(sinkStore1, "common"));

            using (var s = sinkStore1.OpenAsyncSession())
            {
                var common = await s.LoadAsync<Propagation>("common");
                common.FromSink1 = true;
                await s.SaveChangesAsync();
            }

            Assert.True(WaitForDocument<Propagation>(hubStore, "common", x => x.FromSink1 == true));

            using (var s = hubStore.OpenAsyncSession())
            {
                var common = await s.LoadAsync<Propagation>("common");
                common.Completed = true;
                await s.SaveChangesAsync();
            }

            Assert.True(WaitForDocument<Propagation>(sinkStore1, "common", x => x.Completed == true));

            using (var s = sinkStore1.OpenAsyncSession())
            {
                s.TimeSeriesFor("common", "test").Append(RavenTestHelper.UtcToday, 12);
                await s.SaveChangesAsync();
            }

            using (var s = sinkStore1.OpenAsyncSession())
            {
                s.CountersFor("common").Increment("test");
                await s.SaveChangesAsync();
            }

            using (var s = sinkStore1.OpenAsyncSession())
            {
                await using (var ms = new MemoryStream(new byte[] { 1, 2, 3, 4, 5 }))
                {
                    s.Advanced.Attachments.Store("common", "test", ms);
                    await s.SaveChangesAsync();
                }
            }

            using (var s = sinkStore1.OpenAsyncSession())
            {
                var common = await s.LoadAsync<Propagation>("common");
                common.FromSink2 = true;
                await s.SaveChangesAsync();
            }

            Assert.True(WaitForDocument<Propagation>(hubStore, "common", x => x.FromSink2 == true));


            var hubDb = await Databases.GetDocumentDatabaseInstanceFor(hubStore);
            var sink1Db = await Databases.GetDocumentDatabaseInstanceFor(sinkStore1);

            using (hubDb.DocumentsStorage.ContextPool.AllocateOperationContext(out DocumentsOperationContext ctx))
            using (ctx.OpenReadTransaction())
            {
                var hubGlobalCv = DocumentsStorage.GetDatabaseChangeVector(ctx).AsString();
                Assert.Equal(1, hubGlobalCv.ToChangeVector().Length);
            }

            using (sink1Db.DocumentsStorage.ContextPool.AllocateOperationContext(out DocumentsOperationContext ctx))
            using (ctx.OpenReadTransaction())
            {
                var sink1GlobalCv = DocumentsStorage.GetDatabaseChangeVector(ctx).AsString();
                Assert.Equal(2, sink1GlobalCv.ToChangeVector().Length);
            }

            using (var s = hubStore.OpenAsyncSession())
            {
                var common = await s.LoadAsync<Propagation>("common");
                var cv = s.Advanced.GetChangeVectorFor(common);
                var r = await s.Advanced.Revisions.GetForAsync<Propagation>("common");

                Assert.Equal(2, cv.ToChangeVectorList().Count);
                Assert.Contains("SINK", cv);
                Assert.Equal(0, r.Count);
            }

            using (var s = sinkStore1.OpenAsyncSession())
            {
                var common = await s.LoadAsync<Propagation>("common");
                var cv = s.Advanced.GetChangeVectorFor(common);
                var r = await s.Advanced.Revisions.GetForAsync<Propagation>("common");
                Assert.Equal(2, cv.ToChangeVectorList().Count);
                Assert.DoesNotContain("SINK", cv);
                Assert.Equal(0, r.Count);
            }

            async Task SetupSink(DocumentStore sinkStore)
            {
                await sinkStore.Maintenance.SendAsync(new PutConnectionStringOperation<RavenConnectionString>(new RavenConnectionString
                {
                    Database = hubStore.Database,
                    Name = hubStore.Database + "ConStr",
                    TopologyDiscoveryUrls = hubStore.Urls
                }));
                await sinkStore.Maintenance.SendAsync(new UpdatePullReplicationAsSinkOperation(new PullReplicationAsSink
                {
                    ConnectionStringName = hubStore.Database + "ConStr",
                    Mode = PullReplicationMode.SinkToHub | PullReplicationMode.HubToSink,
                    CertificateWithPrivateKey = Convert.ToBase64String(pullCert.Export(X509ContentType.Pfx)),
                    HubName = "both",
                    AllowedHubToSinkPaths = new[] { "*", },
                    AllowedSinkToHubPaths = new[] { "*" }
                }));
            }
        }

        [RavenFact(RavenTestCategory.Replication | RavenTestCategory.Certificates)]
        public async Task Sinks_should_not_update_hubs_change_vector3()
        {
            var certificates = Certificates.SetupServerAuthentication();
            var adminCert = Certificates.RegisterClientCertificate(certificates.ServerCertificate.Value, certificates
                .ClientCertificate1.Value, new Dictionary<string, DatabaseAccess>(), SecurityClearance.ClusterAdmin);

            using var hubStore = GetDocumentStore(new Options
            {
                AdminCertificate = adminCert,
                ClientCertificate = adminCert,
            });
            using var sinkStore1 = GetDocumentStore(new Options
            {
                AdminCertificate = adminCert,
                ClientCertificate = adminCert,
            });
            using var sinkStore2 = GetDocumentStore(new Options
            {
                AdminCertificate = adminCert,
                ClientCertificate = adminCert,
            });

            var fooCert = new X509Certificate2(File.ReadAllBytes(certificates.ClientCertificate2Path), (string)null,
                X509KeyStorageFlags.Exportable);

            var barCert = new X509Certificate2(File.ReadAllBytes(certificates.ClientCertificate3Path), (string)null,
                X509KeyStorageFlags.Exportable);

            await hubStore.Maintenance.SendAsync(new PutPullReplicationAsHubOperation(new PullReplicationDefinition
            {
                Name = "both",
                Mode = PullReplicationMode.SinkToHub | PullReplicationMode.HubToSink,
                WithFiltering = true
            }));

            var access1 = new ReplicationHubAccess
            {
                Name = "both",
                AllowedSinkToHubPaths = new[] { "foo" },
                AllowedHubToSinkPaths = new[] { "foo" },
                CertificateBase64 = Convert.ToBase64String(fooCert.Export(X509ContentType.Cert)),
            };

            var access2 = new ReplicationHubAccess
            {
                Name = "both",
                AllowedSinkToHubPaths = new[] { "bar" },
                AllowedHubToSinkPaths = new[] { "bar" },
                CertificateBase64 = Convert.ToBase64String(barCert.Export(X509ContentType.Cert)),
            };

            await hubStore.Maintenance.SendAsync(new RegisterReplicationHubAccessOperation("both", access1));
            await hubStore.Maintenance.SendAsync(new RegisterReplicationHubAccessOperation("both", access2));

            await SetupSink(sinkStore1, access1, fooCert);
            await SetupSink(sinkStore2, access2, barCert);

            using (var s = hubStore.OpenAsyncSession())
            {
                await s.StoreAsync(new Propagation
                {
                    FromHub = true
                }, "foo");
                await s.StoreAsync(new Propagation
                {
                    FromHub = true
                }, "bar");
                await s.SaveChangesAsync();
            }

            using (var s = hubStore.OpenAsyncSession())
            {
                var baseline = RavenTestHelper.UtcToday;
                for (int i = 0; i < 150; i++)
                {
                    s.TimeSeriesFor("foo", "test").Append(baseline.AddHours(i), 1);
                    s.TimeSeriesFor("bar", "test").Append(baseline.AddHours(i), 1);
                }
                await s.SaveChangesAsync();
            }

            Assert.True(WaitForDocument(sinkStore1, "foo"));
            Assert.True(WaitForDocument(sinkStore2, "bar"));

            await sinkStore1.TimeSeries.SetPolicyAsync<Propagation>("By3Hours", TimeValue.FromHours(3), TimeValue.FromDays(3));
            await sinkStore2.TimeSeries.SetPolicyAsync<Propagation>("By3Hours", TimeValue.FromHours(3), TimeValue.FromDays(3));

            var hubDb = await Databases.GetDocumentDatabaseInstanceFor(hubStore);
            var sink1Db = await Databases.GetDocumentDatabaseInstanceFor(sinkStore1);
            var sink2Db = await Databases.GetDocumentDatabaseInstanceFor(sinkStore2);

            await DoRollup(sink1Db);
            await DoRollup(sink2Db);

            using (var s = sinkStore1.OpenAsyncSession())
            {
                var common = await s.LoadAsync<Propagation>("foo");
                common.FromSink1 = true;
                await s.SaveChangesAsync();
            }

            using (var s = sinkStore2.OpenAsyncSession())
            {
                var common = await s.LoadAsync<Propagation>("bar");
                common.FromSink2 = true;
                await s.SaveChangesAsync();
            }

            Assert.True(WaitForDocument<Propagation>(hubStore, "foo", x => x.FromSink1 == true));
            Assert.True(WaitForDocument<Propagation>(hubStore, "bar", x => x.FromSink2 == true));

            using (var s = hubStore.OpenAsyncSession())
            {
                var foo = await s.LoadAsync<Propagation>("foo");
                foo.Completed = true;
                var bar = await s.LoadAsync<Propagation>("bar");
                bar.Completed = true;

                s.Advanced.Revisions.ForceRevisionCreationFor("foo");
                s.Advanced.Revisions.ForceRevisionCreationFor("bar");
                await s.SaveChangesAsync();
            }

            Assert.True(WaitForDocument<Propagation>(sinkStore2, "bar", x => x.Completed == true));
            Assert.True(WaitForDocument<Propagation>(sinkStore1, "foo", x => x.Completed == true));

            using (var token = new OperationCancelToken(hubDb.Configuration.Databases.OperationTimeout.AsTimeSpan, hubDb.DatabaseShutdown, CancellationToken.None))
                await hubDb.DocumentsStorage.RevisionsStorage.EnforceConfigurationAsync(_ => { }, token);

            using (var s = hubStore.OpenAsyncSession())
            {
                var foo = await s.LoadAsync<Propagation>("foo");
                foo.Source = "after-enforce-revision";
                var bar = await s.LoadAsync<Propagation>("bar");
                bar.Source = "after-enforce-revision";
                await s.SaveChangesAsync();
            }

            Assert.True(WaitForDocument<Propagation>(sinkStore2, "bar", x => x.Source == "after-enforce-revision"));
            Assert.True(WaitForDocument<Propagation>(sinkStore1, "foo", x => x.Source == "after-enforce-revision"));

            await VerifyNoRevisions(hubStore, "foo");
            await VerifyNoRevisions(hubStore, "bar");

            await VerifyNoRevisions(sinkStore1, "foo");
            await VerifyNoRevisions(sinkStore2, "bar");

            using (hubDb.DocumentsStorage.ContextPool.AllocateOperationContext(out DocumentsOperationContext ctx))
            using (ctx.OpenReadTransaction())
            {
                var hubGlobalCv = DocumentsStorage.GetDatabaseChangeVector(ctx).AsString();
                Assert.Equal(1, hubGlobalCv.ToChangeVector().Length);
            }

            using (sink1Db.DocumentsStorage.ContextPool.AllocateOperationContext(out DocumentsOperationContext ctx))
            using (ctx.OpenReadTransaction())
            {
                var sink1GlobalCv = DocumentsStorage.GetDatabaseChangeVector(ctx).AsString();
                Assert.Equal(2, sink1GlobalCv.ToChangeVector().Length);
            }

            using (sink2Db.DocumentsStorage.ContextPool.AllocateOperationContext(out DocumentsOperationContext ctx))
            using (ctx.OpenReadTransaction())
            {
                var sink2GlobalCv = DocumentsStorage.GetDatabaseChangeVector(ctx).AsString();
                Assert.Equal(2, sink2GlobalCv.ToChangeVector().Length);
            }

            using (var s = hubStore.OpenAsyncSession())
            {
                await AssertOnHub(s, "foo");
                await AssertOnHub(s, "bar");
            }

            using (var s = sinkStore1.OpenAsyncSession())
            {
                await AssertOnSink(s, "foo");
            }

            using (var s = sinkStore2.OpenAsyncSession())
            {
                await AssertOnSink(s, "bar");
            }

            async Task SetupSink(DocumentStore sinkStore, ReplicationHubAccess access, X509Certificate2 cert)
            {
                await sinkStore.Maintenance.SendAsync(new PutConnectionStringOperation<RavenConnectionString>(new RavenConnectionString
                {
                    Database = hubStore.Database,
                    Name = hubStore.Database + "ConStr",
                    TopologyDiscoveryUrls = hubStore.Urls
                }));
                await sinkStore.Maintenance.SendAsync(new UpdatePullReplicationAsSinkOperation(new PullReplicationAsSink
                {
                    ConnectionStringName = hubStore.Database + "ConStr",
                    Mode = PullReplicationMode.SinkToHub | PullReplicationMode.HubToSink,
                    CertificateWithPrivateKey = Convert.ToBase64String(cert.Export(X509ContentType.Pfx)),
                    HubName = access.Name,
                    AllowedHubToSinkPaths = access.AllowedHubToSinkPaths,
                    AllowedSinkToHubPaths = access.AllowedSinkToHubPaths
                }));
            }

            async Task DoRollup(DocumentDatabase database)
            {
                await database.TimeSeriesPolicyRunner.HandleChanges();
                await database.TimeSeriesPolicyRunner.RunRollups();
                await database.TimeSeriesPolicyRunner.DoRetention();
            }
        }

        private static async Task VerifyNoRevisions(DocumentStore hubStore, string id)
        {
            using (var s = hubStore.OpenAsyncSession())
            {
                var rev = await s.Advanced.Revisions.GetForAsync<Propagation>(id);
                Assert.Equal(0, rev?.Count ?? 0);
            }
        }

        private static async Task AssertOnSink(IAsyncDocumentSession s, string id)
        {
            var doc = await s.LoadAsync<Propagation>(id);
            var cv = s.Advanced.GetChangeVectorFor(doc);
            var r = await s.Advanced.Revisions.GetForAsync<Propagation>(id);
            Assert.Equal(2, cv.ToChangeVectorList().Count);
            Assert.DoesNotContain("SINK", cv);
            Assert.Equal(0, r.Count);
        }

        private static async Task AssertOnHub(IAsyncDocumentSession s, string id)
        {
            var doc = await s.LoadAsync<Propagation>(id);
            var cv = s.Advanced.GetChangeVectorFor(doc);
            var r = await s.Advanced.Revisions.GetForAsync<Propagation>(id);

            Assert.Equal(2, cv.ToChangeVectorList().Count);
            Assert.Contains("SINK", cv);
            Assert.Equal(0, r.Count);
        }

        [RavenFact(RavenTestCategory.Replication | RavenTestCategory.Certificates | RavenTestCategory.BackupExportImport)]
        public async Task Can_import_export_replication_certs()
        {
            var certificates = Certificates.SetupServerAuthentication();
            var dbNameA = GetDatabaseName();
            var dbNameB = GetDatabaseName();
            var adminCert = Certificates.RegisterClientCertificate(certificates.ServerCertificate.Value, certificates
                .ClientCertificate1.Value, new Dictionary<string, DatabaseAccess>(), SecurityClearance.ClusterAdmin);

            using var storeA = GetDocumentStore(new Options
            {
                AdminCertificate = adminCert,
                ClientCertificate = adminCert,
                ModifyDatabaseName = s => dbNameA
            });
            using var storeB = GetDocumentStore(new Options
            {
                AdminCertificate = adminCert,
                ClientCertificate = adminCert,
                ModifyDatabaseName = s => dbNameB
            });

            using (var s = storeA.OpenAsyncSession())
            {
                await s.StoreAsync(new { Location = "Hadera" }, "users/ayende/office");
                await s.StoreAsync(new { Breed = "German Shepherd" }, "users/ayende/dogs/arava");
                await s.StoreAsync(new { Color = "Gray/White" }, "users/pheobe");
                await s.StoreAsync(new { Name = "Oren" }, "users/ayende");

                await s.SaveChangesAsync();
            }

            var pullCert = new X509Certificate2(File.ReadAllBytes(certificates.ClientCertificate2Path), (string)null,
                X509KeyStorageFlags.Exportable);

            await storeA.Maintenance.SendAsync(new PutPullReplicationAsHubOperation(new PullReplicationDefinition
            {
                Name = "both",
                Mode = PullReplicationMode.SinkToHub | PullReplicationMode.HubToSink,
                WithFiltering = true
            }));

            await storeA.Maintenance.SendAsync(new RegisterReplicationHubAccessOperation("both", new ReplicationHubAccess
            {
                Name = "Arava",
                AllowedSinkToHubPaths = new[]
                {
                    "users/ayende",
                    "users/ayende/*"
                },
                AllowedHubToSinkPaths = new[]
                {
                    "users/ayende/config"
                },
                CertificateBase64 = Convert.ToBase64String(pullCert.Export(X509ContentType.Cert)),
            }));

            var file = GetTempFileName();
            var op = await storeA.Smuggler.ExportAsync(new DatabaseSmugglerExportOptions(), file);
            await op.WaitForCompletionAsync(TimeSpan.FromMinutes(5));

            var accessResults = await storeB.Maintenance.SendAsync(new GetReplicationHubAccessOperation("both"));
            Assert.Empty(accessResults);

            op = await storeB.Smuggler.ImportAsync(new DatabaseSmugglerImportOptions(), file);
            await op.WaitForCompletionAsync(TimeSpan.FromMinutes(5));

            accessResults = await storeB.Maintenance.SendAsync(new GetReplicationHubAccessOperation("both"));
            Assert.NotEmpty(accessResults);
            Assert.Equal("Arava", accessResults[0].Name);
        }

        [RavenFact(RavenTestCategory.Replication | RavenTestCategory.Certificates)]
        public async Task Cannot_use_access_paths_if_filtering_is_not_set()
        {
            var certificates = Certificates.SetupServerAuthentication();
            var dbNameA = GetDatabaseName();
            var adminCert = Certificates.RegisterClientCertificate(certificates.ServerCertificate.Value, certificates
                .ClientCertificate1.Value, new Dictionary<string, DatabaseAccess>(), SecurityClearance.ClusterAdmin);

            using var storeA = GetDocumentStore(new Options
            {
                AdminCertificate = adminCert,
                ClientCertificate = adminCert,
                ModifyDatabaseName = s => dbNameA
            });

            var pullCert = certificates.ClientCertificate2.Value;
            await storeA.Maintenance.SendAsync(new PutPullReplicationAsHubOperation(new PullReplicationDefinition
            {
                Name = "pull",
                WithFiltering = false
            }));

            var ex = await Assert.ThrowsAsync<RavenException>(async () =>
               await storeA.Maintenance.SendAsync(new RegisterReplicationHubAccessOperation("pull",
                   new ReplicationHubAccess
                   {
                       Name = "Arava",
                       CertificateBase64 = Convert.ToBase64String(pullCert.Export(X509ContentType.Cert)),
                       AllowedHubToSinkPaths = new[] { "users/ayende", "users/ayende/*" }
                   })
           ));

            Assert.Contains("Filtering replication is not set for this Replication Hub task. AllowedSinkToHubPaths and AllowedHubToSinkPaths cannot have a value.", ex.InnerException.Message);
        }

        [RavenFact(RavenTestCategory.Replication | RavenTestCategory.Certificates)]
        public async Task Must_use_access_paths_if_filtering_is_set()
        {
            var certificates = Certificates.SetupServerAuthentication();
            var dbNameA = GetDatabaseName();
            var adminCert = Certificates.RegisterClientCertificate(certificates.ServerCertificate.Value, certificates
                .ClientCertificate1.Value, new Dictionary<string, DatabaseAccess>(), SecurityClearance.ClusterAdmin);

            using var storeA = GetDocumentStore(new Options
            {
                AdminCertificate = adminCert,
                ClientCertificate = adminCert,
                ModifyDatabaseName = s => dbNameA
            });

            var pullCert = certificates.ClientCertificate2.Value;
            await storeA.Maintenance.SendAsync(new PutPullReplicationAsHubOperation(new PullReplicationDefinition
            {
                Name = "pull",
                WithFiltering = true
            }));

            var ex = await Assert.ThrowsAsync<RavenException>(async () =>
               await storeA.Maintenance.SendAsync(new RegisterReplicationHubAccessOperation("pull",
                   new ReplicationHubAccess
                   {
                       Name = "Arava",
                       CertificateBase64 = Convert.ToBase64String(pullCert.Export(X509ContentType.Cert))
                   })
               ));

            Assert.Contains("Either AllowedSinkToHubPaths or AllowedHubToSinkPaths must have a value, but both were null or empty", ex.InnerException.Message);
        }

        [RavenFact(RavenTestCategory.Replication)]
        public async Task Can_pull_and_push_with_first_transaction_on_sink()
        {
            var dbNameA = GetDatabaseName();
            var dbNameB = GetDatabaseName();

            var (hubNodes, hubLeader, hubCertificates) = await CreateRaftClusterWithSsl(2, watcherCluster: true);
            using var hub = GetDocumentStore(new Options
            {
                Server = hubLeader,
                ReplicationFactor = 2,
                AdminCertificate = hubCertificates.ServerCertificate.Value,
                ClientCertificate = hubCertificates.ServerCertificate.Value,
                ModifyDatabaseName = s => dbNameA,
                CreateDatabase = true
            });

            using var sink = GetDocumentStore(new Options
            {
                AdminCertificate = hubCertificates.ServerCertificate.Value,
                ClientCertificate = hubCertificates.ServerCertificate.Value,
                ModifyDatabaseName = s => dbNameB
            });

            var sinkDatabaseId = (await GetDatabase(Server, sink.Database)).DbBase64Id;
            var hubDatabaseIds = await Task.WhenAll(hubNodes.Select(async node => (await GetDatabase(node, hub.Database)).DbBase64Id));
            
            const string usersDocId1 = "users/1";

            using (var session = sink.OpenAsyncSession())
            {
                var user = new User { Name = "Grisha" };
                await session.StoreAsync(user, usersDocId1);
                await session.SaveChangesAsync();

                var changeVector = session.Advanced.GetChangeVectorFor(user);
                Assert.True(changeVector.Contains(sinkDatabaseId));
            }

            var pullCert = new X509Certificate2(File.ReadAllBytes(hubCertificates.ClientCertificate2Path), (string)null,
                X509KeyStorageFlags.Exportable);

            await hub.Maintenance.SendAsync(new PutPullReplicationAsHubOperation(new PullReplicationDefinition
            {
                Name = "both",
                Mode = PullReplicationMode.SinkToHub | PullReplicationMode.HubToSink,
                WithFiltering = true
            }));

            await hub.Maintenance.SendAsync(new RegisterReplicationHubAccessOperation("both", new ReplicationHubAccess
            {
                Name = "Arava",
                CertificateBase64 = Convert.ToBase64String(pullCert.Export(X509ContentType.Cert)),
                AllowedHubToSinkPaths = new[] { "*" },
                AllowedSinkToHubPaths = new[] { "*" }
            }));

            await sink.Maintenance.SendAsync(new PutConnectionStringOperation<RavenConnectionString>(new RavenConnectionString
            {
                Database = dbNameA,
                Name = dbNameA + "ConStr",
                TopologyDiscoveryUrls = hub.Urls
            }));
            await sink.Maintenance.SendAsync(new UpdatePullReplicationAsSinkOperation(new PullReplicationAsSink
            {
                ConnectionStringName = dbNameA + "ConStr",
                Mode = PullReplicationMode.SinkToHub | PullReplicationMode.HubToSink,
                CertificateWithPrivateKey = Convert.ToBase64String(pullCert.Export(X509ContentType.Pfx)),
                HubName = "both",
                AllowedHubToSinkPaths = new[] { "*" },
                AllowedSinkToHubPaths = new[] { "*" }
            }));

            WaitForDocument(hub, usersDocId1);

            const int age = 38;
            using (var session = hub.OpenAsyncSession())
            {
                var user = await session.LoadAsync<User>(usersDocId1);
                Assert.NotNull(user);

                var changeVector = session.Advanced.GetChangeVectorFor(user);
                Assert.True(changeVector.Contains(ChangeVectorParser.SinkTag));
                Assert.True(changeVector.Contains(sinkDatabaseId));

                var stats = await hub.Maintenance.SendAsync(new GetStatisticsOperation());
                Assert.False(stats.DatabaseChangeVector.Contains(ChangeVectorParser.SinkTag));

                user.Age = age;
                await session.SaveChangesAsync();
                changeVector = session.Advanced.GetChangeVectorFor(user);
                Assert.True(changeVector.Contains(ChangeVectorParser.SinkTag));
                Assert.True(changeVector.Contains(sinkDatabaseId));
                Assert.True(hubDatabaseIds.Any(id => changeVector.Contains(id)));

                stats = await hub.Maintenance.SendAsync(new GetStatisticsOperation());
                Assert.False(stats.DatabaseChangeVector.Contains(ChangeVectorParser.SinkTag));
            }

            var ageVal = await WaitForValueAsync(async () =>
            {
                using (var session = sink.OpenAsyncSession())
                {
                    var user = await session.LoadAsync<User>(usersDocId1);
                    return user.Age;
                }
            }, age);
            Assert.Equal(age, ageVal);

            using (var session = sink.OpenAsyncSession())
            {
                var user = await session.LoadAsync<User>(usersDocId1);

                var changeVector = session.Advanced.GetChangeVectorFor(user);
                Assert.False(changeVector.Contains(ChangeVectorParser.SinkTag));
                Assert.True(changeVector.Contains(sinkDatabaseId));
                Assert.True(hubDatabaseIds.Any(id => changeVector.Contains(id)));

                var stats = await sink.Maintenance.SendAsync(new GetStatisticsOperation());
                Assert.False(stats.DatabaseChangeVector.Contains(ChangeVectorParser.SinkTag));
            }
        }

        [RavenFact(RavenTestCategory.ClusterTransactions | RavenTestCategory.Replication)]
        public async Task Can_pull_and_push_with_first_cluster_transactions_on_sink()
        {
            var dbNameA = GetDatabaseName();
            var dbNameB = GetDatabaseName();

            var (hubNodes, hubLeader, hubCertificates) = await CreateRaftClusterWithSsl(2, watcherCluster: true);
            using var hub = GetDocumentStore(new Options
            {
                Server = hubLeader,
                ReplicationFactor = 2,
                AdminCertificate = hubCertificates.ServerCertificate.Value,
                ClientCertificate = hubCertificates.ServerCertificate.Value,
                ModifyDatabaseName = s => dbNameA,
                CreateDatabase = true
            });

            using var sink = GetDocumentStore(new Options
            {
                AdminCertificate = hubCertificates.ServerCertificate.Value,
                ClientCertificate = hubCertificates.ServerCertificate.Value,
                ModifyDatabaseName = s => dbNameB
            });

            var sinkRecord = await sink.Maintenance.Server.SendAsync(new GetDatabaseRecordOperation(sink.Database));
            var sinkClusterId = sinkRecord.Topology.ClusterTransactionIdBase64;
            var hubDatabaseIds = await Task.WhenAll(hubNodes.Select(async node => (await GetDatabase(node, hub.Database)).DbBase64Id));

            const string usersDocId1 = "users/1";

            using (var session = sink.OpenAsyncSession())
            {
                var user = new User { Name = "Grisha" };
                session.Advanced.SetTransactionMode(TransactionMode.ClusterWide);
                await session.StoreAsync(user, usersDocId1);
                await session.SaveChangesAsync();

                var changeVector = session.Advanced.GetChangeVectorFor(user);
                Assert.True(changeVector.Contains(ChangeVectorParser.TrxnTag));
                Assert.True(changeVector.Contains(sinkClusterId));
            }

            var pullCert = new X509Certificate2(File.ReadAllBytes(hubCertificates.ClientCertificate2Path), (string)null,
                X509KeyStorageFlags.Exportable);

            await hub.Maintenance.SendAsync(new PutPullReplicationAsHubOperation(new PullReplicationDefinition
            {
                Name = "both",
                Mode = PullReplicationMode.SinkToHub | PullReplicationMode.HubToSink,
                WithFiltering = true
            }));

            await hub.Maintenance.SendAsync(new RegisterReplicationHubAccessOperation("both", new ReplicationHubAccess
            {
                Name = "Arava",
                CertificateBase64 = Convert.ToBase64String(pullCert.Export(X509ContentType.Cert)),
                AllowedHubToSinkPaths = new[] { "*" },
                AllowedSinkToHubPaths = new[] { "*" }
            }));

            await sink.Maintenance.SendAsync(new PutConnectionStringOperation<RavenConnectionString>(new RavenConnectionString
            {
                Database = dbNameA,
                Name = dbNameA + "ConStr",
                TopologyDiscoveryUrls = hub.Urls
            }));
            await sink.Maintenance.SendAsync(new UpdatePullReplicationAsSinkOperation(new PullReplicationAsSink
            {
                ConnectionStringName = dbNameA + "ConStr",
                Mode = PullReplicationMode.SinkToHub | PullReplicationMode.HubToSink,
                CertificateWithPrivateKey = Convert.ToBase64String(pullCert.Export(X509ContentType.Pfx)),
                HubName = "both",
                AllowedHubToSinkPaths = new[] { "*" },
                AllowedSinkToHubPaths = new[] { "*" }
            }));

            WaitForDocument(hub, usersDocId1);

            const int age = 38;
            using (var session = hub.OpenAsyncSession())
            {
                var user = await session.LoadAsync<User>(usersDocId1);
                Assert.NotNull(user);

                var changeVector = session.Advanced.GetChangeVectorFor(user);
                Assert.True(changeVector.Contains(ChangeVectorParser.SinkTag));
                Assert.True(changeVector.Contains(sinkClusterId));

                await VerifyDatabaseChangeVector(hub);

                user.Age = age;
                await session.SaveChangesAsync();
                changeVector = session.Advanced.GetChangeVectorFor(user);
                Assert.True(changeVector.Contains(ChangeVectorParser.SinkTag));
                Assert.True(changeVector.Contains(sinkClusterId));
                Assert.True(hubDatabaseIds.Any(id => changeVector.Contains(id)));

                await VerifyDatabaseChangeVector(hub);
            }

            var ageVal = await WaitForValueAsync(async () =>
            {
                using (var session = sink.OpenAsyncSession())
                {
                    var user = await session.LoadAsync<User>(usersDocId1);
                    return user.Age;
                }
            }, age);
            Assert.Equal(age, ageVal);

            using (var session = sink.OpenAsyncSession())
            {
                var user = await session.LoadAsync<User>(usersDocId1);

                var changeVector = session.Advanced.GetChangeVectorFor(user);
                Assert.True(changeVector.Contains(ChangeVectorParser.TrxnTag));
                Assert.True(changeVector.Contains(ChangeVectorParser.RaftTag));
                Assert.False(changeVector.Contains(ChangeVectorParser.SinkTag));
                Assert.True(changeVector.Contains(sinkClusterId));
                Assert.True(hubDatabaseIds.Any(id => changeVector.Contains(id)));

                await VerifyDatabaseChangeVector(sink);
            }

            using (var session = sink.OpenAsyncSession())
            {
                const string anotherUserId = "users/2";
                var user = new User();
                await session.StoreAsync(user, anotherUserId);
                await session.SaveChangesAsync();

                user.Name = "Grisha";
                await session.SaveChangesAsync();
            }

            async Task VerifyDatabaseChangeVector(DocumentStore store)
            {
                var stats = await store.Maintenance.SendAsync(new GetStatisticsOperation());
                Assert.False(stats.DatabaseChangeVector.Contains(ChangeVectorParser.TrxnTag));
                Assert.False(stats.DatabaseChangeVector.Contains(ChangeVectorParser.SinkTag));
                Assert.False(stats.DatabaseChangeVector.Contains(sinkClusterId));
            }
        }

        [RavenFact(RavenTestCategory.Replication)]
        public async Task Can_pull_and_push_with_first_transactions_on_hub()
        {
            var dbNameA = GetDatabaseName();
            var dbNameB = GetDatabaseName();

            var (hubNodes, hubLeader, hubCertificates) = await CreateRaftClusterWithSsl(2, watcherCluster: true);
            using var hub = GetDocumentStore(new Options
            {
                Server = hubLeader,
                ReplicationFactor = 2,
                AdminCertificate = hubCertificates.ServerCertificate.Value,
                ClientCertificate = hubCertificates.ServerCertificate.Value,
                ModifyDatabaseName = s => dbNameA,
                CreateDatabase = true
            });

            using var sink = GetDocumentStore(new Options
            {
                AdminCertificate = hubCertificates.ServerCertificate.Value,
                ClientCertificate = hubCertificates.ServerCertificate.Value,
                ModifyDatabaseName = s => dbNameB
            });

            var sinkDatabaseId = (await GetDatabase(Server, sink.Database)).DbBase64Id;
            var hubDatabaseIds = await Task.WhenAll(hubNodes.Select(async node => (await GetDatabase(node, hub.Database)).DbBase64Id));

            const string usersDocId1 = "users/1";

            using (var session = hub.OpenAsyncSession())
            {
                var user = new User { Name = "Grisha" };
                await session.StoreAsync(user, usersDocId1);
                await session.SaveChangesAsync();

                var changeVector = session.Advanced.GetChangeVectorFor(user);
                Assert.True(hubDatabaseIds.Any(id => changeVector.Contains(id)));
            }

            var pullCert = new X509Certificate2(File.ReadAllBytes(hubCertificates.ClientCertificate2Path), (string)null,
                X509KeyStorageFlags.Exportable);

            await hub.Maintenance.SendAsync(new PutPullReplicationAsHubOperation(new PullReplicationDefinition
            {
                Name = "both",
                Mode = PullReplicationMode.SinkToHub | PullReplicationMode.HubToSink,
                WithFiltering = true
            }));

            await hub.Maintenance.SendAsync(new RegisterReplicationHubAccessOperation("both", new ReplicationHubAccess
            {
                Name = "Arava",
                CertificateBase64 = Convert.ToBase64String(pullCert.Export(X509ContentType.Cert)),
                AllowedHubToSinkPaths = new[] { "*" },
                AllowedSinkToHubPaths = new[] { "*" }
            }));

            await sink.Maintenance.SendAsync(new PutConnectionStringOperation<RavenConnectionString>(new RavenConnectionString
            {
                Database = dbNameA,
                Name = dbNameA + "ConStr",
                TopologyDiscoveryUrls = hub.Urls
            }));
            await sink.Maintenance.SendAsync(new UpdatePullReplicationAsSinkOperation(new PullReplicationAsSink
            {
                ConnectionStringName = dbNameA + "ConStr",
                Mode = PullReplicationMode.SinkToHub | PullReplicationMode.HubToSink,
                CertificateWithPrivateKey = Convert.ToBase64String(pullCert.Export(X509ContentType.Pfx)),
                HubName = "both",
                AllowedHubToSinkPaths = new[] { "*" },
                AllowedSinkToHubPaths = new[] { "*" }
            }));

            WaitForDocument(sink, usersDocId1);

            const int age = 38;
            using (var session = sink.OpenAsyncSession())
            {
                var user = await session.LoadAsync<User>(usersDocId1);
                Assert.NotNull(user);

                var changeVector = session.Advanced.GetChangeVectorFor(user);
                Assert.False(changeVector.Contains(ChangeVectorParser.SinkTag));
                Assert.True(hubDatabaseIds.Any(id => changeVector.Contains(id)));

                var stats = await hub.Maintenance.SendAsync(new GetStatisticsOperation());
                Assert.False(stats.DatabaseChangeVector.Contains(ChangeVectorParser.SinkTag));

                user.Age = age;
                await session.SaveChangesAsync();
                changeVector = session.Advanced.GetChangeVectorFor(user);
                Assert.False(changeVector.Contains(ChangeVectorParser.SinkTag));
                Assert.True(hubDatabaseIds.Any(id => changeVector.Contains(id)));
                Assert.True(changeVector.Contains(sinkDatabaseId));

                stats = await hub.Maintenance.SendAsync(new GetStatisticsOperation());
                Assert.False(stats.DatabaseChangeVector.Contains(ChangeVectorParser.SinkTag));
            }

            var ageVal = await WaitForValueAsync(async () =>
            {
                using (var session = hub.OpenAsyncSession())
                {
                    var user = await session.LoadAsync<User>(usersDocId1);
                    return user.Age;
                }
            }, age);
            Assert.Equal(age, ageVal);

            using (var session = hub.OpenAsyncSession())
            {
                var user = await session.LoadAsync<User>(usersDocId1);

                var changeVector = session.Advanced.GetChangeVectorFor(user);
                Assert.True(changeVector.Contains(ChangeVectorParser.SinkTag));
                Assert.True(hubDatabaseIds.Any(id => changeVector.Contains(id)));
                Assert.True(changeVector.Contains(sinkDatabaseId));

                var stats = await hub.Maintenance.SendAsync(new GetStatisticsOperation());
                Assert.False(stats.DatabaseChangeVector.Contains(ChangeVectorParser.SinkTag));
            }
        }

        [RavenFact(RavenTestCategory.ClusterTransactions | RavenTestCategory.Replication)]
        public async Task Can_pull_and_push_with_first_cluster_transactions_on_hub()
        {
            var dbNameA = GetDatabaseName();
            var dbNameB = GetDatabaseName();

            var (_, hubLeader, hubCertificates) = await CreateRaftClusterWithSsl(2, watcherCluster: true);
            using var hub = GetDocumentStore(new Options
            {
                Server = hubLeader,
                ReplicationFactor = 2,
                AdminCertificate = hubCertificates.ServerCertificate.Value,
                ClientCertificate = hubCertificates.ServerCertificate.Value,
                ModifyDatabaseName = s => dbNameA,
                CreateDatabase = true
            });

            using var sink = GetDocumentStore(new Options
            {
                AdminCertificate = hubCertificates.ServerCertificate.Value,
                ClientCertificate = hubCertificates.ServerCertificate.Value,
                ModifyDatabaseName = s => dbNameB
            });

            var hubRecord = await hub.Maintenance.Server.SendAsync(new GetDatabaseRecordOperation(hub.Database));
            var hubClusterId = hubRecord.Topology.ClusterTransactionIdBase64;
            var sinkDatabaseId = (await GetDatabase(Server, sink.Database)).DbBase64Id;

            const string usersDocId1 = "users/1";

            using (var session = hub.OpenAsyncSession())
            {
                var user = new User { Name = "Grisha" };
                session.Advanced.SetTransactionMode(TransactionMode.ClusterWide);
                await session.StoreAsync(user, usersDocId1);
                await session.SaveChangesAsync();

                var changeVector = session.Advanced.GetChangeVectorFor(user);
                Assert.True(changeVector.Contains(ChangeVectorParser.TrxnTag));
                Assert.True(changeVector.Contains(hubClusterId));
            }

            var pullCert = new X509Certificate2(File.ReadAllBytes(hubCertificates.ClientCertificate2Path), (string)null,
                X509KeyStorageFlags.Exportable);

            await hub.Maintenance.SendAsync(new PutPullReplicationAsHubOperation(new PullReplicationDefinition
            {
                Name = "both",
                Mode = PullReplicationMode.SinkToHub | PullReplicationMode.HubToSink,
                WithFiltering = true
            }));

            await hub.Maintenance.SendAsync(new RegisterReplicationHubAccessOperation("both", new ReplicationHubAccess
            {
                Name = "Arava",
                CertificateBase64 = Convert.ToBase64String(pullCert.Export(X509ContentType.Cert)),
                AllowedHubToSinkPaths = new[] { "*" },
                AllowedSinkToHubPaths = new[] { "*" }
            }));

            await sink.Maintenance.SendAsync(new PutConnectionStringOperation<RavenConnectionString>(new RavenConnectionString
            {
                Database = dbNameA,
                Name = dbNameA + "ConStr",
                TopologyDiscoveryUrls = hub.Urls
            }));
            await sink.Maintenance.SendAsync(new UpdatePullReplicationAsSinkOperation(new PullReplicationAsSink
            {
                ConnectionStringName = dbNameA + "ConStr",
                Mode = PullReplicationMode.SinkToHub | PullReplicationMode.HubToSink,
                CertificateWithPrivateKey = Convert.ToBase64String(pullCert.Export(X509ContentType.Pfx)),
                HubName = "both",
                AllowedHubToSinkPaths = new[] { "*" },
                AllowedSinkToHubPaths = new[] { "*" }
            }));

            WaitForDocument(sink, usersDocId1);

            const int age = 38;
            using (var session = sink.OpenAsyncSession())
            {
                var user = await session.LoadAsync<User>(usersDocId1);
                Assert.NotNull(user);

                var changeVector = session.Advanced.GetChangeVectorFor(user);
                Assert.True(changeVector.Contains(ChangeVectorParser.TrxnTag));
                Assert.True(changeVector.Contains(hubClusterId));

                await VerifyDatabaseChangeVector(sink);

                user.Age = age;
                await session.SaveChangesAsync();
                changeVector = session.Advanced.GetChangeVectorFor(user);
                Assert.True(changeVector.Contains(ChangeVectorParser.TrxnTag));
                Assert.True(changeVector.Contains(hubClusterId));
                Assert.True(changeVector.Contains(sinkDatabaseId));

                await VerifyDatabaseChangeVector(sink);
            }

            var ageVal = await WaitForValueAsync(async () =>
            {
                using (var session = hub.OpenAsyncSession())
                {
                    var user = await session.LoadAsync<User>(usersDocId1);
                    return user.Age;
                }
            }, age);
            Assert.Equal(age, ageVal);

            using (var session = hub.OpenAsyncSession())
            {
                var user = await session.LoadAsync<User>(usersDocId1);

                var changeVector = session.Advanced.GetChangeVectorFor(user);
                Assert.True(changeVector.Contains(ChangeVectorParser.TrxnTag));
                Assert.True(changeVector.Contains(ChangeVectorParser.RaftTag));
                Assert.True(changeVector.Contains(ChangeVectorParser.SinkTag));
                Assert.True(changeVector.Contains(hubClusterId));
                Assert.True(changeVector.Contains(sinkDatabaseId));

                await VerifyDatabaseChangeVector(hub);
            }

            using (var session = hub.OpenAsyncSession())
            {
                const string anotherUserId = "users/2";
                var user = new User();
                await session.StoreAsync(user, anotherUserId);
                await session.SaveChangesAsync();

                user.Name = "Grisha";
                await session.SaveChangesAsync();
            }

            async Task VerifyDatabaseChangeVector(DocumentStore store)
            {
                var stats = await store.Maintenance.SendAsync(new GetStatisticsOperation());
                Assert.False(stats.DatabaseChangeVector.Contains(ChangeVectorParser.TrxnTag));
                Assert.False(stats.DatabaseChangeVector.Contains(ChangeVectorParser.SinkTag));
                Assert.False(stats.DatabaseChangeVector.Contains(hubClusterId));
            }
        }
    }
}<|MERGE_RESOLUTION|>--- conflicted
+++ resolved
@@ -6,11 +6,6 @@
 using System.Text;
 using System.Threading;
 using System.Threading.Tasks;
-<<<<<<< HEAD
-=======
-using Esprima.Ast;
-using FastTests.Server.Replication;
->>>>>>> 76335861
 using Raven.Client.Documents;
 using Raven.Client.Documents.Operations;
 using Raven.Client.Documents.Operations.ConnectionStrings;
@@ -921,25 +916,15 @@
             using (sink1Db.DocumentsStorage.ContextPool.AllocateOperationContext(out DocumentsOperationContext ctx))
             using (ctx.OpenReadTransaction())
             {
-<<<<<<< HEAD
                 var sink1GlobalCv = DocumentsStorage.GetDatabaseChangeVector(ctx).AsString();
-                Assert.Equal(3, sink1GlobalCv.ToChangeVector().Length);
-=======
-                var sink1GlobalCv = DocumentsStorage.GetDatabaseChangeVector(ctx);
                 Assert.Equal(2, sink1GlobalCv.ToChangeVector().Length);
->>>>>>> 76335861
             }
 
             using (sink2Db.DocumentsStorage.ContextPool.AllocateOperationContext(out DocumentsOperationContext ctx))
             using (ctx.OpenReadTransaction())
             {
-<<<<<<< HEAD
                 var sink2GlobalCv = DocumentsStorage.GetDatabaseChangeVector(ctx).AsString();
-                Assert.Equal(3, sink2GlobalCv.ToChangeVector().Length);
-=======
-                var sink2GlobalCv = DocumentsStorage.GetDatabaseChangeVector(ctx);
                 Assert.Equal(2, sink2GlobalCv.ToChangeVector().Length);
->>>>>>> 76335861
             }
 
             async Task SetupSink(DocumentStore sinkStore)
@@ -1547,7 +1532,7 @@
 
                 var changeVector = session.Advanced.GetChangeVectorFor(user);
                 Assert.True(changeVector.Contains(sinkDatabaseId));
-            }
+    }
 
             var pullCert = new X509Certificate2(File.ReadAllBytes(hubCertificates.ClientCertificate2Path), (string)null,
                 X509KeyStorageFlags.Exportable);
@@ -1607,7 +1592,7 @@
 
                 stats = await hub.Maintenance.SendAsync(new GetStatisticsOperation());
                 Assert.False(stats.DatabaseChangeVector.Contains(ChangeVectorParser.SinkTag));
-            }
+}
 
             var ageVal = await WaitForValueAsync(async () =>
             {
