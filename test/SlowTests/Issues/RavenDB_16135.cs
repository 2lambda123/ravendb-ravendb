﻿using System;
using System.Threading.Tasks;
using FastTests;
using FastTests.Utils;
using Orders;
using Raven.Server.Documents.Operations;
using Xunit;
using Xunit.Abstractions;

namespace SlowTests.Issues
{
    public class RavenDB_16135 : RavenTestBase
    {
        public RavenDB_16135(ITestOutputHelper output) : base(output)
        {
        }

        [Fact]
        public async Task RevertRevisions_WaitForCompletionShouldNotThrow()
        {
            var company = new Company { Name = "Company Name" };
            using (var store = GetDocumentStore())
            {
                DateTime last = default;
                await RevisionsHelper.SetupRevisionsAsync(store);
                using (var session = store.OpenAsyncSession())
                {
                    await session.StoreAsync(company);
                    await session.SaveChangesAsync();
                    last = DateTime.UtcNow;
                }

                using (var session = store.OpenAsyncSession())
                {
                    company.Name = "Hibernating Rhinos";
                    await session.StoreAsync(company);
                    await session.SaveChangesAsync();
                }

                using (var session = store.OpenAsyncSession())
                {
                    var companiesRevisions = await session.Advanced.Revisions.GetForAsync<Company>(company.Id);
                    Assert.Equal(2, companiesRevisions.Count);
                }

<<<<<<< HEAD
                var operation = await store.Maintenance.SendAsync(new RevertRevisionsOperation(last, 60));
                await operation.WaitForCompletionAsync(TimeSpan.FromSeconds(5));
=======
                var operation = await store.Maintenance.SendAsync(new RevisionsHelper.RevertRevisionsOperation(last, 60));
                await operation.WaitForCompletionAsync(TimeSpan.FromSeconds(5)).ConfigureAwait(false);
>>>>>>> adc38566

                using (var session = store.OpenAsyncSession())
                {
                    var companiesRevisions = await session.Advanced.Revisions.GetForAsync<Company>(company.Id);
                    Assert.Equal(3, companiesRevisions.Count);

                    Assert.Equal("Company Name", companiesRevisions[0].Name);
                    Assert.Equal("Hibernating Rhinos", companiesRevisions[1].Name);
                    Assert.Equal("Company Name", companiesRevisions[2].Name);
                }
            }
        }
<<<<<<< HEAD
=======

>>>>>>> adc38566
    }
}<|MERGE_RESOLUTION|>--- conflicted
+++ resolved
@@ -43,13 +43,8 @@
                     Assert.Equal(2, companiesRevisions.Count);
                 }
 
-<<<<<<< HEAD
-                var operation = await store.Maintenance.SendAsync(new RevertRevisionsOperation(last, 60));
+                var operation = await store.Maintenance.SendAsync(new RevisionsHelper.RevertRevisionsOperation(last, 60));
                 await operation.WaitForCompletionAsync(TimeSpan.FromSeconds(5));
-=======
-                var operation = await store.Maintenance.SendAsync(new RevisionsHelper.RevertRevisionsOperation(last, 60));
-                await operation.WaitForCompletionAsync(TimeSpan.FromSeconds(5)).ConfigureAwait(false);
->>>>>>> adc38566
 
                 using (var session = store.OpenAsyncSession())
                 {
@@ -62,9 +57,6 @@
                 }
             }
         }
-<<<<<<< HEAD
-=======
 
->>>>>>> adc38566
     }
 }