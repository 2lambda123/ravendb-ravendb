--- conflicted
+++ resolved
@@ -49,7 +49,6 @@
             var backupStatus2 = await source.Maintenance.SendAsync(new StartBackupOperation(false, backupTaskId));
             await backupStatus2.WaitForCompletionAsync(TimeSpan.FromMinutes(5));
 
-<<<<<<< HEAD
             var path = Directory.GetDirectories(backupPath).First();
             if (options.DatabaseMode == RavenDatabaseMode.Sharded)
             {
@@ -57,12 +56,9 @@
                 path = Directory.GetDirectories(backupPath).First(p => p.Contains($"${shardNumber}"));
             }
 
+            await Backup.GetBackupFilesAndAssertCountAsync(path, 2, source.Database, backupStatus2.Id);
+
             var restoreConfig = new RestoreBackupConfiguration { BackupLocation = path, DatabaseName = destination.Database };
-=======
-            await Backup.GetBackupFilesAndAssertCountAsync(backupPath, 2, source.Database, backupStatus2.Id);
-
-            var restoreConfig = new RestoreBackupConfiguration { BackupLocation = Directory.GetDirectories(backupPath).First(), DatabaseName = destination.Database };
->>>>>>> 868fbf77
             using (Backup.RestoreDatabase(destination, restoreConfig))
             {
                 using (var session = destination.OpenAsyncSession())
@@ -71,7 +67,6 @@
                     Assert.Null(shouldBeDeleted); //Fails here
                 }
             }
-<<<<<<< HEAD
 
         }
     }
@@ -128,8 +123,6 @@
                     Assert.NotNull(shouldBeDeleted);
             }
 
-=======
->>>>>>> 868fbf77
         }
     }
 
