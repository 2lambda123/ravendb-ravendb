--- conflicted
+++ resolved
@@ -421,14 +421,9 @@
             }
         }
 
-<<<<<<< HEAD
         [RavenTheory(RavenTestCategory.CompareExchange)]
         [RavenData(DatabaseMode = RavenDatabaseMode.All)]
-        public void CanUseCompareExchangeValueIncludesInQueries_Dynamic_JavaScript(Options options)
-=======
-        [Fact]
-        public async Task CanUseCompareExchangeValueIncludesInQueries_Dynamic_JavaScript()
->>>>>>> b3ea0f25
+        public async Task CanUseCompareExchangeValueIncludesInQueries_Dynamic_JavaScript(Options options)
         {
             using (var store = GetDocumentStore(options))
             {
@@ -504,13 +499,9 @@
                         lastClusterTxIndex = value.Index;
                     }
 
-<<<<<<< HEAD
+                    await database.RachisLogIndexNotifications.WaitForIndexNotification(lastClusterTxIndex, TimeSpan.FromSeconds(5));
+
                     companies = session.Advanced
-=======
-                    await database.RachisLogIndexNotifications.WaitForIndexNotification(lastClusterTxIndex, TimeSpan.FromSeconds(5));
-
-                    companies = companies = session.Advanced
->>>>>>> b3ea0f25
                         .RawQuery<Company>(
                             @"
 declare function incl(c) {
