--- conflicted
+++ resolved
@@ -6,10 +6,7 @@
 using Raven.Client.Documents.Conventions;
 using Raven.Client.Documents.Operations.Backups;
 using Raven.Client.Documents.Operations.OngoingTasks;
-<<<<<<< HEAD
 using Raven.Client.Util;
-=======
->>>>>>> 54fb47e0
 using Raven.Server;
 using Raven.Server.Config;
 using Raven.Server.Extensions;
@@ -145,10 +142,6 @@
                 bool backupInfoUpdated = await AddInfo(debugInfo, lastBackupTime, expectedTime, leaderStore, taskId, client, leaderServer);
 
                 Assert.True(backupInfoUpdated, $"lastBackupTime >= expectedTime: false{Environment.NewLine}{string.Join(Environment.NewLine, debugInfo)}");
-<<<<<<< HEAD
-=======
-
->>>>>>> 54fb47e0
 
                 // Verifying that the cluster storage contains the same value for consistency
                 var operation = new GetPeriodicBackupStatusOperation(taskId);
