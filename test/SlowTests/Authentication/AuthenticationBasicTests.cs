--- conflicted
+++ resolved
@@ -1295,11 +1295,7 @@
             }
         }
 
-<<<<<<< HEAD
-        private async Task AssertServerRoutesAsync(IEnumerable<RouteInformation> routes, HashSet<(string Method, string Path)> endpointsToIgnore, HttpClient httpClient, Action<RouteInformation, HttpStatusCode> assert)
-=======
-        private static void AssertServerRoutes(IEnumerable<RouteInformation> routes, HashSet<(string Method, string Path)> endpointsToIgnore, HttpClient httpClient, Action<RouteInformation, HttpStatusCode> assert)
->>>>>>> d35bc79d
+        private static async Task AssertServerRoutesAsync(IEnumerable<RouteInformation> routes, HashSet<(string Method, string Path)> endpointsToIgnore, HttpClient httpClient, Action<RouteInformation, HttpStatusCode> assert)
         {
             foreach (var route in routes)
             {
@@ -1312,38 +1308,26 @@
                 if (endpointsToIgnore.Contains((route.Method, route.Path)))
                     continue;
 
-<<<<<<< HEAD
-                var response = await httpClient.SendAsync(new HttpRequestMessage
-                {
-                    Method = new HttpMethod(route.Method),
-                    RequestUri = new Uri(route.Path, UriKind.Relative)
-                }.WithConventions(DocumentConventions.DefaultForServer));
-=======
                 var requestUri = new Uri(route.Path, UriKind.Relative);
                 HttpResponseMessage response;
                 try
                 {
-                    response = httpClient.Send(new HttpRequestMessage
+                    response = await httpClient.SendAsync(new HttpRequestMessage
                     {
                         Method = new HttpMethod(route.Method),
-                        RequestUri = requestUri
-                    });
+                        RequestUri = new Uri(route.Path, UriKind.Relative)
+                    }.WithConventions(DocumentConventions.DefaultForServer));
                 }
                 catch (Exception e)
                 {
                     throw new InvalidOperationException($"Could not get response from {route.Method} '{requestUri}'.", e);
                 }
->>>>>>> d35bc79d
 
                 assert(route, response.StatusCode);
             }
         }
 
-<<<<<<< HEAD
-        private async Task AssertDatabaseRoutesAsync(IEnumerable<RouteInformation> routes, string databaseName, HttpClient httpClient, Action<RouteInformation, HttpStatusCode> assert)
-=======
-        private static void AssertDatabaseRoutes(IEnumerable<RouteInformation> routes, string databaseName, HttpClient httpClient, Action<RouteInformation, HttpStatusCode> assert)
->>>>>>> d35bc79d
+        private static async Task AssertDatabaseRoutesAsync(IEnumerable<RouteInformation> routes, string databaseName, HttpClient httpClient, Action<RouteInformation, HttpStatusCode> assert)
         {
             foreach (var route in routes)
             {
@@ -1353,28 +1337,20 @@
                 if (route.Method == "OPTIONS")
                     continue; // artificially added routes for CORS
 
-<<<<<<< HEAD
-                var response = await httpClient.SendAsync(new HttpRequestMessage
-                {
-                    Method = new HttpMethod(route.Method),
-                    RequestUri = new Uri(route.Path.Replace("/databases/*/", $"/databases/{databaseName}/", StringComparison.OrdinalIgnoreCase), UriKind.Relative)
-                }.WithConventions(DocumentConventions.DefaultForServer));
-=======
                 var requestUri = new Uri(route.Path.Replace("/databases/*/", $"/databases/{databaseName}/", StringComparison.OrdinalIgnoreCase), UriKind.Relative);
                 HttpResponseMessage response;
                 try
                 {
-                    response = httpClient.Send(new HttpRequestMessage
+                    response = await httpClient.SendAsync(new HttpRequestMessage
                     {
                         Method = new HttpMethod(route.Method),
                         RequestUri = requestUri
-                    });
+                    }.WithConventions(DocumentConventions.DefaultForServer));
                 }
                 catch (Exception e)
                 {
                     throw new InvalidOperationException($"Could not get response from {route.Method} '{requestUri}'.", e);
                 }
->>>>>>> d35bc79d
 
                 assert(route, response.StatusCode);
             }
