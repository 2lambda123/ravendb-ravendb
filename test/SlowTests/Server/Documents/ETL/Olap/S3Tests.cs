﻿using System;
using System.Collections.Generic;
using System.IO;
using System.Linq;
using System.Runtime.CompilerServices;
using System.Threading;
using System.Threading.Tasks;
using FastTests;
using Parquet;
using Parquet.Schema;
using Raven.Client.Documents;
using Raven.Client.Documents.Linq;
using Raven.Client.Documents.Operations.Backups;
using Raven.Client.Documents.Operations.ConnectionStrings;
using Raven.Client.Documents.Operations.ETL;
using Raven.Client.Documents.Operations.ETL.OLAP;
using Raven.Server.Documents.ETL.Providers.OLAP;
using Raven.Server.Documents.PeriodicBackup.Aws;
using Raven.Server.Documents.PeriodicBackup.Restore;
using Sparrow.Server;
using Tests.Infrastructure;
using Tests.Infrastructure.Entities;
using Xunit;
using Xunit.Abstractions;

namespace SlowTests.Server.Documents.ETL.Olap
{
    public class S3Tests : RavenTestBase
    {
        public S3Tests(ITestOutputHelper output) : base(output)
        {
        }

        private readonly string _s3TestsPrefix = $"olap/tests/{nameof(S3Tests)}-{Guid.NewGuid()}";
        private const string CollectionName = "Orders";
        private static readonly HashSet<char> SpecialChars = new HashSet<char> { '&', '@', ':', ',', '$', '=', '+', '?', ';', ' ', '"', '^', '`', '>', '<', '{', '}', '[', ']', '#', '\'', '~', '|' };

        [AmazonS3RetryFact]
        public async Task CanUploadToS3()
        {
            var settings = GetS3Settings();

            try
            {
                using (var store = GetDocumentStore())
                {
                    var baseline = new DateTime(2020, 1, 1);

                    using (var session = store.OpenAsyncSession())
                    {
                        for (int i = 0; i < 31; i++)
                        {
                            await session.StoreAsync(new Order
                            {
                                Id = $"orders/{i}",
                                OrderedAt = baseline.AddDays(i),
                                ShipVia = $"shippers/{i}",
                                Company = $"companies/{i}"
                            });
                        }

                        for (int i = 0; i < 28; i++)
                        {
                            await session.StoreAsync(new Order
                            {
                                Id = $"orders/{i + 31}",
                                OrderedAt = baseline.AddMonths(1).AddDays(i),
                                ShipVia = $"shippers/{i + 31}",
                                Company = $"companies/{i + 31}"
                            });
                        }

                        await session.SaveChangesAsync();
                    }

                    var etlDone = Etl.WaitForEtlToComplete(store);

                    var script = @"
var orderDate = new Date(this.OrderedAt);
var year = orderDate.getFullYear();
var month = orderDate.getMonth();
var key = new Date(year, month);

loadToOrders(partitionBy(key),
    {
        Company : this.Company,
        ShipVia : this.ShipVia
    })
";
                    SetupS3OlapEtl(store, script, settings);

                    etlDone.Wait(TimeSpan.FromMinutes(1));

                    using (var cts = new CancellationTokenSource(TimeSpan.FromMinutes(5)))
                    using (var s3Client = new RavenAwsS3Client(settings, EtlTestBase.DefaultBackupConfiguration, cancellationToken: cts.Token))
                    {
                        var prefix = $"{settings.RemoteFolderName}/{CollectionName}";
                        var cloudObjects = await s3Client.ListObjectsAsync(prefix, string.Empty, false);

                        Assert.Equal(2, cloudObjects.FileInfoDetails.Count);
                        Assert.Contains("2020-01-01", cloudObjects.FileInfoDetails[0].FullPath);
                        Assert.Contains("2020-02-01", cloudObjects.FileInfoDetails[1].FullPath);
                    }
                }
            }

            finally
            {
                await DeleteObjects(settings);
            }
        }

        [AmazonS3RetryFact]
        public async Task SimpleTransformation()
        {
            var settings = GetS3Settings();

            try
            {
                using (var store = GetDocumentStore())
                {
                    var baseline = new DateTime(2020, 1, 1);

                    using (var session = store.OpenAsyncSession())
                    {
                        for (int i = 1; i <= 10; i++)
                        {
                            var o = new Order
                            {
                                Id = $"orders/{i}",
                                OrderedAt = baseline.AddDays(i),
                                Company = $"companies/{i}"
                            };

                            await session.StoreAsync(o);
                        }

                        await session.SaveChangesAsync();
                    }

                    var etlDone = Etl.WaitForEtlToComplete(store);

                    var script = @"
var orderDate = new Date(this.OrderedAt);
var year = orderDate.getFullYear();
var month = orderDate.getMonth();
var key = new Date(year, month);

loadToOrders(partitionBy(key),
    {
        Company : this.Company,
        ShipVia : this.ShipVia
    })
";
                    SetupS3OlapEtl(store, script, settings);

                    etlDone.Wait(TimeSpan.FromMinutes(1));

                    using (var cts = new CancellationTokenSource(TimeSpan.FromMinutes(5)))
                    using (var s3Client = new RavenAwsS3Client(settings, EtlTestBase.DefaultBackupConfiguration, cancellationToken: cts.Token))
                    {
                        var prefix = $"{settings.RemoteFolderName}/{CollectionName}";

                        var cloudObjects = await s3Client.ListObjectsAsync(prefix, delimiter: string.Empty, listFolders: false);

                        Assert.Equal(1, cloudObjects.FileInfoDetails.Count);

                        var fullPath = cloudObjects.FileInfoDetails[0].FullPath;
                        var blob = await s3Client.GetObjectAsync(fullPath);

                        await using var ms = new MemoryStream();
                        await blob.Data.CopyToAsync(ms);

                        using (var parquetReader = await ParquetReader.CreateAsync(ms))
                        {
                            Assert.Equal(1, parquetReader.RowGroupCount);

                            var expectedFields = new[] { "Company", ParquetTransformedItems.DefaultIdColumn, ParquetTransformedItems.LastModifiedColumn };

                            Assert.Equal(expectedFields.Length, parquetReader.Schema.Fields.Count);

                            using var rowGroupReader = parquetReader.OpenRowGroupReader(0);
                            foreach (var field in parquetReader.Schema.Fields)
                            {
                                Assert.True(field.Name.In(expectedFields));

                                var data = (await rowGroupReader.ReadColumnAsync((DataField)field)).Data;
                                Assert.True(data.Length == 10);

                                if (field.Name == ParquetTransformedItems.LastModifiedColumn)
                                    continue;

                                var count = 1;
                                foreach (var val in data)
                                {
                                    switch (field.Name)
                                    {
                                        case ParquetTransformedItems.DefaultIdColumn:
                                            Assert.Equal($"orders/{count}", val);
                                            break;
                                        case "Company":
                                            Assert.Equal($"companies/{count}", val);
                                            break;
                                    }

                                    count++;
                                }
                            }
                        }
                    }
                }
            }

            finally
            {
                await DeleteObjects(settings);
            }
        }

        [AmazonS3RetryFact]
        public async Task CanLoadToMultipleTables()
        {
            const string salesTableName = "Sales";
            var settings = GetS3Settings();

            try
            {
                using (var store = GetDocumentStore())
                {
                    var baseline = new DateTime(2020, 1, 1);

                    using (var session = store.OpenAsyncSession())
                    {
                        for (int i = 0; i < 31; i++)
                        {
                            var orderedAt = baseline.AddDays(i);
                            var lines = new List<OrderLine>();

                            for (int j = 1; j <= 5; j++)
                            {
                                lines.Add(new OrderLine
                                {
                                    Quantity = j * 10,
                                    PricePerUnit = i + j,
                                    Product = $"Products/{j}"
                                });
                            }

                            var o = new Order
                            {
                                Id = $"orders/{i}",
                                OrderedAt = orderedAt,
                                RequireAt = orderedAt.AddDays(7),
                                Company = $"companies/{i}",
                                Lines = lines
                            };

                            await session.StoreAsync(o);
                        }

                        baseline = baseline.AddMonths(1);

                        for (int i = 0; i < 28; i++)
                        {
                            var orderedAt = baseline.AddDays(i);
                            var lines = new List<OrderLine>();

                            for (int j = 1; j <= 5; j++)
                            {
                                lines.Add(new OrderLine
                                {
                                    Quantity = j * 10,
                                    PricePerUnit = i + j,
                                    Product = $"Products/{j}"
                                });
                            }

                            var o = new Order
                            {
                                Id = $"orders/{i + 31}",
                                OrderedAt = orderedAt,
                                RequireAt = orderedAt.AddDays(7),
                                Company = $"companies/{i}",
                                Lines = lines
                            };

                            await session.StoreAsync(o);
                        }

                        await session.SaveChangesAsync();
                    }

                    var database = await GetDatabase(store.Database);
<<<<<<< HEAD
                    var etlDone = new ManualResetEventSlim();

=======
                    var etlDone = new AsyncManualResetEvent();
                    
>>>>>>> 54fb47e0
                    database.EtlLoader.BatchCompleted += x =>
                    {
                        if (x.Statistics.LoadSuccesses > 0)
                            etlDone.Set();
                    };

                    const string script = @"
var orderData = {
    Company : this.Company,
    RequireAt : new Date(this.RequireAt),
    ItemsCount: this.Lines.length,
    TotalCost: 0
};

var orderDate = new Date(this.OrderedAt);
var year = orderDate.getFullYear();
var month = orderDate.getMonth();
var key = new Date(year, month);

for (var i = 0; i < this.Lines.length; i++) {
    var line = this.Lines[i];
    orderData.TotalCost += (line.PricePerUnit * line.Quantity);
    
    // load to 'sales' table

    loadToSales(partitionBy(key), {
        Qty: line.Quantity,
        Product: line.Product,
        Cost: line.PricePerUnit
    });
}

// load to 'orders' table
loadToOrders(partitionBy(key), orderData);
";


                    SetupS3OlapEtl(store, script, settings);

                    var timeout = database.DocumentsStorage.Environment.Options.RunningOn32Bits
                        ? TimeSpan.FromMinutes(2)
                        : TimeSpan.FromMinutes(1);

<<<<<<< HEAD
                    Assert.True(etlDone.Wait(timeout), await Etl.GetEtlDebugInfo(store.Database, timeout));
=======
                    Assert.True(await etlDone.WaitAsync(timeout), $"olap etl to s3 did not finish in {timeout.TotalMinutes} minutes. stats : {GetPerformanceStats(database)}");
>>>>>>> 54fb47e0

                    using (var cts = new CancellationTokenSource(TimeSpan.FromMinutes(5)))
                    using (var s3Client = new RavenAwsS3Client(settings, EtlTestBase.DefaultBackupConfiguration, cancellationToken: cts.Token))
                    {
                        var prefix = $"{settings.RemoteFolderName}/{CollectionName}";
                        var cloudObjects = await s3Client.ListObjectsAsync(prefix, string.Empty, false);

                        Assert.Equal(2, cloudObjects.FileInfoDetails.Count);
                        Assert.Contains("2020-01-01", cloudObjects.FileInfoDetails[0].FullPath);
                        Assert.Contains("2020-02-01", cloudObjects.FileInfoDetails[1].FullPath);

                        var fullPath = cloudObjects.FileInfoDetails[0].FullPath;
                        var blob = await s3Client.GetObjectAsync(fullPath);

                        await using var ms = new MemoryStream();
                        await blob.Data.CopyToAsync(ms);

                        using (var parquetReader = await ParquetReader.CreateAsync(ms))
                        {
                            Assert.Equal(1, parquetReader.RowGroupCount);

                            var expectedFields = new[] { "Company", "RequireAt", "ItemsCount", "TotalCost", ParquetTransformedItems.DefaultIdColumn, ParquetTransformedItems.LastModifiedColumn };
                            Assert.Equal(expectedFields.Length, parquetReader.Schema.Fields.Count);

                            using var rowGroupReader = parquetReader.OpenRowGroupReader(0);
                            foreach (var field in parquetReader.Schema.Fields)
                            {
                                Assert.True(field.Name.In(expectedFields));

                                var data = (await rowGroupReader.ReadColumnAsync((DataField)field)).Data;
                                Assert.True(data.Length == 31);
                            }
                        }
                    }

                    using (var cts = new CancellationTokenSource(TimeSpan.FromMinutes(5)))
                    using (var s3Client = new RavenAwsS3Client(settings, EtlTestBase.DefaultBackupConfiguration, cancellationToken: cts.Token))
                    {
                        var prefix = $"{settings.RemoteFolderName}/{salesTableName}";
                        var cloudObjects = await s3Client.ListObjectsAsync(prefix, string.Empty, false);

                        Assert.Equal(2, cloudObjects.FileInfoDetails.Count);
                        Assert.Contains("2020-01-01", cloudObjects.FileInfoDetails[0].FullPath);
                        Assert.Contains("2020-02-01", cloudObjects.FileInfoDetails[1].FullPath);

                        var fullPath = cloudObjects.FileInfoDetails[1].FullPath;
                        var blob = await s3Client.GetObjectAsync(fullPath);

                        await using var ms = new MemoryStream();
                        await blob.Data.CopyToAsync(ms);

                        using (var parquetReader = await ParquetReader.CreateAsync(ms))
                        {
                            Assert.Equal(1, parquetReader.RowGroupCount);

                            var expectedFields = new[] { "Qty", "Product", "Cost", ParquetTransformedItems.DefaultIdColumn, ParquetTransformedItems.LastModifiedColumn };
                            Assert.Equal(expectedFields.Length, parquetReader.Schema.Fields.Count);

                            using var rowGroupReader = parquetReader.OpenRowGroupReader(0);
                            foreach (var field in parquetReader.Schema.Fields)
                            {
                                Assert.True(field.Name.In(expectedFields));

                                var data = (await rowGroupReader.ReadColumnAsync((DataField)field)).Data;
                                Assert.True(data.Length == 28 * 5);
                            }
                        }
                    }
                }

            }
            finally
            {
                await DeleteObjects(settings, salesTableName);
            }
        }


        [AmazonS3RetryFact]
        public async Task CanModifyPartitionColumnName()
        {
            var settings = GetS3Settings();

            try
            {
                using (var store = GetDocumentStore())
                {
                    const string partitionColumn = "order_date";

                    var baseline = new DateTime(2020, 1, 1);

                    using (var session = store.OpenAsyncSession())
                    {
                        for (int i = 0; i < 31; i++)
                        {
                            await session.StoreAsync(new Order
                            {
                                Id = $"orders/{i}",
                                OrderedAt = baseline.AddDays(i),
                                ShipVia = $"shippers/{i}",
                                Company = $"companies/{i}"
                            });
                        }

                        for (int i = 0; i < 28; i++)
                        {
                            await session.StoreAsync(new Order
                            {
                                Id = $"orders/{i + 31}",
                                OrderedAt = baseline.AddMonths(1).AddDays(i),
                                ShipVia = $"shippers/{i + 31}",
                                Company = $"companies/{i + 31}"
                            });
                        }

                        await session.SaveChangesAsync();
                    }

                    var etlDone = Etl.WaitForEtlToComplete(store);

                    var script = @"
var orderDate = new Date(this.OrderedAt);
var year = orderDate.getFullYear();
var month = orderDate.getMonth();
var key = new Date(year, month);

loadToOrders(partitionBy(['order_date', key]),
    {
        Company : this.Company,
        ShipVia : this.ShipVia
    })
";
                    var connectionStringName = $"{store.Database} to S3";

                    var configuration = new OlapEtlConfiguration
                    {
                        Name = "olap-s3-test",
                        ConnectionStringName = connectionStringName,
                        RunFrequency = LocalTests.DefaultFrequency,
                        Transforms =
                        {
                            new Transformation
                            {
                                Name = "MonthlyOrders",
                                Collections = new List<string> {"Orders"},
                                Script = script
                            }
                        }
                    };

                    SetupS3OlapEtl(store, settings, configuration);

                    etlDone.Wait(TimeSpan.FromMinutes(1));

                    using (var cts = new CancellationTokenSource(TimeSpan.FromMinutes(5)))
                    using (var s3Client = new RavenAwsS3Client(settings, EtlTestBase.DefaultBackupConfiguration, cancellationToken: cts.Token))
                    {
                        var prefix = $"{settings.RemoteFolderName}/{CollectionName}";
                        var cloudObjects = await s3Client.ListObjectsAsync(prefix, string.Empty, false);

                        Assert.Equal(2, cloudObjects.FileInfoDetails.Count);

                        Assert.Contains($"{partitionColumn}=2020-01-01", cloudObjects.FileInfoDetails[0].FullPath);
                        Assert.Contains($"{partitionColumn}=2020-02-01", cloudObjects.FileInfoDetails[1].FullPath);
                    }
                }
            }

            finally
            {
                await DeleteObjects(settings);
            }
        }

        [AmazonS3RetryFact]
        public async Task SimpleTransformation_NoPartition()
        {
            var settings = GetS3Settings();
            try
            {
                using (var store = GetDocumentStore())
                {
                    var baseline = new DateTime(2020, 1, 1).ToUniversalTime();

                    using (var session = store.OpenAsyncSession())
                    {
                        for (int i = 0; i < 100; i++)
                        {
                            await session.StoreAsync(new Order
                            {
                                Id = $"orders/{i}",
                                OrderedAt = baseline.AddDays(i),
                                ShipVia = $"shippers/{i}",
                                Company = $"companies/{i}"
                            });
                        }

                        await session.SaveChangesAsync();
                    }

                    var etlDone = Etl.WaitForEtlToComplete(store);

                    var script = @"
loadToOrders(noPartition(),
    {
        OrderDate : this.OrderedAt
        Company : this.Company,
        ShipVia : this.ShipVia
    });
";
                    SetupS3OlapEtl(store, script, settings);

                    etlDone.Wait(TimeSpan.FromMinutes(1));

                    using (var cts = new CancellationTokenSource(TimeSpan.FromMinutes(5)))
                    using (var s3Client = new RavenAwsS3Client(settings, EtlTestBase.DefaultBackupConfiguration, cancellationToken: cts.Token))
                    {
                        var prefix = $"{settings.RemoteFolderName}/{CollectionName}";

                        var cloudObjects = await s3Client.ListObjectsAsync(prefix, delimiter: string.Empty, listFolders: false);

                        Assert.Equal(1, cloudObjects.FileInfoDetails.Count);

                        var blob = await s3Client.GetObjectAsync(cloudObjects.FileInfoDetails[0].FullPath);
                        await using var ms = new MemoryStream();
                        await blob.Data.CopyToAsync(ms);

                        using (var parquetReader = await ParquetReader.CreateAsync(ms))
                        {
                            Assert.Equal(1, parquetReader.RowGroupCount);

                            var expectedFields = new[] { "OrderDate", "ShipVia", "Company", ParquetTransformedItems.DefaultIdColumn, ParquetTransformedItems.LastModifiedColumn };

                            Assert.Equal(expectedFields.Length, parquetReader.Schema.Fields.Count);

                            using var rowGroupReader = parquetReader.OpenRowGroupReader(0);
                            foreach (var field in parquetReader.Schema.Fields)
                            {
                                Assert.True(field.Name.In(expectedFields));

                                var data = (await rowGroupReader.ReadColumnAsync((DataField)field)).Data;
                                Assert.True(data.Length == 100);

                                if (field.Name == ParquetTransformedItems.LastModifiedColumn)
                                    continue;

                                var count = 0;
                                foreach (var val in data)
                                {
                                    if (field.Name == "OrderDate")
                                    {
                                        var expectedDto = DateTime.SpecifyKind(baseline.AddDays(count), DateTimeKind.Utc);
                                        Assert.Equal(expectedDto, val);
                                    }

                                    else
                                    {
                                        var expected = field.Name switch
                                        {
                                            ParquetTransformedItems.DefaultIdColumn => $"orders/{count}",
                                            "Company" => $"companies/{count}",
                                            "ShipVia" => $"shippers/{count}",
                                            _ => null
                                        };

                                        Assert.Equal(expected, val);
                                    }

                                    count++;
                                }
                            }
                        }
                    }

                }

            }
            finally
            {
                await DeleteObjects(settings);
            }
        }

        [AmazonS3RetryFact]
        public async Task SimpleTransformation_MultiplePartitions()
        {
            var settings = GetS3Settings();
            try
            {
                using (var store = GetDocumentStore())
                {
                    var baseline = DateTime.SpecifyKind(new DateTime(2020, 1, 1), DateTimeKind.Utc);

                    using (var session = store.OpenAsyncSession())
                    {
                        const int total = 31 + 28; // days in January + days in February 

                        for (int i = 0; i < total; i++)
                        {
                            var orderedAt = baseline.AddDays(i);
                            await session.StoreAsync(new Order
                            {
                                Id = $"orders/{i}",
                                OrderedAt = orderedAt,
                                RequireAt = orderedAt.AddDays(7),
                                ShipVia = $"shippers/{i}",
                                Company = $"companies/{i}"
                            });
                        }

                        for (int i = 1; i <= 37; i++)
                        {
                            var index = i + total;
                            var orderedAt = baseline.AddYears(1).AddMonths(1).AddDays(i);
                            await session.StoreAsync(new Order
                            {
                                Id = $"orders/{index}",
                                OrderedAt = orderedAt,
                                RequireAt = orderedAt.AddDays(7),
                                ShipVia = $"shippers/{index}",
                                Company = $"companies/{index}"
                            });
                        }

                        await session.SaveChangesAsync();
                    }

                    var etlDone = Etl.WaitForEtlToComplete(store);

                    var script = @"
var orderDate = new Date(this.OrderedAt);

loadToOrders(partitionBy(
    ['year', orderDate.getFullYear()],
    ['month', orderDate.getMonth() + 1]
),
    {
        Company : this.Company,
        ShipVia : this.ShipVia,
        RequireAt : this.RequireAt
    });
";
                    SetupS3OlapEtl(store, script, settings);

                    etlDone.Wait(TimeSpan.FromMinutes(1));

                    var expectedFields = new[] { "RequireAt", "ShipVia", "Company", ParquetTransformedItems.DefaultIdColumn, ParquetTransformedItems.LastModifiedColumn };

                    using (var cts = new CancellationTokenSource(TimeSpan.FromMinutes(5)))
                    using (var s3Client = new RavenAwsS3Client(settings, EtlTestBase.DefaultBackupConfiguration, cancellationToken: cts.Token))
                    {
                        var prefix = $"{settings.RemoteFolderName}/{CollectionName}/";
                        var cloudObjects = await s3Client.ListObjectsAsync(prefix, delimiter: "/", listFolders: true);

                        Assert.Equal(2, cloudObjects.FileInfoDetails.Count);
                        Assert.Contains("Orders/year=2020/", cloudObjects.FileInfoDetails[0].FullPath);
                        Assert.Contains("Orders/year=2021/", cloudObjects.FileInfoDetails[1].FullPath);

                        for (var index = 1; index <= cloudObjects.FileInfoDetails.Count; index++)
                        {
                            var folder = cloudObjects.FileInfoDetails[index - 1];
                            var objectsInFolder = await s3Client.ListObjectsAsync(prefix: folder.FullPath, delimiter: "/", listFolders: true);

                            Assert.Equal(2, objectsInFolder.FileInfoDetails.Count);
                            Assert.Contains($"month={index}/", objectsInFolder.FileInfoDetails[0].FullPath);
                            Assert.Contains($"month={index + 1}/", objectsInFolder.FileInfoDetails[1].FullPath);
                        }

                        var files = await ListAllFilesInFolders(s3Client, cloudObjects);
                        Assert.Equal(4, files.Count);

                        foreach (var filePath in files)
                        {
                            var blob = await s3Client.GetObjectAsync(filePath);
                            await using var ms = new MemoryStream();
                            await blob.Data.CopyToAsync(ms);

                            using (var parquetReader = await ParquetReader.CreateAsync(ms))
                            {
                                Assert.Equal(1, parquetReader.RowGroupCount);
                                Assert.Equal(expectedFields.Length, parquetReader.Schema.Fields.Count);

                                using var rowGroupReader = parquetReader.OpenRowGroupReader(0);
                                foreach (var field in parquetReader.Schema.Fields)
                                {
                                    Assert.True(field.Name.In(expectedFields));
                                    var data = (await rowGroupReader.ReadColumnAsync((DataField)field)).Data;

                                    Assert.True(data.Length == 31 || data.Length == 28 || data.Length == 27 || data.Length == 10);
                                    if (field.Name != "RequireAt")
                                        continue;

                                    var count = data.Length switch
                                    {
                                        31 => 0,
                                        28 => 31,
                                        27 => 365 + 33,
                                        10 => 365 + 33 + 27,
                                        _ => throw new ArgumentOutOfRangeException()
                                    };

                                    foreach (var val in data)
                                    {
                                        var expectedOrderDate = DateTime.SpecifyKind(baseline.AddDays(count++), DateTimeKind.Utc);
                                        var expected = expectedOrderDate.AddDays(7);
                                        Assert.Equal(expected, val);
                                    }
                                }
                            }
                        }
                    }
                }
            }
            finally
            {
                await DeleteObjects(settings, prefix: $"{settings.RemoteFolderName}/{CollectionName}/", delimiter: "/", listFolder: true);
            }
        }

        [AmazonS3RetryFact]
        public async Task CanPartitionByCustomDataFieldViaScript()
        {
            var settings = GetS3Settings();
            try
            {
                using (var store = GetDocumentStore())
                {
                    var baseline = new DateTime(2020, 1, 1);

                    using (var session = store.OpenAsyncSession())
                    {
                        for (int i = 0; i < 31; i++)
                        {
                            await session.StoreAsync(new Order
                            {
                                Id = $"orders/{i}",
                                OrderedAt = baseline.AddDays(i),
                                ShipVia = $"shippers/{i}",
                                Company = $"companies/{i}"
                            });
                        }

                        for (int i = 0; i < 28; i++)
                        {
                            await session.StoreAsync(new Order
                            {
                                Id = $"orders/{i + 31}",
                                OrderedAt = baseline.AddMonths(1).AddDays(i),
                                ShipVia = $"shippers/{i + 31}",
                                Company = $"companies/{i + 31}"
                            });
                        }

                        await session.SaveChangesAsync();
                    }

                    var etlDone = Etl.WaitForEtlToComplete(store);

                    var script = @"
var orderDate = new Date(this.OrderedAt);
var year = orderDate.getFullYear();
var month = orderDate.getMonth() + 1;

loadToOrders(partitionBy(['year', year], ['month', month], ['source', $customPartitionValue]),
{
    Company : this.Company,
    ShipVia : this.ShipVia
});
";

                    const string customPartition = "shop-16";
                    SetupS3OlapEtl(store, script, settings, customPartitionValue: customPartition);

                    etlDone.Wait(TimeSpan.FromMinutes(1));

                    using (var cts = new CancellationTokenSource(TimeSpan.FromMinutes(5)))
                    using (var s3Client = new RavenAwsS3Client(settings, EtlTestBase.DefaultBackupConfiguration, cancellationToken: cts.Token))
                    {
                        var prefix = $"{settings.RemoteFolderName}/{CollectionName}/";
                        var cloudObjects = await s3Client.ListObjectsAsync(prefix, delimiter: "/", listFolders: true);
                        Assert.Equal(1, cloudObjects.FileInfoDetails.Count);

                        var files = await ListAllFilesInFolders(s3Client, cloudObjects);
                        Assert.Equal(2, files.Count);
                        Assert.Contains($"/Orders/year=2020/month=1/source={customPartition}/", files[0]);
                        Assert.Contains($"/Orders/year=2020/month=2/source={customPartition}/", files[1]);
                    }
                }
            }
            finally
            {
                await DeleteObjects(settings, prefix: $"{settings.RemoteFolderName}/{CollectionName}/", delimiter: "/", listFolder: true);
            }
        }

        [AmazonS3RetryFact]
        public async Task CanHandleSpecialCharsInEtlName()
        {
            var settings = GetS3Settings();
            try
            {
                using (var store = GetDocumentStore())
                {
                    await store.Maintenance.SendAsync(new CreateSampleDataOperation());

                    await Indexes.WaitForIndexingAsync(store);

                    var etlDone = Etl.WaitForEtlToComplete(store);

                    var script = @"
loadToOrders(noPartition(), {
    Company: this.Company,
    OrderedAt: this.OrderedAt
});"
;
                    SetupS3OlapEtl(store, script, settings, transformationName: "script#1=$'/orders'");

                    etlDone.Wait(TimeSpan.FromMinutes(1));

                    using (var cts = new CancellationTokenSource(TimeSpan.FromMinutes(5)))
                    using (var s3Client = new RavenAwsS3Client(settings, EtlTestBase.DefaultBackupConfiguration, cancellationToken: cts.Token))
                    {
                        var prefix = $"{settings.RemoteFolderName}/{CollectionName}";
                        var cloudObjects = await s3Client.ListObjectsAsync(prefix, delimiter: string.Empty, listFolders: false);

                        Assert.Equal(1, cloudObjects.FileInfoDetails.Count);
                        Assert.Contains("script#1=$'_orders'", cloudObjects.FileInfoDetails[0].FullPath);
                        Assert.Contains(".parquet", cloudObjects.FileInfoDetails[0].FullPath);
                    }
                }
            }
            finally
            {
                await DeleteObjects(settings, prefix: $"{settings.RemoteFolderName}/{CollectionName}", delimiter: string.Empty);

            }
        }

        [AmazonS3RetryFact]
        public async Task CanHandleSpecialCharsInFolderPath()
        {
            var settings = GetS3Settings();
            try
            {
                using (var store = GetDocumentStore())
                {
                    using (var session = store.OpenAsyncSession())
                    {
                        var today = DateTime.Today;
                        await session.StoreAsync(new Order
                        {
                            OrderedAt = today,
                            Lines = new List<OrderLine>
                            {
                                new OrderLine
                                {
                                    ProductName = "Wimmers gute Semmelknödel",
                                    PricePerUnit = 12
                                },
                                new OrderLine
                                {
                                    ProductName = "Guaraná Fantástica",
                                    PricePerUnit = 42
                                },

                                new OrderLine
                                {
                                    ProductName = "Thüringer Rostbratwurst",
                                    PricePerUnit = 19
                                }
                            }
                        });

                        await session.StoreAsync(new Order
                        {
                            OrderedAt = today.AddYears(-1),
                            Lines = new List<OrderLine>
                            {
                                new OrderLine
                                {
                                    ProductName = "Uncle Bob's Cajon Sauce",
                                    PricePerUnit = 11
                                },
                                new OrderLine
                                {
                                    ProductName = "Côte de Blaye",
                                    PricePerUnit = 25
                                }
                            }
                        });

                        await session.StoreAsync(new Order
                        {
                            OrderedAt = today.AddYears(-2),
                            Lines = new List<OrderLine>
                            {
                                new OrderLine
                                {
                                    ProductName = "גבינה צהובה",
                                    PricePerUnit = 20
                                },
                                new OrderLine
                                {
                                    ProductName = "במבה",
                                    PricePerUnit = 7
                                }
                            }
                        });

                        await session.SaveChangesAsync();
                    }

                    var etlDone = Etl.WaitForEtlToComplete(store);

                    var script = @"
for (var i = 0; i < this.Lines.length; i++){
    var line  = this.Lines[i];
    loadToOrders(partitionBy(['product-name', line.ProductName]), {
        PricePerUnit: line.PricePerUnit,
        OrderedAt: this.OrderedAt
})}";
                    SetupS3OlapEtl(store, script, settings);

                    etlDone.Wait(TimeSpan.FromMinutes(1));

                    using (var cts = new CancellationTokenSource(TimeSpan.FromMinutes(5)))
                    using (var s3Client = new RavenAwsS3Client(settings, EtlTestBase.DefaultBackupConfiguration, cancellationToken: cts.Token))
                    {
                        var prefix = $"{settings.RemoteFolderName}/{CollectionName}";
                        var cloudObjects = await s3Client.ListObjectsAsync(prefix, delimiter: string.Empty, listFolders: false);

                        Assert.Equal(7, cloudObjects.FileInfoDetails.Count);

                        Assert.Contains("Côte de Blaye", cloudObjects.FileInfoDetails[0].FullPath);
                        Assert.Contains("Guaraná Fantástica", cloudObjects.FileInfoDetails[1].FullPath);
                        Assert.Contains("Thüringer Rostbratwurst", cloudObjects.FileInfoDetails[2].FullPath);
                        Assert.Contains("Uncle Bob's Cajon Sauce", cloudObjects.FileInfoDetails[3].FullPath);
                        Assert.Contains("Wimmers gute Semmelknödel", cloudObjects.FileInfoDetails[4].FullPath);
                        Assert.Contains("במבה", cloudObjects.FileInfoDetails[5].FullPath);
                        Assert.Contains("גבינה צהובה", cloudObjects.FileInfoDetails[6].FullPath);
                    }
                }
            }
            finally
            {
                await DeleteObjects(settings, prefix: $"{settings.RemoteFolderName}/{CollectionName}", delimiter: string.Empty);
            }
        }

        [AmazonS3RetryFact]
        public async Task CanHandleSlashInPartitionValue()
        {
            var settings = GetS3Settings();
            try
            {
                using (var store = GetDocumentStore())
                {
                    using (var session = store.OpenAsyncSession())
                    {
                        var baseline = new DateTime(2020, 1, 1);
                        for (int i = 0; i < 10; i++)
                        {
                            await session.StoreAsync(new Order
                            {
                                OrderedAt = baseline.AddDays(i),
                                Company = $"companies/{i % 5}"
                            });
                        }

                        await session.SaveChangesAsync();
                    }

                    var etlDone = Etl.WaitForEtlToComplete(store);

                    var script = @"
    loadToOrders(partitionBy(['Company', this.Company]), {
        OrderDate : new Date(this.OrderedAt)
    })
";
                    SetupS3OlapEtl(store, script, settings);

                    etlDone.Wait(TimeSpan.FromMinutes(1));

                    using (var cts = new CancellationTokenSource(TimeSpan.FromMinutes(5)))
                    using (var s3Client = new RavenAwsS3Client(settings, EtlTestBase.DefaultBackupConfiguration, cancellationToken: cts.Token))
                    {
                        var prefix = $"{settings.RemoteFolderName}/{CollectionName}";
                        var cloudObjects = await s3Client.ListObjectsAsync(prefix, delimiter: string.Empty, listFolders: false);

                        Assert.Equal(5, cloudObjects.FileInfoDetails.Count);

                        Assert.Contains("/Company=companies_0", cloudObjects.FileInfoDetails[0].FullPath);
                        Assert.Contains("/Company=companies_1", cloudObjects.FileInfoDetails[1].FullPath);
                        Assert.Contains("/Company=companies_2", cloudObjects.FileInfoDetails[2].FullPath);
                        Assert.Contains("/Company=companies_3", cloudObjects.FileInfoDetails[3].FullPath);
                        Assert.Contains("/Company=companies_4", cloudObjects.FileInfoDetails[4].FullPath);
                    }
                }
            }
            finally
            {
                await DeleteObjects(settings, prefix: $"{settings.RemoteFolderName}/{CollectionName}", delimiter: string.Empty);
            }
        }

        [AmazonS3RetryFact]
        public async Task CanUpdateS3Settings()
        {
            var settings = GetS3Settings();
            S3Settings settings1 = default, settings2 = default;
            try
            {
                using (var store = GetDocumentStore())
                {
                    var dt = new DateTime(2020, 1, 1);

                    using (var session = store.OpenAsyncSession())
                    {
                        for (int i = 1; i <= 5; i++)
                        {
                            var o = new Order
                            {
                                Id = $"orders/{i}",
                                Company = $"companies/{i}",
                                Employee = $"employees/{i}",
                                OrderedAt = dt,
                            };

                            await session.StoreAsync(o);

                            dt = dt.AddYears(1);
                        }

                        await session.SaveChangesAsync();
                    }

                    var etlDone = Etl.WaitForEtlToComplete(store);

                    var script = @"
var orderDate = new Date(this.OrderedAt);

loadToOrders(partitionBy(['year', orderDate.getFullYear()]), 
{
    company: this.Company,
    employee: this.Employee
}
);
";
                    var connectionStringName = $"{store.Database} to s3";

                    var configuration = new OlapEtlConfiguration
                    {
                        Name = "olap-test",
                        ConnectionStringName = connectionStringName,
                        RunFrequency = LocalTests.DefaultFrequency,
                        Transforms =
                        {
                            new Transformation
                            {
                                Name = "MonthlyOrders",
                                Collections = new List<string> {"Orders"},
                                Script = script
                            }
                        }
                    };

                    var originalRemoteFolder = settings.RemoteFolderName;
                    var remoteFolderName = $"{originalRemoteFolder}/test_1";

                    settings1 = new S3Settings
                    {
                        AwsAccessKey = settings.AwsAccessKey,
                        AwsSecretKey = settings.AwsSecretKey,
                        AwsRegionName = settings.AwsRegionName,
                        BucketName = settings.BucketName,
                        RemoteFolderName = remoteFolderName
                    };

                    var connectionString = new OlapConnectionString
                    {
                        Name = connectionStringName,
                        S3Settings = settings1
                    };

                    var result = Etl.AddEtl(store, configuration, connectionString);
                    var taskId = result.TaskId;

                    etlDone.Wait(TimeSpan.FromMinutes(1));

                    using (var cts = new CancellationTokenSource(TimeSpan.FromMinutes(5)))
                    using (var s3Client = new RavenAwsS3Client(settings, EtlTestBase.DefaultBackupConfiguration, cancellationToken: cts.Token))
                    {
                        var prefix = $"{settings1.RemoteFolderName}/{CollectionName}";
                        var cloudObjects = await s3Client.ListObjectsAsync(prefix, delimiter: string.Empty, listFolders: false);

                        Assert.Equal(5, cloudObjects.FileInfoDetails.Count);

                        Assert.Contains("/year=2020", cloudObjects.FileInfoDetails[0].FullPath);
                        Assert.Contains("/year=2021", cloudObjects.FileInfoDetails[1].FullPath);
                        Assert.Contains("/year=2022", cloudObjects.FileInfoDetails[2].FullPath);
                        Assert.Contains("/year=2023", cloudObjects.FileInfoDetails[3].FullPath);
                        Assert.Contains("/year=2024", cloudObjects.FileInfoDetails[4].FullPath);
                    }

                    // disable task 

                    configuration.Disabled = true;
                    var update = store.Maintenance.Send(new UpdateEtlOperation<OlapConnectionString>(taskId, configuration));
                    taskId = update.TaskId;
                    Assert.NotNull(update.RaftCommandIndex);

                    // update connection string

                    remoteFolderName = $"{originalRemoteFolder}/test_2";
                    settings2 = new S3Settings
                    {
                        AwsAccessKey = settings.AwsAccessKey,
                        AwsSecretKey = settings.AwsSecretKey,
                        AwsRegionName = settings.AwsRegionName,
                        BucketName = settings.BucketName,
                        RemoteFolderName = remoteFolderName
                    };

                    connectionString.S3Settings = settings2;

                    var putResult = store.Maintenance.Send(new PutConnectionStringOperation<OlapConnectionString>(connectionString));
                    Assert.NotNull(putResult.RaftCommandIndex);

                    // add more data

                    using (var session = store.OpenAsyncSession())
                    {
                        for (int i = 6; i <= 10; i++)
                        {
                            var o = new Order
                            {
                                Id = $"orders/{i}",
                                Company = $"companies/{i}",
                                Employee = $"employees/{i}",
                                OrderedAt = dt,
                            };

                            await session.StoreAsync(o);

                            dt = dt.AddYears(1);
                        }

                        await session.SaveChangesAsync();
                    }

                    // re enable task

                    configuration.Disabled = false;
                    update = store.Maintenance.Send(new UpdateEtlOperation<OlapConnectionString>(taskId, configuration));
                    Assert.NotNull(update.RaftCommandIndex);

                    etlDone = Etl.WaitForEtlToComplete(store);
                    Assert.True(etlDone.Wait(TimeSpan.FromMinutes(1)));

                    using (var cts = new CancellationTokenSource(TimeSpan.FromMinutes(5)))
                    using (var s3Client = new RavenAwsS3Client(settings, EtlTestBase.DefaultBackupConfiguration, cancellationToken: cts.Token))
                    {
                        var prefix = $"{settings2.RemoteFolderName}/{CollectionName}";
                        var cloudObjects = await s3Client.ListObjectsAsync(prefix, delimiter: string.Empty, listFolders: false);

                        Assert.Equal(5, cloudObjects.FileInfoDetails.Count);

                        Assert.Contains("/year=2025", cloudObjects.FileInfoDetails[0].FullPath);
                        Assert.Contains("/year=2026", cloudObjects.FileInfoDetails[1].FullPath);
                        Assert.Contains("/year=2027", cloudObjects.FileInfoDetails[2].FullPath);
                        Assert.Contains("/year=2028", cloudObjects.FileInfoDetails[3].FullPath);
                        Assert.Contains("/year=2029", cloudObjects.FileInfoDetails[4].FullPath);
                    }
                }
            }
            finally
            {
                await DeleteObjects(settings1, prefix: $"{settings1?.RemoteFolderName}/{CollectionName}", delimiter: string.Empty);
                await DeleteObjects(settings2, prefix: $"{settings2?.RemoteFolderName}/{CollectionName}", delimiter: string.Empty);
            }
        }

        [AmazonS3RetryFact]
        public async Task ShouldTrimRedundantSlashInRemoteFolderName()
        {
            var settings = GetS3Settings();
            try
            {
                using (var store = GetDocumentStore())
                {
                    using (var session = store.OpenAsyncSession())
                    {
                        var baseline = new DateTime(2020, 1, 1);
                        for (int i = 0; i < 10; i++)
                        {
                            await session.StoreAsync(new Order
                            {
                                OrderedAt = baseline.AddDays(i),
                                Company = $"companies/{i % 5}"
                            });
                        }

                        await session.SaveChangesAsync();
                    }

                    var etlDone = Etl.WaitForEtlToComplete(store);

                    var script = @"
    loadToOrders(partitionBy(['Company', this.Company]), {
        OrderDate : new Date(this.OrderedAt)
    })
";

                    if (settings.RemoteFolderName.EndsWith('/') == false)
                        settings.RemoteFolderName += '/';

                    SetupS3OlapEtl(store, script, settings);

                    etlDone.Wait(TimeSpan.FromMinutes(1));

                    using (var cts = new CancellationTokenSource(TimeSpan.FromMinutes(5)))
                    using (var s3Client = new RavenAwsS3Client(settings, EtlTestBase.DefaultBackupConfiguration, cancellationToken: cts.Token))
                    {
                        var prefix = $"{settings.RemoteFolderName}{CollectionName}";
                        Assert.False(prefix.EndsWith('/'));

                        var cloudObjects = await s3Client.ListObjectsAsync(prefix, delimiter: string.Empty, listFolders: false);

                        Assert.Equal(5, cloudObjects.FileInfoDetails.Count);

                        Assert.Contains($"{prefix}/Company=companies_0", cloudObjects.FileInfoDetails[0].FullPath);
                        Assert.Contains($"{prefix}/Company=companies_1", cloudObjects.FileInfoDetails[1].FullPath);
                        Assert.Contains($"{prefix}/Company=companies_2", cloudObjects.FileInfoDetails[2].FullPath);
                        Assert.Contains($"{prefix}/Company=companies_3", cloudObjects.FileInfoDetails[3].FullPath);
                        Assert.Contains($"{prefix}/Company=companies_4", cloudObjects.FileInfoDetails[4].FullPath);

                        foreach (var file in cloudObjects.FileInfoDetails)
                        {
                            Assert.DoesNotContain("//", file.FullPath);
                        }
                    }
                }
            }
            finally
            {
                await DeleteObjects(settings, prefix: $"{settings.RemoteFolderName}{CollectionName}", delimiter: string.Empty);
            }
        }

        private void SetupS3OlapEtl(DocumentStore store, string script, S3Settings settings, string customPartitionValue = null, string transformationName = null)
        {
            var connectionStringName = $"{store.Database} to S3";

            var configuration = new OlapEtlConfiguration
            {
                Name = "olap-s3-test",
                ConnectionStringName = connectionStringName,
                RunFrequency = LocalTests.DefaultFrequency,
                CustomPartitionValue = customPartitionValue,
                Transforms =
                {
                    new Transformation
                    {
                        Name = transformationName ?? "MonthlyOrders",
                        Collections = new List<string> {"Orders"},
                        Script = script
                    }
                }
            };
            Etl.AddEtl(store, configuration, new OlapConnectionString
            {
                Name = connectionStringName,
                S3Settings = settings
            });
        }

        private void SetupS3OlapEtl(DocumentStore store, S3Settings settings, OlapEtlConfiguration configuration)
        {
            var connectionStringName = $"{store.Database} to S3";
            Etl.AddEtl(store, configuration, new OlapConnectionString
            {
                Name = connectionStringName,
                S3Settings = settings
            });
        }

        private S3Settings GetS3Settings([CallerMemberName] string caller = null)
        {
            var s3Settings = AmazonS3RetryFactAttribute.S3Settings;
            if (s3Settings == null)
                return null;

            var remoteFolderName = _s3TestsPrefix;
            if (string.IsNullOrEmpty(caller) == false)
                remoteFolderName = $"{remoteFolderName}/{caller}";

            if (string.IsNullOrEmpty(s3Settings.RemoteFolderName) == false)
                remoteFolderName = $"{s3Settings.RemoteFolderName}/{remoteFolderName}";


            return new S3Settings
            {
                BucketName = s3Settings.BucketName,
                RemoteFolderName = remoteFolderName,
                AwsAccessKey = s3Settings.AwsAccessKey,
                AwsSecretKey = s3Settings.AwsSecretKey,
                AwsRegionName = s3Settings.AwsRegionName
            };
        }

        internal static async Task DeleteObjects(S3Settings s3Settings, string additionalTable = null)
        {
            if (s3Settings == null)
                return;

            await DeleteObjects(s3Settings, prefix: $"{s3Settings.RemoteFolderName}/{CollectionName}", delimiter: string.Empty);

            if (additionalTable == null)
                return;

            await DeleteObjects(s3Settings, prefix: $"{s3Settings.RemoteFolderName}/{additionalTable}", delimiter: string.Empty);
        }

        private static async Task DeleteObjects(S3Settings s3Settings, string prefix, string delimiter, bool listFolder = false)
        {
            if (s3Settings == null)
                return;

            try
            {
                using (var cts = new CancellationTokenSource(TimeSpan.FromMinutes(5)))
                using (var s3Client = new RavenAwsS3Client(s3Settings, EtlTestBase.DefaultBackupConfiguration, cancellationToken: cts.Token))
                {
                    var cloudObjects = await s3Client.ListObjectsAsync(prefix, delimiter, listFolder);
                    if (cloudObjects.FileInfoDetails.Count == 0)
                        return;

                    if (listFolder == false)
                    {
                        var pathsToDelete = cloudObjects.FileInfoDetails.Select(x => x.FullPath).ToList();
                        s3Client.DeleteMultipleObjects(pathsToDelete);
                        return;
                    }

                    var filesToDelete = await ListAllFilesInFolders(s3Client, cloudObjects);
                    s3Client.DeleteMultipleObjects(filesToDelete);
                }
            }
            catch (Exception)
            {
                // ignored
            }
        }

        private static async Task<List<string>> ListAllFilesInFolders(RavenAwsS3Client s3Client, ListObjectsResult cloudObjects)
        {
            var files = new List<string>();
            foreach (var folder in cloudObjects.FileInfoDetails)
            {
                var objectsInFolder = await s3Client.ListObjectsAsync(prefix: folder.FullPath, delimiter: string.Empty, listFolders: false);
                files.AddRange(objectsInFolder.FileInfoDetails.Select(fi => fi.FullPath));
            }

            return files;
        }

    }
}<|MERGE_RESOLUTION|>--- conflicted
+++ resolved
@@ -291,13 +291,8 @@
                     }
 
                     var database = await GetDatabase(store.Database);
-<<<<<<< HEAD
-                    var etlDone = new ManualResetEventSlim();
-
-=======
                     var etlDone = new AsyncManualResetEvent();
                     
->>>>>>> 54fb47e0
                     database.EtlLoader.BatchCompleted += x =>
                     {
                         if (x.Statistics.LoadSuccesses > 0)
@@ -341,11 +336,7 @@
                         ? TimeSpan.FromMinutes(2)
                         : TimeSpan.FromMinutes(1);
 
-<<<<<<< HEAD
-                    Assert.True(etlDone.Wait(timeout), await Etl.GetEtlDebugInfo(store.Database, timeout));
-=======
-                    Assert.True(await etlDone.WaitAsync(timeout), $"olap etl to s3 did not finish in {timeout.TotalMinutes} minutes. stats : {GetPerformanceStats(database)}");
->>>>>>> 54fb47e0
+                    Assert.True(await etlDone.WaitAsync(timeout), await Etl.GetEtlDebugInfo(store.Database, timeout));
 
                     using (var cts = new CancellationTokenSource(TimeSpan.FromMinutes(5)))
                     using (var s3Client = new RavenAwsS3Client(settings, EtlTestBase.DefaultBackupConfiguration, cancellationToken: cts.Token))
