﻿using System;
using System.Collections.Generic;
using System.IO;
using System.IO.Compression;
using System.Linq;
using System.Threading.Tasks;
using EmbeddedTests;
using FastTests;
using Raven.Client;
using Raven.Client.Documents.Operations;
using Raven.Client.Documents.Operations.CompareExchange;
using Raven.Client.Documents.Session;
using Raven.Client.Documents.Smuggler;
using Raven.Client.ServerWide.Operations;
using Raven.Server.ServerWide.Context;
using Raven.Tests.Core.Utils.Entities;
using Sparrow;
using Sparrow.Json;
using Sparrow.Json.Parsing;
using Tests.Infrastructure;
using Xunit;
using Xunit.Abstractions;

namespace SlowTests.Client
{
    public class UniqueValues : RavenTestBase
    {
        public UniqueValues(ITestOutputHelper output) : base(output)
        {
        }

        [Theory]
        [RavenData(DatabaseMode = RavenDatabaseMode.All)]
        public async Task CanPutUniqueString(Options options)
        {
            DoNotReuseServer();
            using var store = GetDocumentStore(options);
            await store.Operations.SendAsync(new PutCompareExchangeValueOperation<string>("test", "Karmel", 0));
            var res = await store.Operations.SendAsync(new GetCompareExchangeValueOperation<string>("test"));
            Assert.Equal("Karmel", res.Value);
        }

        [Theory]
        [RavenData(DatabaseMode = RavenDatabaseMode.All)]
        public async Task CanPutUniqueObject(Options options)
        {
            DoNotReuseServer();
            using var store = GetDocumentStore(options);
            var res = await store.Operations.SendAsync(new PutCompareExchangeValueOperation<User>("test", new User
            {
                Name = "Karmel"
            }, 0));
            Assert.True(res.Successful);
            Assert.Equal("Karmel", res.Value.Name);
        }

        [Theory]
        [RavenData(DatabaseMode = RavenDatabaseMode.All)]
        public async Task CanPutMultiDifferentValues(Options options)
        {
            DoNotReuseServer();
            using var store = GetDocumentStore(options);
            var res = await store.Operations.SendAsync(new PutCompareExchangeValueOperation<User>("test", new User
            {
                Name = "Karmel"
            }, 0));
            var res2 = await store.Operations.SendAsync(new PutCompareExchangeValueOperation<User>("test2", new User
            {
                Name = "Karmel"
            }, 0));

            Assert.Equal("Karmel", res.Value.Name);
            Assert.True(res.Successful);
            Assert.Equal("Karmel", res2.Value.Name);
            Assert.True(res2.Successful);
        }

        [Fact]
        public async Task CanExportAndImportCmpXchg()
        {
            var file = GetTempFileName();
            DoNotReuseServer();
            var store = GetDocumentStore();
            var store2 = GetDocumentStore();
            var res = await store.Operations.SendAsync(new PutCompareExchangeValueOperation<User>("test", new User
            {
                Name = "Karmel"
            }, 0));
            var res2 = await store.Operations.SendAsync(new PutCompareExchangeValueOperation<User>("test2", new User
            {
                Name = "Karmel"
            }, 0));

            Assert.Equal("Karmel", res.Value.Name);
            Assert.True(res.Successful);
            Assert.Equal("Karmel", res2.Value.Name);
            Assert.True(res2.Successful);

            var operation = await store.Smuggler.ExportAsync(new DatabaseSmugglerExportOptions(), file);
            await operation.WaitForCompletionAsync(TimeSpan.FromMinutes(1));
            operation = await store2.Smuggler.ImportAsync(new DatabaseSmugglerImportOptions(), file);
            await operation.WaitForCompletionAsync(TimeSpan.FromMinutes(1));

            var result = await store2.Operations.SendAsync(new GetCompareExchangeValueOperation<User>("test"));
            Assert.Equal("Karmel", result.Value.Name);
            Assert.True(res.Successful);

            result = await store2.Operations.SendAsync(new GetCompareExchangeValueOperation<User>("test2"));
            Assert.Equal("Karmel", result.Value.Name);
            Assert.True(res.Successful);
        }

<<<<<<< HEAD
        [Theory]
        [RavenData(DatabaseMode = RavenDatabaseMode.All)]
        public async Task CanListCompareExchange(Options options)
=======
        [RavenFact(RavenTestCategory.CompareExchange)]
        public async Task CanGetMultipleCompareExchangeItemsByKeys()
        {
            DoNotReuseServer();
            var store = GetDocumentStore();
            var res1 = await store.Operations.SendAsync(new PutCompareExchangeValueOperation<User>("users/1", new User
            {
                Name = "Name1"
            }, 0));
            
            var res2 = await store.Operations.SendAsync(new PutCompareExchangeValueOperation<User>("users/2", new User
            {
                Name = "Name2"
            }, 0));
            
            var res3 = await store.Operations.SendAsync(new PutCompareExchangeValueOperation<User>("users/3", new User
            {
                Name = "Name3"
            }, 0));
            
            Assert.True(res1.Successful);
            Assert.True(res2.Successful);
            Assert.True(res3.Successful);
            
            Assert.Equal("Name1", res1.Value.Name);
            Assert.Equal("Name2", res2.Value.Name);
            Assert.Equal("Name3", res3.Value.Name);

            var values = await store.Operations
                .SendAsync(new GetCompareExchangeValuesOperation<User>(new string[] {"users/1", "users/3"}));
            
            Assert.Equal(2, values.Count);
            Assert.Equal("Name1", values["users/1"].Value.Name);
            Assert.Equal("Name3", values["users/3"].Value.Name);
        }
        
        [Fact]
        public async Task CanListCompareExchange()
>>>>>>> 3bd416cc
        {
            DoNotReuseServer();
            using var store = GetDocumentStore(options);
            var res = await store.Operations.SendAsync(new PutCompareExchangeValueOperation<User>("test", new User
            {
                Name = "Karmel"
            }, 0));
            var res2 = await store.Operations.SendAsync(new PutCompareExchangeValueOperation<User>("test2", new User
            {
                Name = "Karmel"
            }, 0));

            Assert.Equal("Karmel", res.Value.Name);
            Assert.True(res.Successful);
            Assert.Equal("Karmel", res2.Value.Name);
            Assert.True(res2.Successful);

            var values = await store.Operations.SendAsync(new GetCompareExchangeValuesOperation<User>("test"));
            Assert.Equal(2, values.Count);
            Assert.Equal("Karmel", values["test"].Value.Name);
            Assert.Equal("Karmel", values["test2"].Value.Name);
        }

        [Theory]
        [RavenData(DatabaseMode = RavenDatabaseMode.All)]
        public async Task CanRemoveUnique(Options options)
        {
            DoNotReuseServer();
            using var store = GetDocumentStore(options);

            var res = await store.Operations.SendAsync(new PutCompareExchangeValueOperation<string>("test", "Karmel", 0));
            Assert.Equal("Karmel", res.Value);
            Assert.True(res.Successful);

            res = await store.Operations.SendAsync(new DeleteCompareExchangeValueOperation<string>("test", res.Index));
            Assert.True(res.Successful);
        }

        [Theory]
        [RavenData(DatabaseMode = RavenDatabaseMode.All)]
        public async Task RemoveUniqueFailed(Options options)
        {
            DoNotReuseServer();
            using var store = GetDocumentStore(options);

            var res = await store.Operations.SendAsync(new PutCompareExchangeValueOperation<string>("test", "Karmel", 0));
            Assert.Equal("Karmel", res.Value);
            Assert.True(res.Successful);

            res = await store.Operations.SendAsync(new DeleteCompareExchangeValueOperation<string>("test", 0));
            Assert.False(res.Successful);

            var result = await store.Operations.SendAsync(new GetCompareExchangeValueOperation<string>("test"));
            Assert.Equal("Karmel", result.Value);
        }

        [Theory]
        [RavenData(DatabaseMode = RavenDatabaseMode.All)]
        public async Task ReturnCurrentValueWhenPuttingConcurrently(Options options)
        {
            DoNotReuseServer();
            using var store = GetDocumentStore(options);
            var res = await store.Operations.SendAsync(new PutCompareExchangeValueOperation<User>("test", new User
            {
                Name = "Karmel"
            }, 0));
            var res2 = await store.Operations.SendAsync(new PutCompareExchangeValueOperation<User>("test", new User
            {
                Name = "Karmel2"
            }, 0));
            Assert.True(res.Successful);
            Assert.False(res2.Successful);
            Assert.Equal("Karmel", res.Value.Name);
            Assert.Equal("Karmel", res2.Value.Name);

            res2 = await store.Operations.SendAsync(new PutCompareExchangeValueOperation<User>("test", new User
            {
                Name = "Karmel2"
            }, res2.Index));
            ;
            Assert.True(res2.Successful);
            Assert.Equal("Karmel2", res2.Value.Name);
        }

        [Theory]
        [RavenData(DatabaseMode = RavenDatabaseMode.All)]
        public async Task CanGetIndexValue(Options options)
        {
            DoNotReuseServer();
            using var store = GetDocumentStore(options);
            await store.Operations.SendAsync(new PutCompareExchangeValueOperation<User>("test", new User
            {
                Name = "Karmel"
            }, 0));
            var res = await store.Operations.SendAsync(new GetCompareExchangeValueOperation<User>("test"));
            Assert.Equal("Karmel", res.Value.Name);

            var res2 = await store.Operations.SendAsync(new PutCompareExchangeValueOperation<User>("test", new User
            {
                Name = "Karmel2"
            }, res.Index));
            Assert.True(res2.Successful);
            Assert.Equal("Karmel2", res2.Value.Name);
        }

        [Theory]
        [RavenData(DatabaseMode = RavenDatabaseMode.All)]
        public async Task CanListValues(Options options)
        {
            DoNotReuseServer();
            using var store = GetDocumentStore(options);
            for (var i = 0; i < 10; i++)
            {
                await store.Operations.SendAsync(new PutCompareExchangeValueOperation<User>("test" + i, new User
                {
                    Name = "value" + i
                }, 0));
            }

            var result = await store.Operations.SendAsync(new GetCompareExchangeValuesOperation<User>("", 0, 3));
            Assert.Equal(new HashSet<string> { "test0", "test1", "test2" }, result.Keys.ToHashSet());

            result = await store.Operations.SendAsync(new GetCompareExchangeValuesOperation<User>("", 1, 3));
            Assert.Equal(new HashSet<string> { "test1", "test2", "test3" }, result.Keys.ToHashSet());

            result = await store.Operations.SendAsync(new GetCompareExchangeValuesOperation<User>("", 8, 5));
            Assert.Equal(new HashSet<string> { "test8", "test9" }, result.Keys.ToHashSet());

            // add some values at the beginning and at the end
            for (var i = 0; i < 2; i++)
            {
                await store.Operations.SendAsync(new PutCompareExchangeValueOperation<User>("a" + i, new User
                {
                    Name = "value" + i
                }, 0));
            }

            for (var i = 0; i < 2; i++)
            {
                await store.Operations.SendAsync(new PutCompareExchangeValueOperation<User>("z" + i, new User
                {
                    Name = "value" + i
                }, 0));
            }

            // now query with prefix

            result = await store.Operations.SendAsync(new GetCompareExchangeValuesOperation<User>("test", 0, 3));
            Assert.Equal(new HashSet<string> { "test0", "test1", "test2" }, result.Keys.ToHashSet());

            result = await store.Operations.SendAsync(new GetCompareExchangeValuesOperation<User>("test", 1, 3));
            Assert.Equal(new HashSet<string> { "test1", "test2", "test3" }, result.Keys.ToHashSet());

            result = await store.Operations.SendAsync(new GetCompareExchangeValuesOperation<User>("test", 8, 5));
            Assert.Equal(new HashSet<string> { "test8", "test9" }, result.Keys.ToHashSet());
        }

        [Theory]
        [RavenData(DatabaseMode = RavenDatabaseMode.All)]
        public async Task SaveSameValuesToDifferentDatabases(Options options)
        {
            DoNotReuseServer();
            var store = GetDocumentStore(caller: $"CmpExchangeTest1-{new Guid()}");
            var store2 = GetDocumentStore(caller: $"CmpExchangeTest2-{new Guid()}");
            var user = new User { Name = "Karmel" };
            var res = await store.Operations.SendAsync(new PutCompareExchangeValueOperation<User>("test", user, 0));
            var res2 = await store2.Operations.SendAsync(new PutCompareExchangeValueOperation<User>("test", user, 0));
            Assert.Equal("Karmel", res.Value.Name);
            Assert.Equal("Karmel", res2.Value.Name);
            Assert.True(res.Successful);
            Assert.True(res2.Successful);
        }

        [Theory]
        [RavenData(DatabaseMode = RavenDatabaseMode.Single)]
        public async Task CompareExchangeShouldBeRemovedFromStorageWhenDbGetsDeleted(Options options)
        {
            using (var store = GetDocumentStore(options))
            {
                var user = new User
                {
                    Name = "💩"
                };
                await store.Operations.SendAsync(new PutCompareExchangeValueOperation<User>("emojis/poo", user, 0));

                var dbName = store.Database;
                var stats = store.Maintenance.ForDatabase(dbName).Send(new GetDetailedStatisticsOperation());

                Assert.Equal(1, stats.CountOfCompareExchange);
                await store.Maintenance.Server.SendAsync(new DeleteDatabasesOperation(dbName, hardDelete: false));

                int resultItems = 0;
                using (Server.ServerStore.Engine.ContextPool.AllocateOperationContext(out ClusterOperationContext ctx))
                using (ctx.OpenReadTransaction())
                {
#pragma warning disable CS0618
                    var result = Server.ServerStore.Cluster.GetCompareExchangeFromPrefix(ctx, dbName, 0, int.MaxValue);
#pragma warning restore CS0618
                    foreach (var item in result)
                        resultItems++;
                }

                Assert.Equal(0, resultItems);
            }
        }

        [RavenTheory(RavenTestCategory.Cluster | RavenTestCategory.CompareExchange)]
        [RavenData(DatabaseMode = RavenDatabaseMode.All)]
        public async Task CompareExchangeTombstoneShouldBeRemovedFromStorageWhenDbGetsDeleted(Options options)
        {
            using (var store = GetDocumentStore(options))
            {
                var user = new User
                {
                    Name = "🤡"
                };
                
                var cxRes = await store.Operations.SendAsync(new PutCompareExchangeValueOperation<User>("emojis/clown", user, 0));
                
                var dbName = store.Database;
                
                long compareExchange;
                
                using (Server.ServerStore.Engine.ContextPool.AllocateOperationContext(out ClusterOperationContext context))
                using (context.OpenReadTransaction())
                {
                    compareExchange = Server.ServerStore.Cluster.GetNumberOfCompareExchange(context, store.Database);
                }

                Assert.Equal(1, compareExchange);
                await store.Operations.SendAsync(new DeleteCompareExchangeValueOperation<User>("emojis/clown", cxRes.Index));

                using (Server.ServerStore.Engine.ContextPool.AllocateOperationContext(out ClusterOperationContext context))
                using (context.OpenReadTransaction())
                {
                    compareExchange = Server.ServerStore.Cluster.GetNumberOfCompareExchange(context, store.Database);
                }
                
                Assert.Equal(0, compareExchange);

                await store.Maintenance.Server.SendAsync(new DeleteDatabasesOperation(dbName, hardDelete: false));
                int resultItems = 0;
                using (Server.ServerStore.Engine.ContextPool.AllocateOperationContext(out ClusterOperationContext ctx))
                using (ctx.OpenReadTransaction())
                {
#pragma warning disable CS0618
                    var result = Server.ServerStore.Cluster.GetCompareExchangeTombstonesByKey(ctx, dbName);
#pragma warning restore CS0618
                    foreach (var item in result)
                        resultItems++;
                }

                Assert.Equal(0, resultItems);
            }
        }

        [Theory]
        [RavenData(DatabaseMode = RavenDatabaseMode.Single)]
        public async Task EnsureCanCompareExchangeWithCorrectCharsEscapeInKey(Options options)
        {
            DoNotReuseServer();
            using var store = GetDocumentStore(options);
            var strList = new List<string>()
            {
                "emails/foo+test@email.com", "fĀthēr&s0n", @"Aa0 !""#$%'()*+,-./:;<=>?@[\]^_`{|}~", "ĀĒĪŌŪAa0 322", "āēīōūBb1 123"
            };

            foreach (var str in strList)
                await store.Operations.SendAsync(new PutCompareExchangeValueOperation<string>(str, "Karmel", 0));

            var stats = await store.Maintenance.SendAsync(new GetDetailedStatisticsOperation());
            var numOfCmpXchg = stats.CountOfCompareExchange;
            Assert.Equal(5, numOfCmpXchg);

            foreach (var str in strList)
            {
                var res = await store.Operations.SendAsync(new GetCompareExchangeValueOperation<string>(str));
                Assert.Equal(str, res.Key);
                Assert.Equal("Karmel", res.Value);

                await store.Operations.SendAsync(new DeleteCompareExchangeValueOperation<string>(str, res.Index));
            }

            var finalStats = await store.Maintenance.SendAsync(new GetDetailedStatisticsOperation());
            var realNumOfCmpXchg = finalStats.CountOfCompareExchange;
            Assert.Equal(0, realNumOfCmpXchg);
        }

        [Theory]
        [RavenData(DatabaseMode = RavenDatabaseMode.Single)]
        public async Task CanAddMetadataToSimpleCompareExchange(Options options)
        {
            using (var store = GetDocumentStore(options))
            {
                var str = "Test";
                var num = 123.456;
                var key = "egr/test/cmp/x/change/simple";
                using (var session = store.OpenAsyncSession(new SessionOptions
                {
                    TransactionMode = TransactionMode.ClusterWide
                }))
                {
                    var result = session.Advanced.ClusterTransaction.CreateCompareExchangeValue(key, 322);
                    result.Metadata["TestString"] = str;
                    result.Metadata["TestNumber"] = num;
                    await session.SaveChangesAsync();
                }

                var res = await store.Operations.SendAsync(new GetCompareExchangeValueOperation<int>(key));
                Assert.NotNull(res.Metadata);
                Assert.Equal(322, res.Value);
                Assert.Equal(str, res.Metadata["TestString"]);
                Assert.Equal(num, res.Metadata["TestNumber"]);

                var stats = await store.Maintenance.SendAsync(new GetDetailedStatisticsOperation());
                Assert.Equal(1, stats.CountOfCompareExchange);
            }
        }

        [Theory]
        [RavenData(DatabaseMode = RavenDatabaseMode.Single)]
        public async Task CanAddMetadataToCompareExchangeAndWaitForExpiration(Options options)
        {
            using var server = GetNewServer();

            options.Server = server;

            using (var store = GetDocumentStore(options))
            {
                var user = new User
                {
                    Name = "EGOR"
                };

                var dateTime = DateTime.Now.AddMinutes(2);
                var str = "Test";
                var num = 123.456;
                var key = "egr/test/cmp/x/change";
                using (var session = store.OpenAsyncSession(new SessionOptions
                {
                    TransactionMode = TransactionMode.ClusterWide
                }))
                {
                    var result = session.Advanced.ClusterTransaction.CreateCompareExchangeValue(key, user);
                    result.Metadata[Constants.Documents.Metadata.Expires] = dateTime.ToString(DefaultFormat.DateTimeOffsetFormatsToWrite);
                    result.Metadata["TestString"] = str;
                    result.Metadata["TestNumber"] = num;
                    await session.SaveChangesAsync();
                }

                var res = await store.Operations.SendAsync(new GetCompareExchangeValueOperation<User>(key));
                Assert.Equal(user.Name, res.Value.Name);
                Assert.NotNull(res.Metadata);
                Assert.Equal(dateTime.ToString(DefaultFormat.DateTimeOffsetFormatsToWrite), res.Metadata[Constants.Documents.Metadata.Expires]);
                Assert.Equal(str, res.Metadata["TestString"]);
                Assert.Equal(num, res.Metadata["TestNumber"]);

                server.ServerStore.Observer.Time.UtcDateTime = () => DateTime.UtcNow.AddMinutes(3);

                var val = await WaitForValueAsync(async () =>
                {
                    var stats = await store.Maintenance.SendAsync(new GetDetailedStatisticsOperation());
                    return stats.CountOfCompareExchange;
                }, 0);

                Assert.Equal(0, val);
            }
        }

        [Theory]
        [RavenData(DatabaseMode = RavenDatabaseMode.All)]
        public async Task CanAddMetadataToSimpleCompareExchangeAndWaitForExpiration(Options options)
        {
            using var server = GetNewServer();

            options.Server = server;

            using (var store = GetDocumentStore(new Options
            {
                Server = server
            }))
            {
                var dateTime = DateTime.Now.AddMinutes(2);
                var str = "Test";
                var num = 123.456;
                var key = "egr/test/cmp/x/change";
                using (var session = store.OpenAsyncSession(new SessionOptions
                {
                    TransactionMode = TransactionMode.ClusterWide
                }))
                {
                    var result = session.Advanced.ClusterTransaction.CreateCompareExchangeValue<string>(key, "EGR");
                    result.Metadata[Constants.Documents.Metadata.Expires] = dateTime.ToString(DefaultFormat.DateTimeOffsetFormatsToWrite);
                    result.Metadata["TestString"] = str;
                    result.Metadata["TestNumber"] = num;
                    await session.SaveChangesAsync();
                }

                var res = await store.Operations.SendAsync(new GetCompareExchangeValueOperation<string>(key));
                Assert.Equal("EGR", res.Value);
                Assert.NotNull(res.Metadata);
                Assert.Equal(dateTime.ToString(DefaultFormat.DateTimeOffsetFormatsToWrite), res.Metadata[Constants.Documents.Metadata.Expires]);
                Assert.Equal(str, res.Metadata["TestString"]);
                Assert.Equal(num, res.Metadata["TestNumber"]);

                server.ServerStore.Observer.Time.UtcDateTime = () => DateTime.UtcNow.AddMinutes(3);

                var val = await WaitForValueAsync(async () =>
                {
                    var stats = await store.Maintenance.SendAsync(new GetDetailedStatisticsOperation());
                    return stats.CountOfCompareExchange;
                }, 0);

                Assert.Equal(0, val);
            }
        }

        [Theory]
        [RavenData(DatabaseMode = RavenDatabaseMode.All)]
        public async Task CanAddMetadataToIntCompareExchangeAndWaitForExpiration(Options options)
        {
            using var server = GetNewServer();

            options.Server = server;

            using (var store = GetDocumentStore(new Options
            {
                Server = server
            }))
            {
                var dateTime = DateTime.Now.AddMinutes(2);
                var str = "Test";
                var num = 123.456;
                var key = "egr/test/cmp/x/change";
                using (var session = store.OpenAsyncSession(new SessionOptions
                {
                    TransactionMode = TransactionMode.ClusterWide
                }))
                {
                    var result = session.Advanced.ClusterTransaction.CreateCompareExchangeValue(key, 322);
                    result.Metadata[Constants.Documents.Metadata.Expires] = dateTime.ToString(DefaultFormat.DateTimeOffsetFormatsToWrite);
                    result.Metadata["TestString"] = str;
                    result.Metadata["TestNumber"] = num;
                    await session.SaveChangesAsync();
                }

                var res = await store.Operations.SendAsync(new GetCompareExchangeValueOperation<int>(key));
                Assert.Equal(322, res.Value);
                Assert.NotNull(res.Metadata);
                Assert.Equal(dateTime.ToString(DefaultFormat.DateTimeOffsetFormatsToWrite), res.Metadata[Constants.Documents.Metadata.Expires]);
                Assert.Equal(str, res.Metadata["TestString"]);
                Assert.Equal(num, res.Metadata["TestNumber"]);

                server.ServerStore.Observer.Time.UtcDateTime = () => DateTime.UtcNow.AddMinutes(3);

                var val = await WaitForValueAsync(async () =>
                {
                    var stats = await store.Maintenance.SendAsync(new GetDetailedStatisticsOperation());
                    return stats.CountOfCompareExchange;
                }, 0);

                Assert.Equal(0, val);
            }
        }

        [Fact]
        public async Task CanImportCompareExchangeWithoutMetadata()
        {
            var dummyDump = SmugglerTests.CreateDummyDump(1);
            var key = "EGR";
            var value = 322;
            var compareExchangeList = new List<DynamicJsonValue>();
            compareExchangeList.Add(new DynamicJsonValue()
            {
                ["Key"] = key,
                ["Value"] = "{\"Object\":" + value + "}"
            });
            dummyDump["CompareExchange"] = new DynamicJsonArray(compareExchangeList);
            using (var store = GetDocumentStore())
            {
                using (var ctx = JsonOperationContext.ShortTermSingleUse())
                using (var bjro = ctx.ReadObject(dummyDump, "dump"))
                await using (var ms = new MemoryStream())
                await using (var zipStream = new GZipStream(ms, CompressionMode.Compress))
                {
                    await bjro.WriteJsonToAsync(zipStream);
                    zipStream.Flush();
                    ms.Position = 0;

                    var operation = await store.Smuggler.ForDatabase(store.Database).ImportAsync(new DatabaseSmugglerImportOptions
                    {
                        OperateOnTypes = DatabaseItemType.Documents | DatabaseItemType.Identities | DatabaseItemType.CompareExchange
                    }, ms);

                    await operation.WaitForCompletionAsync(TimeSpan.FromSeconds(15));
                }

                var stats = await store.Maintenance.SendAsync(new GetDetailedStatisticsOperation());
                Assert.Equal(1, stats.CountOfCompareExchange);

                using (var session = store.OpenAsyncSession(new SessionOptions { TransactionMode = TransactionMode.ClusterWide }))
                {
                    var res = await session.Advanced.ClusterTransaction.GetCompareExchangeValueAsync<int>(key);
                    Assert.NotNull(res.Metadata);
                    Assert.Empty(res.Metadata);
                    Assert.Equal(value, res.Value);
                }
            }
        }
    }
}<|MERGE_RESOLUTION|>--- conflicted
+++ resolved
@@ -110,11 +110,6 @@
             Assert.True(res.Successful);
         }
 
-<<<<<<< HEAD
-        [Theory]
-        [RavenData(DatabaseMode = RavenDatabaseMode.All)]
-        public async Task CanListCompareExchange(Options options)
-=======
         [RavenFact(RavenTestCategory.CompareExchange)]
         public async Task CanGetMultipleCompareExchangeItemsByKeys()
         {
@@ -124,36 +119,35 @@
             {
                 Name = "Name1"
             }, 0));
-            
+
             var res2 = await store.Operations.SendAsync(new PutCompareExchangeValueOperation<User>("users/2", new User
             {
                 Name = "Name2"
             }, 0));
-            
+
             var res3 = await store.Operations.SendAsync(new PutCompareExchangeValueOperation<User>("users/3", new User
             {
                 Name = "Name3"
             }, 0));
-            
+
             Assert.True(res1.Successful);
             Assert.True(res2.Successful);
             Assert.True(res3.Successful);
-            
+
             Assert.Equal("Name1", res1.Value.Name);
             Assert.Equal("Name2", res2.Value.Name);
             Assert.Equal("Name3", res3.Value.Name);
 
             var values = await store.Operations
-                .SendAsync(new GetCompareExchangeValuesOperation<User>(new string[] {"users/1", "users/3"}));
-            
+                .SendAsync(new GetCompareExchangeValuesOperation<User>(new string[] { "users/1", "users/3" }));
+
             Assert.Equal(2, values.Count);
             Assert.Equal("Name1", values["users/1"].Value.Name);
             Assert.Equal("Name3", values["users/3"].Value.Name);
         }
-        
-        [Fact]
-        public async Task CanListCompareExchange()
->>>>>>> 3bd416cc
+        [Theory]
+        [RavenData(DatabaseMode = RavenDatabaseMode.All)]
+        public async Task CanListCompareExchange(Options options)
         {
             DoNotReuseServer();
             using var store = GetDocumentStore(options);
