--- conflicted
+++ resolved
@@ -1759,11 +1759,7 @@
                 new object[] {new ProgressTestTimeSeriesMapReduceIndex()},
             };
 
-<<<<<<< HEAD
-        [Theory]
-=======
-        [MultiplatformTheory(RavenArchitecture.AllX64)]
->>>>>>> e7578bc7
+        [RavenMultiplatformTheory(RavenTestCategory.TimeSeries | RavenTestCategory.Indexes, RavenArchitecture.AllX64)]
         [MemberData(nameof(ProgressTestIndexes))]
         public async Task TimeSeriesIndexProgress_WhenMapMultipleSegment_ShouldDisplayNumberOfSegmentToMap(AbstractTimeSeriesIndexCreationTask index)
         {
