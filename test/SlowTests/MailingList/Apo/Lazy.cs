﻿using System;
using System.Collections.Generic;
using System.Linq;
using System.Threading.Tasks;
using FastTests;
using Raven.Client.Documents;
using Raven.Client.Documents.Linq;
using Tests.Infrastructure;
using Xunit;
using Xunit.Abstractions;

namespace SlowTests.MailingList.Apo
{
    public class Lazy : RavenTestBase
    {
        public Lazy(ITestOutputHelper output) : base(output)
        {
        }

        private class TestClass
        {
            public string Id { get; set; }

            public string Value { get; set; }

            public DateTime Date { get; set; }
        }

        [RavenTheory(RavenTestCategory.Querying)]
<<<<<<< HEAD
        [RavenData(DatabaseMode = RavenDatabaseMode.All)]
        public void LazyWhereAndOrderBy(Options options)
        {
            using (var store = GetDocumentStore(options))
=======
        [RavenData(SearchEngineMode = RavenSearchEngineMode.Lucene)]
        [RavenData(SearchEngineMode = RavenSearchEngineMode.Corax)]
        public void LazyWhereAndOrderBy(Options options)
        {
            using var store = GetDocumentStore(options);
            
            using (var session = store.OpenSession())
>>>>>>> 651495d6
            {
                session.Store(new TestClass() { Id = "testid", Value = "test1", Date = DateTime.UtcNow });
                session.Store(new TestClass() { Value = "test2", Date = DateTime.UtcNow });
                session.Store(new TestClass() { Value = "test3", Date = DateTime.UtcNow.AddMinutes(1) });
                session.SaveChanges();
            }

            using (var session = store.OpenSession())
            {
                var hello = new List<TestClass>();

                // should not throw
                session.Query<TestClass>()
                        .Customize(x => x.WaitForNonStaleResults())
                        .Where(x => x.Date >= DateTime.UtcNow.AddMinutes(-1))
                        .OrderByDescending(x => x.Date)
                        .Lazily(result =>
                        {
                            hello = result.ToList();
                        });
            }
            
        }

        [RavenTheory(RavenTestCategory.Querying)]
<<<<<<< HEAD
        [RavenData(DatabaseMode = RavenDatabaseMode.All)]
=======
        [RavenData(SearchEngineMode = RavenSearchEngineMode.Lucene)]
        [RavenData(SearchEngineMode = RavenSearchEngineMode.Corax)]
>>>>>>> 651495d6
        public async Task LazyQuery_WhenDefineCallBack_ShouldExecuteAsItIsInRegularQuery(Options options)
        {
            var regularQuery = new List<string>();
            var lazyQuery = new List<string>();
            var asyncLazyQuery = new List<string>();
            List<string> current = null;

            using var store = GetDocumentStore(options);
            store.OnBeforeQuery += (s, e) =>
            {
                current.Add("SessionOnBeforeQuery");
                e.QueryCustomization.AfterQueryExecuted(_ => current.Add("AfterQueryExecuted"));
            };
                
            using (var session = store.OpenAsyncSession())
            {
                await session.StoreAsync(new TestClass { Id = "testid", Value = "test1", Date = DateTime.UtcNow });
                await session.SaveChangesAsync();
            }

            current = regularQuery;
            using (var session = store.OpenAsyncSession())
            {
                _ = await Customize(session.Query<TestClass>()).ToArrayAsync();
            }
                
            current = lazyQuery;
            using (var session = store.OpenSession())
            {
                _ = Customize(session.Query<TestClass>()).Lazily().Value.ToArray();
            }
            
            current = asyncLazyQuery;
            using (var session = store.OpenAsyncSession())
            {
                _ = await Customize(session.Query<TestClass>()).LazilyAsync().Value;
            }

            Assert.Equal(regularQuery, lazyQuery);
            Assert.Equal(regularQuery, asyncLazyQuery);
                
            IRavenQueryable<TestClass> Customize(IRavenQueryable<TestClass> query)
            {
                return query.Customize(x => x.BeforeQueryExecuted(_ => current.Add("QueryOnBeforeQuery")));
            }
        }

        [RavenTheory(RavenTestCategory.Querying)]
<<<<<<< HEAD
        [RavenData(DatabaseMode = RavenDatabaseMode.All)]
=======
        [RavenData(SearchEngineMode = RavenSearchEngineMode.Lucene)]
        [RavenData(SearchEngineMode = RavenSearchEngineMode.Corax)]
>>>>>>> 651495d6
        public async Task CountLazily_WhenDefineCallBack_ShouldExecuteAsItIsInRegularQuery(Options options)
        {
            var regularQuery = new List<string>();
            var lazyQuery = new List<string>();
            var asyncLazyQuery = new List<string>();
            List<string> current = null;

            using var store = GetDocumentStore(options);
            store.OnBeforeQuery += (s, e) =>
            {
                current.Add("SessionOnBeforeQuery");
                e.QueryCustomization.AfterQueryExecuted(_ => current.Add("AfterQueryExecuted"));
            };
                
            using (var session = store.OpenAsyncSession())
            {
                await session.StoreAsync(new TestClass { Id = "testid", Value = "test1", Date = DateTime.UtcNow });
                await session.SaveChangesAsync();
            }

            current = regularQuery;
            using (var session = store.OpenAsyncSession())
            {
                _ = await Customize(session.Query<TestClass>()).CountAsync();
            }
                
            current = lazyQuery;
            using (var session = store.OpenSession())
            {
                _ = Customize(session.Query<TestClass>()).CountLazily().Value;
            }
            
            current = asyncLazyQuery;
            using (var session = store.OpenAsyncSession())
            {
                _ = await Customize(session.Query<TestClass>()).CountLazilyAsync().Value;
            }

            Assert.Equal(regularQuery, lazyQuery);
            Assert.Equal(regularQuery, asyncLazyQuery);
                
            IRavenQueryable<TestClass> Customize(IRavenQueryable<TestClass> query)
            {
                return query.Customize(x => x.BeforeQueryExecuted(_ => current.Add("QueryOnBeforeQuery")));
            }
        }
    }
}<|MERGE_RESOLUTION|>--- conflicted
+++ resolved
@@ -27,20 +27,12 @@
         }
 
         [RavenTheory(RavenTestCategory.Querying)]
-<<<<<<< HEAD
-        [RavenData(DatabaseMode = RavenDatabaseMode.All)]
-        public void LazyWhereAndOrderBy(Options options)
-        {
-            using (var store = GetDocumentStore(options))
-=======
-        [RavenData(SearchEngineMode = RavenSearchEngineMode.Lucene)]
-        [RavenData(SearchEngineMode = RavenSearchEngineMode.Corax)]
+        [RavenData(DatabaseMode = RavenDatabaseMode.All, SearchEngineMode = RavenSearchEngineMode.All)]
         public void LazyWhereAndOrderBy(Options options)
         {
             using var store = GetDocumentStore(options);
             
             using (var session = store.OpenSession())
->>>>>>> 651495d6
             {
                 session.Store(new TestClass() { Id = "testid", Value = "test1", Date = DateTime.UtcNow });
                 session.Store(new TestClass() { Value = "test2", Date = DateTime.UtcNow });
@@ -66,12 +58,7 @@
         }
 
         [RavenTheory(RavenTestCategory.Querying)]
-<<<<<<< HEAD
-        [RavenData(DatabaseMode = RavenDatabaseMode.All)]
-=======
-        [RavenData(SearchEngineMode = RavenSearchEngineMode.Lucene)]
-        [RavenData(SearchEngineMode = RavenSearchEngineMode.Corax)]
->>>>>>> 651495d6
+        [RavenData(DatabaseMode = RavenDatabaseMode.All, SearchEngineMode = RavenSearchEngineMode.All)]
         public async Task LazyQuery_WhenDefineCallBack_ShouldExecuteAsItIsInRegularQuery(Options options)
         {
             var regularQuery = new List<string>();
@@ -120,12 +107,7 @@
         }
 
         [RavenTheory(RavenTestCategory.Querying)]
-<<<<<<< HEAD
-        [RavenData(DatabaseMode = RavenDatabaseMode.All)]
-=======
-        [RavenData(SearchEngineMode = RavenSearchEngineMode.Lucene)]
-        [RavenData(SearchEngineMode = RavenSearchEngineMode.Corax)]
->>>>>>> 651495d6
+        [RavenData(DatabaseMode = RavenDatabaseMode.All, SearchEngineMode = RavenSearchEngineMode.All)]
         public async Task CountLazily_WhenDefineCallBack_ShouldExecuteAsItIsInRegularQuery(Options options)
         {
             var regularQuery = new List<string>();
