﻿<Project Sdk="Microsoft.NET.Sdk">
  <PropertyGroup>
<<<<<<< HEAD
    <TargetFramework>net6.0</TargetFramework>
    <RuntimeFrameworkVersion>6.0.22</RuntimeFrameworkVersion>
=======
    <TargetFramework>net7.0</TargetFramework>
    <RuntimeFrameworkVersion>7.0.13</RuntimeFrameworkVersion>
>>>>>>> 943d452b
    <AssemblyName>Tests.Infrastructure</AssemblyName>
    <PackageId>Tests.Infrastructure</PackageId>
    <CodeAnalysisRuleSet>..\..\RavenDB.ruleset</CodeAnalysisRuleSet>
    <AllowUnsafeBlocks>true</AllowUnsafeBlocks>
  </PropertyGroup>
  <ItemGroup Condition="'$(OS)' == 'Windows_NT'">
    <Compile Include="..\..\src\CommonAssemblyInfo.Windows.cs" Link="Properties\CommonAssemblyInfo.Windows.cs" />
  </ItemGroup>
  <ItemGroup Condition="'$(OS)' != 'Windows_NT'">
    <Compile Include="..\..\src\CommonAssemblyInfo.Linux.cs" Link="Properties\CommonAssemblyInfo.Linux.cs" />
  </ItemGroup>
  <ItemGroup>
    <None Remove="Data\Northwind.4.2.ravendbdump" />
  </ItemGroup>
  <ItemGroup>
    <Compile Include="..\..\src\CommonAssemblyInfo.cs" Link="Properties\CommonAssemblyInfo.cs" />
  </ItemGroup>
  <ItemGroup>
    <EmbeddedResource Include="Data\Northwind.4.2.ravendbdump" />
  </ItemGroup>
  <ItemGroup>
<<<<<<< HEAD
    <PackageReference Include="JunitXml.TestLogger" Version="3.0.125" />
    <PackageReference Include="MongoDB.Driver" Version="2.20.0" />
=======
    <PackageReference Include="JunitXml.TestLogger" Version="3.0.134" />
    <PackageReference Include="MongoDB.Driver" Version="2.22.0" />
>>>>>>> 943d452b
    <PackageReference Include="xRetry" Version="1.9.0" />
    <PackageReference Include="xunit" Version="2.4.2" />
    <PackageReference Include="xunit.runner.utility" Version="2.4.2" />
    <PackageReference Include="XunitLogger" Version="4.0.991" />
  </ItemGroup>
  <ItemGroup>
    <ProjectReference Include="..\..\src\Raven.Client\Raven.Client.csproj" />
    <ProjectReference Include="..\..\src\Raven.Server\Raven.Server.csproj" />
    <ProjectReference Include="..\..\src\Raven.TestDriver\Raven.TestDriver.csproj" />
    <ProjectReference Include="..\..\src\Sparrow\Sparrow.csproj" />
    <ProjectReference Include="..\..\src\Voron\Voron.csproj" />
    <ProjectReference Include="..\..\tools\Raven.Debug\Raven.Debug.csproj" />
  </ItemGroup>
</Project><|MERGE_RESOLUTION|>--- conflicted
+++ resolved
@@ -1,12 +1,7 @@
 ﻿<Project Sdk="Microsoft.NET.Sdk">
   <PropertyGroup>
-<<<<<<< HEAD
     <TargetFramework>net6.0</TargetFramework>
-    <RuntimeFrameworkVersion>6.0.22</RuntimeFrameworkVersion>
-=======
-    <TargetFramework>net7.0</TargetFramework>
-    <RuntimeFrameworkVersion>7.0.13</RuntimeFrameworkVersion>
->>>>>>> 943d452b
+    <RuntimeFrameworkVersion>6.0.25</RuntimeFrameworkVersion>
     <AssemblyName>Tests.Infrastructure</AssemblyName>
     <PackageId>Tests.Infrastructure</PackageId>
     <CodeAnalysisRuleSet>..\..\RavenDB.ruleset</CodeAnalysisRuleSet>
@@ -28,13 +23,8 @@
     <EmbeddedResource Include="Data\Northwind.4.2.ravendbdump" />
   </ItemGroup>
   <ItemGroup>
-<<<<<<< HEAD
-    <PackageReference Include="JunitXml.TestLogger" Version="3.0.125" />
+    <PackageReference Include="JunitXml.TestLogger" Version="3.0.134" />
     <PackageReference Include="MongoDB.Driver" Version="2.20.0" />
-=======
-    <PackageReference Include="JunitXml.TestLogger" Version="3.0.134" />
-    <PackageReference Include="MongoDB.Driver" Version="2.22.0" />
->>>>>>> 943d452b
     <PackageReference Include="xRetry" Version="1.9.0" />
     <PackageReference Include="xunit" Version="2.4.2" />
     <PackageReference Include="xunit.runner.utility" Version="2.4.2" />
