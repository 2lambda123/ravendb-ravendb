﻿<Project Sdk="Microsoft.NET.Sdk">
  <PropertyGroup>
<<<<<<< HEAD
    <TargetFramework>net6.0</TargetFramework>
    <RuntimeFrameworkVersion>6.0.6</RuntimeFrameworkVersion>
=======
    <TargetFramework>netcoreapp3.1</TargetFramework>
    <RuntimeFrameworkVersion>3.1.26</RuntimeFrameworkVersion>
>>>>>>> 5a1bb276
    <AssemblyName>Tests.Infrastructure</AssemblyName>
    <PackageId>Tests.Infrastructure</PackageId>
    <CodeAnalysisRuleSet>..\..\RavenDB.ruleset</CodeAnalysisRuleSet>
    <AllowUnsafeBlocks>true</AllowUnsafeBlocks>
  </PropertyGroup>
  <ItemGroup Condition="'$(OS)' == 'Windows_NT'">
    <Compile Include="..\..\src\CommonAssemblyInfo.Windows.cs" Link="Properties\CommonAssemblyInfo.Windows.cs" />
  </ItemGroup>
  <ItemGroup Condition="'$(OS)' != 'Windows_NT'">
    <Compile Include="..\..\src\CommonAssemblyInfo.Linux.cs" Link="Properties\CommonAssemblyInfo.Linux.cs" />
  </ItemGroup>
  <ItemGroup>
    <None Remove="Data\Northwind.4.2.ravendbdump" />
  </ItemGroup>
  <ItemGroup>
    <Compile Include="..\..\src\CommonAssemblyInfo.cs" Link="Properties\CommonAssemblyInfo.cs" />
  </ItemGroup>
  <ItemGroup>
    <EmbeddedResource Include="Data\Northwind.4.2.ravendbdump" />
  </ItemGroup>
  <ItemGroup>
    <PackageReference Include="JunitXml.TestLogger" Version="3.0.114" />
    <PackageReference Include="MongoDB.Driver" Version="2.16.0" />
    <PackageReference Include="xRetry" Version="1.8.0" />
    <PackageReference Include="xunit" Version="2.4.1" />
    <PackageReference Include="xunit.runner.utility" Version="2.4.1" />
    <PackageReference Include="XunitLogger" Version="4.0.991" />
  </ItemGroup>
  <ItemGroup>
    <ProjectReference Include="..\..\src\Raven.Client\Raven.Client.csproj" />
    <ProjectReference Include="..\..\src\Raven.Server\Raven.Server.csproj" />
    <ProjectReference Include="..\..\src\Raven.TestDriver\Raven.TestDriver.csproj" />
    <ProjectReference Include="..\..\src\Sparrow\Sparrow.csproj" />
    <ProjectReference Include="..\..\src\Voron\Voron.csproj" />
    <ProjectReference Include="..\..\tools\Raven.Debug\Raven.Debug.csproj" />
  </ItemGroup>
</Project><|MERGE_RESOLUTION|>--- conflicted
+++ resolved
@@ -1,12 +1,7 @@
 ﻿<Project Sdk="Microsoft.NET.Sdk">
   <PropertyGroup>
-<<<<<<< HEAD
     <TargetFramework>net6.0</TargetFramework>
     <RuntimeFrameworkVersion>6.0.6</RuntimeFrameworkVersion>
-=======
-    <TargetFramework>netcoreapp3.1</TargetFramework>
-    <RuntimeFrameworkVersion>3.1.26</RuntimeFrameworkVersion>
->>>>>>> 5a1bb276
     <AssemblyName>Tests.Infrastructure</AssemblyName>
     <PackageId>Tests.Infrastructure</PackageId>
     <CodeAnalysisRuleSet>..\..\RavenDB.ruleset</CodeAnalysisRuleSet>
@@ -29,7 +24,7 @@
   </ItemGroup>
   <ItemGroup>
     <PackageReference Include="JunitXml.TestLogger" Version="3.0.114" />
-    <PackageReference Include="MongoDB.Driver" Version="2.16.0" />
+    <PackageReference Include="MongoDB.Driver" Version="2.16.1" />
     <PackageReference Include="xRetry" Version="1.8.0" />
     <PackageReference Include="xunit" Version="2.4.1" />
     <PackageReference Include="xunit.runner.utility" Version="2.4.1" />
