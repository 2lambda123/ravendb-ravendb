--- conflicted
+++ resolved
@@ -19,14 +19,10 @@
     <Compile Include="..\..\src\CommonAssemblyInfo.cs" Link="Properties\CommonAssemblyInfo.cs" />
   </ItemGroup>
   <ItemGroup>
-<<<<<<< HEAD
     <EmbeddedResource Include="Data\Northwind.4.2.ravendbdump" />
   </ItemGroup>
   <ItemGroup>
-    <PackageReference Include="MongoDB.Driver" Version="2.10.4" />
-=======
     <PackageReference Include="MongoDB.Driver" Version="2.11.0" />
->>>>>>> 2a2fcca8
     <PackageReference Include="xunit" Version="2.4.1" />
     <PackageReference Include="xunit.runner.utility" Version="2.4.1" />
     <PackageReference Include="XunitLogger" Version="4.0.991" />
