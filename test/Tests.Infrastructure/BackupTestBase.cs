﻿using System;
using System.Diagnostics;
<<<<<<< HEAD
using System.IO;
=======
>>>>>>> 99aadc18
using System.Linq;
using System.Text;
using System.Threading.Tasks;
using Raven.Client.Documents;
using Raven.Client.Documents.Operations;
using Raven.Client.Documents.Operations.Backups;
using Raven.Client.ServerWide.Operations;
using Raven.Client.Util;
using Raven.Server;
using Raven.Server.Documents.PeriodicBackup;
using Raven.Server.ServerWide.Context;
using Xunit;

namespace FastTests
{
    public abstract partial class RavenTestBase
    {
        public class BackupTestBase
        {
            private readonly int _reasonableTimeout = Debugger.IsAttached ? 60000 : 15000;

            internal static readonly Lazy<BackupTestBase> Instance = new Lazy<BackupTestBase>(() => new BackupTestBase());

            /// <summary>
            /// Run backup with provided task id and wait for completion. Full backup by default.
            /// </summary>
            public void RunBackup(RavenServer server, long taskId, DocumentStore store, bool isFullBackup = true, OperationStatus opStatus = OperationStatus.Completed, int? timeout = default)
            {
                AsyncHelpers.RunSync(() => RunBackupAsync(server, taskId, store, isFullBackup, opStatus, timeout));
            }

            /// <summary>
            /// Run backup with provided task id and wait for completion. Full backup by default.
            /// </summary>
            public async Task<long> RunBackupAsync(RavenServer server, long taskId, DocumentStore store, bool isFullBackup = true, OperationStatus opStatus = OperationStatus.Completed, int? timeout = default)
            {
                var documentDatabase = await server.ServerStore.DatabasesLandlord.TryGetOrCreateResourceStore(store.Database);
                var periodicBackupRunner = documentDatabase.PeriodicBackupRunner;
                var op = periodicBackupRunner.StartBackupTask(taskId, isFullBackup);
                var value = await WaitForValueAsync(async () =>
                {
                    var status = (await store.Maintenance.SendAsync(new GetOperationStateOperation(op))).Status;
                    return status;
                }, opStatus, timeout: timeout ?? _reasonableTimeout);

                await CheckBackupOperationStatus(opStatus, value, store, taskId, op, periodicBackupRunner);
                Assert.Equal(opStatus, value);
                return op;
            }

            /// <summary>
            /// Update backup config, run backup and wait for completion. Full backup by default.
            /// </summary>
            /// <returns>TaskId</returns>
            public long UpdateConfigAndRunBackup(RavenServer server, PeriodicBackupConfiguration config, DocumentStore store, bool isFullBackup = true, OperationStatus opStatus = OperationStatus.Completed, int? timeout = default)
            {
                return AsyncHelpers.RunSync(() => UpdateConfigAndRunBackupAsync(server, config, store, isFullBackup, opStatus, timeout));
            }

            /// <summary>
            /// Update backup config, run backup and wait for completion. Full backup by default.
            /// </summary>
            /// <returns>TaskId</returns>
            public async Task<long> UpdateConfigAndRunBackupAsync(RavenServer server, PeriodicBackupConfiguration config, DocumentStore store, bool isFullBackup = true, OperationStatus opStatus = OperationStatus.Completed, int? timeout = default)
            {
                var result = await store.Maintenance.SendAsync(new UpdatePeriodicBackupOperation(config));
                await RunBackupAsync(server, result.TaskId, store, isFullBackup, opStatus, timeout);
                return result.TaskId;
            }

            /// <summary>
            /// Run backup with provided task id and wait for completion. Full backup by default.
            /// </summary>
            /// <returns>PeriodicBackupStatus</returns>
            public PeriodicBackupStatus RunBackupAndReturnStatus(RavenServer server, long taskId, DocumentStore store, bool isFullBackup = true, OperationStatus opStatus = OperationStatus.Completed, long? expectedEtag = default, int? timeout = default)
            {
                return AsyncHelpers.RunSync(() => RunBackupAndReturnStatusAsync(server, taskId, store, isFullBackup, opStatus, expectedEtag, timeout));
            }

            /// <summary>
            /// Run backup with provided task id and wait for completion. Full backup by default.
            /// </summary>
            /// <returns>PeriodicBackupStatus</returns>
            public async Task<PeriodicBackupStatus> RunBackupAndReturnStatusAsync(RavenServer server, long taskId, DocumentStore store, bool isFullBackup = true, OperationStatus opStatus = OperationStatus.Completed, long? expectedEtag = default, int? timeout = default)
            {
                var opId = await RunBackupAsync(server, taskId, store, isFullBackup, opStatus, timeout);
                var operation = new GetPeriodicBackupStatusOperation(taskId);

                PeriodicBackupStatus status = null;
                if (expectedEtag.HasValue)
                {
                    var etag = await WaitForValueAsync(async () =>
                    {
                        status = (await store.Maintenance.SendAsync(operation)).Status;
                        return status.LastEtag;
                    }, expectedEtag.Value, interval: 333, timeout: timeout ?? _reasonableTimeout);
                    await CheckExceptedEtag(server, store, opId, status, etag, expectedEtag.Value);
                }
                else
                {
                    status = (await store.Maintenance.SendAsync(operation)).Status;
                }

                return status;
            }

            private static async Task CheckExceptedEtag(RavenServer ravenServer, DocumentStore store, long opId, PeriodicBackupStatus status, long? etag, long expectedEtag)
            {
                var backupOperation = store.Maintenance.Send(new GetOperationStateOperation(opId));
                Assert.Equal(OperationStatus.Completed, backupOperation.Status);
                Assert.NotNull(etag);

                if (expectedEtag != etag.Value)
                {
                    var backupResult = backupOperation.Result as BackupResult;
                    var documentDatabase = await ravenServer.ServerStore.DatabasesLandlord.TryGetOrCreateResourceStore(store.Database);
                    var periodicBackupRunner = documentDatabase.PeriodicBackupRunner;
                    TryGetBackupStatusFromPeriodicBackupAndPrint(OperationStatus.Completed, OperationStatus.Completed, opId, periodicBackupRunner, status, backupResult);
                }
            }

            public PeriodicBackupConfiguration CreateBackupConfiguration(string backupPath = null, BackupType backupType = BackupType.Backup, bool disabled = false, string fullBackupFrequency = "0 0 1 1 *",
                string incrementalBackupFrequency = null, long? taskId = null, string mentorNode = null, BackupEncryptionSettings backupEncryptionSettings = null, AzureSettings azureSettings = null,
                GoogleCloudSettings googleCloudSettings = null, S3Settings s3Settings = null, RetentionPolicy retentionPolicy = null, string name = null)
            {
                var config = new PeriodicBackupConfiguration()
                {
                    BackupType = backupType,
                    FullBackupFrequency = fullBackupFrequency,
                    Disabled = disabled
                };

                if (taskId.HasValue)
                    config.TaskId = taskId.Value;
                if (string.IsNullOrEmpty(mentorNode) == false)
                    config.MentorNode = mentorNode;
                if (string.IsNullOrEmpty(name) == false)
                    config.Name = name;
                if (string.IsNullOrEmpty(incrementalBackupFrequency) == false)
                    config.IncrementalBackupFrequency = incrementalBackupFrequency;
                if (string.IsNullOrEmpty(backupPath) == false)
                    config.LocalSettings = new LocalSettings { FolderPath = backupPath };
                if (backupEncryptionSettings != null)
                    config.BackupEncryptionSettings = backupEncryptionSettings;
                if (azureSettings != null)
                    config.AzureSettings = azureSettings;
                if (googleCloudSettings != null)
                    config.GoogleCloudSettings = googleCloudSettings;
                if (s3Settings != null)
                    config.S3Settings = s3Settings;
                if (retentionPolicy != null)
                    config.RetentionPolicy = retentionPolicy;

                return config;
            }

            public async Task<string> GetBackupResponsibleNode(RavenServer server, long taskId, string databaseName, bool keepTaskOnOriginalMemberNode = false)
            {
                using (server.ServerStore.ContextPool.AllocateOperationContext(out TransactionOperationContext context))
                using (context.OpenReadTransaction())
                {
                    var db = await server.ServerStore.DatabasesLandlord.TryGetOrCreateResourceStore(databaseName).ConfigureAwait(false);
                    var rawRecord = server.ServerStore.Cluster.ReadRawDatabaseRecord(context, databaseName);
                    var pbConfig = rawRecord.GetPeriodicBackupConfiguration(taskId);
                    var backupStatus = db.PeriodicBackupRunner.GetBackupStatus(taskId);
                    var node = db.WhoseTaskIsIt(rawRecord.Topology, pbConfig, backupStatus, keepTaskOnOriginalMemberNode);

                    return node;
                }
            }

            /// <summary>
            /// Create and run backup with provided task id in cluster.
            /// </summary>
            /// <returns>TaskId</returns>
            public long CreateAndRunBackupInCluster(PeriodicBackupConfiguration config, DocumentStore store, bool isFullBackup = true, OperationStatus opStatus = OperationStatus.Completed, int? timeout = default)
            {
                return AsyncHelpers.RunSync(() => CreateAndRunBackupInClusterAsync(config, store, isFullBackup, opStatus, timeout));
            }

            /// <summary>
            /// Create and run backup with provided task id in cluster.
            /// </summary>
            /// <returns>TaskId</returns>
            public async Task<long> CreateAndRunBackupInClusterAsync(PeriodicBackupConfiguration config, DocumentStore store, bool isFullBackup = true, OperationStatus opStatus = OperationStatus.Completed, int? timeout = default)
            {
                var backupTaskId = (await store.Maintenance.SendAsync(new UpdatePeriodicBackupOperation(config))).TaskId;
                await RunBackupInClusterAsync(store, backupTaskId, isFullBackup, opStatus, timeout);
                return backupTaskId;
            }

            /// <summary>
            /// Run backup with provided task id in a cluster.
            /// </summary>
            public void RunBackupInCluster(DocumentStore store, long taskId, bool isFullBackup = true, OperationStatus opStatus = OperationStatus.Completed, int? timeout = default)
            {
                AsyncHelpers.RunSync(() => RunBackupInClusterAsync(store, taskId, isFullBackup, opStatus, timeout));
            }

            /// <summary>
            /// Run backup with provided task id in a cluster.
            /// </summary>
            public async Task RunBackupInClusterAsync(DocumentStore store, long taskId, bool isFullBackup = true, OperationStatus opStatus = OperationStatus.Completed, int? timeout = default)
            {
                var op = await store.Maintenance.SendAsync(new StartBackupOperation(isFullBackup, taskId));

                var value = await WaitForValueAsync(async () =>
                {
                    var x = await store.Maintenance.SendAsync(new GetOperationStateOperation(op.Result.OperationId, op.Result.ResponsibleNode));
                    if (x == null)
                        return OperationStatus.Canceled;

                    OperationStatus status = x.Status;
                    return status;
                }, opStatus, timeout: timeout ?? _reasonableTimeout);
                await CheckBackupOperationStatus(opStatus, value, store, taskId, op.Result.OperationId, periodicBackupRunner: null);
                Assert.Equal(opStatus, value);
            }

            public IDisposable RestoreDatabase(IDocumentStore store, RestoreBackupConfiguration config, TimeSpan? timeout = null)
            {
                var restoreOperation = new RestoreBackupOperation(config);

                var operation = store.Maintenance.Server.Send(restoreOperation);
                operation.WaitForCompletion(timeout ?? TimeSpan.FromMilliseconds(_reasonableTimeout * 2));

                return EnsureDatabaseDeletion(config.DatabaseName, store);
            }

            public IDisposable RestoreDatabaseFromCloud(IDocumentStore store, RestoreBackupConfigurationBase config, TimeSpan? timeout = null)
            {
                var restoreOperation = new RestoreBackupOperation(config);

                var operation = store.Maintenance.Server.Send(restoreOperation);
                operation.WaitForCompletion(timeout ?? TimeSpan.FromMilliseconds(_reasonableTimeout * 2));

                return EnsureDatabaseDeletion(config.DatabaseName, store);
            }

            public long GetBackupOperationId(IDocumentStore store, long taskId) => AsyncHelpers.RunSync(() => GetBackupOperationIdAsync(store, taskId));

            public async Task<long> GetBackupOperationIdAsync(IDocumentStore store, long taskId)
            {
                var operation = new GetPeriodicBackupStatusOperation(taskId);
                var result = await store.Maintenance.SendAsync(operation);
                Assert.NotNull(result);
                Assert.NotNull(result.Status);
                Assert.NotNull(result.Status.LastOperationId);
                return result.Status.LastOperationId.Value;
            }

            internal static string PrintBackupStatus(PeriodicBackupStatus status)
            {
                var sb = new StringBuilder();
                if (status == null)
                    return $"{nameof(PeriodicBackupStatus)} is null";

                var isFull = status.IsFull ? "a full" : "an incremental";
                sb.AppendLine($"{nameof(PeriodicBackupStatus)} of backup task '{status.TaskId}', executed {isFull} '{status.BackupType}' on node '{status.NodeTag}' in '{status.DurationInMs}' ms.");
                sb.AppendLine("Debug Info: ");
                sb.AppendLine($"{nameof(PeriodicBackupStatus.LastDatabaseChangeVector)}: '{status.LastDatabaseChangeVector}'");
                sb.AppendLine($"{nameof(PeriodicBackupStatus.LastEtag)}: {status.LastEtag}'");
                sb.AppendLine($"{nameof(PeriodicBackupStatus.LastOperationId)}: '{status.LastOperationId}'");
                sb.AppendLine($"{nameof(PeriodicBackupStatus.LastRaftIndex)}: '{status.LastRaftIndex}'");
                sb.AppendLine($"{nameof(PeriodicBackupStatus.LastFullBackupInternal)}: '{status.LastFullBackupInternal}'");
                sb.AppendLine($"{nameof(PeriodicBackupStatus.LastIncrementalBackupInternal)}: '{status.LastIncrementalBackupInternal}'");
                sb.AppendLine($"{nameof(PeriodicBackupStatus.LastFullBackup)}: '{status.LastFullBackup}'");
                sb.AppendLine($"{nameof(PeriodicBackupStatus.LastIncrementalBackup)}: '{status.LastIncrementalBackup}'");
                sb.AppendLine();

                if (status.Error == null && string.IsNullOrEmpty(status.LocalBackup?.Exception))
                {
                    sb.AppendLine("There were no errors.");
                }
                else
                {
                    sb.AppendLine("There were the following errors during backup task execution:");
                    if (status.Error != null)
                    {
                        sb.AppendLine($"{nameof(PeriodicBackupStatus)}.{nameof(PeriodicBackupStatus.Error)}: ");
                        sb.AppendLine(status.Error.Exception);
                    }

                    if (string.IsNullOrEmpty(status.LocalBackup?.Exception) == false)
                    {
                        sb.AppendLine($"{nameof(PeriodicBackupStatus)}.{nameof(PeriodicBackupStatus.LocalBackup)}.{nameof(PeriodicBackupStatus.LocalBackup.Exception)}: ");
                        sb.AppendLine(status.LocalBackup?.Exception);
                    }
                }

                sb.AppendLine();
                sb.AppendLine("Backup upload status:");

                if (status.UploadToAzure == null)
                {
                    sb.AppendLine($"{nameof(PeriodicBackupStatus.UploadToAzure)} of backup task '{status.TaskId}' is null.");
                }
                else if (status.UploadToAzure.Skipped)
                {
                    sb.AppendLine($"{nameof(PeriodicBackupStatus.UploadToAzure)} of backup task '{status.TaskId}' was skipped.");
                }
                else
                {
                    if (string.IsNullOrEmpty(status.UploadToAzure.Exception) == false)
                    {
                        sb.AppendLine($"{nameof(PeriodicBackupStatus)}.{nameof(PeriodicBackupStatus.UploadToAzure)}.{nameof(PeriodicBackupStatus.UploadToAzure.Exception)}:");
                        sb.AppendLine(status.UploadToAzure?.Exception);
                    }
                    else
                    {
                        sb.AppendLine($"{nameof(PeriodicBackupStatus.UploadToAzure)} of backup task '{status.TaskId}', ran successfully in '{status.UploadToAzure.UploadProgress.UploadTimeInMs}' ms, size: '{status.UploadToAzure.UploadProgress.TotalInBytes}' bytes.");
                    }
                }
                if (status.UploadToFtp == null)
                {
                    sb.AppendLine($"{nameof(PeriodicBackupStatus.UploadToFtp)} of backup task '{status.TaskId}' is null.");
                }
                else if (status.UploadToFtp.Skipped)
                {
                    sb.AppendLine($"{nameof(PeriodicBackupStatus.UploadToFtp)} of backup task '{status.TaskId}' was skipped.");
                }
                else
                {
                    if (string.IsNullOrEmpty(status.UploadToFtp.Exception) == false)
                    {
                        sb.AppendLine($"{nameof(PeriodicBackupStatus)}.{nameof(PeriodicBackupStatus.UploadToFtp)}.{nameof(PeriodicBackupStatus.UploadToFtp.Exception)}:");
                        sb.AppendLine(status.UploadToFtp?.Exception);
                    }
                    else
                    {
                        sb.AppendLine($"{nameof(PeriodicBackupStatus.UploadToFtp)} of backup task '{status.TaskId}', ran successfully in '{status.UploadToFtp.UploadProgress.UploadTimeInMs}' ms, size: '{status.UploadToFtp.UploadProgress.TotalInBytes}' bytes.");
                    }
                }
                if (status.UploadToGlacier == null)
                {
                    sb.AppendLine($"{nameof(PeriodicBackupStatus.UploadToGlacier)} of backup task '{status.TaskId}' is null.");
                }
                else if (status.UploadToGlacier.Skipped)
                {
                    sb.AppendLine($"{nameof(PeriodicBackupStatus.UploadToGlacier)} of backup task '{status.TaskId}' was skipped.");
                }
                else
                {
                    if (string.IsNullOrEmpty(status.UploadToGlacier.Exception) == false)
                    {
                        sb.AppendLine($"{nameof(PeriodicBackupStatus)}.{nameof(PeriodicBackupStatus.UploadToGlacier)}.{nameof(PeriodicBackupStatus.UploadToGlacier.Exception)}:");
                        sb.AppendLine(status.UploadToGlacier?.Exception);
                    }
                    else
                    {
                        sb.AppendLine($"{nameof(PeriodicBackupStatus.UploadToGlacier)} of backup task '{status.TaskId}', ran successfully in '{status.UploadToGlacier.UploadProgress.UploadTimeInMs}' ms, size: '{status.UploadToGlacier.UploadProgress.TotalInBytes}' bytes.");
                    }
                }
                if (status.UploadToGoogleCloud == null)
                {
                    sb.AppendLine($"{nameof(PeriodicBackupStatus.UploadToGoogleCloud)} of backup task '{status.TaskId}' is null.");
                }
                else if (status.UploadToGoogleCloud.Skipped)
                {
                    sb.AppendLine($"{nameof(PeriodicBackupStatus.UploadToGoogleCloud)} of backup task '{status.TaskId}' was skipped.");
                }
                else
                {
                    if (string.IsNullOrEmpty(status.UploadToGoogleCloud.Exception) == false)
                    {
                        sb.AppendLine($"{nameof(PeriodicBackupStatus)}.{nameof(PeriodicBackupStatus.UploadToGoogleCloud)}.{nameof(PeriodicBackupStatus.UploadToGoogleCloud.Exception)}:");
                        sb.AppendLine(status.UploadToGoogleCloud?.Exception);
                    }
                    else
                    {
                        sb.AppendLine($"{nameof(PeriodicBackupStatus.UploadToGoogleCloud)} of backup task '{status.TaskId}', ran successfully in '{status.UploadToGoogleCloud.UploadProgress.UploadTimeInMs}' ms, size: '{status.UploadToGoogleCloud.UploadProgress.TotalInBytes}' bytes.");
                    }
                }
                if (status.UploadToS3 == null)
                {
                    sb.AppendLine($"{nameof(PeriodicBackupStatus.UploadToS3)} of backup task '{status.TaskId}' is null.");
                }
                else if (status.UploadToS3.Skipped)
                {
                    sb.AppendLine($"{nameof(PeriodicBackupStatus.UploadToS3)} of backup task '{status.TaskId}' was skipped.");
                }
                else
                {
                    if (string.IsNullOrEmpty(status.UploadToS3.Exception) == false)
                    {
                        sb.AppendLine($"{nameof(PeriodicBackupStatus)}.{nameof(PeriodicBackupStatus.UploadToS3)}.{nameof(PeriodicBackupStatus.UploadToS3.Exception)}:");
                        sb.AppendLine(status.UploadToS3?.Exception);
                    }
                    else
                    {
                        sb.AppendLine($"{nameof(PeriodicBackupStatus.UploadToS3)} of backup task '{status.TaskId}', ran successfully in '{status.UploadToS3.UploadProgress.UploadTimeInMs}' ms, size: '{status.UploadToS3.UploadProgress.TotalInBytes}' bytes.");
                    }
                }

                return sb.ToString();
            }

            internal static string PrintBackupResultMessagesStatus(BackupResult result)
            {
                if (result == null)
                {
                    return "No backup result.";
                }

                return string.Join(Environment.NewLine, result.Messages);
            }

            private static async Task CheckBackupOperationStatus(OperationStatus expected, OperationStatus actual, DocumentStore store, long taskId, long opId, PeriodicBackupRunner periodicBackupRunner)
            {
                if (expected == OperationStatus.Completed && actual == OperationStatus.Faulted)
                {
                    // gather debug info
                    var operation = new GetPeriodicBackupStatusOperation(taskId);
                    var status = (await store.Maintenance.SendAsync(operation)).Status;

                    TryGetBackupStatusFromPeriodicBackupAndPrint(expected, actual, opId, periodicBackupRunner, status, result: null);

                    Assert.True(false, $"Backup status expected: '{expected}', actual '{actual}',{Environment.NewLine}Backup status from storage for current operation id: '{opId}':{Environment.NewLine}" + PrintBackupStatus(status));
                }
                else if (expected == OperationStatus.Completed && actual == OperationStatus.InProgress)
                {
                    // backup didn't complete in time, try to print running backup status, and backup result
                    var pb = periodicBackupRunner?.PeriodicBackups.FirstOrDefault(x => x.RunningBackupStatus != null && x.BackupStatus.TaskId == taskId);
                    if (pb == null)
                    {
                        // print previous backup status saved in memory
                        var operation = new GetPeriodicBackupStatusOperation(taskId);
                        var status = (await store.Maintenance.SendAsync(operation)).Status;
                        Assert.True(false, $"Backup status expected: '{expected}', actual '{actual}',{Environment.NewLine}Could not fetch running backup status for current task id: '{taskId}', previous backup status:{Environment.NewLine}" + PrintBackupStatus(status));
                    }
                    else
                    {
                        Assert.True(false, $"Backup status expected: '{expected}', actual '{actual}',{Environment.NewLine}Running backup status for current task id: '{taskId}':{Environment.NewLine}" + PrintBackupStatus(pb.RunningBackupStatus));
                    }
                }
            }

            private static void TryGetBackupStatusFromPeriodicBackupAndPrint(OperationStatus expected, OperationStatus actual, long opId, PeriodicBackupRunner periodicBackupRunner, PeriodicBackupStatus status, BackupResult result)
            {
                if (status?.LastOperationId != opId)
                {
                    // failed to save backup status, lets fetch it from memory
                    var pb = periodicBackupRunner?.PeriodicBackups.FirstOrDefault(x => x.BackupStatus != null && x.BackupStatus.LastOperationId == opId);
                    if (pb == null)
                    {
                        Assert.True(false,
                            $"Backup status expected: '{expected}', actual '{actual}',{Environment.NewLine}Could not fetch backup status for current operation id: '{opId}', previous backup status:{Environment.NewLine}" +
                            PrintBackupStatus(status) + Environment.NewLine + "BackupResult Messages:" + Environment.NewLine + PrintBackupResultMessagesStatus(result));
                    }
                    else
                    {
                        Assert.True(false,
                            $"Backup status expected: '{expected}', actual '{actual}',{Environment.NewLine}Could not fetch backup status from storage for current operation id: '{opId}', current in memory backup status:{Environment.NewLine}" +
                            PrintBackupStatus(pb.BackupStatus) + Environment.NewLine + "BackupResult Messages:" + Environment.NewLine +
                            PrintBackupResultMessagesStatus(result));
                    }
                }
            }
        }
        
        public IDocumentStore RestoreAndGetStore(IDocumentStore store, string backupPath, TimeSpan? timeout = null)
        {
            var restoredDatabaseName = GetDatabaseName();

            Backup.RestoreDatabase(store, new RestoreBackupConfiguration
            {
                BackupLocation = Directory.GetDirectories(backupPath).First(), 
                DatabaseName = restoredDatabaseName
            }, timeout);

            return GetDocumentStore(new Options
            {
                ModifyDatabaseName = s => restoredDatabaseName, 
                CreateDatabase = false, 
                DeleteDatabaseOnDispose = true
            });
        }
    }
}<|MERGE_RESOLUTION|>--- conflicted
+++ resolved
@@ -1,9 +1,6 @@
 ﻿using System;
 using System.Diagnostics;
-<<<<<<< HEAD
 using System.IO;
-=======
->>>>>>> 99aadc18
 using System.Linq;
 using System.Text;
 using System.Threading.Tasks;
@@ -433,35 +430,10 @@
                         var operation = new GetPeriodicBackupStatusOperation(taskId);
                         var status = (await store.Maintenance.SendAsync(operation)).Status;
                         Assert.True(false, $"Backup status expected: '{expected}', actual '{actual}',{Environment.NewLine}Could not fetch running backup status for current task id: '{taskId}', previous backup status:{Environment.NewLine}" + PrintBackupStatus(status));
-                    }
+            }
                     else
                     {
                         Assert.True(false, $"Backup status expected: '{expected}', actual '{actual}',{Environment.NewLine}Running backup status for current task id: '{taskId}':{Environment.NewLine}" + PrintBackupStatus(pb.RunningBackupStatus));
-                    }
-                }
-            }
-
-            private static void TryGetBackupStatusFromPeriodicBackupAndPrint(OperationStatus expected, OperationStatus actual, long opId, PeriodicBackupRunner periodicBackupRunner, PeriodicBackupStatus status, BackupResult result)
-            {
-                if (status?.LastOperationId != opId)
-                {
-                    // failed to save backup status, lets fetch it from memory
-                    var pb = periodicBackupRunner?.PeriodicBackups.FirstOrDefault(x => x.BackupStatus != null && x.BackupStatus.LastOperationId == opId);
-                    if (pb == null)
-                    {
-                        Assert.True(false,
-                            $"Backup status expected: '{expected}', actual '{actual}',{Environment.NewLine}Could not fetch backup status for current operation id: '{opId}', previous backup status:{Environment.NewLine}" +
-                            PrintBackupStatus(status) + Environment.NewLine + "BackupResult Messages:" + Environment.NewLine + PrintBackupResultMessagesStatus(result));
-                    }
-                    else
-                    {
-                        Assert.True(false,
-                            $"Backup status expected: '{expected}', actual '{actual}',{Environment.NewLine}Could not fetch backup status from storage for current operation id: '{opId}', current in memory backup status:{Environment.NewLine}" +
-                            PrintBackupStatus(pb.BackupStatus) + Environment.NewLine + "BackupResult Messages:" + Environment.NewLine +
-                            PrintBackupResultMessagesStatus(result));
-                    }
-                }
-            }
         }
         
         public IDocumentStore RestoreAndGetStore(IDocumentStore store, string backupPath, TimeSpan? timeout = null)
@@ -480,6 +452,30 @@
                 CreateDatabase = false, 
                 DeleteDatabaseOnDispose = true
             });
+                }
+            }
+
+            private static void TryGetBackupStatusFromPeriodicBackupAndPrint(OperationStatus expected, OperationStatus actual, long opId, PeriodicBackupRunner periodicBackupRunner, PeriodicBackupStatus status, BackupResult result)
+            {
+                if (status?.LastOperationId != opId)
+                {
+                    // failed to save backup status, lets fetch it from memory
+                    var pb = periodicBackupRunner?.PeriodicBackups.FirstOrDefault(x => x.BackupStatus != null && x.BackupStatus.LastOperationId == opId);
+                    if (pb == null)
+                    {
+                        Assert.True(false,
+                            $"Backup status expected: '{expected}', actual '{actual}',{Environment.NewLine}Could not fetch backup status for current operation id: '{opId}', previous backup status:{Environment.NewLine}" +
+                            PrintBackupStatus(status) + Environment.NewLine + "BackupResult Messages:" + Environment.NewLine + PrintBackupResultMessagesStatus(result));
+                    }
+                    else
+                    {
+                        Assert.True(false,
+                            $"Backup status expected: '{expected}', actual '{actual}',{Environment.NewLine}Could not fetch backup status from storage for current operation id: '{opId}', current in memory backup status:{Environment.NewLine}" +
+                            PrintBackupStatus(pb.BackupStatus) + Environment.NewLine + "BackupResult Messages:" + Environment.NewLine +
+                            PrintBackupResultMessagesStatus(result));
+                    }
+                }
+            }
         }
     }
 }