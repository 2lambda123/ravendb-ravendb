﻿using System;
using System.Collections.Concurrent;
using System.Collections.Generic;
using System.Diagnostics;
using System.IO;
using System.Linq;
using System.Runtime.CompilerServices;
using System.Text;
using System.Threading;
using System.Threading.Tasks;
using Raven.Client.Documents;
using Raven.Client.Extensions;
using Raven.Client.ServerWide;
using Raven.Client.ServerWide.Operations;
using Raven.Client.Util;
using Raven.Server.Config;
using Raven.Server.Utils;
using Tests.Infrastructure.InterversionTest;
using Xunit;
using Xunit.Abstractions;

namespace Tests.Infrastructure
{
    public abstract class InterversionTestBase : ReplicationTestBase
    {
        protected InterversionTestBase(ITestOutputHelper output) : base(output)
        {
        }

        public class ProcessNode
        {
            public string Version;
            public Process Process;
            public string Url;
            public string ServerPath;
            public string DataDir;
        }

        private static readonly ConcurrentBag<Process> _allLaunchedServerProcesses = new ConcurrentBag<Process>();

        private readonly HashSet<Process> _testInstanceServerProcesses = new HashSet<Process>();

        private static readonly ServerBuildRetriever _serverBuildRetriever = new ServerBuildRetriever();

        protected const string Server42Version = "4.2.124";
        protected const string Server52Version = "5.2.100";
        protected const string Server53Version = "5.3.100";
        protected const string Server54Version = "5.4.109";

        protected DocumentStore GetDocumentStore(
            string serverVersion,
            InterversionTestOptions options = null,
            [CallerMemberName] string database = null)
        {
            return AsyncHelpers.RunSync(() => GetDocumentStoreAsync(serverVersion, options, database));
        }

        protected async Task<DocumentStore> GetDocumentStoreAsync(
            string serverVersion,
            InterversionTestOptions options = null,
            [CallerMemberName] string database = null,
            CancellationToken token = default)
        {
            var processNode = await GetServerAsync(serverVersion, options, database, token);

            options = options ?? InterversionTestOptions.Default;
            var name = GetDatabaseName(database);

            if (options.ModifyDatabaseName != null)
                name = options.ModifyDatabaseName(name) ?? name;

            var doc = new DatabaseRecord(name)
            {
                Settings =
                        {
                            [RavenConfiguration.GetKey(x => x.Replication.ReplicationMinimalHeartbeat)] = "1",
                            [RavenConfiguration.GetKey(x => x.Replication.RetryReplicateAfter)] = "1",
                            [RavenConfiguration.GetKey(x => x.Core.RunInMemory)] = "true",
                            [RavenConfiguration.GetKey(x => x.Core.ThrowIfAnyIndexCannotBeOpened)] = "true",
                            [RavenConfiguration.GetKey(x => x.Indexing.MinNumberOfMapAttemptsAfterWhichBatchWillBeCanceledIfRunningLowOnMemory)] = int.MaxValue.ToString()
                        }
            };

            options.ModifyDatabaseRecord?.Invoke(doc);

            var store = new DocumentStore
            {
                Urls = new[] { processNode.Url },
                Database = name
            };

            options.ModifyDocumentStore?.Invoke(store);

            store.Initialize();

            if (options.CreateDatabase)
                await store.Maintenance.Server.SendAsync(new CreateDatabaseOperation(doc, options.ReplicationFactor), token);

            store.AfterDispose += (sender, e) =>
            {
                KillSlavedServerProcess(processNode.Process);
            };

            return store;
        }


        protected async Task<ProcessNode> GetServerAsync(
            string serverVersion,
            InterversionTestOptions options = null,
            [CallerMemberName] string database = null,
            CancellationToken token = default)
        {
            var serverBuildInfo = ServerBuildDownloadInfo.Create(serverVersion);
            var serverPath = await _serverBuildRetriever.GetServerPath(serverBuildInfo, token);
            var testServerPath = NewDataPath(prefix: serverVersion);
            CopyFilesRecursively(new DirectoryInfo(serverPath), new DirectoryInfo(testServerPath));

            var locator = new ConfigurableRavenServerLocator(Path.Combine(testServerPath, "Server"), serverVersion);

            var result = await RunServer(locator);
            return new ProcessNode
            {
                Process = result.ServerProcess,
                Url = result.ServerUrl,
                Version = serverVersion,
                ServerPath = testServerPath,
                DataDir = locator.DataDir
            };
        }

        protected async Task UpgradeServerAsync(
            string toVersion,
            ProcessNode node,
            CancellationToken token = default)
        {
            KillSlavedServerProcess(node.Process);

            if (toVersion == "current")
            {
                RunLocalServer(node);
                return;
            }

            var serverBuildInfo = ServerBuildDownloadInfo.Create(toVersion);
            var serverPath = await _serverBuildRetriever.GetServerPath(serverBuildInfo, token);
            CopyFilesRecursively(new DirectoryInfo(serverPath), new DirectoryInfo(node.ServerPath));

            var locator = new ConfigurableRavenServerLocator(Path.Combine(node.ServerPath, "Server"), toVersion, node.DataDir, node.Url);

            var result = await RunServer(locator);
            Assert.Equal(node.Url, result.ServerUrl);

            node.Process = result.ServerProcess;
            node.Version = toVersion;
        }

        private void RunLocalServer(ProcessNode node)
        {
            var options = new ServerCreationOptions
            {
                CustomSettings = new Dictionary<string, string>
                {
                    [RavenConfiguration.GetKey(x => x.Core.ServerUrls)] = node.Url,
                    [RavenConfiguration.GetKey(x => x.Core.DataDirectory)] = node.DataDir,
                },
                RunInMemory = false,
                DeletePrevious = false
            };

            var server = GetNewServer(options);
            server.ServerStore.Engine.InMemoryDebug.IsInterVersionTest = true;

            Servers.Add(server);

            node.Process = null;
            node.ServerPath = null;
            node.Version = "current";
        }

        public static void CopyFilesRecursively(DirectoryInfo source, DirectoryInfo target)
        {
            foreach (var dir in source.GetDirectories())
                CopyFilesRecursively(dir, target.CreateSubdirectory(dir.Name));
            foreach (var file in source.GetFiles())
                file.CopyTo(Path.Combine(target.FullName, file.Name), overwrite: true);
        }

        private async Task<(string ServerUrl, Process ServerProcess)> RunServer(ConfigurableRavenServerLocator locator)
        {
            var process = RunServerProcess(locator);

            string url = null;
            var startupDuration = Stopwatch.StartNew();

            var outputString = await ReadOutput(process.StandardOutput, startupDuration, async (line, builder) =>
            {
                if (line == null)
                {
                    var errorString = await ReadOutput(process.StandardError, startupDuration, null).ConfigureAwait(false);

                    KillSlavedServerProcess(process);

                    throw new InvalidOperationException(BuildStartupExceptionMessage(builder.ToString(), errorString));
                }

                const string prefix = "Server available on: ";
                if (line.StartsWith(prefix))
                {
                    url = line.Substring(prefix.Length);
                    return true;
                }

                return false;
            }).ConfigureAwait(false);

            if (url == null)
            {
                var errorString = await ReadOutput(process.StandardError, startupDuration, null).ConfigureAwait(false);

                KillSlavedServerProcess(process);

                throw new InvalidOperationException(BuildStartupExceptionMessage(outputString, errorString));
            }

            return (url, process);
        }

        private static string BuildStartupExceptionMessage(string outputString, string errorString)
        {
            var sb = new StringBuilder();
            sb.AppendLine("Unable to start the RavenDB Server");

            if (string.IsNullOrWhiteSpace(errorString) == false)
            {
                sb.AppendLine("Error:");
                sb.AppendLine(errorString);
            }

            if (string.IsNullOrWhiteSpace(outputString) == false)
            {
                sb.AppendLine("Output:");
                sb.AppendLine(outputString);
            }

            return sb.ToString();
        }

        protected static void KillSlavedServerProcess(Process process)
        {
            if (process == null || process.HasExited)
                return;

            try
            {
                process.Kill();
                if (process.WaitForExit((int)TimeSpan.FromMinutes(1).TotalMilliseconds) == false)
                {
                    throw new TimeoutException("Failed to wait for the process to exit.");
                }
            }
            catch (Exception e)
            {
                ReportError(e);
            }
        }

        private static async Task<string> ReadOutput(StreamReader output, Stopwatch startupDuration, Func<string, StringBuilder, Task<bool>> onLine)
        {
            var sb = new StringBuilder();

            Task<string> readLineTask = null;
            while (true)
            {
                if (readLineTask == null)
                    readLineTask = output.ReadLineAsync();

                var hasResult = await readLineTask.WaitWithTimeout(TimeSpan.FromSeconds(5)).ConfigureAwait(false);

                //if (startupDuration.Elapsed > options.MaxServerStartupTimeDuration)
                //    return null;

                if (hasResult == false)
                    continue;

                var line = await readLineTask;

                readLineTask = null;

                if (line != null)
                    sb.AppendLine(line);

                var shouldStop = false;
                if (onLine != null)
                    shouldStop = await onLine(line, sb).ConfigureAwait(false);

                if (shouldStop)
                    break;

                if (line == null)
                    break;
            }

            return sb.ToString();
        }

        private Process RunServerProcess(ConfigurableRavenServerLocator locator)
        {
            var process = RavenServerRunner<ConfigurableRavenServerLocator>.Run(locator);

            _allLaunchedServerProcesses.Add(process);
            _testInstanceServerProcesses.Add(process);
            return process;
        }

        private static void ReportError(Exception e)
        {
            if (e == null)
                throw new ArgumentNullException(nameof(e));

            var msg = $"{DateTime.Now}: {e}\r\n";
            Console.WriteLine(msg);
        }

        protected override void Dispose(ExceptionAggregator exceptionAggregator)
        {
            foreach (var serverProcess in _testInstanceServerProcesses)
            {
                exceptionAggregator.Execute(() =>
                {
                    if (serverProcess.HasExited == false)
                        serverProcess.Kill();
                });
            }

            base.Dispose(exceptionAggregator);
        }

        public async Task<bool> WaitForDocumentInClusterAsync<T>(string docId, Func<T, bool> predicate, TimeSpan timeout, List<DocumentStore> stores, string database = null)
        {
            var tasks = new List<Task<bool>>();

            foreach (var store in stores)
                tasks.Add(Task.Run(() => WaitForDocument(store, docId, predicate, (int)timeout.TotalMilliseconds, database)));

            await Task.WhenAll(tasks);

            return tasks.All(x => x.Result);
        }

<<<<<<< HEAD
=======
        protected async Task<string> GetLastNightlyVersion(string version)
        {
            return await LastRavenDbVersion("Nightly", version);
        }

        protected async Task<string> GetLastStableVersion(string version)
        {
            return await LastRavenDbVersion("Stable", version);
        }

        private static async Task<string> LastRavenDbVersion(string type, string version)
        {
            using var client = new HttpClient();
            var url = new Uri("https://ravendb.net/wp-json/ravendb/downloads");
            var rawVersionRespond = await (await client.GetAsync(url)).Content.ReadAsStringAsync();
            dynamic versionRespond = JsonConvert.DeserializeObject<ExpandoObject>(rawVersionRespond);

            var ravenDbBuilds = ((IEnumerable<dynamic>)versionRespond.downloadsInfo.ravenDbBuilds);
            var platform = string.Empty;
            if (PlatformDetails.RunningOnPosix == false)
            {
                platform = PlatformDetails.Is32Bits ? "WindowsX86" : "WindowsX64";
            }
            else if (PlatformDetails.RunningOnLinux)
            {
                if (PlatformDetails.Is32Bits == false)
                {
                    platform = "LinuxX64";
                }
            }

            if (string.IsNullOrEmpty(platform))
            {
                throw new InvalidOperationException("Expected to run on WindowsX86, WindowsX64 or LinuxX64");
            }

            var dynamic = ravenDbBuilds
                .Where(x => x.platform == platform && x.branch == type && x.version.StartsWith(version)).OrderByDescending(x => x.publishedAt).FirstOrDefault();

            Assert.NotNull(dynamic);

            return dynamic.version;
        }

>>>>>>> beb6df50
        public class InterversionTestOptions
        {
            private readonly bool _frozen;

            private bool _createDatabase;
            private int _replicationFactor;
            private Action<DocumentStore> _modifyDocumentStore;
            private Action<DatabaseRecord> _modifyDatabaseRecord;
            private Func<string, string> _modifyDatabaseName;

            public static readonly InterversionTestOptions Default = new InterversionTestOptions(true);

            public InterversionTestOptions() : this(false)
            {
            }

            private InterversionTestOptions(bool frozen)
            {
                CreateDatabase = true;
                ReplicationFactor = 1;

                _frozen = frozen;
            }

            public Func<string, string> ModifyDatabaseName
            {
                get => _modifyDatabaseName;
                set
                {
                    AssertNotFrozen();
                    _modifyDatabaseName = value;
                }
            }

            public Action<DatabaseRecord> ModifyDatabaseRecord
            {
                get => _modifyDatabaseRecord;
                set
                {
                    AssertNotFrozen();
                    _modifyDatabaseRecord = value;
                }
            }

            public Action<DocumentStore> ModifyDocumentStore
            {
                get => _modifyDocumentStore;
                set
                {
                    AssertNotFrozen();
                    _modifyDocumentStore = value;
                }
            }

            public int ReplicationFactor
            {
                get => _replicationFactor;
                set
                {
                    AssertNotFrozen();
                    _replicationFactor = value;
                }
            }

            public bool CreateDatabase
            {
                get => _createDatabase;
                set
                {
                    AssertNotFrozen();
                    _createDatabase = value;
                }
            }

            private void AssertNotFrozen()
            {
                if (_frozen)
                    throw new InvalidOperationException("Options are frozen and cannot be changed.");
            }
        }
    }


}<|MERGE_RESOLUTION|>--- conflicted
+++ resolved
@@ -348,53 +348,6 @@
             return tasks.All(x => x.Result);
         }
 
-<<<<<<< HEAD
-=======
-        protected async Task<string> GetLastNightlyVersion(string version)
-        {
-            return await LastRavenDbVersion("Nightly", version);
-        }
-
-        protected async Task<string> GetLastStableVersion(string version)
-        {
-            return await LastRavenDbVersion("Stable", version);
-        }
-
-        private static async Task<string> LastRavenDbVersion(string type, string version)
-        {
-            using var client = new HttpClient();
-            var url = new Uri("https://ravendb.net/wp-json/ravendb/downloads");
-            var rawVersionRespond = await (await client.GetAsync(url)).Content.ReadAsStringAsync();
-            dynamic versionRespond = JsonConvert.DeserializeObject<ExpandoObject>(rawVersionRespond);
-
-            var ravenDbBuilds = ((IEnumerable<dynamic>)versionRespond.downloadsInfo.ravenDbBuilds);
-            var platform = string.Empty;
-            if (PlatformDetails.RunningOnPosix == false)
-            {
-                platform = PlatformDetails.Is32Bits ? "WindowsX86" : "WindowsX64";
-            }
-            else if (PlatformDetails.RunningOnLinux)
-            {
-                if (PlatformDetails.Is32Bits == false)
-                {
-                    platform = "LinuxX64";
-                }
-            }
-
-            if (string.IsNullOrEmpty(platform))
-            {
-                throw new InvalidOperationException("Expected to run on WindowsX86, WindowsX64 or LinuxX64");
-            }
-
-            var dynamic = ravenDbBuilds
-                .Where(x => x.platform == platform && x.branch == type && x.version.StartsWith(version)).OrderByDescending(x => x.publishedAt).FirstOrDefault();
-
-            Assert.NotNull(dynamic);
-
-            return dynamic.version;
-        }
-
->>>>>>> beb6df50
         public class InterversionTestOptions
         {
             private readonly bool _frozen;
