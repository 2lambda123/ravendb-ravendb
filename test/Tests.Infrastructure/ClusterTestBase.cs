--- conflicted
+++ resolved
@@ -575,7 +575,7 @@
         {
             var stores = nodes.Select(n => new DocumentStore
             {
-                Database = database, 
+                Database = database,
                 Urls = new[]
                 {
                     n.WebUrl
@@ -1039,20 +1039,14 @@
             }
 
             if (numberOfInstances != replicationFactor)
-<<<<<<< HEAD
-            {
-                throw new InvalidOperationException($@"Couldn't create the db on all nodes, just on {numberOfInstances}
-                                                    out of {replicationFactor}{Environment.NewLine}
-                                                    Server urls are {string.Join(",", Servers.Select(x => $"[{x.WebUrl}|{x.Disposed}]"))}; Current cluster (members) urls are : {string.Join(",", urls)}; The relevant servers are : {string.Join(",", relevantServers.Select(x => x.WebUrl))}; current servers are : {string.Join(",", currentCluster.Select(x => x.WebUrl))}");
-            }
-
-=======
+            {
                 throw new InvalidOperationException($"Couldn't create the db on all nodes, just on {numberOfInstances} out of {replicationFactor}{Environment.NewLine}" +
                                                     $"Server urls are {string.Join(",", Servers.Select(x => $"[{x.WebUrl}|{x.Disposed}]"))};{Environment.NewLine}" +
                                                     $"Current cluster (members) urls are : {string.Join(",", urls)};{Environment.NewLine}" +
                                                     $"The relevant servers are : {string.Join(",", relevantServers.Select(x => x.WebUrl))};{Environment.NewLine}" +
                                                     $"current servers are: {string.Join(",", currentCluster.Select(x => x.WebUrl))}");
->>>>>>> f9e27e85
+            }
+
             return (databaseResult, relevantServers.ToList());
         }
 
