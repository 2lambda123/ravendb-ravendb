--- conflicted
+++ resolved
@@ -128,9 +128,6 @@
             }
         }
 
-<<<<<<< HEAD
-        public static RavenServer CreateServer(int port, int tcpPort)
-=======
         protected ServerLease GetNewServer()
         {
             var port = GetAvailablePort();
@@ -140,8 +137,7 @@
             return new ServerLease(server, port, tcpPort, RemoveUsedPort);
         }
 
-        private static RavenServer CreateServer(int port, int tcpPort)
->>>>>>> f09bf8ca
+        public static RavenServer CreateServer(int port, int tcpPort)
         {
             var configuration = new RavenConfiguration();
             configuration.Initialize();
