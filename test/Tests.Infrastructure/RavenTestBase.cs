--- conflicted
+++ resolved
@@ -68,7 +68,7 @@
             store.Maintenance.Send(new CreateSampleDataOperation(operateOnTypes));
         }
 
-        protected async Task CreateLegacyNorthwindDatabase(DocumentStore store)
+        protected static async Task CreateLegacyNorthwindDatabase(DocumentStore store)
         {
             using (var stream = Assembly.GetExecutingAssembly().GetManifestResourceStream("Tests.Infrastructure.Data.Northwind.4.2.ravendbdump"))
             {
@@ -141,7 +141,7 @@
             await Server.ServerStore.Cluster.WaitForIndexNotification(updateIndex, TimeSpan.FromSeconds(10));
         }
 
-        protected long LastRaftIndexForCommand(RavenServer server, string commandType)
+        protected static long LastRaftIndexForCommand(RavenServer server, string commandType)
         {
             var updateIndex = 0L;
             var commandFound = false;
@@ -163,7 +163,7 @@
             return updateIndex;
         }
 
-        protected IEnumerable<DynamicJsonValue> GetRaftCommands(RavenServer server, string commandType = null)
+        protected static IEnumerable<DynamicJsonValue> GetRaftCommands(RavenServer server, string commandType = null)
         {
             using (server.ServerStore.ContextPool.AllocateOperationContext(out TransactionOperationContext context))
             using (context.OpenReadTransaction())
@@ -182,7 +182,7 @@
             await WaitForRaftIndexToBeAppliedOnClusterNodes(index, Servers, timeout);
         }
 
-        protected async Task WaitForRaftIndexToBeAppliedOnClusterNodes(long index, List<RavenServer> nodes, TimeSpan? timeout = null)
+        protected static async Task WaitForRaftIndexToBeAppliedOnClusterNodes(long index, List<RavenServer> nodes, TimeSpan? timeout = null)
         {
             if (nodes.Count == 0)
                 throw new InvalidOperationException("Cannot wait for raft index to be applied when the cluster is empty. Make sure you are using the right server.");
@@ -201,7 +201,7 @@
             ThrowTimeoutException(nodes, tasks, index, timeout.Value);
         }
 
-        private void ThrowTimeoutException(List<RavenServer> nodes, List<Task> tasks, long index, TimeSpan timeout)
+        private static void ThrowTimeoutException(List<RavenServer> nodes, List<Task> tasks, long index, TimeSpan timeout)
         {
             var message = $"Timed out after {timeout} waiting for index {index} because out of {nodes.Count} servers" +
                           " we got confirmations that it was applied only on the following servers: ";
@@ -426,7 +426,7 @@
                 if (options.AdminCertificate != null)
                 {
                     using (var adminStore =
-                        new DocumentStore {Urls = UseFiddler(serverToUse.WebUrl), Database = name, Certificate = options.AdminCertificate}.Initialize())
+                        new DocumentStore { Urls = UseFiddler(serverToUse.WebUrl), Database = name, Certificate = options.AdminCertificate }.Initialize())
                     {
                         return adminStore.Maintenance.Server.Send(new DeleteDatabasesOperation(name, hardDelete));
                     }
@@ -689,7 +689,7 @@
             return entriesCount;
         }
 
-        protected async Task<T> AssertWaitForGreaterThanAsync<T>(Func<Task<T>> act, T val, int timeout = 15000, int interval = 100) where T : IComparable
+        protected static async Task<T> AssertWaitForGreaterThanAsync<T>(Func<Task<T>> act, T val, int timeout = 15000, int interval = 100) where T : IComparable
         {
             var ret = await WaitForGreaterThanAsync(act, val, timeout, interval);
             if (ret.CompareTo(val) > 0 == false)
@@ -697,25 +697,25 @@
             return ret;
         }
 
-        protected async Task<T> WaitForGreaterThanAsync<T>(Func<Task<T>> act, T val, int timeout = 15000, int interval = 100) where T : IComparable =>
+        protected static async Task<T> WaitForGreaterThanAsync<T>(Func<Task<T>> act, T val, int timeout = 15000, int interval = 100) where T : IComparable =>
             await WaitForPredicateAsync(a => a.CompareTo(val) > 0, act, timeout, interval);
 
-        protected async Task AssertWaitForTrueAsync(Func<Task<bool>> act, int timeout = 15000, int interval = 100)
+        protected static async Task AssertWaitForTrueAsync(Func<Task<bool>> act, int timeout = 15000, int interval = 100)
         {
             Assert.True(await WaitForValueAsync(act, true, timeout, interval));
         }
 
-        protected async Task<T> AssertWaitForValueAsync<T>(Func<Task<T>> act, T expectedVal, int timeout = 15000, int interval = 100)
+        protected static async Task<T> AssertWaitForValueAsync<T>(Func<Task<T>> act, T expectedVal, int timeout = 15000, int interval = 100)
         {
             var ret = await WaitForValueAsync(act, expectedVal, timeout, interval);
             Assert.Equal(expectedVal, ret);
             return ret;
         }
 
-        protected async Task<T> WaitForValueAsync<T>(Func<Task<T>> act, T expectedVal, int timeout = 15000, int interval = 100) =>
+        protected static async Task<T> WaitForValueAsync<T>(Func<Task<T>> act, T expectedVal, int timeout = 15000, int interval = 100) =>
              await WaitForPredicateAsync(a => (a == null && expectedVal == null) || (a != null && a.Equals(expectedVal)), act, timeout, interval);
 
-        protected async Task AssertWaitForExceptionAsync<T>(Func<Task> act, int timeout = 15000, int interval = 100)
+        protected static async Task AssertWaitForExceptionAsync<T>(Func<Task> act, int timeout = 15000, int interval = 100)
             where T : class
         {
             await WaitAndAssertForValueAsync(async () =>
@@ -723,58 +723,54 @@
                     t.Exception?.InnerException?.GetType()), typeof(T), timeout, interval);
         }
 
-        protected async Task<T> AssertWaitForNotNullAsync<T>(Func<Task<T>> act, int timeout = 15000, int interval = 100) where T : class
+        protected static async Task<T> AssertWaitForNotNullAsync<T>(Func<Task<T>> act, int timeout = 15000, int interval = 100) where T : class
         {
             var ret = await WaitForNotNullAsync(act, timeout, interval);
             Assert.NotNull(ret);
             return ret;
         }
 
-        protected async Task<T> AssertWaitForNotDefaultAsync<T>(Func<Task<T>> act, int timeout = 15000, int interval = 100)
+        protected static async Task<T> AssertWaitForNotDefaultAsync<T>(Func<Task<T>> act, int timeout = 15000, int interval = 100)
         {
             var ret = await WaitForNotDefaultAsync(act, timeout, interval);
             Assert.NotEqual(ret, default);
             return ret;
         }
 
-        protected async Task AssertWaitForNullAsync<T>(Func<Task<T>> act, int timeout = 15000, int interval = 100) where T : class
+        protected static async Task AssertWaitForNullAsync<T>(Func<Task<T>> act, int timeout = 15000, int interval = 100) where T : class
         {
             var result = await WaitForNullAsync(act, timeout, interval);
             Assert.Null(result);
         }
 
-        protected async Task WaitAndAssertForValueAsync<T>(Func<Task<T>> act, T expectedVal, int timeout = 15000, int interval = 100)
+        protected static async Task WaitAndAssertForValueAsync<T>(Func<Task<T>> act, T expectedVal, int timeout = 15000, int interval = 100)
         {
             var val = await WaitForPredicateAsync(t => t.Equals(expectedVal), act, timeout, interval);
             Assert.Equal(expectedVal, val);
         }
 
-<<<<<<< HEAD
-        protected async Task<T> AssertWaitFoGreaterAsync<T>(Func<T> act, T value, int timeout = 15000, int interval = 100) where T : IComparable
-=======
-        protected static async Task<T> WaitForValueAsync<T>(Func<Task<T>> act, T expectedVal, int timeout = 15000, int interval = 100)
->>>>>>> 0335d79d
+        protected static async Task<T> AssertWaitFoGreaterAsync<T>(Func<T> act, T value, int timeout = 15000, int interval = 100) where T : IComparable
         {
             return await AssertWaitFoGreaterAsync(() => Task.FromResult(act()), value, timeout, interval);
         }
 
-        protected async Task<T> AssertWaitFoGreaterAsync<T>(Func<Task<T>> act, T value, int timeout = 15000, int interval = 100) where T : IComparable
+        protected static async Task<T> AssertWaitFoGreaterAsync<T>(Func<Task<T>> act, T value, int timeout = 15000, int interval = 100) where T : IComparable
         {
             var ret = await WaitForPredicateAsync(r => r.CompareTo(value) > 0, act, timeout, interval);
             Assert.NotNull(ret);
             return ret;
         }
 
-        protected async Task<T> WaitForNotNullAsync<T>(Func<Task<T>> act, int timeout = 15000, int interval = 100) where T : class =>
+        protected static async Task<T> WaitForNotNullAsync<T>(Func<Task<T>> act, int timeout = 15000, int interval = 100) where T : class =>
             await WaitForPredicateAsync(a => a != null, act, timeout, interval);
 
-        protected async Task<T> WaitForNotDefaultAsync<T>(Func<Task<T>> act, int timeout = 15000, int interval = 100) =>
+        protected static async Task<T> WaitForNotDefaultAsync<T>(Func<Task<T>> act, int timeout = 15000, int interval = 100) =>
             await WaitForPredicateAsync(a => !EqualityComparer<T>.Default.Equals(a, default), act, timeout, interval);
 
-        protected async Task<T> WaitForNullAsync<T>(Func<Task<T>> act, int timeout = 15000, int interval = 100) where T : class =>
+        protected static async Task<T> WaitForNullAsync<T>(Func<Task<T>> act, int timeout = 15000, int interval = 100) where T : class =>
             await WaitForPredicateAsync(a => a == null, act, timeout, interval);
 
-        protected async Task<T> WaitAndAssertForGreaterThanAsync<T>(Func<Task<T>> act, T expectedVal, int timeout = 15000, int interval = 100) where T : IComparable
+        protected static async Task<T> WaitAndAssertForGreaterThanAsync<T>(Func<Task<T>> act, T expectedVal, int timeout = 15000, int interval = 100) where T : IComparable
         {
             var actualValue = await WaitForGreaterThanAsync(act, expectedVal, timeout, interval);
             Assert.True(actualValue.CompareTo(expectedVal) > 0);
@@ -1324,7 +1320,7 @@
             Assert.True(false, $"We still have pending rollups left.");
         }
 
-        protected void CreateSimpleData(IDocumentStore store)
+        protected static void CreateSimpleData(IDocumentStore store)
         {
             using (var session = store.OpenSession())
             {
@@ -1344,7 +1340,7 @@
             }
         }
 
-        protected void CreateDogDataWithCycle(IDocumentStore store)
+        protected static void CreateDogDataWithCycle(IDocumentStore store)
         {
             using (var session = store.OpenSession())
             {
@@ -1364,7 +1360,7 @@
             }
         }
 
-        protected void CreateDogDataWithoutEdges(IDocumentStore store)
+        protected static void CreateDogDataWithoutEdges(IDocumentStore store)
         {
             using (var session = store.OpenSession())
             {
@@ -1380,7 +1376,7 @@
             }
         }
 
-        protected void CreateDataWithMultipleEdgesOfTheSameType(IDocumentStore store)
+        protected static void CreateDataWithMultipleEdgesOfTheSameType(IDocumentStore store)
         {
             using (var session = store.OpenSession())
             {
@@ -1408,7 +1404,7 @@
             }
         }
 
-        protected void CreateMoviesData(IDocumentStore store)
+        protected static void CreateMoviesData(IDocumentStore store)
         {
             using (var session = store.OpenSession())
             {
@@ -1526,7 +1522,7 @@
             }
         }
 
-        protected void SaveChangesWithTryCatch<T>(IDocumentSession session, T loaded) where T : class
+        protected static void SaveChangesWithTryCatch<T>(IDocumentSession session, T loaded) where T : class
         {
             //This try catch is only to investigate RavenDB-15366 issue
             try
@@ -1549,7 +1545,7 @@
             }
         }
 
-        protected async Task SaveChangesWithTryCatchAsync<T>(IAsyncDocumentSession session, T loaded) where T : class
+        protected static async Task SaveChangesWithTryCatchAsync<T>(IAsyncDocumentSession session, T loaded) where T : class
         {
             //This try catch is only to investigate RavenDB-15366 issue
             try
