using System;
using System.Collections;
using System.Collections.Generic;
using System.Diagnostics;
using System.Linq;
using System.Net;
using System.Net.Sockets;
using System.Runtime.CompilerServices;
using System.Runtime.InteropServices;
using System.Security.Cryptography.X509Certificates;
using System.Text;
using System.Threading;
using System.Threading.Tasks;
using Raven.Client;
using Raven.Client.Documents;
using Raven.Client.Documents.Operations;
using Raven.Client.Exceptions;
using Raven.Client.Exceptions.Cluster;
using Raven.Client.Exceptions.Database;
using Raven.Client.ServerWide;
using Raven.Client.ServerWide.Operations;
using Raven.Client.ServerWide.Sharding;
using Raven.Client.Util;
using Raven.Server;
using Raven.Server.Config;
using Raven.Server.Documents;
using Raven.Server.ServerWide.Context;
using Raven.Server.Utils;
using Sparrow.Collections;
using Tests.Infrastructure;
using Xunit;
using Xunit.Abstractions;

namespace FastTests
{
    public abstract partial class RavenTestBase : TestBase
    {
        protected readonly ConcurrentSet<DocumentStore> CreatedStores = new ConcurrentSet<DocumentStore>();

        protected RavenTestBase(ITestOutputHelper output) : base(output)
        {
            Sharding = new ShardingTestBase(this);
            Samples = new SamplesTestBase(this);
            TimeSeries = new TimeSeriesTestBase(this);
            Cluster = new ClusterTestBase2(this);
            Backup = new BackupTestBase(this);
            Encryption = new EncryptionTestBase(this);
            Certificates = new CertificatesTestBase(this);
            Indexes = new IndexesTestBase(this);
            Replication = new ReplicationTestBase2(this);
            Databases = new DatabasesTestBase(this);
            Etl = new EtlTestBase(this);
        }

        public async ValueTask<DatabaseRecord> GetDatabaseRecordAsync(IDocumentStore store, string database = null)
        {
            return await store.Maintenance.Server.SendAsync(new GetDatabaseRecordOperation(database ?? store.Database));
        }

        public DatabaseRecord GetDatabaseRecord(DocumentStore store, string database = null)
        {
            return store.Maintenance.Server.Send(new GetDatabaseRecordOperation(database ?? store.Database));
        }

        protected virtual Task<DocumentDatabase> GetDocumentDatabaseInstanceFor(IDocumentStore store, string database = null)
        {
            return Server.ServerStore.DatabasesLandlord.TryGetOrCreateResourceStore(database ?? store.Database);
        }

        protected async ValueTask<DocumentDatabase> GetDocumentDatabaseInstanceForAsync(string database, RavenServer server = null)
        {
            server ??= Server;
            return await server.ServerStore.DatabasesLandlord.TryGetOrCreateResourceStore(database);
        }

        protected virtual async ValueTask<DocumentDatabase> GetDocumentDatabaseInstanceForAsync(IDocumentStore store, RavenDatabaseMode mode, string id, RavenServer server = null)
        {
            server ??= Server;
            var database = mode == RavenDatabaseMode.Single ? store.Database : await Sharding.GetShardDatabaseNameForDocAsync(store, id);
            return await server.ServerStore.DatabasesLandlord.TryGetOrCreateResourceStore(database);
        }

        protected virtual async ValueTask<DatabaseStatistics> GetDatabaseStatisticsAsync(DocumentStore store, string database = null, DatabaseRecord record = null)
        {
            var dbRecord = record ?? await store.Maintenance.Server.SendAsync(new GetDatabaseRecordOperation(database ?? store.Database));
            if (dbRecord.IsSharded)
                return await Sharding.GetDatabaseStatisticsAsync(store, database ?? store.Database, dbRecord);

            return await store.Maintenance.SendAsync(new GetStatisticsOperation());
        }

        public bool WaitForDocument<T>(IDocumentStore store,
            string docId,
            Func<T, bool> predicate,
            int timeout = 10000,
            string database = null)
        {
            if (DebuggerAttachedTimeout.DisableLongTimespan == false &&
                Debugger.IsAttached)
                timeout *= 1000;

            var sw = Stopwatch.StartNew();
            Exception ex = null;
            while (sw.ElapsedMilliseconds < timeout)
            {
                using (var session = store.OpenSession(database ?? store.Database))
                {
                    try
                    {
                        var doc = session.Load<T>(docId);
                        if (doc != null)
                        {
                            if (predicate == null || predicate(doc))
                                return true;
                        }
                    }
                    catch (Exception e)
                    {
                        ex = e;
                        // expected that we might get conflict, ignore and wait
                    }
                }

                Thread.Sleep(100);
            }

            using (var session = store.OpenSession(database ?? store.Database))
            {
                //one last try, and throw if there is still a conflict
                var doc = session.Load<T>(docId);
                if (doc != null)
                {
                    if (predicate == null || predicate(doc))
                        return true;
                }
            }
            if (ex != null)
            {
                throw ex;
            }
            return false;
        }

        private readonly object _getDocumentStoreSync = new object();

        protected virtual DocumentStore GetDocumentStore(Options options = null, [CallerMemberName] string caller = null)
        {
            DocumentStore adminStore = null;
            try
            {
                lock (_getDocumentStoreSync)
                {
                    options ??= Options.Default;
                    var serverToUse = options.Server ?? Server;
<<<<<<< HEAD
                    var servers = GetServersInCluster(serverToUse).ToList();
=======
                    AsyncHelpers.RunSync(() => serverToUse.ServerStore.EnsureNotPassiveAsync());
>>>>>>> b729d33d

                    var name = GetDatabaseName(caller);

                    if (options.ModifyDatabaseName != null)
                        name = options.ModifyDatabaseName(name) ?? name;

                    if (options.AdminCertificate != null)
                    {
                        adminStore = new DocumentStore
                        {
                            Urls = GetUrls(serverToUse),
                            Database = name,
                            Certificate = options.AdminCertificate,
                            Conventions =
                            {
                                DisableTopologyCache = true,
                                DisposeCertificate = false
                            }
                        };
                        adminStore.Initialize();
                    }

                    var hardDelete = true;
                    var runInMemory = options.RunInMemory;

                    var pathToUse = options.Path;
                    if (runInMemory == false && options.ReplicationFactor > 1)
                    {
                        if (pathToUse == null)
                        {
                            // the folders will be assigned automatically
                        }
                        else
                        {
                            throw new InvalidOperationException($"You cannot set {nameof(Options)}.{nameof(Options.Path)} when, {nameof(Options)}.{nameof(Options.ReplicationFactor)} > 1 and {nameof(Options)}.{nameof(Options.RunInMemory)} == false.");
                        }
                    }
                    else if (pathToUse == null)
                    {
                        if (options.ReplicationFactor > 1)
                        {
                            // the folders will be assigned automatically - when running in cluster it's better to put files in directories under dedicated server / node dir
                        }
                        else
                        {
                            pathToUse = NewDataPath(name);
                        }
                    }
                    else
                    {
                        hardDelete = false;
                        runInMemory = false;
                    }

                    var doc = new DatabaseRecord(name)
                    {
                        Settings =
                        {
                            [RavenConfiguration.GetKey(x => x.Core.RunInMemory)] = runInMemory.ToString(),
                            [RavenConfiguration.GetKey(x => x.Core.ThrowIfAnyIndexCannotBeOpened)] = "true",
                            [RavenConfiguration.GetKey(x => x.Indexing.MinNumberOfMapAttemptsAfterWhichBatchWillBeCanceledIfRunningLowOnMemory)] = int.MaxValue.ToString(),
                            [RavenConfiguration.GetKey(x => x.Queries.RegexTimeout)] = (250).ToString()
                        }
                    };

                    if (options.Encrypted)
                        doc.Encrypted = true;

                    if (pathToUse != null)
                    {
                        doc.Settings.Add(RavenConfiguration.GetKey(x => x.Core.DataDirectory), pathToUse);
                    }

                    options.ModifyDatabaseRecord?.Invoke(doc);
                    var sharded = doc.IsSharded;

                    var store = new DocumentStore
                    {
                        Database = name,
                        Certificate = options.ClientCertificate,
                        Conventions =
                        {
                            DisableTopologyCache = true,
                            DisposeCertificate = false
                        }
                    };

                    options.ModifyDocumentStore?.Invoke(store);
                    if (store.Urls.Length == 0)
                    {
                        store.Urls = GetUrls(serverToUse, store.Conventions.DisableTopologyUpdates);
                    }

                    store.Initialize();

                    var serverOperationStore = adminStore ?? store;

                    if (options.CreateDatabase)
                    {
                        servers.ForEach(server => CheckIfDatabaseExists(server, name));

                        long raftCommand;
                        try
                        {
                            raftCommand = serverOperationStore.Maintenance.Server.Send(new CreateDatabaseOperation(doc, options.ReplicationFactor)).RaftCommandIndex;
                        }
                        catch (ConcurrencyException)
                        {
                            var record = store.Maintenance.Server.Send(new GetDatabaseRecordOperation(name));
                            Assert.Equal(options.ReplicationFactor, record.IsSharded ? record.Sharding.Shards[0].Count : record.Topology.ReplicationFactor);
                            raftCommand = record.Etag;
                        }

                        Assert.True(raftCommand > 0); //sanity check

                        if (servers.Count > 1)
                        {
                            var timeout = TimeSpan.FromMinutes(Debugger.IsAttached ? 5 : 1);
                            AsyncHelpers.RunSync(() => Cluster.WaitForRaftIndexToBeAppliedInClusterWithNodesValidationAsync(raftCommand, timeout, servers));
                        }

                        // skip 'wait for requests' on DocumentDatabase dispose
                        servers.ForEach(server => ApplySkipDrainAllRequestsToDatabase(server, name, sharded));
                    }

                    store.BeforeDispose += (sender, args) =>
                    {
                        var realException = Context.GetException();
                        try
                        {
                            if (CreatedStores.TryRemove(store) == false)
                                return; // can happen if we are wrapping the store inside sharded one

                            if (sharded)
                            {
                                if (servers.Contains(serverToUse) || IsGlobalOrLocalServer(serverToUse))
                                {
                                    // check that the database wasn't deleted
                                    var record = serverOperationStore.Maintenance.Server.Send(new GetDatabaseRecordOperation(name));
                                    if (record != null)
                                        AsyncHelpers.RunSync(() => Sharding.EnsureNoDatabaseChangeVectorLeakAsync(store.Database));
                                }
                            }

                            DeleteDatabaseResult result = null;
                            if (options.DeleteDatabaseOnDispose)
                            {
                                result = DeleteDatabase(serverOperationStore, serverToUse, name, hardDelete);
                            }
                            if (servers.Count > 1 && result != null)
                            {
                                var timeout = options.DeleteTimeout ?? TimeSpan.FromSeconds(Debugger.IsAttached ? 150 : 15);
                                AsyncHelpers.RunSync(async () => await Cluster.WaitForRaftIndexToBeAppliedInClusterAsync(result.RaftCommandIndex, timeout, servers));
                            }
                        }
                        catch (Exception e)
                        {
                            if (realException != null)
                                throw new AggregateException(realException, e);

                            throw;
                        }
                    };
                    
                    CreatedStores.Add(store);
                    if (adminStore != null)
                        CreatedStores.Add(adminStore);

                    return store;
                }
            }
            catch (TimeoutException te)
            {
                throw new TimeoutException($"{te.Message} {Environment.NewLine} {te.StackTrace}{Environment.NewLine}Servers states:{Environment.NewLine}{Cluster.GetLastStatesFromAllServersOrderedByTime()}");
            }
        }

        private static void CheckIfDatabaseExists(RavenServer server, string name)
        {
            using (server.ServerStore.ContextPool.AllocateOperationContext(out TransactionOperationContext context))
            {
                context.OpenReadTransaction();
                if (server.ServerStore.Cluster.Read(context, Constants.Documents.Prefix + name) != null)
                    throw new InvalidOperationException($"Database '{name}' already exists");
            }
        }

        private void ApplySkipDrainAllRequestsToDatabase(RavenServer serverToUse, string name, bool sharded)
        {
            if (sharded)
            {
                AsyncHelpers.RunSync(() => ApplySkipDrainAllRequestsToShardedDatabaseAsync(serverToUse, name));
                return;
            }
            AsyncHelpers.RunSync(() => ApplySkipDrainAllRequestsToDatabaseAsync(serverToUse, name));
        }

        private async Task ApplySkipDrainAllRequestsToShardedDatabaseAsync(RavenServer serverToUse, string name)
        {
            try
            {
                await foreach (var shard in Sharding.GetShardsDocumentDatabaseInstancesFor(name, new List<RavenServer>{ serverToUse }))
                {
                    shard.ForTestingPurposesOnly().SkipDrainAllRequests = true;
                }
            }
            catch (DatabaseNotRelevantException)
            {
            }
        }

        private async Task ApplySkipDrainAllRequestsToDatabaseAsync(RavenServer serverToUse, string name)
        {
            try
            {
                var documentDatabase = await serverToUse.ServerStore.DatabasesLandlord.TryGetOrCreateResourceStore(name);
                Assert.True(documentDatabase != null, $"(RavenDB-16924) documentDatabase is null on '{serverToUse.ServerStore.NodeTag}' {Environment.NewLine}{Cluster.CollectLogsFromNodes(Servers)}");
                documentDatabase.ForTestingPurposesOnly().SkipDrainAllRequests = true;
            }
            catch (DatabaseNotRelevantException)
            {
            }
        }

        private DeleteDatabaseResult DeleteDatabase(DocumentStore adminStore, RavenServer serverToUse, string name, bool hardDelete)
        {
            try
            {
                return adminStore.Maintenance.Server.Send(new DeleteDatabasesOperation(name, hardDelete));
            }
            catch (OperationCanceledException)
            {
                //failed to delete in time
            }
            catch (TimeoutException)
            {
                //failed to delete in time
            }
            catch (DatabaseDoesNotExistException)
            {
            }
            catch (NoLeaderException)
            {
            }
            catch (AllTopologyNodesDownException)
            {

            }
            catch (Exception e)
            {
                if (e is RavenException && (e.InnerException is TimeoutException || e.InnerException is OperationCanceledException))
                    return null;

                if (Servers.Contains(serverToUse))
                {
                    if (Servers.All(s => s.Disposed))
                        return null;
                }

                if (serverToUse.Disposed)
                    return null;

                throw;
            }
            return null;
        }

        protected static async Task<TC> AssertWaitForSingleAsync<TC>(Func<Task<TC>> act, int timeout = 15000, int interval = 100) where TC : ICollection
        {
            var ret = await WaitForSingleAsync(act, timeout, interval);
            Assert.Single(ret);
            return ret;
        }
        protected static async Task<TC> AssertWaitForCountAsync<TC>(Func<Task<TC>> act, int count, int timeout = 15000, int interval = 100) where TC : ICollection
        {
            var ret = await WaitForCountAsync(act, count, timeout, interval);
            Assert.True(ret.Count == count, $"Expected {count}, Actual {ret.Count}");
            return ret;
        }

        protected static async Task<TC> WaitForSingleAsync<TC>(Func<Task<TC>> act, int timeout = 15000, int interval = 100) where TC : ICollection =>
            await WaitForCountAsync(act, 1, timeout, interval);
        protected static async Task<TC> WaitForCountAsync<TC>(Func<Task<TC>> act, int count, int timeout = 15000, int interval = 100) where TC : ICollection =>
            await WaitForPredicateAsync(a => a != null && a.Count == count, act, timeout, interval);

        protected static async Task<T> AssertWaitForGreaterThanAsync<T>(Func<Task<T>> act, T val, int timeout = 15000, int interval = 100) where T : IComparable
        {
            var ret = await WaitForGreaterThanAsync(act, val, timeout, interval);
            if (ret.CompareTo(val) > 0 == false)
                throw new TimeoutException($"Timeout {TimeSpan.FromMilliseconds(timeout):g}. Value should be greater then {val}. Current value {ret}");
            return ret;
        }

        protected static async Task<T> WaitForGreaterThanAsync<T>(Func<Task<T>> act, T val, int timeout = 15000, int interval = 100) where T : IComparable =>
            await WaitForPredicateAsync(a => a.CompareTo(val) > 0, act, timeout, interval);

        protected static async Task AssertWaitForTrueAsync(Func<Task<bool>> act, int timeout = 15000, int interval = 100)
        {
            Assert.True(await WaitForValueAsync(act, true, timeout, interval));
        }

        protected static async Task<T> AssertWaitForValueAsync<T>(Func<Task<T>> act, T expectedVal, int timeout = 15000, int interval = 100)
        {
            var ret = await WaitForValueAsync(act, expectedVal, timeout, interval);
            Assert.Equal(expectedVal, ret);
            return ret;
        }

        protected static async Task<T> WaitForValueAsync<T>(Func<Task<T>> act, T expectedVal, int timeout = 15000, int interval = 100) =>
             await WaitForPredicateAsync(a => (a == null && expectedVal == null) || (a != null && a.Equals(expectedVal)), act, timeout, interval);

        protected static async Task AssertWaitForExceptionAsync<T>(Func<Task> act, int timeout = 15000, int interval = 100)
            where T : class
        {
            await WaitAndAssertForValueAsync(async () =>
                await act().ContinueWith(t =>
                    t.Exception?.InnerException?.GetType()), typeof(T), timeout, interval);
        }

        protected static async Task<T> AssertWaitForNotNullAsync<T>(Func<Task<T>> act, int timeout = 15000, int interval = 100) where T : class
        {
            var ret = await WaitForNotNullAsync(act, timeout, interval);
            Assert.NotNull(ret);
            return ret;
        }

        protected static async Task<T> AssertWaitForNotDefaultAsync<T>(Func<Task<T>> act, int timeout = 15000, int interval = 100)
        {
            var ret = await WaitForNotDefaultAsync(act, timeout, interval);
            Assert.NotEqual(ret, default);
            return ret;
        }

        protected static async Task AssertWaitForNullAsync<T>(Func<Task<T>> act, int timeout = 15000, int interval = 100) where T : class
        {
            var result = await WaitForNullAsync(act, timeout, interval);
            Assert.Null(result);
        }

        protected static async Task WaitAndAssertForValueAsync<T>(Func<Task<T>> act, T expectedVal, int timeout = 15000, int interval = 100)
        {
            var val = await WaitForPredicateAsync(t =>
            {
                if (t == null)
                    return expectedVal == null;
                return t.Equals(expectedVal);
            }, act, timeout, interval);
            Assert.Equal(expectedVal, val);
        }

        protected static async Task<T> AssertWaitForGreaterAsync<T>(Func<T> act, T value, int timeout = 15000, int interval = 100) where T : IComparable
        {
            return await AssertWaitForGreaterAsync(() => Task.FromResult(act()), value, timeout, interval);
        }

        protected static async Task<T> AssertWaitForGreaterAsync<T>(Func<Task<T>> act, T value, int timeout = 15000, int interval = 100) where T : IComparable
        {
            var ret = await WaitForPredicateAsync(r => r.CompareTo(value) > 0, act, timeout, interval);
            Assert.NotNull(ret);
            return ret;
        }

        protected static async Task<T> WaitForNotNullAsync<T>(Func<Task<T>> act, int timeout = 15000, int interval = 100) where T : class =>
            await WaitForPredicateAsync(a => a != null, act, timeout, interval);

        protected static async Task<T> WaitForNotDefaultAsync<T>(Func<Task<T>> act, int timeout = 15000, int interval = 100) =>
            await WaitForPredicateAsync(a => !EqualityComparer<T>.Default.Equals(a, default), act, timeout, interval);

        protected static async Task<T> WaitForNullAsync<T>(Func<Task<T>> act, int timeout = 15000, int interval = 100) where T : class =>
            await WaitForPredicateAsync(a => a == null, act, timeout, interval);

        protected static async Task<T> WaitAndAssertForGreaterThanAsync<T>(Func<Task<T>> act, T expectedVal, int timeout = 15000, int interval = 100) where T : IComparable
        {
            var actualValue = await WaitForGreaterThanAsync(act, expectedVal, timeout, interval);
            Assert.True(actualValue.CompareTo(expectedVal) > 0, $"expectedVal:{expectedVal}, actualValue: {actualValue}");
            return actualValue;
        }

        protected async Task WaitAndAssertForValueAsync<T>(Func<T> act, T expectedVal, int timeout = 15000, int interval = 100)
        {
            var val = await WaitForPredicateAsync(t => t.Equals(expectedVal), () => Task.FromResult(act.Invoke()), timeout, interval);
            Assert.Equal(expectedVal, val);
        }

        protected static async Task<T> WaitForPredicateAsync<T>(Predicate<T> predicate, Func<Task<T>> act, int timeout = 15000, int interval = 100)
        {
            if (Debugger.IsAttached)
                timeout *= 100;

            var sw = Stopwatch.StartNew();
            while (true)
            {
                try
                {
                    var currentVal = await act();
                    if (predicate(currentVal) || sw.ElapsedMilliseconds > timeout)
                        return currentVal;
                }
                catch
                {
                    if (sw.ElapsedMilliseconds > timeout)
                    {
                        throw;
                    }
                }
                await Task.Delay(interval);
            }
        }

        protected static async Task<T> WaitForValueAsync<T>(Func<T> act, T expectedVal, int timeout = 15000)
        {
            if (Debugger.IsAttached)
                timeout *= 100;

            var sw = Stopwatch.StartNew();
            do
            {
                try
                {
                    var currentVal = act();
                    if (expectedVal.Equals(currentVal))
                    {
                        return currentVal;
                    }
                    if (sw.ElapsedMilliseconds > timeout)
                    {
                        return currentVal;
                    }
                }
                catch
                {
                    if (sw.ElapsedMilliseconds > timeout)
                    {
                        throw;
                    }
                }
                await Task.Delay(100);
            } while (true);
        }

        protected static T WaitForValue<T>(Func<T> act, T expectedVal, int timeout = 15000, int interval = 16)
        {
            if (Debugger.IsAttached)
                timeout *= 100;

            var sw = Stopwatch.StartNew();
            do
            {
                try
                {
                    var currentVal = act();
                    if (expectedVal == null)
                    {
                        if (currentVal == null)
                            return default;

                        continue;
                    }

                    if (expectedVal.Equals(currentVal))
                    {
                        return currentVal;
                    }
                    if (sw.ElapsedMilliseconds > timeout)
                    {
                        return currentVal;
                    }
                }
                catch
                {
                    if (sw.ElapsedMilliseconds > timeout)
                    {
                        throw;
                    }
                }

                Thread.Sleep(interval);
            } while (true);
        }

        public static void WaitForUserToContinueTheTest(string url, bool debug = true, X509Certificate2 clientCert = null)
        {
            if (debug && Debugger.IsAttached == false)
                return;

            RavenTestHelper.AssertNotRunningOnCi();

            if (clientCert != null && RuntimeInformation.IsOSPlatform(OSPlatform.Windows))
            {
                using (var userPersonalStore = new X509Store(StoreName.My, StoreLocation.CurrentUser))
                {
                    userPersonalStore.Open(OpenFlags.ReadWrite);
                    userPersonalStore.Add(clientCert);
                }
            }

            try
            {
                var documentsPage = url + "/studio/index.html";

                OpenBrowser(documentsPage);// start the server

                do
                {
                    Thread.Sleep(500);
                } while (debug == false || Debugger.IsAttached);
            }
            finally
            {
                if (clientCert != null && RuntimeInformation.IsOSPlatform(OSPlatform.Windows))
                {
                    using (var userPersonalStore = new X509Store(StoreName.My, StoreLocation.CurrentUser))
                    {
                        userPersonalStore.Open(OpenFlags.ReadWrite);
                        userPersonalStore.Remove(clientCert);
                    }
                }
            }
        }

        public static void WaitForUserToContinueTheTest(IDocumentStore documentStore, bool debug = true, string database = null, X509Certificate2 clientCert = null)
        {
            if (debug && Debugger.IsAttached == false)
                return;

            RavenTestHelper.AssertNotRunningOnCi();

            if (clientCert != null && RuntimeInformation.IsOSPlatform(OSPlatform.Windows))
            {
                using (var userPersonalStore = new X509Store(StoreName.My, StoreLocation.CurrentUser))
                {
                    userPersonalStore.Open(OpenFlags.ReadWrite);
                    userPersonalStore.Add(clientCert);
                }
            }

            try
            {
                var urls = documentStore.Urls;
                if (clientCert != null)
                    Console.WriteLine($"Using certificate with serial: {clientCert.SerialNumber}");

                var databaseNameEncoded = Uri.EscapeDataString(database ?? documentStore.Database);
                var documentsPage = urls.First() + "/studio/index.html#databases/documents?&database=" + databaseNameEncoded + "&withStop=true&disableAnalytics=true";

                OpenBrowser(documentsPage);// start the server

                do
                {
                    Thread.Sleep(500);
                } while (DocumentExists() == null && (debug == false || Debugger.IsAttached));

                documentStore.Commands(database).Delete("Debug/Done", null);
            }
            finally
            {
                if (clientCert != null && RuntimeInformation.IsOSPlatform(OSPlatform.Windows))
                {
                    using (var userPersonalStore = new X509Store(StoreName.My, StoreLocation.CurrentUser))
                    {
                        userPersonalStore.Open(OpenFlags.ReadWrite);
                        userPersonalStore.Remove(clientCert);
                    }
                }
            }

            string DocumentExists()
            {
                try
                {
                    return documentStore.Commands(database).Head("Debug/Done");
                }
                catch (TimeoutException)
                {
                    return null;
                }
            }
        }

        protected override void Dispose(ExceptionAggregator exceptionAggregator)
        {
            foreach (var store in CreatedStores)
            {
                if (store.WasDisposed)
                    continue;

                exceptionAggregator.Execute(store.Dispose);
            }
            Etl.Dispose();
            CreatedStores.Clear();
        }

        public class Options
        {
            private readonly bool _frozen;

            private X509Certificate2 _clientCertificate;
            private X509Certificate2 _adminCertificate;
            private bool _createDatabase;
            private bool _deleteDatabaseOnDispose;
            private TimeSpan? _deleteTimeout;
            private RavenServer _server;
            private int _replicationFactor;
            private bool _ignoreDisabledDatabase;
            private Action<DocumentStore> _modifyDocumentStore;
            private Action<DatabaseRecord> _modifyDatabaseRecord;
            private Func<string, string> _modifyDatabaseName;
            private string _path;
            private bool _runInMemory = true;
            private bool _encrypted;
            private StringBuilder _descriptionBuilder;

            public static readonly Options Default = new Options(true);

            public Options() : this(false)
            {
            }

            public Options(Options options)
            {
                AdminCertificate = options.AdminCertificate;
                ClientCertificate = options.ClientCertificate;
                CreateDatabase = options.CreateDatabase;
                DeleteDatabaseOnDispose = options.DeleteDatabaseOnDispose;
                DeleteTimeout = options.DeleteTimeout;
                Encrypted = options.Encrypted;
                IgnoreDisabledDatabase = options.IgnoreDisabledDatabase;
                ModifyDatabaseName = options.ModifyDatabaseName;
                ModifyDatabaseRecord = options.ModifyDatabaseRecord;
                ModifyDocumentStore = options.ModifyDocumentStore;
                Path = options.Path;
                ReplicationFactor = options.ReplicationFactor;
                RunInMemory = options.RunInMemory;
                Server = options.Server;
                DatabaseMode = options.DatabaseMode;
                _descriptionBuilder = new StringBuilder(options._descriptionBuilder.ToString());
                _frozen = options._frozen;
            }

            public static Options ForSearchEngine(RavenSearchEngineMode mode, bool includeScoresAndDistances = false)
            {
                var config = new RavenTestParameters() {SearchEngine = mode};
                var options = ForSearchEngine(config);
                return includeScoresAndDistances
                    ? IncludeDistancesAndScores(options)
                    : options;
            }

            private static Options IncludeDistancesAndScores(Options options)
            {
                options.ModifyDatabaseRecord += record =>
                {
                    record.Settings[RavenConfiguration.GetKey(x => x.Indexing.CoraxIncludeSpatialDistance)] = true.ToString();
                    record.Settings[RavenConfiguration.GetKey(x => x.Indexing.CoraxIncludeDocumentScore)] = true.ToString();
                };

                return options;
            }

        public static Options ForSearchEngine(RavenTestParameters config)
            {
                return new Options()
                {
                    ModifyDatabaseRecord = d =>
                    {
                        d.Settings[RavenConfiguration.GetKey(x => x.Indexing.AutoIndexingEngineType)] = config.SearchEngine.ToString();
                        d.Settings[RavenConfiguration.GetKey(x => x.Indexing.StaticIndexingEngineType)] = config.SearchEngine.ToString();
                    }
                };
            }

            private Options(bool frozen)
            {
                DeleteDatabaseOnDispose = true;
                CreateDatabase = true;
                ReplicationFactor = 1;

                _frozen = frozen;
            }

            public static Options ForMode(RavenDatabaseMode mode)
            {
                var options = new Options();
                switch (mode)
                {
                    case RavenDatabaseMode.Single:
                        options.DatabaseMode = RavenDatabaseMode.Single;
                        options.AddToDescription($"{nameof(RavenDataAttribute.DatabaseMode)} = {nameof(RavenDatabaseMode.Single)}");

                        return options;
                    case RavenDatabaseMode.Sharded:

                        var modifyRecord = options.ModifyDatabaseRecord;
                        options.ModifyDatabaseRecord = record =>
                        {
                            modifyRecord?.Invoke(record);
                            record.Sharding = new ShardingConfiguration
                            {
                                Shards = new Dictionary<int, DatabaseTopology>()
                                {
                                    {0, new DatabaseTopology()},
                                    {1, new DatabaseTopology()},
                                    {2, new DatabaseTopology()}
                                }
                            };
                        };

                        var modifyStore = options.ModifyDocumentStore;
                        options.ModifyDocumentStore = s =>
                        {
                            modifyStore?.Invoke(s);
                        };

                        options.DatabaseMode = RavenDatabaseMode.Sharded;
                        options.AddToDescription($"{nameof(RavenDataAttribute.DatabaseMode)} = {nameof(RavenDatabaseMode.Sharded)}");

                        return options;
                    case RavenDatabaseMode.All:
                    default:
                        throw new ArgumentOutOfRangeException(nameof(mode), mode, null);
                }
            }

            public void AddToDescription(string descriptionToAdd)
            {
                _descriptionBuilder ??= new StringBuilder();

                _descriptionBuilder
                    .Append(" ")
                    .Append(descriptionToAdd);
            }

            public string Path
            {
                get => _path;
                set
                {
                    AssertNotFrozen();
                    _path = value;
                }
            }

            public Func<string, string> ModifyDatabaseName
            {
                get => _modifyDatabaseName;
                set
                {
                    AssertNotFrozen();
                    _modifyDatabaseName = value;
                }
            }

            public Action<DatabaseRecord> ModifyDatabaseRecord
            {
                get => _modifyDatabaseRecord;
                set
                {
                    AssertNotFrozen();
                    _modifyDatabaseRecord = value;
                }
            }

            public Action<DocumentStore> ModifyDocumentStore
            {
                get => _modifyDocumentStore;
                set
                {
                    AssertNotFrozen();
                    _modifyDocumentStore = value;
                }
            }

            public bool IgnoreDisabledDatabase
            {
                get => _ignoreDisabledDatabase;
                set
                {
                    AssertNotFrozen();
                    _ignoreDisabledDatabase = value;
                }
            }

            public int ReplicationFactor
            {
                get => _replicationFactor;
                set
                {
                    AssertNotFrozen();
                    _replicationFactor = value;
                }
            }

            public RavenServer Server
            {
                get => _server;
                set
                {
                    AssertNotFrozen();
                    _server = value;
                }
            }

            public bool DeleteDatabaseOnDispose
            {
                get => _deleteDatabaseOnDispose;
                set
                {
                    AssertNotFrozen();
                    _deleteDatabaseOnDispose = value;
                }
            }

            public TimeSpan? DeleteTimeout
            {
                get => _deleteTimeout;
                set
                {
                    AssertNotFrozen();
                    _deleteTimeout = value;
                }
            }

            public bool CreateDatabase
            {
                get => _createDatabase;
                set
                {
                    AssertNotFrozen();
                    _createDatabase = value;
                    if (value == false)
                    {
                        ModifyDocumentStore = s => s.Conventions.DisableTopologyUpdates = true;
                    }
                }
            }

            public bool RunInMemory
            {
                get => _runInMemory;
                set
                {
                    AssertNotFrozen();
                    _runInMemory = value;
                }
            }

            public X509Certificate2 AdminCertificate
            {
                get => _adminCertificate;
                set
                {
                    AssertNotFrozen();
                    _adminCertificate = value;
                }
            }

            public X509Certificate2 ClientCertificate
            {
                get => _clientCertificate;
                set
                {
                    AssertNotFrozen();
                    _clientCertificate = value;
                }
            }

            public bool Encrypted
            {
                get => _encrypted;
                set
                {
                    AssertNotFrozen();
                    _encrypted = value;
                }
            }

            public RavenDatabaseMode DatabaseMode { get; internal set; }

            public RavenSearchEngineMode SearchEngineMode { get; internal set; }

            private void AssertNotFrozen()
            {
                if (_frozen)
                    throw new InvalidOperationException("Options are frozen and cannot be changed.");
            }

            public override string ToString()
            {
                return _descriptionBuilder == null
                    ? base.ToString()
                    : _descriptionBuilder.ToString();
            }

            public Options Clone()
            {
                return new Options(this);
            }
        }

        public int GetAvailablePort()
        {
            var tcpListener = new TcpListener(IPAddress.Loopback, 0);
            tcpListener.Start();
            var port = ((IPEndPoint)tcpListener.LocalEndpoint).Port;
            tcpListener.Stop();

            return port;
        }

        public static string GenRandomString(int size)
        {
            return GenRandomString(new Random(), size);
        }

        public static string GenRandomString(Random random, int size)
        {
            var sb = new StringBuilder(size);
            // var ran = new Random();
            var firstCharAsInt = Convert.ToInt32('a');
            var lastCharAsInt = Convert.ToInt32('z');
            for (int i = 0; i < size; i++)
            {
                sb.Append(Convert.ToChar(random.Next(firstCharAsInt, lastCharAsInt + 1)));
            }

            return sb.ToString();
        }
    }
}<|MERGE_RESOLUTION|>--- conflicted
+++ resolved
@@ -152,11 +152,9 @@
                 {
                     options ??= Options.Default;
                     var serverToUse = options.Server ?? Server;
-<<<<<<< HEAD
+                    AsyncHelpers.RunSync(() => serverToUse.ServerStore.EnsureNotPassiveAsync());
+
                     var servers = GetServersInCluster(serverToUse).ToList();
-=======
-                    AsyncHelpers.RunSync(() => serverToUse.ServerStore.EnsureNotPassiveAsync());
->>>>>>> b729d33d
 
                     var name = GetDatabaseName(caller);
 
