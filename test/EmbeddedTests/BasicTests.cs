﻿using System;
using System.Diagnostics;
using System.Threading;
using System.Threading.Tasks;
using Raven.Client.Documents.Conventions;
using Raven.Embedded;
using Xunit;

namespace EmbeddedTests
{
    public class BasicTests : EmbeddedTestBase
    {
        [Fact]
        public void TestEmbedded()
        {
            var paths = CopyServer();

            using (var embedded = new EmbeddedServer())
            {
                embedded.StartServer(new ServerOptions
                {
                    ServerDirectory = paths.ServerDirectory,
                    DataDirectory = paths.DataDirectory,
                });

                using (var store = embedded.GetDocumentStore(new DatabaseOptions("Test")
                {
                    Conventions = new DocumentConventions
                    {
                        SaveEnumsAsIntegers = true
                    }
                }))
                {
                    Assert.True(store.Conventions.SaveEnumsAsIntegers);
                    Assert.True(store.GetRequestExecutor().Conventions.SaveEnumsAsIntegers);

                    using (var session = store.OpenSession())
                    {
                        session.Store(new Person
                        {
                            Name = "John"
                        }, "people/1");

                        session.SaveChanges();
                    }
                }
            }

            using (var embedded = new EmbeddedServer())
            {
                embedded.StartServer(new ServerOptions
                {
                    ServerDirectory = paths.ServerDirectory,
                    DataDirectory = paths.DataDirectory,
                });

                using (var store = embedded.GetDocumentStore("Test"))
                {
                    Assert.False(store.Conventions.SaveEnumsAsIntegers);
                    Assert.False(store.GetRequestExecutor().Conventions.SaveEnumsAsIntegers);

                    using (var session = store.OpenSession())
                    {
                        var person = session.Load<Person>("people/1");

                        Assert.NotNull(person);
                        Assert.Equal("John", person.Name);
                    }
                }
            }
        }

        [Fact]
        public async Task TestEmbeddedRestart()
        {
            var paths = CopyServer();

            using (var embedded = new EmbeddedServer())
            {
                embedded.StartServer(new ServerOptions
                {
                    ServerDirectory = paths.ServerDirectory,
                    DataDirectory = paths.DataDirectory,
                });

                var pid1 = await embedded.GetServerProcessIdAsync();
                Assert.True(pid1 > 0);

                var mre = new ManualResetEventSlim();

                embedded.ServerProcessExited += (s, args) => mre.Set();

                using (var process = Process.GetProcessById(pid1))
                {
                    try
                    {
                        process.Kill();
                    }
                    catch
                    {
                        // ignored
                    }
                }

                Assert.True(mre.Wait(TimeSpan.FromSeconds(15)));

                await embedded.RestartServerAsync();

                var pid2 = await embedded.GetServerProcessIdAsync();
                Assert.True(pid2 > 0);
                Assert.NotEqual(pid1, pid2);

                mre.Reset();
                await embedded.RestartServerAsync();

                Assert.True(mre.Wait(TimeSpan.FromSeconds(15)));

                var pid3 = await embedded.GetServerProcessIdAsync();
                Assert.True(pid3 > 0);
                Assert.NotEqual(pid2, pid3);
            }
        }

<<<<<<< HEAD
=======
        [Fact]
        public async Task TestEmbedded_RuntimeFrameworkVersionMatcher()
        {
            var paths = CopyServer();

            using (var embedded = new EmbeddedServer())
            {
                var options = new ServerOptions
                {
                    ServerDirectory = paths.ServerDirectory,
                    DataDirectory = paths.DataDirectory,
                };

                var frameworkVersion = new RuntimeFrameworkVersionMatcher.RuntimeFrameworkVersion(options.FrameworkVersion)
                {
                    Patch = null
                };

                options.FrameworkVersion = frameworkVersion.ToString();

                embedded.StartServer(options);

                var pid1 = await embedded.GetServerProcessIdAsync();
                Assert.True(pid1 > 0);
            }
        }

        private (string ServerDirectory, string DataDirectory) CopyServer()
        {
            var baseDirectory = NewDataPath();
            var serverDirectory = Path.Combine(baseDirectory, "RavenDBServer");
            var dataDirectory = Path.Combine(baseDirectory, "RavenDB");

            if (Directory.Exists(serverDirectory) == false)
                Directory.CreateDirectory(serverDirectory);

            if (Directory.Exists(dataDirectory) == false)
                Directory.CreateDirectory(dataDirectory);

#if DEBUG
            var runtimeConfigPath = @"../../../../../src/Raven.Server/bin/x64/Debug/netcoreapp3.1/Raven.Server.runtimeconfig.json";
            if (File.Exists(runtimeConfigPath) == false) // this can happen when running directly from CLI e.g. dotnet xunit
                runtimeConfigPath = @"../../../../../src/Raven.Server/bin/Debug/netcoreapp3.1/Raven.Server.runtimeconfig.json";
#else
                var runtimeConfigPath = @"../../../../../src/Raven.Server/bin/x64/Release/netcoreapp3.1/Raven.Server.runtimeconfig.json";
                if (File.Exists(runtimeConfigPath) == false) // this can happen when running directly from CLI e.g. dotnet xunit
                    runtimeConfigPath = @"../../../../../src/Raven.Server/bin/Release/netcoreapp3.1/Raven.Server.runtimeconfig.json";
#endif

            var runtimeConfigFileInfo = new FileInfo(runtimeConfigPath);
            if (runtimeConfigFileInfo.Exists == false)
                throw new FileNotFoundException("Could not find runtime config", runtimeConfigPath);

            File.Copy(runtimeConfigPath, Path.Combine(serverDirectory, runtimeConfigFileInfo.Name), true);

            foreach (var extension in new[] { "*.dll", "*.so", "*.dylib", "*.deps.json" })
            {
                foreach (var file in Directory.GetFiles(runtimeConfigFileInfo.DirectoryName, extension))
                {
                    var fileInfo = new FileInfo(file);
                    File.Copy(file, Path.Combine(serverDirectory, fileInfo.Name), true);
                }
            }

            var runtimesSource = Path.Combine(runtimeConfigFileInfo.DirectoryName, "runtimes");
            var runtimesDestination = Path.Combine(serverDirectory, "runtimes");

            foreach (string dirPath in Directory.GetDirectories(runtimesSource, "*",
                SearchOption.AllDirectories))
                Directory.CreateDirectory(dirPath.Replace(runtimesSource, runtimesDestination));

            foreach (string newPath in Directory.GetFiles(runtimesSource, "*.*",
                SearchOption.AllDirectories))
                File.Copy(newPath, newPath.Replace(runtimesSource, runtimesDestination), true);

            return (serverDirectory, dataDirectory);
        }



>>>>>>> 65a5e42f
        private class Person
        {
            public string Id { get; set; }

            public string Name { get; set; }
        }
    }
}<|MERGE_RESOLUTION|>--- conflicted
+++ resolved
@@ -121,8 +121,6 @@
             }
         }
 
-<<<<<<< HEAD
-=======
         [Fact]
         public async Task TestEmbedded_RuntimeFrameworkVersionMatcher()
         {
@@ -150,60 +148,9 @@
             }
         }
 
-        private (string ServerDirectory, string DataDirectory) CopyServer()
-        {
-            var baseDirectory = NewDataPath();
-            var serverDirectory = Path.Combine(baseDirectory, "RavenDBServer");
-            var dataDirectory = Path.Combine(baseDirectory, "RavenDB");
-
-            if (Directory.Exists(serverDirectory) == false)
-                Directory.CreateDirectory(serverDirectory);
-
-            if (Directory.Exists(dataDirectory) == false)
-                Directory.CreateDirectory(dataDirectory);
-
-#if DEBUG
-            var runtimeConfigPath = @"../../../../../src/Raven.Server/bin/x64/Debug/netcoreapp3.1/Raven.Server.runtimeconfig.json";
-            if (File.Exists(runtimeConfigPath) == false) // this can happen when running directly from CLI e.g. dotnet xunit
-                runtimeConfigPath = @"../../../../../src/Raven.Server/bin/Debug/netcoreapp3.1/Raven.Server.runtimeconfig.json";
-#else
-                var runtimeConfigPath = @"../../../../../src/Raven.Server/bin/x64/Release/netcoreapp3.1/Raven.Server.runtimeconfig.json";
-                if (File.Exists(runtimeConfigPath) == false) // this can happen when running directly from CLI e.g. dotnet xunit
-                    runtimeConfigPath = @"../../../../../src/Raven.Server/bin/Release/netcoreapp3.1/Raven.Server.runtimeconfig.json";
-#endif
-
-            var runtimeConfigFileInfo = new FileInfo(runtimeConfigPath);
-            if (runtimeConfigFileInfo.Exists == false)
-                throw new FileNotFoundException("Could not find runtime config", runtimeConfigPath);
-
-            File.Copy(runtimeConfigPath, Path.Combine(serverDirectory, runtimeConfigFileInfo.Name), true);
-
-            foreach (var extension in new[] { "*.dll", "*.so", "*.dylib", "*.deps.json" })
-            {
-                foreach (var file in Directory.GetFiles(runtimeConfigFileInfo.DirectoryName, extension))
-                {
-                    var fileInfo = new FileInfo(file);
-                    File.Copy(file, Path.Combine(serverDirectory, fileInfo.Name), true);
-                }
-            }
-
-            var runtimesSource = Path.Combine(runtimeConfigFileInfo.DirectoryName, "runtimes");
-            var runtimesDestination = Path.Combine(serverDirectory, "runtimes");
-
-            foreach (string dirPath in Directory.GetDirectories(runtimesSource, "*",
-                SearchOption.AllDirectories))
-                Directory.CreateDirectory(dirPath.Replace(runtimesSource, runtimesDestination));
-
-            foreach (string newPath in Directory.GetFiles(runtimesSource, "*.*",
-                SearchOption.AllDirectories))
-                File.Copy(newPath, newPath.Replace(runtimesSource, runtimesDestination), true);
-
-            return (serverDirectory, dataDirectory);
-        }
 
 
 
->>>>>>> 65a5e42f
         private class Person
         {
             public string Id { get; set; }
