--- conflicted
+++ resolved
@@ -62,15 +62,10 @@
         [Fact]
         public void RavenDB_13659()
         {
-<<<<<<< HEAD
             EnableCaptureWriteTransactionStackTrace = true;
 
-            var leader = await CreateNetworkAndGetLeader(1);
-            var mre = new AsyncManualResetEvent();
-=======
             var leader = AsyncHelpers.RunSync(() => CreateNetworkAndGetLeader(1));
             var mre = new ManualResetEventSlim();
->>>>>>> 8ce3fa95
             var tcs = new TaskCompletionSource<object>(TaskCreationOptions.RunContinuationsAsynchronously);
             var currentThread = NativeMemory.CurrentThreadStats.ManagedThreadId;
 
