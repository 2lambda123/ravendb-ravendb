--- conflicted
+++ resolved
@@ -32,15 +32,9 @@
                 for (var i = 0; i < 5; i++)
                 {
                     long index = 0;
-<<<<<<< HEAD
-                    await ActionWithLeader( async l =>
-                    {
-                       (index, _)  = await l.PutAsync(new TestCommand {Name = "test", Value = i});
-=======
                     await ActionWithLeader(async l =>
                     {
                         (index, _) = await l.PutAsync(new TestCommand { Name = "test", Value = i });
->>>>>>> c2cf29e0
                     });
                     lastIndex = index;
                 }
