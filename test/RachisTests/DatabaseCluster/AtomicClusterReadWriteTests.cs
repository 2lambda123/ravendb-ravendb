<<<<<<< HEAD
﻿using System.Threading.Tasks;
using Raven.Client.Documents;
using Tests.Infrastructure;
=======
﻿using System;
using System.Collections.Concurrent;
using System.Collections.Generic;
using System.IO;
using System.Linq;
using System.Net.WebSockets;
using System.Threading;
using System.Threading.Tasks;
using FastTests.Server.Replication;
using Raven.Client;
using Raven.Client.Documents;
using Raven.Client.Documents.Conventions;
using Raven.Client.Documents.Operations.Backups;
using Raven.Client.Documents.Operations.CompareExchange;
using Raven.Client.Documents.Operations.Expiration;
using Raven.Client.Documents.Session;
using Raven.Client.Documents.Smuggler;
using Raven.Client.Exceptions;
using Raven.Client.Util;
using Raven.Server;
using Raven.Server.Config;
using Sparrow.Extensions;
using Sparrow.Logging;
using Sparrow.Server;
using Tests.Infrastructure.Utils;
>>>>>>> 795dddf3
using Xunit;
using Xunit.Abstractions;

namespace RachisTests.DatabaseCluster
{
    public class AtomicClusterReadWriteTests : AtomicClusterReadWriteTestsBase
    {
        public AtomicClusterReadWriteTests(ITestOutputHelper output) : base(output)
        {
        }

        protected override IDocumentStore InternalGetDocumentStore(Options options = null, string caller = null)
        {
            return GetDocumentStore(options, caller);
        }

        [RavenFact(RavenTestCategory.ClusterTransactions)]
        public override async Task ClusterWideTransaction_WhenStore_ShouldCreateCompareExchange()
        {
            await base.ClusterWideTransaction_WhenStore_ShouldCreateCompareExchange();
        }

        [RavenFact(RavenTestCategory.ClusterTransactions)]
        public override async Task ClusterWideTransaction_WhenDisableAndStore_ShouldNotCreateCompareExchange()
        {
            await base.ClusterWideTransaction_WhenDisableAndStore_ShouldNotCreateCompareExchange();
        }

        [RavenFact(RavenTestCategory.ClusterTransactions)]
        public override async Task ClusterWideTransaction_WhenLoadAndUpdateInParallel_ShouldSucceedOnlyInTheFirst()
        {
            await base.ClusterWideTransaction_WhenLoadAndUpdateInParallel_ShouldSucceedOnlyInTheFirst();
        }

        [RavenFact(RavenTestCategory.ClusterTransactions)]
        public override async Task ClusterWideTransaction_WhenLoadAndDeleteWhileUpdated_ShouldFailDeletion()
        {
            await base.ClusterWideTransaction_WhenLoadAndDeleteWhileUpdated_ShouldFailDeletion();
        }

        [RavenFact(RavenTestCategory.ClusterTransactions)]
        public override async Task ClusterWideTransaction_WhenImportThenLoadAndDeleteWhileUpdated_ShouldFailDeletion()
        {
            await base.ClusterWideTransaction_WhenImportThenLoadAndDeleteWhileUpdated_ShouldFailDeletion();
        }

        [RavenFact(RavenTestCategory.ClusterTransactions)]
        public override async Task CanRestoreAfterRecreation()
        {
            await base.CanRestoreAfterRecreation();
        }

        [RavenTheory(RavenTestCategory.ClusterTransactions)]
        [InlineData(1)]
        [InlineData(1, false)]
        [InlineData(2 * 1024)]// DatabaseDestination.DatabaseCompareExchangeActions.BatchSize
        public override async Task ClusterWideTransaction_WhenRestoreFromIncrementalBackupAfterStoreAndDelete_ShouldDeleteInTheDestination(int count, bool withLoad = true)
        {
<<<<<<< HEAD
            await base.ClusterWideTransaction_WhenRestoreFromIncrementalBackupAfterStoreAndDelete_ShouldDeleteInTheDestination(count, withLoad);
=======
            var backupPath = NewDataPath(suffix: "BackupFolder");

            var (nodes, leader) = await CreateRaftCluster(3);
            using var documentStore = GetDocumentStore(new Options { Server = leader, ReplicationFactor = nodes.Count });

            using var socket = new DummyWebSocket();
            var _ = LoggingSource.Instance.Register(socket, new LoggingSource.WebSocketContext(), CancellationToken.None);

            var notDelete = $"TestObjs/{count}";
            using (var source = GetDocumentStore())
            {
                var config = new PeriodicBackupConfiguration { LocalSettings = new LocalSettings { FolderPath = backupPath }, IncrementalBackupFrequency = "0 0 */12 * *" };
                var backupTaskId = (await source.Maintenance.SendAsync(new UpdatePeriodicBackupOperation(config))).TaskId;

                using (var session = source.OpenAsyncSession(new SessionOptions { TransactionMode = TransactionMode.ClusterWide}))
                {
                    for (int i = 0; i < count; i++)
                    {
                        await session.StoreAsync(new TestObj(), $"TestObjs/{i}");
                    }
                    await session.StoreAsync(new TestObj(), notDelete);
                    await session.SaveChangesAsync();
                }

                var backupStatus = await source.Maintenance.SendAsync(new StartBackupOperation(false, backupTaskId));
                await backupStatus.WaitForCompletionAsync(TimeSpan.FromMinutes(5));

                using (var session = source.OpenAsyncSession(new SessionOptions { TransactionMode = TransactionMode.ClusterWide }))
                {
                    session.Advanced.MaxNumberOfRequestsPerSession += count;
                    for (int i = 0; i < count; i++)
                    {
                        if(withLoad)
                            await session.LoadAsync<TestObj>($"TestObjs/{i}");
                        session.Delete($"TestObjs/{i}");
                    }
                    
                    await session.SaveChangesAsync();
                }

                var backupStatus2 = await source.Maintenance.SendAsync(new StartBackupOperation(false, backupTaskId));
                await backupStatus2.WaitForCompletionAsync(TimeSpan.FromMinutes(5));

                await documentStore.Smuggler.ImportIncrementalAsync(new DatabaseSmugglerImportOptions(), Directory.GetDirectories(backupPath).First());
            }

            await AssertClusterWaitForNotNull(nodes, documentStore.Database, async s =>
            {
                using var session = s.OpenAsyncSession();
                return await session.LoadAsync<TestObj>(notDelete);
            });

            var r = await WaitForSingleAsync(async () => await documentStore.Operations.SendAsync(new GetCompareExchangeValuesOperation<TestObj>("")),timeout: 15_000);
            if (r.Count != 1)
            {
                // temp loggin to solve issue RavenDB-17890.
                var logs = await socket.CloseAndGetLogsAsync();
                Assert.True(false, $"Count is {r.Count} ,logs={logs}");
            }

            Assert.EndsWith(notDelete, r.Single().Key, StringComparison.OrdinalIgnoreCase);
>>>>>>> 795dddf3
        }

        [RavenTheory(RavenTestCategory.ClusterTransactions)]
        [InlineData(1)]
        [InlineData(2 * 1024)]// DatabaseDestination.DatabaseCompareExchangeActions.BatchSize

        public override async Task ClusterWideTransaction_WhenRestoreFromIncrementalBackupAfterStoreAndUpdate_ShouldCompleteImportWithNoException(int count)
        {
            await base.ClusterWideTransaction_WhenRestoreFromIncrementalBackupAfterStoreAndUpdate_ShouldCompleteImportWithNoException(count);
        }

        [RavenFact(RavenTestCategory.ClusterTransactions)]
        public override async Task ClusterWideTransaction_WhenRestoreFromIncrementalBackupAfterStoreAndUpdateWithoutLoad_ShouldFail()
        {
            await base.ClusterWideTransaction_WhenRestoreFromIncrementalBackupAfterStoreAndUpdateWithoutLoad_ShouldFail();
        }

        [RavenFact(RavenTestCategory.ClusterTransactions)]
        public override async Task ClusterWideTransaction_WhenLoadAndUpdateWhileDeleted_ShouldFailUpdate()
        {
            await base.ClusterWideTransaction_WhenLoadAndUpdateWhileDeleted_ShouldFailUpdate();
        }

        [RavenFact(RavenTestCategory.ClusterTransactions)]
        public override async Task ClusterWideTransaction_WhenImportThenLoadAndUpdateWhileDeleted_ShouldFailUpdate()
        {
            await base.ClusterWideTransaction_WhenImportThenLoadAndUpdateWhileDeleted_ShouldFailUpdate();
        }

        [RavenFact(RavenTestCategory.ClusterTransactions)]
        public override async Task ClusterWideTransaction_WhenSetExpirationAndExport_ShouldDeleteTheCompareExchangeAsWell()
        {
            await base.ClusterWideTransaction_WhenSetExpirationAndExport_ShouldDeleteTheCompareExchangeAsWell();
        }

        [RavenFact(RavenTestCategory.ClusterTransactions)]
        public override async Task ClusterWideTransaction_WhenSetExpiration_ShouldDeleteTheCompareExchangeAsWell()
        {
            await base.ClusterWideTransaction_WhenSetExpiration_ShouldDeleteTheCompareExchangeAsWell();
        }

        [RavenFact(RavenTestCategory.ClusterTransactions)]
        public override async Task ClusterWideTransaction_WhenDocumentRemovedByExpiration_ShouldAllowToCreateNewDocumentEvenIfItsCompareExchangeWasntRemoved()
        {
            await base.ClusterWideTransaction_WhenDocumentRemovedByExpiration_ShouldAllowToCreateNewDocumentEvenIfItsCompareExchangeWasntRemoved();
        }
    }
}<|MERGE_RESOLUTION|>--- conflicted
+++ resolved
@@ -1,34 +1,7 @@
-<<<<<<< HEAD
 ﻿using System.Threading.Tasks;
 using Raven.Client.Documents;
 using Tests.Infrastructure;
-=======
-﻿using System;
-using System.Collections.Concurrent;
-using System.Collections.Generic;
-using System.IO;
-using System.Linq;
-using System.Net.WebSockets;
-using System.Threading;
-using System.Threading.Tasks;
-using FastTests.Server.Replication;
-using Raven.Client;
-using Raven.Client.Documents;
-using Raven.Client.Documents.Conventions;
-using Raven.Client.Documents.Operations.Backups;
-using Raven.Client.Documents.Operations.CompareExchange;
-using Raven.Client.Documents.Operations.Expiration;
-using Raven.Client.Documents.Session;
-using Raven.Client.Documents.Smuggler;
-using Raven.Client.Exceptions;
-using Raven.Client.Util;
-using Raven.Server;
-using Raven.Server.Config;
-using Sparrow.Extensions;
-using Sparrow.Logging;
-using Sparrow.Server;
 using Tests.Infrastructure.Utils;
->>>>>>> 795dddf3
 using Xunit;
 using Xunit.Abstractions;
 
@@ -87,71 +60,7 @@
         [InlineData(2 * 1024)]// DatabaseDestination.DatabaseCompareExchangeActions.BatchSize
         public override async Task ClusterWideTransaction_WhenRestoreFromIncrementalBackupAfterStoreAndDelete_ShouldDeleteInTheDestination(int count, bool withLoad = true)
         {
-<<<<<<< HEAD
             await base.ClusterWideTransaction_WhenRestoreFromIncrementalBackupAfterStoreAndDelete_ShouldDeleteInTheDestination(count, withLoad);
-=======
-            var backupPath = NewDataPath(suffix: "BackupFolder");
-
-            var (nodes, leader) = await CreateRaftCluster(3);
-            using var documentStore = GetDocumentStore(new Options { Server = leader, ReplicationFactor = nodes.Count });
-
-            using var socket = new DummyWebSocket();
-            var _ = LoggingSource.Instance.Register(socket, new LoggingSource.WebSocketContext(), CancellationToken.None);
-
-            var notDelete = $"TestObjs/{count}";
-            using (var source = GetDocumentStore())
-            {
-                var config = new PeriodicBackupConfiguration { LocalSettings = new LocalSettings { FolderPath = backupPath }, IncrementalBackupFrequency = "0 0 */12 * *" };
-                var backupTaskId = (await source.Maintenance.SendAsync(new UpdatePeriodicBackupOperation(config))).TaskId;
-
-                using (var session = source.OpenAsyncSession(new SessionOptions { TransactionMode = TransactionMode.ClusterWide}))
-                {
-                    for (int i = 0; i < count; i++)
-                    {
-                        await session.StoreAsync(new TestObj(), $"TestObjs/{i}");
-                    }
-                    await session.StoreAsync(new TestObj(), notDelete);
-                    await session.SaveChangesAsync();
-                }
-
-                var backupStatus = await source.Maintenance.SendAsync(new StartBackupOperation(false, backupTaskId));
-                await backupStatus.WaitForCompletionAsync(TimeSpan.FromMinutes(5));
-
-                using (var session = source.OpenAsyncSession(new SessionOptions { TransactionMode = TransactionMode.ClusterWide }))
-                {
-                    session.Advanced.MaxNumberOfRequestsPerSession += count;
-                    for (int i = 0; i < count; i++)
-                    {
-                        if(withLoad)
-                            await session.LoadAsync<TestObj>($"TestObjs/{i}");
-                        session.Delete($"TestObjs/{i}");
-                    }
-                    
-                    await session.SaveChangesAsync();
-                }
-
-                var backupStatus2 = await source.Maintenance.SendAsync(new StartBackupOperation(false, backupTaskId));
-                await backupStatus2.WaitForCompletionAsync(TimeSpan.FromMinutes(5));
-
-                await documentStore.Smuggler.ImportIncrementalAsync(new DatabaseSmugglerImportOptions(), Directory.GetDirectories(backupPath).First());
-            }
-
-            await AssertClusterWaitForNotNull(nodes, documentStore.Database, async s =>
-            {
-                using var session = s.OpenAsyncSession();
-                return await session.LoadAsync<TestObj>(notDelete);
-            });
-
-            var r = await WaitForSingleAsync(async () => await documentStore.Operations.SendAsync(new GetCompareExchangeValuesOperation<TestObj>("")),timeout: 15_000);
-            if (r.Count != 1)
-            {
-                // temp loggin to solve issue RavenDB-17890.
-                var logs = await socket.CloseAndGetLogsAsync();
-                Assert.True(false, $"Count is {r.Count} ,logs={logs}");
-            }
-
-            Assert.EndsWith(notDelete, r.Single().Key, StringComparison.OrdinalIgnoreCase);
->>>>>>> 795dddf3
         }
 
         [RavenTheory(RavenTestCategory.ClusterTransactions)]
