--- conflicted
+++ resolved
@@ -15,10 +15,6 @@
 using Raven.Client.ServerWide;
 using Raven.Client.ServerWide.Operations;
 using Raven.Client.ServerWide.Operations.Certificates;
-<<<<<<< HEAD
-=======
-using Raven.Client.Util;
->>>>>>> c2cf29e0
 using Raven.Server.Config;
 using Raven.Server.Config.Categories;
 using Raven.Server.Documents.Replication;
@@ -339,144 +335,6 @@
         }
 
         [Fact]
-<<<<<<< HEAD
-=======
-        public async Task MoveLoadingNodeToLast()
-        {
-            var clusterSize = 3;
-            var settings = new Dictionary<string, string>()
-            {
-                [RavenConfiguration.GetKey(x => x.Cluster.ElectionTimeout)] = 300.ToString(),
-                [RavenConfiguration.GetKey(x => x.Cluster.StabilizationTime)] = "1",
-                [RavenConfiguration.GetKey(x => x.Cluster.MoveToRehabGraceTime)] = "10",
-                [RavenConfiguration.GetKey(x => x.Cluster.RotatePreferredNodeGraceTime)] = "1",
-                [RavenConfiguration.GetKey(x => x.Replication.ReplicationMinimalHeartbeat)] = "15",
-            };
-
-            var cluster = await CreateRaftCluster(clusterSize, false, 0, watcherCluster: true, customSettings: settings);
-            using (var store = GetDocumentStore(new Options
-            {
-                Server = cluster.Leader,
-                ReplicationFactor = clusterSize
-            }))
-            {
-                var tcs = new TaskCompletionSource<DocumentDatabase>();
-
-                var databaseName = store.Database;
-                using (var session = store.OpenSession())
-                {
-                    session.Store(new User { Name = "Karmel" }, "users/1");
-                    session.SaveChanges();
-
-                    Assert.True(await WaitForDocumentInClusterAsync<User>(cluster.Nodes, databaseName, "users/1", _ => true, TimeSpan.FromSeconds(5)));
-                }
-
-                var record = await store.Maintenance.Server.SendAsync(new GetDatabaseRecordOperation(store.Database));
-                var preferred = Servers.Single(s => s.ServerStore.NodeTag == record.Topology.Members[0]);
-
-                int val;
-                using (new DisposableAction(() =>
-                {
-                    preferred.ServerStore.DatabasesLandlord.DatabasesCache.TryRemove(databaseName, out var t);
-                    if (t == tcs.Task)
-                        tcs.SetCanceled();
-                }))
-                {
-                    var t = preferred.ServerStore.DatabasesLandlord.DatabasesCache.Replace(databaseName, tcs.Task);
-                    t.Result.Dispose();
-
-                    Assert.True(await WaitForValueAsync(async () =>
-                    {
-                        record = await store.Maintenance.Server.SendAsync(new GetDatabaseRecordOperation(store.Database));
-                        return record.Topology.Members[0] != preferred.ServerStore.NodeTag;
-                    }, true));
-
-                    val = await WaitForValueAsync(async () => await GetRehabCount(store, databaseName), 1);
-                    Assert.Equal(1, val);
-                    val = await WaitForValueAsync(async () => await GetMembersCount(store, databaseName), clusterSize - 1);
-                    Assert.Equal(clusterSize - 1, val);
-                }
-
-                val = await WaitForValueAsync(async () => await GetRehabCount(store, databaseName), 0);
-                Assert.Equal(0, val);
-                val = await WaitForValueAsync(async () => await GetMembersCount(store, databaseName), 2);
-                Assert.Equal(clusterSize, val);
-            }
-        }
-
-        [Fact]
-        public async Task MoveLoadingNodeToLastAndRestoreToFixedOrder()
-        {
-            var clusterSize = 3;
-            var settings = new Dictionary<string, string>()
-            {
-                [RavenConfiguration.GetKey(x => x.Cluster.ElectionTimeout)] = 300.ToString(),
-                [RavenConfiguration.GetKey(x => x.Cluster.StabilizationTime)] = "1",
-                [RavenConfiguration.GetKey(x => x.Cluster.MoveToRehabGraceTime)] = "10",
-                [RavenConfiguration.GetKey(x => x.Cluster.RotatePreferredNodeGraceTime)] = "1",
-                [RavenConfiguration.GetKey(x => x.Replication.ReplicationMinimalHeartbeat)] = "15",
-            };
-
-            var cluster = await CreateRaftCluster(clusterSize, false, 0, watcherCluster: true, customSettings: settings);
-            using (var store = GetDocumentStore(new Options
-            {
-                Server = cluster.Leader,
-                ReplicationFactor = clusterSize
-            }))
-            {
-                var tcs = new TaskCompletionSource<DocumentDatabase>();
-
-                var databaseName = store.Database;
-                using (var session = store.OpenSession())
-                {
-                    session.Store(new User { Name = "Karmel" }, "users/1");
-                    session.SaveChanges();
-
-                    Assert.True(await WaitForDocumentInClusterAsync<User>(cluster.Nodes, databaseName, "users/1", _ => true, TimeSpan.FromSeconds(5)));
-                }
-
-                var record = await store.Maintenance.Server.SendAsync(new GetDatabaseRecordOperation(store.Database));
-                var fixedOrder = record.Topology.AllNodes.ToList();
-                await store.Maintenance.Server.SendAsync(new ReorderDatabaseMembersOperation(store.Database, fixedOrder, fixedTopology: true));
-
-                var preferred = Servers.Single(s => s.ServerStore.NodeTag == record.Topology.Members[0]);
-
-                int val;
-                using (new DisposableAction(() =>
-                {
-                    preferred.ServerStore.DatabasesLandlord.DatabasesCache.TryRemove(databaseName, out var t);
-                    if (t == tcs.Task)
-                        tcs.SetCanceled();
-                }))
-                {
-                    var t = preferred.ServerStore.DatabasesLandlord.DatabasesCache.Replace(databaseName, tcs.Task);
-                    t.Result.Dispose();
-
-                    Assert.True(await WaitForValueAsync(async () =>
-                    {
-                        record = await store.Maintenance.Server.SendAsync(new GetDatabaseRecordOperation(store.Database));
-                        return record.Topology.Members[0] != preferred.ServerStore.NodeTag;
-                    }, true));
-
-                    val = await WaitForValueAsync(async () => await GetRehabCount(store, databaseName), 1);
-                    Assert.Equal(1, val);
-                    val = await WaitForValueAsync(async () => await GetMembersCount(store, databaseName), clusterSize - 1);
-                    Assert.Equal(clusterSize - 1, val);
-                }
-
-                val = await WaitForValueAsync(async () => await GetRehabCount(store, databaseName), 0);
-                Assert.Equal(0, val);
-                val = await WaitForValueAsync(async () => await GetMembersCount(store, databaseName), 2);
-                Assert.Equal(clusterSize, val);
-
-                record = await store.Maintenance.Server.SendAsync(new GetDatabaseRecordOperation(store.Database));
-
-                Assert.Equal(fixedOrder, record.Topology.Members);
-            }
-        }
-
-        [Fact]
->>>>>>> c2cf29e0
         public async Task PromoteOnCatchingUp()
         {
             var clusterSize = 3;
@@ -1485,19 +1343,7 @@
             using (var nonDeletedController1 = new ReplicationController(nonDeletedStorage1))
             using (var nonDeletedController2 = new ReplicationController(nonDeletedStorage2))
             {
-<<<<<<< HEAD
                 using (var session = toBeDeletedStore.OpenAsyncSession())
-=======
-                await session.StoreAsync(new User { Name = "Karmel" }, "foo/bar");
-                await session.SaveChangesAsync();
-            }
-
-            using (var session = toBeDeletedStore.OpenSession())
-            {
-                var t = WaitForDocumentInClusterAsync<User>(cluster.Nodes, database, "foo/bar", u => u.Name == "Karmel", TimeSpan.FromSeconds(15));
-
-                while (t.IsCompleted == false)
->>>>>>> c2cf29e0
                 {
                     await session.StoreAsync(new User { Name = "Karmel" }, "foo/bar");
                     await session.SaveChangesAsync();
@@ -1505,7 +1351,7 @@
 
                 using (var session = toBeDeletedStore.OpenSession())
                 {
-                    var t = WaitForDocumentInClusterAsync<User>((DocumentSession)session, "foo/bar", u => u.Name == "Karmel", TimeSpan.FromSeconds(15));
+                var t = WaitForDocumentInClusterAsync<User>(cluster.Nodes, database, "foo/bar", u => u.Name == "Karmel", TimeSpan.FromSeconds(15));
 
                     while (t.IsCompleted == false)
                     {
