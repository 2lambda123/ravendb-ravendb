﻿using System;
using System.Collections.Generic;
using System.Diagnostics;
using System.IO;
using System.Linq;
using System.Threading;
using System.Threading.Tasks;
using FastTests;
using FastTests.Utils;
using Raven.Client.Documents;
using Raven.Client.Documents.Conventions;
using Raven.Client.Documents.Indexes;
using Raven.Client.Documents.Operations;
using Raven.Client.Documents.Operations.Attachments;
using Raven.Client.Documents.Operations.Revisions;
using Raven.Client.Exceptions;
using Raven.Client.Http;
using Raven.Client.ServerWide;
using Raven.Client.ServerWide.Operations;
using Raven.Client.ServerWide.Operations.Certificates;
using Raven.Server.Config;
using Raven.Server.Config.Categories;
using Raven.Server.Documents.Commands.Indexes;
using Raven.Server.Documents.Replication;
using Raven.Server.Rachis;
using Raven.Server.ServerWide;
using Raven.Server.ServerWide.Commands;
using Raven.Server.ServerWide.Context;
using Raven.Server.Utils;
using SlowTests.Rolling;
using Sparrow.Json;
using Tests.Infrastructure;
using Xunit;
using Xunit.Abstractions;

namespace RachisTests.DatabaseCluster
{
    public class ClusterDatabaseMaintenance : ReplicationTestBase
    {
        public ClusterDatabaseMaintenance(ITestOutputHelper output) : base(output)
        {
        }

        private class User
        {
            public string Name { get; set; }
            public string Email { get; set; }
            public int Age { get; set; }
        }

        private class UsersByName : AbstractIndexCreationTask<User>
        {
            public UsersByName()
            {
                Map = usersCollection => from user in usersCollection
                                         select new { user.Name };
                Index(x => x.Name, FieldIndexing.Search);
            }
        }

        [Fact]
        public void CreateDatabaseOn00000Node()
        {
            using (var server = GetNewServer(new ServerCreationOptions
            {
                CustomSettings = new Dictionary<string, string>
                {
                    [RavenConfiguration.GetKey(x => x.Core.ServerUrls)] = "http://0.0.0.0:0",
                    [RavenConfiguration.GetKey(x => x.Security.UnsecuredAccessAllowed)] = UnsecuredAccessAddressRange.PublicNetwork.ToString()
                },
                RegisterForDisposal = false
            }))
            using (var store = GetDocumentStore(new Options
            {
                Server = server,
                ModifyDocumentStore = documentStore => documentStore.Urls = new[] { server.ServerStore.GetNodeHttpServerUrl() },
                CreateDatabase = true,
                DeleteDatabaseOnDispose = true
            }))
            {
            }
        }

        [Fact]
        public async Task DontPurgeTombstonesWhenNodeIsDown()
        {
            var clusterSize = 3;
            var (_, leader) = await CreateRaftCluster(clusterSize, leaderIndex: 0);
            using (var store = GetDocumentStore(new Options
            {
                CreateDatabase = true,
                ReplicationFactor = clusterSize,
                Server = leader,
                DeleteDatabaseOnDispose = false // we bring one node down, so we can't delete the entire database, but we run in mem, so we don't care
            }))
            {
                var index = new UsersByName();
                await index.ExecuteAsync(store);
                using (var session = store.OpenAsyncSession())
                {
                    session.Advanced.WaitForReplicationAfterSaveChanges(TimeSpan.FromSeconds(30), replicas: 2);
                    await session.StoreAsync(new User
                    {
                        Name = "Karmel"
                    }, "users/1");
                    await session.SaveChangesAsync();
                }

                // we need to deploy the index before bringing the node down
                await RollingIndexesClusterTests.WaitForRollingIndex(store.Database, index.IndexName, Servers);
                await DisposeServerAndWaitForFinishOfDisposalAsync(Servers[1]);
                using (var session = store.OpenAsyncSession())
                {
                    session.Advanced.WaitForReplicationAfterSaveChanges(TimeSpan.FromSeconds(30), replicas: 1);
                    session.Delete("users/1");
                    await session.SaveChangesAsync();
                }

                Indexes.WaitForIndexing(store);

                var database = await leader.ServerStore.DatabasesLandlord.TryGetOrCreateResourceStore(store.Database);
                await database.TombstoneCleaner.ExecuteCleanup();
                using (database.DocumentsStorage.ContextPool.AllocateOperationContext(out DocumentsOperationContext ctx))
                using (ctx.OpenReadTransaction())
                {
                    Assert.Equal(2, database.DocumentsStorage.GetLastTombstoneEtag(ctx.Transaction.InnerTransaction, "Users"));
                }
            }
        }

        [Fact]
        public async Task KeepReplicationFactorOnRecordUpdate()
        {
            var clusterSize = 3;
            var cluster = await CreateRaftCluster(clusterSize, watcherCluster: true);
            using (var store = GetDocumentStore(new Options
            {
                Server = cluster.Leader,
                ReplicationFactor = clusterSize
            }))
            {
                var record = await store.Maintenance.Server.SendAsync(new GetDatabaseRecordOperation(store.Database));
                record.Topology.Members.Remove("A");
                record.Topology.Rehabs.Add("A");

                await store.Maintenance.Server.SendAsync(new UpdateDatabaseOperation(record, record.Etag));
                var val = await WaitForValueAsync(async () => await GetMembersCount(store, store.Database), clusterSize);
                Assert.Equal(3, val);
            }
        }

        [Fact]
        public async Task MoveToRehabOnServerDown()
        {
            var clusterSize = 3;
            var databaseName = GetDatabaseName();
            var cluster = await CreateRaftCluster(clusterSize, true, 0, customSettings: new Dictionary<string, string>
            {
                [RavenConfiguration.GetKey(x => x.Cluster.MoveToRehabGraceTime)] = "4"
            });
            using (var store = new DocumentStore
            {
                Urls = new[] { cluster.Leader.WebUrl },
                Database = databaseName
            }.Initialize())
            {
                var doc = new DatabaseRecord(databaseName);
                var databaseResult = await store.Maintenance.Server.SendAsync(new CreateDatabaseOperation(doc, clusterSize));
                Assert.Equal(clusterSize, databaseResult.Topology.Members.Count);
                cluster.Nodes[1].Dispose();

                var val = await WaitForValueAsync(async () => await GetMembersCount(store, databaseName), clusterSize - 1);
                Assert.Equal(clusterSize - 1, val);
                val = await WaitForValueAsync(async () => await GetRehabCount(store, databaseName), 1);
                Assert.Equal(1, val);
            }
        }

        [Fact]
        public async Task MoveToRehabOnLargeGap()
        {
            var clusterSize = 3;
            DefaultClusterSettings[RavenConfiguration.GetKey(x => x.Cluster.MaxChangeVectorDistance)] = "1";
            var cluster = await CreateRaftCluster(clusterSize, watcherCluster: true);
            using (var store = GetDocumentStore(new Options
            {
                ReplicationFactor = 3,
                Server = cluster.Leader,
                ModifyDocumentStore = s => s.Conventions = new DocumentConventions
                {
                    DisableTopologyUpdates = true
                }
            }))
            {
                var broken = await BreakReplication(cluster.Leader.ServerStore, store.Database);
                var val = await WaitForValueAsync(async () => await GetMembersCount(store), 3);
                Assert.Equal(3, val);

                using (var session = store.OpenAsyncSession())
                {
                    await session.StoreAsync(new User(), "users/1");
                    await session.StoreAsync(new User(), "users/2");
                    await session.SaveChangesAsync();
                }

                val = await WaitForValueAsync(async () => await GetMembersCount(store), 1);
                Assert.Equal(1, val);

                val = await WaitForValueAsync(async () => await GetRehabCount(store), 2);
                Assert.Equal(2, val);

                broken.Mend();

                val = await WaitForValueAsync(async () => await GetMembersCount(store), 3);
                Assert.Equal(3, val);

            }
        }

        [RavenFact(RavenTestCategory.Cluster | RavenTestCategory.ClientApi)]
        public async Task ThrowForSelectedNodeProxyCommandWhenNodeIsInRehab()
        {
            var name = GetDatabaseName();
            var (nodes, leader) = await CreateRaftCluster(3, leaderIndex: 0, watcherCluster: true);
            var (index, dbNodes) = await CreateDatabaseInCluster(name, replicationFactor: 3, leader.WebUrl);

            var dbNode = nodes.First(x => x.ServerStore.NodeTag != leader.ServerStore.NodeTag);
            using (var store = new DocumentStore()
            {
                Urls = new string[] { leader.WebUrl },
                Database = name
            })
            {
                store.Initialize();
                //take down node
                await DisposeServerAndWaitForFinishOfDisposalAsync(dbNode);

                var re = store.GetRequestExecutor(store.Database);
                await AssertWaitForTrueAsync(() =>
                {
                    return Task.FromResult(re.TopologyNodes != null &&
                                           re.TopologyNodes.Count == 3);
                });

                //wait for it to enter rehab
                await AssertWaitForValueAsync(() =>
                {
                    var record = GetDatabaseRecord(store);
                    if (record.Topology.Rehabs.Contains(dbNode.ServerStore.NodeTag))
                        return Task.FromResult(true);

                    return Task.FromResult(false);
                }, true);

                var error = await Assert.ThrowsAnyAsync<RavenException>(async () => await store.Maintenance.SendAsync(new GetIndexesProgressOperation(dbNode.ServerStore.NodeTag)));
                Assert.True(error.Message.Contains("No connection could be made because the target machine actively refused it") ||
                            error.Message.Contains("Connection refused"));
            }
        }

        internal class GetIndexesProgressOperation : IMaintenanceOperation<IndexProgress[]>
        {
            private readonly string _nodeTag;

            public GetIndexesProgressOperation(string nodeTag)
            {
                _nodeTag = nodeTag;
            }

            public RavenCommand<IndexProgress[]> GetCommand(DocumentConventions conventions, JsonOperationContext context)
            {
                return new GetIndexesProgressCommand(_nodeTag);
            }

        }

        [Fact]
        public async Task OnlyOneNodeShouldUpdateRehab()
        {
            var clusterSize = 3;
            DefaultClusterSettings[RavenConfiguration.GetKey(x => x.Cluster.MaxChangeVectorDistance)] = "1";

            var cluster = await CreateRaftCluster(clusterSize, watcherCluster: true);
            using (var store = GetDocumentStore(new Options
            {
                ReplicationFactor = 3,
                Server = cluster.Leader,
                ModifyDocumentStore = s => s.Conventions = new DocumentConventions
                {
                    DisableTopologyUpdates = true
                }
            }))
            {
                var val = await WaitForValueAsync(async () => await GetMembersCount(store), 3);
                Assert.Equal(3, val);

                var mre = new ManualResetEventSlim(false);
                var slow = Servers.First(s => s != cluster.Leader);
                try
                {
                    slow.ServerStore.DatabasesLandlord.ForTestingPurposesOnly().DelayIncomingReplication = mre.Wait;

                    await store.Maintenance.SendAsync(new CreateSampleDataOperation());

                    using (var session = store.OpenAsyncSession())
                    {
                        await session.StoreAsync(new User(), "users/1");
                        await session.StoreAsync(new User(), "users/2");
                        await session.SaveChangesAsync();
                    }

                    val = await WaitForValueAsync(async () => await GetMembersCount(store), 2);
                    Assert.Equal(2, val);

                    val = await WaitForValueAsync(async () => await GetRehabCount(store), 1);
                    Assert.Equal(1, val);

                    var record = await store.Maintenance.Server.SendAsync(new GetDatabaseRecordOperation(store.Database));
                    var topology = record.Topology;
                    var rehabTag = topology.Rehabs.Single();
                    var rehabServer = Servers.Single(s => s.ServerStore.NodeTag == rehabTag);
                    var database = await rehabServer.ServerStore.DatabasesLandlord.TryGetOrCreateResourceStore(store.Database);

                    val = await WaitForValueAsync(database.ReplicationLoader.IncomingConnections.Count, 1);
                    Assert.Equal(1, val);
                }
                finally
                {
                    mre.Set();
                }

                val = await WaitForValueAsync(async () => await GetMembersCount(store), 3);
                Assert.Equal(3, val);
            }
        }

        [RavenFact(RavenTestCategory.Cluster | RavenTestCategory.ClientApi)]
        public async Task RequestExecutorWillChooseRehabNodeIfTheRestOfClusterIsDown()
        {
            var clusterSize = 2;
            var cluster = await CreateRaftCluster(clusterSize, leaderIndex: 0, shouldRunInMemory: false, watcherCluster: true);
            using (var store = GetDocumentStore(new Options
            {
                ReplicationFactor = 2,
                Server = cluster.Nodes[0],
            }))
            {
                var watcher = cluster.Nodes[1];
                var leader = cluster.Nodes[0];

                //prevent leader from promoting any rehabs
                leader.ServerStore.DatabasesLandlord.ForTestingPurposesOnly().PreventNodePromotion = true;

                var re = store.GetRequestExecutor();
                await WaitAndAssertForValueAsync(() =>
                {
                    return re.Topology?.Nodes.Count ?? 0;
                }, 2);

                var r = await DisposeServerAndWaitForFinishOfDisposalAsync(watcher);

                //wait for it to go to rehab state
                var rehabs = await WaitForValueAsync(async () => await GetRehabCount(store), 1);
                Assert.Equal(1, rehabs);

                //bring it back up but it will stay in rehab
                cluster.Nodes[1] = GetNewServer(new ServerCreationOptions
                {
                    DeletePrevious = false,
                    RunInMemory = false,
                    DataDirectory = r.DataDirectory,
                    CustomSettings = new Dictionary<string, string>
                    {
                        [RavenConfiguration.GetKey(x => x.Core.ServerUrls)] = r.Url
                    }
                });
                watcher = cluster.Nodes[1];

                //wait until watcher catches up to the leader's topology
                var updateTopCommandIndex = Cluster.LastRaftIndexForCommand(leader, nameof(UpdateTopologyCommand));
                await watcher.ServerStore.WaitForCommitIndexChange(RachisConsensus.CommitIndexModification.GreaterOrEqual, updateTopCommandIndex);

                // force update the client's topology
                var preferredNode = await re.GetPreferredNode();
                await re.UpdateTopologyAsync(new RequestExecutor.UpdateTopologyParameters(preferredNode.Node));

                await DisposeServerAndWaitForFinishOfDisposalAsync(cluster.Leader);

                await WaitAndAssertForValueAsync(() =>
                {
                    return re.Topology?.Nodes.Count(x => x.ServerRole == ServerNode.Role.Rehab);
                }, 1);

                for (int i = 0; i < 10; i++)
                {
                    using (var session = store.OpenAsyncSession())
                    {
                        await session.StoreAsync(new User());
                        await session.SaveChangesAsync();
                    }
                }
            }
        }

        [RavenFact(RavenTestCategory.Cluster | RavenTestCategory.ClientApi)]
        public async Task ThrowWhenAllNodesArePromotable()
        {
            var clusterSize = 2;
            var cluster = await CreateRaftCluster(clusterSize, leaderIndex: 0, shouldRunInMemory: false, watcherCluster: true);
            var nonLeader = cluster.Nodes.First(x => x.ServerStore.NodeTag != cluster.Leader.ServerStore.NodeTag).ServerStore.NodeTag;
            using (var store = GetDocumentStore(new Options
            {
                ReplicationFactor = 1,
                ModifyDatabaseRecord = record =>
                {
                    record.Topology = new DatabaseTopology()
                    {
                        Members = new List<string>() { nonLeader }
                    };
                },
                Server = cluster.Leader,
            }))
            {
                var re = store.GetRequestExecutor();
                await WaitAndAssertForValueAsync(() =>
                {
                    return re.Topology?.Nodes.Count == 1;
                }, true);

                var otherNode = cluster.Nodes.Single(x => x.ServerStore.NodeTag != nonLeader).ServerStore.NodeTag;

                //prevent leader from promoting the replica - should stay promotable
                cluster.Leader.ServerStore.DatabasesLandlord.ForTestingPurposesOnly().PreventNodePromotion = true;

                //add new replica to db
                var add = new AddDatabaseNodeOperation(store.Database, otherNode);
                await store.Maintenance.Server.SendAsync(add);

                //remove the old replica
                await store.Maintenance.Server.SendAsync(new DeleteDatabasesOperation(store.Database, hardDelete: true, fromNode: nonLeader));

                Exception error;
                await WaitAndAssertForValueAsync(async () =>
                {
                    error = await Assert.ThrowsAnyAsync<RavenException>(async () =>
                    {
                        // force update the client's topology
                        try
                        {
                            var preferredNode = await re.GetPreferredNode();
                            await re.UpdateTopologyAsync(new RequestExecutor.UpdateTopologyParameters(preferredNode.Node));
                        }
                        catch { }

                        using (var session = store.OpenAsyncSession())
                        {
                            await session.StoreAsync(new User());
                            await session.SaveChangesAsync();
                        }
                    });
                    return error.Message.Contains("no nodes in the topology") || error.Message.Contains("to all configured nodes in the topology");
                }, true, interval: 500);
            }
        }

        [RavenFact(RavenTestCategory.Cluster | RavenTestCategory.Sharding | RavenTestCategory.ClientApi)]
        public async Task ThrowWhenOneOfTheShardsOnlyHasPromotableReplica()
        {
            var clusterSize = 2;
            var cluster = await CreateRaftCluster(clusterSize, leaderIndex: 0, shouldRunInMemory: false, watcherCluster: true);
            var options = Sharding.GetOptionsForCluster(cluster.Leader, shards: 3, shardReplicationFactor: 1, orchestratorReplicationFactor: clusterSize);

            using (var store = GetDocumentStore(options))
            {
                var record = GetDatabaseRecord(store);
                var promotableShard = 2;
                var nodeToRemove = record.Sharding.Shards[promotableShard].AllNodes.Single();
                var nodeForPromotable = cluster.Nodes.Single(x => x.ServerStore.NodeTag != nodeToRemove).ServerStore.NodeTag;

                //prevent leader from promoting the replica - should stay promotable
                cluster.Leader.ServerStore.DatabasesLandlord.ForTestingPurposesOnly().PreventNodePromotion = true;

                //add new replica to db
                var add = new AddDatabaseNodeOperation(store.Database, shardNumber: promotableShard, nodeForPromotable);
                await store.Maintenance.Server.SendAsync(add);

                //remove the old replica
                await store.Maintenance.Server.SendAsync(new DeleteDatabasesOperation(store.Database, hardDelete: true, fromNode: nodeToRemove, shardNumber: promotableShard));

                await WaitAndAssertForValueAsync(() =>
                {
                    record = GetDatabaseRecord(store);
                    return record.Sharding.Shards[promotableShard].Count == 1 && record.Sharding.Shards[promotableShard].Promotables.Count == 1;
                }, true);

                // force update the shard's executor topology
                var orchestrator = Sharding.GetOrchestratorInCluster(store.Database, cluster.Nodes);
                foreach (var shardNumber in record.Sharding.Shards.Keys)
                {
                    var orchestratorRequestExecutor = orchestrator.ShardExecutor.GetRequestExecutorAt(shardNumber);
                    await orchestratorRequestExecutor.UpdateTopologyAsync(new RequestExecutor.UpdateTopologyParameters(new ServerNode() { ClusterTag = orchestrator.ServerStore.NodeTag, Database = ShardHelper.ToShardName(orchestrator.DatabaseName, shardNumber), Url = orchestrator.ServerStore.GetNodeHttpServerUrl() }));
                }

                var error = await Assert.ThrowsAnyAsync<Exception>(async () =>
                {
                    await store.Maintenance.SendAsync(new GetEssentialStatisticsOperation("test"));
                });
                Assert.True(error is RavenException || error is AllTopologyNodesDownException);
                Assert.True(error.Message.Contains("no nodes in the topology") || error.Message.Contains("to all configured nodes in the topology"));
            }
        }

        [RavenFact(RavenTestCategory.Cluster | RavenTestCategory.Sharding | RavenTestCategory.ClientApi)]
        public async Task CanExecuteProxySelectedNodeRequestWhenNodeIsPromotableSharded()
        {
            var clusterSize = 2;
            var cluster = await CreateRaftCluster(clusterSize, leaderIndex: 0, shouldRunInMemory: false, watcherCluster: true);
            var options = Sharding.GetOptionsForCluster(cluster.Leader, shards: 3, shardReplicationFactor: 1, orchestratorReplicationFactor: clusterSize);

            using (var store = GetDocumentStore(options))
            {
                var record = GetDatabaseRecord(store);
                var promotableShard = 2;
                var nodeToRemove = record.Sharding.Shards[promotableShard].AllNodes.Single();
                var nodeForPromotable = cluster.Nodes.Single(x => x.ServerStore.NodeTag != nodeToRemove).ServerStore.NodeTag;

                //prevent leader from promoting the replica - should stay promotable
                cluster.Leader.ServerStore.DatabasesLandlord.ForTestingPurposesOnly().PreventNodePromotion = true;

                //add new replica to shard
                var add = new AddDatabaseNodeOperation(store.Database, shardNumber: promotableShard, nodeForPromotable);
                await store.Maintenance.Server.SendAsync(add);

                //remove the old replica
                await store.Maintenance.Server.SendAsync(new DeleteDatabasesOperation(store.Database, hardDelete: true, fromNode: nodeToRemove, shardNumber: promotableShard));

                await WaitAndAssertForValueAsync(() =>
                {
                    record = GetDatabaseRecord(store);
                    return record.Sharding.Shards[promotableShard].Count == 1 && record.Sharding.Shards[promotableShard].Promotables.Count == 1;
                }, true);

                // force update the shard's executor topology
                var orchestrators = Sharding.GetOrchestratorsInCluster(store.Database, cluster.Nodes);
                foreach (var orchestrator in orchestrators)
                {
                    var orchestratorRequestExecutor = orchestrator.ShardExecutor.GetRequestExecutorAt(promotableShard);
                    await orchestratorRequestExecutor.UpdateTopologyAsync(new RequestExecutor.UpdateTopologyParameters(new ServerNode() { ClusterTag = orchestrator.ServerStore.NodeTag, Database = ShardHelper.ToShardName(orchestrator.DatabaseName, promotableShard), Url = orchestrator.ServerStore.GetNodeHttpServerUrl() }));
                }

                await store.Maintenance.ForNode(nodeForPromotable).ForShardWithProxy(promotableShard).SendAsync(new GetIndexesProgressOperation(nodeTag: nodeForPromotable));
            }
        }

        [Fact]
        public async Task DontMoveToRehabOnNoChangeAfterTimeout()
        {
            var clusterSize = 3;
            DebuggerAttachedTimeout.DisableLongTimespan = true;

            DefaultClusterSettings[RavenConfiguration.GetKey(x => x.Cluster.MaxChangeVectorDistance)] = "1";
            DefaultClusterSettings[RavenConfiguration.GetKey(x => x.Cluster.SupervisorSamplePeriod)] = "50";
            DefaultClusterSettings[RavenConfiguration.GetKey(x => x.Cluster.OnErrorDelayTime)] = "15";
            DefaultClusterSettings[RavenConfiguration.GetKey(x => x.Cluster.WorkerSamplePeriod)] = "25";

            var cluster = await CreateRaftCluster(clusterSize, watcherCluster: true);
            using (var store = GetDocumentStore(new Options
            {
                ReplicationFactor = 3,
                Server = cluster.Leader,
            }))
            {
                using (var session = store.OpenAsyncSession())
                {
                    session.Advanced.WaitForReplicationAfterSaveChanges(replicas: 2);
                    await session.StoreAsync(new User(), "users/1");
                    await session.StoreAsync(new User(), "users/2");
                    await session.SaveChangesAsync();

                    var q = await session.Query<User>().Where(u => u.Name == "foo").ToListAsync();
                }

                WaitForIndexingInTheCluster(store);

                cluster.Leader.ServerStore.ClusterMaintenanceSupervisor.ForTestingPurposesOnly().SetTriggerTimeoutAfterNoChangeAction("B");

                await WaitForValueAsync(async () => await GetMembersCount(store), expectedVal: 3, timeout: 15_000);
            }
        }

        [Fact]
        public async Task CanFixTopology()
        {
            var clusterSize = 3;
            var databaseName = GetDatabaseName();
            var settings = new Dictionary<string, string>
            {
                [RavenConfiguration.GetKey(x => x.Cluster.MoveToRehabGraceTime)] = "1"
            };
            var cluster = await CreateRaftCluster(clusterSize, false, 0, customSettings: settings);
            using (var store = new DocumentStore
            {
                Urls = new[] { cluster.Leader.WebUrl },
                Database = databaseName
            }.Initialize())
            {
                var order = new List<string> { "A", "B", "C" };
                var doc = new DatabaseRecord(databaseName)
                {
                    Topology = new DatabaseTopology
                    {
                        Members = new List<string> { "A", "B", "C" },
                        ReplicationFactor = 3,
                        PriorityOrder = order
                    }
                };

                var databaseResult = await store.Maintenance.Server.SendAsync(new CreateDatabaseOperation(doc, clusterSize));
                Assert.Equal(clusterSize, databaseResult.Topology.Members.Count);

                var node = cluster.Nodes.Single(n => n.ServerStore.NodeTag == "A");
                var result = await DisposeServerAndWaitForFinishOfDisposalAsync(node);

                var val = await WaitForValueAsync(async () => await GetRehabCount(store, databaseName), 1);
                Assert.Equal(1, val);

                settings[RavenConfiguration.GetKey(x => x.Core.ServerUrls)] = result.Url;

                cluster.Nodes[0] = GetNewServer(new ServerCreationOptions
                {
                    CustomSettings = settings,
                    DataDirectory = result.DataDirectory
                });

                val = await WaitForValueAsync(async () => await GetMembersCount(store, databaseName), 3);
                Assert.Equal(3, val);
                val = await WaitForValueAsync(async () => await GetRehabCount(store, databaseName), 0);
                Assert.Equal(0, val);

                var res = await store.Maintenance.Server.SendAsync(new GetDatabaseRecordOperation(databaseName));
                Assert.Equal(order, res.Topology.Members);
            }
        }

        [Fact]
        public async Task ReshuffleAfterPromotion()
        {
            var numberOfDatabases = 25;
            var clusterSize = 3;
            var settings = new Dictionary<string, string>()
            {
                [RavenConfiguration.GetKey(x => x.Cluster.MoveToRehabGraceTime)] = "5",
            };
            var cluster = await CreateRaftCluster(clusterSize, false, 0, watcherCluster: true, customSettings: settings);

            //Servers.ForEach(x => x.ForTestingPurposesOnly().GatherVerboseDatabaseDisposeInformation = true);

            using (var store = new DocumentStore { Urls = new[] { cluster.Leader.WebUrl } }.Initialize())
            {
                var names = new List<string>();
                for (int i = 0; i < numberOfDatabases; i++)
                {
                    var name = GetDatabaseName();
                    names.Add(name);
                    var doc = new DatabaseRecord(name);
                    var databaseResult = await store.Maintenance.Server.SendAsync(new CreateDatabaseOperation(doc, clusterSize));
                    Assert.Equal(clusterSize, databaseResult.Topology.Count);
                    await Cluster.WaitForRaftIndexToBeAppliedInClusterAsync(databaseResult.RaftCommandIndex, TimeSpan.FromSeconds(10));
                }

                var result = await DisposeServerAndWaitForFinishOfDisposalAsync(cluster.Nodes[2]);

                // wait for moving all of the nodes to rehab state
                foreach (string name in names)
                {
                    var val = await WaitForValueAsync(async () => await GetMembersCount(store, name), clusterSize - 1);
                    Assert.Equal(clusterSize - 1, val);
                    val = await WaitForValueAsync(async () => await GetRehabCount(store, name), 1);
                    Assert.Equal(1, val);
                }

                settings[RavenConfiguration.GetKey(x => x.Core.ServerUrls)] = result.Url;
                cluster.Nodes[2] = GetNewServer(new ServerCreationOptions
                {
                    DeletePrevious = false,
                    RunInMemory = false,
                    DataDirectory = result.DataDirectory,
                    CustomSettings = settings
                });

                //cluster.Nodes[2].ForTestingPurposesOnly().GatherVerboseDatabaseDisposeInformation = true;

                var preferredCount = new Dictionary<string, int> { ["A"] = 0, ["B"] = 0, ["C"] = 0 };

                // wait for recovery of all of the nodes back to member
                var timeout = cluster.Leader.Configuration.Cluster.SupervisorSamplePeriod.AsTimeSpan * numberOfDatabases * 5;
                foreach (string name in names)
                {
                    var val = await WaitForValueAsync(async () => await GetMembersCount(store, name), clusterSize, (int)timeout.TotalMilliseconds);
                    Assert.Equal(clusterSize, val);

                    var res = await store.Maintenance.Server.SendAsync(new GetDatabaseRecordOperation(name));
                    Assert.Equal(clusterSize, res.Topology.Members.Count);

                    var preferred = res.Topology.Members[0];
                    preferredCount[preferred]++;
                }

                Assert.True(preferredCount["A"] > 1);
                Assert.True(preferredCount["B"] > 1);
                Assert.True(preferredCount["C"] > 1);
            }
        }


        [Fact]
        public async Task PromoteOnCatchingUp()
        {
            var clusterSize = 3;
            var databaseName = GetDatabaseName();
            var (_, leader) = await CreateRaftCluster(clusterSize, true, 0);
            using (var store = new DocumentStore
            {
                Urls = new[] { leader.WebUrl },
                Database = databaseName
            }.Initialize())
            {
                var doc = new DatabaseRecord(databaseName);
                var createRes = await store.Maintenance.Server.SendAsync(new CreateDatabaseOperation(doc));

                var member = createRes.Topology.Members.Single();

                var dbServer = Servers.Single(s => s.ServerStore.NodeTag == member);
                await dbServer.ServerStore.Cluster.WaitForIndexNotification(createRes.RaftCommandIndex);

                await dbServer.ServerStore.DatabasesLandlord.TryGetOrCreateResourceStore(databaseName);
                using (var dbStore = new DocumentStore
                {
                    Urls = new[] { dbServer.WebUrl },
                    Database = databaseName
                }.Initialize())
                {
                    using (var session = dbStore.OpenAsyncSession())
                    {
                        await session.StoreAsync(new User { Name = "Karmel" }, "users/1");
                        await session.SaveChangesAsync();
                    }
                }

                var res = await store.Maintenance.Server.SendAsync(new AddDatabaseNodeOperation(databaseName));
                Assert.Equal(1, res.Topology.Members.Count);
                Assert.Equal(1, res.Topology.Promotables.Count);

                await Cluster.WaitForRaftIndexToBeAppliedInClusterAsync(res.RaftCommandIndex, TimeSpan.FromSeconds(5));
                await WaitForDocumentInClusterAsync<User>(res.Topology, databaseName, "users/1", u => u.Name == "Karmel", TimeSpan.FromSeconds(10));
                await Task.Delay(TimeSpan.FromSeconds(5)); // wait for the observer
                var val = await WaitForValueAsync(async () => await GetPromotableCount(store, databaseName), 0);
                Assert.Equal(0, val);
                val = await WaitForValueAsync(async () => await GetMembersCount(store, databaseName), 2);
                Assert.Equal(2, val);
            }
        }

        [Fact]
        public async Task SuccessfulMaintenanceOnLeaderChange()
        {
            var clusterSize = 3;
            var databaseName = GetDatabaseName();
            var (_, leader) = await CreateRaftCluster(clusterSize, true, 0);
            using (var store = new DocumentStore()
            {
                Urls = new[] { leader.WebUrl },
                Database = databaseName
            }.Initialize())
            {
                var doc = new DatabaseRecord(databaseName);
                var res = await store.Maintenance.Server.SendAsync(new CreateDatabaseOperation(doc, clusterSize));
                await Cluster.WaitForRaftIndexToBeAppliedInClusterAsync(res.RaftCommandIndex, TimeSpan.FromSeconds(5));
                Assert.Equal(3, res.Topology.Members.Count);
            }

            leader.Dispose();

            using (var store = new DocumentStore()
            {
                Urls = new[] { Servers[1].WebUrl },
                Database = databaseName
            }.Initialize())
            {
                var val = await WaitForValueAsync(async () => await GetMembersCount(store, databaseName), 2);
                Assert.Equal(2, val);
                val = await WaitForValueAsync(async () => await GetRehabCount(store, databaseName), 1);
                Assert.Equal(1, val);
            }
        }

        [RavenTheory(RavenTestCategory.Cluster)]
        [RavenData(DatabaseMode = RavenDatabaseMode.All)]
        public async Task PromoteDatabaseNodeBackAfterReconnection(Options options)
        {
            var clusterSize = 3;
            var databaseName = GetDatabaseName();

            var (_, leader) = await CreateRaftCluster(clusterSize, false, 0, customSettings: new Dictionary<string, string>
            {
                [RavenConfiguration.GetKey(x => x.Cluster.MoveToRehabGraceTime)] = "4"
            });

            options.ModifyDatabaseName = _ => databaseName;
            options.Server = leader;
            options.ReplicationFactor = 3;
            using (var store = GetDocumentStore(options))
            {
                Assert.Equal(clusterSize, await GetMembersCount(store, databaseName));

                using (var session = store.OpenAsyncSession())
                {
                    await session.StoreAsync(new User());
                    await session.SaveChangesAsync();
                }

                var result = DisposeServerAndWaitForFinishOfDisposal(Servers[1]);

                var val = await WaitForValueAsync(async () => await GetMembersCount(store, databaseName), clusterSize - 1);
                Assert.Equal(clusterSize - 1, val);
                val = await WaitForValueAsync(async () => await GetRehabCount(store, databaseName), 1);
                Assert.Equal(1, val);
<<<<<<< HEAD

=======
                
>>>>>>> fdf1f481
                Servers[1] = GetNewServer(
                    new ServerCreationOptions
                    {
                        CustomSettings = new Dictionary<string, string> { { RavenConfiguration.GetKey(x => x.Core.ServerUrls), result.Url } },
                        RunInMemory = false,
                        DeletePrevious = false,
                        DataDirectory = result.DataDirectory
                    });
                val = await WaitForValueAsync(async () => await GetMembersCount(store, databaseName), 3, 30_000);
                Assert.Equal(3, val);
                val = await WaitForValueAsync(async () => await GetRehabCount(store, databaseName), 0, 30_000);
                Assert.Equal(0, val);
            }
        }

        [Fact]
        public async Task MoveToPassiveWhenRefusedConnectionFromAllNodes()
        {
            //DebuggerAttachedTimeout.DisableLongTimespan = true;
            var clusterSize = 3;
            var databaseName = GetDatabaseName();
            var (_, leader) = await CreateRaftCluster(clusterSize, false, 0, customSettings: new Dictionary<string, string>()
            {
                [RavenConfiguration.GetKey(x => x.Cluster.ElectionTimeout)] = "600"
            });

            using (var store = new DocumentStore
            {
                Urls = new[] { leader.WebUrl },
                Database = databaseName
            }.Initialize())
            {
                var doc = new DatabaseRecord(databaseName);
                var databaseResult = await store.Maintenance.Server.SendAsync(new CreateDatabaseOperation(doc, clusterSize));
                Assert.Equal(clusterSize, databaseResult.Topology.Members.Count);
                await Cluster.WaitForRaftIndexToBeAppliedInClusterAsync(databaseResult.RaftCommandIndex, TimeSpan.FromSeconds(10));
                using (var session = store.OpenAsyncSession())
                {
                    await session.StoreAsync(new User());
                    await session.SaveChangesAsync();
                }

                // kill the process and remove the node from topology
                var result = DisposeServerAndWaitForFinishOfDisposal(Servers[1]);

                await ActionWithLeader((l) => l.ServerStore.RemoveFromClusterAsync(result.NodeTag));

                using (leader.ServerStore.ContextPool.AllocateOperationContext(out TransactionOperationContext context))
                {
                    var val = await WaitForValueAsync(() =>
                    {
                        using (context.OpenReadTransaction())
                        {
                            return Servers[2].ServerStore.GetClusterTopology(context).AllNodes.Count;
                        }
                    }, clusterSize - 1);
                    Assert.Equal(clusterSize - 1, val);
                    val = await WaitForValueAsync(() =>
                    {
                        using (context.OpenReadTransaction())
                        {
                            return Servers[0].ServerStore.GetClusterTopology(context).AllNodes.Count;
                        }
                    }, clusterSize - 1);
                    Assert.Equal(clusterSize - 1, val);
                }
                // bring the node back to live and ensure that he moves to passive state
                Servers[1] = GetNewServer(
                    new ServerCreationOptions
                    {
                        CustomSettings = new Dictionary<string, string>
                        {
                            {RavenConfiguration.GetKey(x => x.Core.PublicServerUrl), result.Url},
                            {RavenConfiguration.GetKey(x => x.Core.ServerUrls), result.Url},
                            {RavenConfiguration.GetKey(x => x.Cluster.ElectionTimeout), "600"}
                        },
                        RunInMemory = false,
                        DeletePrevious = false,
                        DataDirectory = result.DataDirectory
                    });

                Assert.True(await Servers[1].ServerStore.WaitForState(RachisState.Passive, CancellationToken.None).WaitWithoutExceptionAsync(TimeSpan.FromSeconds(30)), "1st assert");
                // rejoin the node to the cluster

                await ActionWithLeader((l) => l.ServerStore.AddNodeToClusterAsync(result.Url, result.NodeTag));

                Assert.True(await Servers[1].ServerStore.WaitForState(RachisState.Follower, CancellationToken.None).WaitWithoutExceptionAsync(TimeSpan.FromSeconds(30)), "2nd assert");
            }
        }

        [Fact]
        public async Task RedistributeDatabaseIfNodeFails()
        {
            DebuggerAttachedTimeout.DisableLongTimespan = true;
            var clusterSize = 3;
            var dbGroupSize = 2;
            var databaseName = GetDatabaseName();
            var (_, leader) = await CreateRaftCluster(clusterSize, false, 0);

            using (var store = new DocumentStore
            {
                Urls = new[] { leader.WebUrl },
                Database = databaseName
            }.Initialize())
            {
                var doc = new DatabaseRecord(databaseName)
                {
                    Topology = new DatabaseTopology
                    {
                        DynamicNodesDistribution = true
                    }
                };
                doc.Topology.Members.Add("A");
                doc.Topology.Members.Add("B");
                var databaseResult = await store.Maintenance.Server.SendAsync(new CreateDatabaseOperation(doc, dbGroupSize));
                Assert.Equal(dbGroupSize, databaseResult.Topology.Members.Count);
                await Cluster.WaitForRaftIndexToBeAppliedInClusterAsync(databaseResult.RaftCommandIndex, TimeSpan.FromSeconds(10));

                using (var session = store.OpenAsyncSession())
                {
                    await session.StoreAsync(new User { Name = "Karmel" }, "users/1");
                    await session.SaveChangesAsync();
                }
                Assert.True(await WaitForDocumentInClusterAsync<User>(doc.Topology, databaseName, "users/1", u => u.Name == "Karmel", TimeSpan.FromSeconds(5)));
                DisposeServerAndWaitForFinishOfDisposal(Servers[1]);

                // the db should move from node B to node C
                var newTopology = new DatabaseTopology();
                newTopology.Members.Add("A");
                newTopology.Members.Add("C");
                Assert.True(await WaitForDocumentInClusterAsync<User>(newTopology, databaseName, "users/1", u => u.Name == "Karmel", TimeSpan.FromSeconds(60)));
                var members = await WaitForValueAsync(async () => await GetMembersCount(store, databaseName), 2, 30_000);
                Assert.Equal(2, members);
            }
        }

        [Fact]
        public async Task RedistributeDatabaseOnMultiFailure()
        {
            DebuggerAttachedTimeout.DisableLongTimespan = true;
            var clusterSize = 5;
            var dbGroupSize = 3;
            var databaseName = GetDatabaseName();
            var (_, leader) = await CreateRaftCluster(clusterSize, false, 0);

            using (var store = new DocumentStore
            {
                Urls = new[] { leader.WebUrl },
                Database = databaseName
            }.Initialize())
            {
                var doc = new DatabaseRecord(databaseName)
                {
                    Topology = new DatabaseTopology
                    {
                        DynamicNodesDistribution = true
                    }
                };
                doc.Topology.Members.Add("A");
                doc.Topology.Members.Add("B");
                doc.Topology.Members.Add("C");
                var databaseResult = await store.Maintenance.Server.SendAsync(new CreateDatabaseOperation(doc, dbGroupSize));
                Assert.True(dbGroupSize == databaseResult.Topology.Members.Count, databaseResult.Topology.ToString());
                await Cluster.WaitForRaftIndexToBeAppliedInClusterAsync(databaseResult.RaftCommandIndex, TimeSpan.FromSeconds(10));
                using (var session = store.OpenAsyncSession())
                {
                    await session.StoreAsync(new User { Name = "Karmel" }, "users/1");
                    await session.SaveChangesAsync();
                }
                Assert.True(await WaitForDocumentInClusterAsync<User>(doc.Topology, databaseName, "users/1", u => u.Name == "Karmel", TimeSpan.FromSeconds(5)));
                await DisposeServerAndWaitForFinishOfDisposalAsync(Servers[1]);
                await DisposeServerAndWaitForFinishOfDisposalAsync(Servers[2]);

                // the db should move to D & E
                var newTopology = new DatabaseTopology();
                newTopology.Members.Add("A");
                newTopology.Members.Add("D");
                newTopology.Members.Add("E");
                Assert.True(await WaitForDocumentInClusterAsync<User>(newTopology, databaseName, "users/1", u => u.Name == "Karmel", TimeSpan.FromSeconds(60)));
                var members = await WaitForValueAsync(async () => await GetMembersCount(store, databaseName), 3, 30_000);
                Assert.Equal(3, members);
            }
        }

        [Fact]
        public async Task RemoveNodeFromClusterWhileDeletion()
        {
            var databaseName = GetDatabaseName();
            var (_, leader) = await CreateRaftCluster(3, leaderIndex: 0);

            using (var leaderStore = new DocumentStore
            {
                Urls = new[] { leader.WebUrl },
                Database = databaseName,
            })
            {
                leaderStore.Initialize();

                var (index, dbGroupNodes) = await CreateDatabaseInCluster(databaseName, 3, leader.WebUrl);
                await Cluster.WaitForRaftIndexToBeAppliedInClusterAsync(index, TimeSpan.FromSeconds(30));
                var dbToplogy = (await leaderStore.Maintenance.Server.SendAsync(new GetDatabaseRecordOperation(databaseName))).Topology;

                Assert.Equal(3, dbToplogy.Count);
                Assert.Equal(0, dbToplogy.Promotables.Count);

                var node = Servers[1].ServerStore.Engine.Tag;
                DisposeServerAndWaitForFinishOfDisposal(Servers[1]);
                var res = await leaderStore.Maintenance.Server.SendAsync(new DeleteDatabasesOperation(databaseName, true));

                Assert.Equal(1, await WaitForValueAsync(async () =>
                {
                    var records = await leaderStore.Maintenance.Server.SendAsync(new GetDatabaseRecordOperation(databaseName));
                    return records.DeletionInProgress.Count;
                }, 1));

                DatabaseRecord record = await leaderStore.Maintenance.Server.SendAsync(new GetDatabaseRecordOperation(databaseName));
                Assert.Single(record.DeletionInProgress);
                Assert.Equal(node, record.DeletionInProgress.First().Key);

                await ActionWithLeader((l) => l.ServerStore.RemoveFromClusterAsync(node));

                await leader.ServerStore.WaitForCommitIndexChange(RachisConsensus.CommitIndexModification.GreaterOrEqual, res.RaftCommandIndex);
                record = await leaderStore.Maintenance.Server.SendAsync(new GetDatabaseRecordOperation(databaseName));

                Assert.Null(record);
            }
        }

        [RavenFact(RavenTestCategory.Cluster)]
        public async Task TakingIntoAccountMoveToRehabGraceTimeConfiguration()
        {
            const int moveToRehabGraceTimeInSec = 60;
            var databaseName = GetDatabaseName();
            var settings = new Dictionary<string, string>
            {
                [RavenConfiguration.GetKey(x => x.Cluster.MoveToRehabGraceTime)] = moveToRehabGraceTimeInSec.ToString(),
                [RavenConfiguration.GetKey(x => x.Cluster.StabilizationTime)] = "1",
                [RavenConfiguration.GetKey(x => x.Cluster.AddReplicaTimeout)] = "1"
            };

            var (servers, leader) = await CreateRaftCluster(numberOfNodes: 3, shouldRunInMemory: false, customSettings: settings);
            using (var leaderStore = new DocumentStore { Urls = new[] { leader.WebUrl }, Database = databaseName, }.Initialize())
            {
                var topology = new DatabaseTopology { Members = new List<string> { "A", "B", "C" }, DynamicNodesDistribution = true };

                var (index, _) = await CreateDatabaseInCluster(new DatabaseRecord { DatabaseName = databaseName, Topology = topology }, replicationFactor: 3,
                    leader.WebUrl);
                await Cluster.WaitForRaftIndexToBeAppliedInClusterAsync(index, TimeSpan.FromSeconds(30));

                using (var session = leaderStore.OpenSession())
                {
                    session.Store(new User(), "users/1");
                    session.SaveChanges();
                }
                var databaseTopology = (await leaderStore.Maintenance.Server.SendAsync(new GetDatabaseRecordOperation(databaseName))).Topology;
                Assert.Equal(3, databaseTopology.AllNodes.Count());
                Assert.Equal(0, databaseTopology.Promotables.Count);
                Assert.True(await WaitForDocumentInClusterAsync<User>(topology, databaseName, "users/1", null, TimeSpan.FromSeconds(30)));

                var serverA = servers.Single(s => s.ServerStore.NodeTag == "A");

                await Task.Delay(TimeSpan.FromSeconds(moveToRehabGraceTimeInSec)); // we need to take into account database uptime

                var sw = Stopwatch.StartNew();
                await DisposeServerAndWaitForFinishOfDisposalAsync(serverA);

                var disposeTime = sw.Elapsed;

                var count = await WaitForValueAsync(async () => await GetRehabCount(leaderStore, databaseName),
                    expectedVal: 1,
                    timeout: (int)TimeSpan.FromSeconds(moveToRehabGraceTimeInSec * 2).TotalMilliseconds);

                sw.Stop();

                var acceptableDeviation = TimeSpan.FromSeconds(1);
                Assert.Equal(1, count);
                Assert.True(sw.Elapsed > TimeSpan.FromSeconds(moveToRehabGraceTimeInSec) - disposeTime - acceptableDeviation,
                    userMessage: $"The grace period was not considered and node 'A' went into rehab after {sw.Elapsed}, " +
                                 $"but grace period is '{moveToRehabGraceTimeInSec}' sec (disposing of the node took '{disposeTime}').");
            }
        }

        [Fact]
        public async Task DontRemoveNodeWhileItHasNotReplicatedDocs()
        {
            DebuggerAttachedTimeout.DisableLongTimespan = true;

            var databaseName = GetDatabaseName();
            var settings = new Dictionary<string, string>
            {
                [RavenConfiguration.GetKey(x => x.Cluster.MoveToRehabGraceTime)] = "1",
                [RavenConfiguration.GetKey(x => x.Cluster.StabilizationTime)] = "1",
                [RavenConfiguration.GetKey(x => x.Cluster.AddReplicaTimeout)] = "1"
            };
            var (_, leader) = await CreateRaftCluster(3, shouldRunInMemory: false, customSettings: settings);

            using (var leaderStore = new DocumentStore
            {
                Urls = new[] { leader.WebUrl },
                Database = databaseName,
            })
            {
                leaderStore.Initialize();
                var topology = new DatabaseTopology
                {
                    Members = new List<string>
                    {
                        "B",
                        "C"
                    },
                    DynamicNodesDistribution = true
                };
                var (index, dbGroupNodes) = await CreateDatabaseInCluster(new DatabaseRecord
                {
                    DatabaseName = databaseName,
                    Topology = topology
                }, 2, leader.WebUrl);
                await Cluster.WaitForRaftIndexToBeAppliedInClusterAsync(index, TimeSpan.FromSeconds(30));

                using (var session = leaderStore.OpenSession())
                {
                    session.Store(new User(), "users/1");
                    session.SaveChanges();
                }
                var dbToplogy = (await leaderStore.Maintenance.Server.SendAsync(new GetDatabaseRecordOperation(databaseName))).Topology;
                Assert.Equal(2, dbToplogy.AllNodes.Count());
                Assert.Equal(0, dbToplogy.Promotables.Count);
                Assert.True(await WaitForDocumentInClusterAsync<User>(topology, databaseName, "users/1", null, TimeSpan.FromSeconds(30)));

                var serverA = Servers.Single(s => s.ServerStore.NodeTag == "A");
                var resultA = DisposeServerAndWaitForFinishOfDisposal(serverA);

                var serverB = Servers.Single(s => s.ServerStore.NodeTag == "B");
                var resultB = DisposeServerAndWaitForFinishOfDisposal(serverB);

                // write doc only to C
                using (var session = leaderStore.OpenSession())
                {
                    session.Store(new User(), "users/2");
                    session.SaveChanges();
                }

                var serverC = Servers.Single(s => s.ServerStore.NodeTag == "C");
                var resultC = DisposeServerAndWaitForFinishOfDisposal(serverC);

                settings[RavenConfiguration.GetKey(x => x.Core.ServerUrls)] = resultA.Url;
                Servers[0] = GetNewServer(
                    new ServerCreationOptions
                    {
                        CustomSettings = settings,
                        RunInMemory = false,
                        DeletePrevious = false,
                        DataDirectory = resultA.DataDirectory
                    });

                settings[RavenConfiguration.GetKey(x => x.Core.ServerUrls)] = resultB.Url;
                Servers[1] = GetNewServer(new ServerCreationOptions
                {
                    CustomSettings = settings,
                    RunInMemory = false,
                    DeletePrevious = false,
                    DataDirectory = resultB.DataDirectory
                });
                await Task.Delay(TimeSpan.FromSeconds(10));
                Assert.Equal(2, await WaitForValueAsync(async () => await GetMembersCount(leaderStore, databaseName), 2));
                Assert.Equal(1, await WaitForValueAsync(async () => await GetRehabCount(leaderStore, databaseName), 1));
                Assert.Equal(1, await WaitForValueAsync(async () => await GetDeletionCount(leaderStore, databaseName), 1));

                using (var session = leaderStore.OpenSession())
                {
                    session.Store(new User(), "users/3");
                    session.SaveChanges();
                }
                Assert.True(await WaitForDocumentInClusterAsync<User>(new DatabaseTopology
                {
                    Members = new List<string> { "A", "B" }
                }, databaseName, "users/3", null, TimeSpan.FromSeconds(10)));

                settings[RavenConfiguration.GetKey(x => x.Core.ServerUrls)] = resultC.Url;
                var mre = new ManualResetEventSlim(false);
                Servers[2] = GetNewServer(new ServerCreationOptions
                {
                    CustomSettings = settings,
                    RunInMemory = false,
                    DeletePrevious = false,
                    DataDirectory = resultC.DataDirectory,
                    BeforeDatabasesStartup = (server) =>
                    {
                        while (server.LoadDatabaseTopology(databaseName).Rehabs.Contains("C") == false)
                        {
                            Thread.Sleep(100);
                        }
                        mre.Set();
                    }
                });

                if (mre.Wait(TimeSpan.FromSeconds(30)) == false)
                    throw new TimeoutException();

                Assert.Equal(2, await WaitForValueAsync(async () => await GetMembersCount(leaderStore, databaseName), 2));
                Assert.Equal(0, await WaitForValueAsync(async () => await GetRehabCount(leaderStore, databaseName), 0, 30_000));

                dbToplogy = (await leaderStore.Maintenance.Server.SendAsync(new GetDatabaseRecordOperation(databaseName))).Topology;
                Assert.True(await WaitForDocumentInClusterAsync<User>(dbToplogy, databaseName, "users/3", null, TimeSpan.FromSeconds(10)));

                dbToplogy = (await leaderStore.Maintenance.Server.SendAsync(new GetDatabaseRecordOperation(databaseName))).Topology;
                Assert.Equal(2, dbToplogy.AllNodes.Count());
                Assert.Equal(2, dbToplogy.Members.Count);
                Assert.Equal(0, dbToplogy.Rehabs.Count);

                Assert.True(await WaitForDocumentInClusterAsync<User>(dbToplogy, databaseName, "users/1", null, TimeSpan.FromSeconds(10)));
                Assert.True(await WaitForDocumentInClusterAsync<User>(dbToplogy, databaseName, "users/3", null, TimeSpan.FromSeconds(10)));
                Assert.True(await WaitForDocumentInClusterAsync<User>(dbToplogy, databaseName, "users/2", null, TimeSpan.FromSeconds(30)));

                dbToplogy = (await leaderStore.Maintenance.Server.SendAsync(new GetDatabaseRecordOperation(databaseName))).Topology;
                Assert.Equal(2, dbToplogy.AllNodes.Count());
                Assert.Equal(2, dbToplogy.Members.Count);
                Assert.Equal(0, dbToplogy.Rehabs.Count);
            }
        }

<<<<<<< HEAD


        [RavenTheory(RavenTestCategory.Cluster | RavenTestCategory.Sharding)]
        [RavenData(DatabaseMode = RavenDatabaseMode.Sharded, Skip = "RavenDB-18803 all cluster nodes should be included in the orchestrator topology by default")]
        public async Task AllClusterNodesShouldBeInOrchestratorTopologyByDefault(Options options)
        {
            var (nodes, leader) = await CreateRaftCluster(3, watcherCluster: true);
            options.Server = leader;
            using (var store = GetDocumentStore(options))
            {
                var record = (await store.Maintenance.Server.SendAsync(new GetDatabaseRecordOperation(store.Database)));
                var dbTopology = record.Sharding.Orchestrator.Topology;
                Assert.Equal(3, dbTopology.Members.Count);
=======
        [Fact]
        public async Task Promote_immedtialty_should_work()
        {
            var (_, leader) = await CreateRaftCluster(3, watcherCluster: true);

            using (var leaderStore = GetDocumentStore(new Options()
                   {
                       ReplicationFactor = 2,
                       Server = leader
                   }))
            {
                var dbToplogy = (await leaderStore.Maintenance.Server.SendAsync(new GetDatabaseRecordOperation(leaderStore.Database))).Topology;
                Assert.Equal(2, dbToplogy.Members.Count);
                Assert.Equal(0, dbToplogy.Promotables.Count);
                
                var nodeNotInDbGroup = Servers.Single(s => dbToplogy.Members.Contains(s.ServerStore.NodeTag) == false)?.ServerStore.NodeTag;
                leaderStore.Maintenance.Server.Send(new AddDatabaseNodeOperation(leaderStore.Database, nodeNotInDbGroup));
                dbToplogy = (await leaderStore.Maintenance.Server.SendAsync(new GetDatabaseRecordOperation(leaderStore.Database))).Topology;
                Assert.Equal(3, dbToplogy.AllNodes.Count());
                Assert.Equal(1, dbToplogy.Promotables.Count);
                Assert.Equal(nodeNotInDbGroup, dbToplogy.Promotables[0]);

                await leaderStore.Maintenance.Server.SendAsync(new PromoteDatabaseNodeOperation(leaderStore.Database, nodeNotInDbGroup));
                dbToplogy = (await leaderStore.Maintenance.Server.SendAsync(new GetDatabaseRecordOperation(leaderStore.Database))).Topology;

                Assert.Equal(3, dbToplogy.AllNodes.Count());
                Assert.Equal(0, dbToplogy.Promotables.Count);
                Assert.Equal(0, dbToplogy.Rehabs.Count);
            }
        }

        [RavenFact(RavenTestCategory.Cluster)]
        public async Task PromoteRehabNode()
        {
            var (nodes , leader) = await CreateRaftCluster(3, watcherCluster: true);

            using (var leaderStore = GetDocumentStore(new Options()
                   {
                       ReplicationFactor = 3,
                       Server = leader
                   }))
            {
                var nodeToRehab = nodes.First(x => x.ServerStore.NodeTag != leader.ServerStore.NodeTag);
                var removed = await DisposeServerAndWaitForFinishOfDisposalAsync(nodeToRehab);

                await WaitAndAssertForValueAsync(async () =>
                {
                    var top = (await leaderStore.Maintenance.Server.SendAsync(new GetDatabaseRecordOperation(leaderStore.Database))).Topology;
                    return top.Rehabs.Count;
                }, 1);

                var dbToplogy = (await leaderStore.Maintenance.Server.SendAsync(new GetDatabaseRecordOperation(leaderStore.Database))).Topology;
                Assert.Equal(3, dbToplogy.AllNodes.Count());
                Assert.Equal(1, dbToplogy.Rehabs.Count);
                Assert.Equal(removed.NodeTag, dbToplogy.Rehabs[0]);

                await leaderStore.Maintenance.Server.SendAsync(new PromoteDatabaseNodeOperation(leaderStore.Database, removed.NodeTag));

                await WaitAndAssertForValueAsync(async () =>
                {
                    dbToplogy = (await leaderStore.Maintenance.Server.SendAsync(new GetDatabaseRecordOperation(leaderStore.Database))).Topology;
                    return dbToplogy.Rehabs.Count;
                }, 0);

                //make sure the node goes back to rehab after grace time is over
                await WaitAndAssertForValueAsync(async () =>
                {
                    dbToplogy = (await leaderStore.Maintenance.Server.SendAsync(new GetDatabaseRecordOperation(leaderStore.Database))).Topology;
                    return dbToplogy.Rehabs.Count;
                }, 1);
>>>>>>> fdf1f481
            }
        }

        [Fact]
        public async Task ChangeUrlOfSingleNodeCluster()
        {
            var databaseName = GetDatabaseName();
            var (_, leader) = await CreateRaftCluster(1, shouldRunInMemory: false);

            using (var leaderStore = new DocumentStore
            {
                Urls = new[] { leader.WebUrl },
                Database = databaseName,
            })
            {
                leaderStore.Initialize();
                await CreateDatabaseInCluster(databaseName, 1, leader.WebUrl);
                var dbToplogy = (await leaderStore.Maintenance.Server.SendAsync(new GetDatabaseRecordOperation(databaseName))).Topology;
                Assert.Equal(1, dbToplogy.Members.Count);
            }
            var result = DisposeServerAndWaitForFinishOfDisposal(Servers[0]);
            var customSettings = new Dictionary<string, string>();
            var certificates = Certificates.SetupServerAuthentication(customSettings);
            customSettings[RavenConfiguration.GetKey(x => x.Core.ServerUrls)] = "https://" + Environment.MachineName + ":8999";
            leader = Servers[0] = GetNewServer(new ServerCreationOptions
            {
                CustomSettings = customSettings,
                RunInMemory = false,
                DeletePrevious = false,
                DataDirectory = result.DataDirectory
            });

            var adminCert = Certificates.RegisterClientCertificate(certificates, new Dictionary<string, DatabaseAccess>(), SecurityClearance.ClusterAdmin, server: leader);

            using (var leaderStore = new DocumentStore
            {
                Certificate = adminCert,
                Urls = new[] { leader.WebUrl },
                Database = databaseName,
                Conventions =
                {
                    DisposeCertificate = false
                }
            })
            {
                leaderStore.Initialize();
                await Task.Delay(TimeSpan.FromSeconds(5)); // wait for the observer to update the status
                var dbToplogy = (await leaderStore.Maintenance.Server.SendAsync(new GetDatabaseRecordOperation(databaseName))).Topology;
                Assert.Equal(1, dbToplogy.Members.Count);
            }
        }

        [Fact]
        public async Task ChangeUrlOfMultiNodeCluster()
        {
            var fromSeconds = TimeSpan.FromSeconds(8);

            var databaseName = GetDatabaseName();
            var groupSize = 3;
            var newUrl = "http://127.0.0.1:0";
            string nodeTag;

            var (nodes, leader) = await CreateRaftCluster(groupSize, shouldRunInMemory: false, leaderIndex: 0, customSettings: new Dictionary<string, string>
            {
                [RavenConfiguration.GetKey(x => x.Cluster.MoveToRehabGraceTime)] = "3"
            });

            using (var leaderStore = new DocumentStore
            {
                Urls = new[] { leader.WebUrl },
                Database = databaseName
            })
            {
                leaderStore.Initialize();
                await CreateDatabaseInCluster(databaseName, groupSize, leader.WebUrl);

                var dbToplogy = (await leaderStore.Maintenance.Server.SendAsync(new GetDatabaseRecordOperation(databaseName))).Topology;
                Assert.Equal(groupSize, dbToplogy.Members.Count);

                // kill and change the url
                var result = DisposeServerAndWaitForFinishOfDisposal(nodes[1]);
                nodeTag = result.NodeTag;

                var rehabs = await WaitForValueAsync(async () =>
                {
                    dbToplogy = (await leaderStore.Maintenance.Server.SendAsync(new GetDatabaseRecordOperation(databaseName))).Topology;
                    return dbToplogy.Rehabs.Count;
                }, 1);

                Assert.True(1 == rehabs, $"topology (after dropping server): {dbToplogy}");

                var customSettings = new Dictionary<string, string>
                {
                    [RavenConfiguration.GetKey(x => x.Core.ServerUrls)] = newUrl,
                    [RavenConfiguration.GetKey(x => x.Security.UnsecuredAccessAllowed)] = UnsecuredAccessAddressRange.PublicNetwork.ToString()
                };
                nodes[1] = GetNewServer(new ServerCreationOptions
                {
                    CustomSettings = customSettings,
                    RunInMemory = false,
                    DeletePrevious = false,
                    DataDirectory = result.DataDirectory
                });
                Servers.Add(nodes[1]);
                newUrl = nodes[1].WebUrl;
                // ensure that at this point we still can't talk to node
                // wait for the observer to update the status
                rehabs = await WaitForValueAsync(async () =>
                {
                    dbToplogy = (await leaderStore.Maintenance.Server.SendAsync(new GetDatabaseRecordOperation(databaseName))).Topology;
                    return dbToplogy.Rehabs.Count;
                }, 1);

                Assert.True(1 == rehabs, $"topology: {dbToplogy}");
                Assert.Equal(groupSize - 1, dbToplogy.Members.Count);
            }

            await WaitForLeader(fromSeconds);
            leader = nodes.Single(s => s.Disposed == false && s.ServerStore.IsLeader());

            // remove and rejoin to change the url

            await ActionWithLeader((l) => l.ServerStore.RemoveFromClusterAsync(nodeTag));
            Assert.True(await nodes[1].ServerStore.WaitForState(RachisState.Passive, CancellationToken.None).WaitWithoutExceptionAsync(fromSeconds));

            Assert.True(await leader.ServerStore.AddNodeToClusterAsync(nodes[1].ServerStore.GetNodeHttpServerUrl(), nodeTag).WaitWithoutExceptionAsync(fromSeconds));
            Assert.True(await nodes[1].ServerStore.WaitForState(RachisState.Follower, CancellationToken.None).WaitWithoutExceptionAsync(fromSeconds));

            Assert.Equal(3, WaitForValue(() => leader.ServerStore.GetClusterTopology().Members.Count, 3));

            // create a new database and verify that it resides on the server with the new url
            var (_, dbGroupNodes) = await CreateDatabaseInCluster(GetDatabaseName(), groupSize, leader.WebUrl);
            Assert.True(dbGroupNodes.Select(s => s.WebUrl).Contains(newUrl));
        }

        [Fact]
        public async Task RavenDB_12744()
        {
            var databaseName = GetDatabaseName();
            var (_, leader) = await CreateRaftCluster(3);
            var result = await CreateDatabaseInCluster(databaseName, 1, leader.WebUrl);

            using (var store = new DocumentStore
            {
                Database = databaseName,
                Urls = new[] { leader.WebUrl }
            }.Initialize())
            {
                using (var commands = store.Commands())
                {
                    await commands.PutAsync("users/1", null, new Raven.Tests.Core.Utils.Entities.User { Name = "Fitzchak" });
                }

                using (var a1 = new MemoryStream(new byte[] { 1, 2, 3 }))
                {
                    await store.Operations.SendAsync(new PutAttachmentOperation("users/1", "a1", a1, "a1/png"));
                }

                var res = await store.Maintenance.Server.SendAsync(new AddDatabaseNodeOperation(databaseName));
                var val = await WaitForValueAsync(async () => await GetMembersCount(store, databaseName), 2);
                Assert.Equal(2, val);

                res = await store.Maintenance.Server.SendAsync(new AddDatabaseNodeOperation(databaseName));
                val = await WaitForValueAsync(async () => await GetMembersCount(store, databaseName), 3);
                Assert.Equal(3, val);
            }
        }

        [Fact]
        public async Task OutOfCpuCreditShouldMoveToRehab()
        {
            var cluster = await CreateRaftCluster(3);

            using (var store = GetDocumentStore(new Options
            {
                Server = cluster.Leader,
                ReplicationFactor = 3
            }))
            {
                cluster.Nodes[0].CpuCreditsBalance.BackgroundTasksAlertRaised.Raise();
                var rehabs = await WaitForValueAsync(async () => await GetRehabCount(store, store.Database), 1);
                Assert.Equal(1, rehabs);

                cluster.Nodes[0].CpuCreditsBalance.BackgroundTasksAlertRaised.Lower();
                var members = await WaitForValueAsync(async () => await GetMembersCount(store, store.Database), 3);
                Assert.Equal(3, members);
            }
        }

        [Fact]
        public async Task ReduceChangeVectorWhenRemovingNode()
        {
            var cluster = await CreateRaftCluster(3);

            using (var store = GetDocumentStore(new Options
            {
                Server = cluster.Leader,
                ReplicationFactor = 3
            }))
            {
                using (var session = store.OpenAsyncSession())
                {
                    await session.StoreAsync(new User(), "foo.bar");
                    await session.SaveChangesAsync();
                }

                await WaitForDocumentInClusterAsync<User>(store.GetRequestExecutor().TopologyNodes, "foo.bar", null, TimeSpan.FromSeconds(10));

                // it takes a heartbeat to update the sibling change vector
                await Task.Delay(2 * cluster.Leader.ServerStore.Configuration.Replication.ReplicationMinimalHeartbeat.AsTimeSpan);

                using (var session = store.OpenAsyncSession())
                {
                    var user = new User();
                    await session.StoreAsync(user, "foo.bar.2");
                    await session.SaveChangesAsync();
                    Assert.Equal(3, session.Advanced.GetChangeVectorFor(user).ToChangeVectorList().Count);
                }

                var deleteResult = await store.Maintenance.Server.SendAsync(new DeleteDatabasesOperation(store.Database, true, "A"));
                await Cluster.WaitForRaftIndexToBeAppliedInClusterAsync(deleteResult.RaftCommandIndex, TimeSpan.FromSeconds(10));
                var db = store.Database;

                Func<ServerStore, bool> waitFunc = (s) =>
                {
                    using (s.ContextPool.AllocateOperationContext(out TransactionOperationContext ctx))
                    using (ctx.OpenReadTransaction())
                    {
                        var result = s.Cluster.ReadDatabase(ctx, db);
                        return result.DeletionInProgress.Count == 0 && result.Topology.AllNodes.Count() == 2;
                    }
                };

                Assert.True(await WaitForValueOnGroupAsync(new DatabaseTopology { Members = new List<string> { "A", "B", "C" } }, waitFunc, true));

                using (var session = store.OpenAsyncSession())
                {
                    var user = new User();
                    await session.StoreAsync(user, "foo.bar.3");
                    await session.SaveChangesAsync();
                    Assert.Equal(2, session.Advanced.GetChangeVectorFor(user).ToChangeVectorList().Count);
                }
            }
        }

        [Fact]
        public async Task CanRemoveChangeVector()
        {
            using (var store = GetDocumentStore())
            {
                await Samples.CreateLegacyNorthwindDatabaseAsync(store);

                await store.Maintenance.Server.SendAsync(new UpdateUnusedDatabasesOperation(store.Database, new HashSet<string>
                {
                    "xwmnvG1KBkSNXfl7/0yJ1A",
                    "0N64iiIdYUKcO+yq1V0cPA"
                }));

                await Cluster.WaitForRaftCommandToBeAppliedInLocalServerAsync(nameof(UpdateUnusedDatabaseIdsCommand));

                using (var session = store.OpenAsyncSession())
                {
                    var user = new User();
                    await session.StoreAsync(user, "foo/bar");
                    await session.SaveChangesAsync();
                    Assert.Equal(1, session.Advanced.GetChangeVectorFor(user).ToChangeVectorList().Count);
                }

                await store.Maintenance.Server.SendAsync(new UpdateUnusedDatabasesOperation(store.Database, null));
                await Cluster.WaitForRaftCommandToBeAppliedInLocalServerAsync(nameof(UpdateUnusedDatabaseIdsCommand));

                using (var session = store.OpenAsyncSession())
                {
                    var user = new User();
                    await session.StoreAsync(user, "foo/bar/2");
                    await session.SaveChangesAsync();
                    Assert.Equal(1, session.Advanced.GetChangeVectorFor(user).ToChangeVectorList().Count);
                }
            }
        }

        [Fact]
        public async Task HandleConflictShouldTakeUnusedDatabasesIntoAccount()
        {
            var database = GetDatabaseName();
            var cluster = await CreateRaftCluster(3);

            await CreateDatabaseInCluster(database, 3, cluster.Leader.WebUrl);

            using var store1 = new DocumentStore
            {
                Database = database,
                Urls = new[] { cluster.Nodes[0].WebUrl },
                Conventions = new DocumentConventions
                {
                    DisableTopologyUpdates = true
                }
            }.Initialize();

            using var store2 = new DocumentStore
            {
                Database = database,
                Urls = new[] { cluster.Nodes[1].WebUrl },
                Conventions = new DocumentConventions
                {
                    DisableTopologyUpdates = true
                }
            }.Initialize();

            using var store3 = new DocumentStore
            {
                Database = database,
                Urls = new[] { cluster.Nodes[2].WebUrl },
                Conventions = new DocumentConventions
                {
                    DisableTopologyUpdates = true
                }
            }.Initialize();

            using (var session = store1.OpenAsyncSession())
            {
                session.Advanced.WaitForReplicationAfterSaveChanges(replicas: 2);

                await session.StoreAsync(new User(), "foo/bar");
                await session.SaveChangesAsync();
            }

            using (var session = store2.OpenAsyncSession())
            {
                session.Advanced.WaitForReplicationAfterSaveChanges(replicas: 2);

                var user = await session.LoadAsync<User>("foo/bar");
                user.Name = "Karmel";
                await session.SaveChangesAsync();
            }

            await store2.Maintenance.Server.SendAsync(new DeleteDatabasesOperation(database, hardDelete: true, fromNode: cluster.Nodes[1].ServerStore.NodeTag, timeToWaitForConfirmation: TimeSpan.FromSeconds(15)));

            await Task.Delay(3000);

            using (var session = store3.OpenAsyncSession())
            {
                var user = await session.LoadAsync<User>("foo/bar");
                session.Advanced.WaitForReplicationAfterSaveChanges();

                using (var stream = new MemoryStream(new byte[] { 1, 2, 3, 4, 5 }))
                {
                    session.Advanced.Attachments.Store(user, "dummy", stream);
                    user.Name = "Oops";
                    await session.SaveChangesAsync();
                }
            }

            using (var session = store1.OpenAsyncSession())
            {
                var rev = await session.Advanced.Revisions.GetMetadataForAsync("foo/bar");
                Assert.Equal(0, rev.Count);
            }
        }

        [Fact]
        public async Task HandleConflictShouldTakeUnusedDatabasesIntoAccount2()
        {
            var database = GetDatabaseName();
            var cluster = await CreateRaftCluster(3, watcherCluster: true);
            var databaseResult = await CreateDatabaseInCluster(database, 3, cluster.Leader.WebUrl);

            using var store1 = new DocumentStore
            {
                Database = database,
                Urls = new[] { cluster.Nodes[0].WebUrl },
                Conventions = new DocumentConventions { DisableTopologyUpdates = true }
            }.Initialize();

            using var store2 = new DocumentStore
            {
                Database = database,
                Urls = new[] { cluster.Nodes[1].WebUrl },
                Conventions = new DocumentConventions { DisableTopologyUpdates = true }
            }.Initialize();

            using var store3 = new DocumentStore
            {
                Database = database,
                Urls = new[] { cluster.Nodes[2].WebUrl },
                Conventions = new DocumentConventions { DisableTopologyUpdates = true }
            }.Initialize();


            var allStores = new[] { (DocumentStore)store1, (DocumentStore)store2, (DocumentStore)store3 };
            var toDelete = cluster.Nodes.First(n => n != cluster.Leader);
            var toBeDeletedStore = allStores.Single(s => s.Urls[0] == toDelete.WebUrl);
            var nonDeletedStores = allStores.Where(s => s.Urls[0] != toDelete.WebUrl).ToArray();
            var nonDeletedNodes = cluster.Nodes.Where(n => n.ServerStore.NodeTag != toDelete.ServerStore.NodeTag).ToArray();
            var deletedNode = cluster.Nodes.Single(n => n.ServerStore.NodeTag == toDelete.ServerStore.NodeTag);

            var deletedStorage = await deletedNode.ServerStore.DatabasesLandlord.TryGetOrCreateResourceStore(database);
            var nonDeletedStorage1 = await nonDeletedNodes[0].ServerStore.DatabasesLandlord.TryGetOrCreateResourceStore(database);
            var nonDeletedStorage2 = await nonDeletedNodes[1].ServerStore.DatabasesLandlord.TryGetOrCreateResourceStore(database);


            using (var deletedController = new ReplicationController(deletedStorage))
            using (var nonDeletedController1 = new ReplicationController(nonDeletedStorage1))
            using (var nonDeletedController2 = new ReplicationController(nonDeletedStorage2))
            {
                using (var session = nonDeletedStores[0].OpenAsyncSession())
                {
                    await session.StoreAsync(new User { Name = "Karmel" }, "foo/bar");
                    await session.SaveChangesAsync();
                }

                using (var session = toBeDeletedStore.OpenAsyncSession())
                {
                    await session.StoreAsync(new User { Name = "Karmel2" }, "foo/bar");
                    await session.SaveChangesAsync();
                }

                var t1 = Task.Run(() => WaitForDocument<User>(nonDeletedStores[0], "foo/bar", u => u.Name == "Karmel2"));
                var t2 = Task.Run(() => WaitForDocument<User>(nonDeletedStores[1], "foo/bar", u => u.Name == "Karmel2"));

                var t = Task.WhenAll(t1, t2);
                while (t.IsCompleted == false)
                {
                    deletedController.ReplicateOnce();
                    await Task.Delay(250);
                }

                Assert.True(await t1);
                Assert.True(await t2);


                using (var session1 = nonDeletedStores[0].OpenAsyncSession())
                {
                    var rev1 = await session1.Advanced.Revisions.GetMetadataForAsync("foo/bar");
                    Assert.Equal(3, rev1.Count);
                }

                var deleteResult = await nonDeletedStores[0].Maintenance.Server.SendAsync(new DeleteDatabasesOperation(database, hardDelete: true,
                    fromNode: toDelete.ServerStore.NodeTag, timeToWaitForConfirmation: TimeSpan.FromSeconds(15)));

                await Task.WhenAll(nonDeletedNodes.Select(n =>
                    n.ServerStore.WaitForCommitIndexChange(RachisConsensus.CommitIndexModification.GreaterOrEqual, deleteResult.RaftCommandIndex)));

                var record = await nonDeletedStores[0].Maintenance.Server.SendAsync(new GetDatabaseRecordOperation(database));
                Assert.Equal(1, record.UnusedDatabaseIds.Count);
            }

            await Task.Delay(1000);
            EnsureReplicating(nonDeletedStores[0], nonDeletedStores[1]);
            EnsureReplicating(nonDeletedStores[1], nonDeletedStores[0]);

            using (var session1 = nonDeletedStores[0].OpenAsyncSession())
            using (var session2 = nonDeletedStores[1].OpenAsyncSession())
            {
                var rev1 = await session1.Advanced.Revisions.GetMetadataForAsync("foo/bar");
                var rev2 = await session2.Advanced.Revisions.GetMetadataForAsync("foo/bar");
                Assert.Equal(rev2.Count, rev1.Count);
                Assert.Equal(3, rev1.Count);
            }
        }

        [Fact]
        public async Task HandleConflictShouldTakeUnusedDatabasesIntoAccount3()
        {
            var database = GetDatabaseName();
            var cluster = await CreateRaftCluster(3, watcherCluster: true);
            var databaseResult = await CreateDatabaseInCluster(database, 3, cluster.Leader.WebUrl);

            using var store1 = new DocumentStore
            {
                Database = database,
                Urls = new[] { cluster.Nodes[0].WebUrl },
                Conventions = new DocumentConventions
                {
                    DisableTopologyUpdates = true
                }
            }.Initialize();

            using var store2 = new DocumentStore
            {
                Database = database,
                Urls = new[] { cluster.Nodes[1].WebUrl },
                Conventions = new DocumentConventions
                {
                    DisableTopologyUpdates = true
                }
            }.Initialize();

            using var store3 = new DocumentStore
            {
                Database = database,
                Urls = new[] { cluster.Nodes[2].WebUrl },
                Conventions = new DocumentConventions
                {
                    DisableTopologyUpdates = true
                }
            }.Initialize();


            var allStores = new[] { (DocumentStore)store1, (DocumentStore)store2, (DocumentStore)store3 };
            var toDelete = cluster.Nodes.First(n => n != cluster.Leader);
            var toBeDeletedStore = allStores.Single(s => s.Urls[0] == toDelete.WebUrl);
            var nonDeletedStores = allStores.Where(s => s.Urls[0] != toDelete.WebUrl).ToArray();
            var nonDeletedNodes = cluster.Nodes.Where(n => n.ServerStore.NodeTag != toDelete.ServerStore.NodeTag).ToArray();
            var deletedNode = cluster.Nodes.Single(n => n.ServerStore.NodeTag == toDelete.ServerStore.NodeTag);

            var deletedStorage = await deletedNode.ServerStore.DatabasesLandlord.TryGetOrCreateResourceStore(database);
            var nonDeletedStorage1 = await nonDeletedNodes[0].ServerStore.DatabasesLandlord.TryGetOrCreateResourceStore(database);
            var nonDeletedStorage2 = await nonDeletedNodes[1].ServerStore.DatabasesLandlord.TryGetOrCreateResourceStore(database);

            using (var deletedController = new ReplicationController(deletedStorage))
            using (var nonDeletedController1 = new ReplicationController(nonDeletedStorage1))
            using (var nonDeletedController2 = new ReplicationController(nonDeletedStorage2))
            {
                using (var session = toBeDeletedStore.OpenAsyncSession())
                {
                    await session.StoreAsync(new User { Name = "Karmel" }, "foo/bar");
                    await session.SaveChangesAsync();
                }

                using (var session = toBeDeletedStore.OpenSession())
                {
                    var t = WaitForDocumentInClusterAsync<User>(cluster.Nodes, database, "foo/bar", u => u.Name == "Karmel", TimeSpan.FromSeconds(15));

                    while (t.IsCompleted == false)
                    {
                        deletedController.ReplicateOnce();
                        await Task.Delay(250);
                    }

                    await t;
                }

                var deleteResult = await nonDeletedStores[0].Maintenance.Server.SendAsync(new DeleteDatabasesOperation(database, hardDelete: true, fromNode: toDelete.ServerStore.NodeTag, timeToWaitForConfirmation: TimeSpan.FromSeconds(15)));

                await Task.WhenAll(nonDeletedNodes.Select(n =>
                    n.ServerStore.WaitForCommitIndexChange(RachisConsensus.CommitIndexModification.GreaterOrEqual, deleteResult.RaftCommandIndex)));

                var record = await nonDeletedStores[0].Maintenance.Server.SendAsync(new GetDatabaseRecordOperation(database));
                Assert.Equal(1, record.UnusedDatabaseIds.Count);
            }

            await Task.Delay(1000);
            EnsureReplicating(nonDeletedStores[0], nonDeletedStores[1]);
            EnsureReplicating(nonDeletedStores[1], nonDeletedStores[0]);

            await EnsureNoReplicationLoop(nonDeletedNodes[0], database);
            await EnsureNoReplicationLoop(nonDeletedNodes[1], database);
        }

        [Fact]
        public async Task HandleConflictShouldTakeUnusedDatabasesIntoAccount4()
        {
            var database = GetDatabaseName();
            var cluster = await CreateRaftCluster(3, watcherCluster: true);
            var databaseResult = await CreateDatabaseInCluster(database, 3, cluster.Leader.WebUrl);

            using var store1 = new DocumentStore
            {
                Database = database,
                Urls = new[] { cluster.Nodes[0].WebUrl },
                Conventions = new DocumentConventions
                {
                    DisableTopologyUpdates = true
                }
            }.Initialize();

            using var store2 = new DocumentStore
            {
                Database = database,
                Urls = new[] { cluster.Nodes[1].WebUrl },
                Conventions = new DocumentConventions
                {
                    DisableTopologyUpdates = true
                }
            }.Initialize();

            using var store3 = new DocumentStore
            {
                Database = database,
                Urls = new[] { cluster.Nodes[2].WebUrl },
                Conventions = new DocumentConventions
                {
                    DisableTopologyUpdates = true
                }
            }.Initialize();


            var allStores = new[] { (DocumentStore)store1, (DocumentStore)store2, (DocumentStore)store3 };
            var toDelete = cluster.Nodes.First(n => n != cluster.Leader);
            var toBeDeletedStore = allStores.Single(s => s.Urls[0] == toDelete.WebUrl);
            var nonDeletedStores = allStores.Where(s => s.Urls[0] != toDelete.WebUrl).ToArray();
            var nonDeletedNodes = cluster.Nodes.Where(n => n.ServerStore.NodeTag != toDelete.ServerStore.NodeTag).ToArray();

            await RevisionsHelper.SetupRevisionsAsync(toBeDeletedStore, database, new RevisionsConfiguration
            {
                Default = new RevisionsCollectionConfiguration
                {
                    Disabled = false
                }
            });

            using (var session = toBeDeletedStore.OpenAsyncSession())
            {
                await session.StoreAsync(new User { Name = "Karmel" }, "foo/bar");
                await session.SaveChangesAsync();
            }

            using (var session = toBeDeletedStore.OpenAsyncSession())
            {
                session.Delete("foo/bar");
                await session.SaveChangesAsync();
            }

            using (var session = toBeDeletedStore.OpenAsyncSession())
            {
                await session.StoreAsync(new User { Name = "Karmel2" }, "foo/bar");
                await session.SaveChangesAsync();
            }

            using (var session = toBeDeletedStore.OpenSession())
            {
                var t = await WaitForDocumentInClusterAsync<User>(cluster.Nodes, database, "foo/bar", u => u.Name == "Karmel2", TimeSpan.FromSeconds(15));
                Assert.True(t);
            }

            var rep1 = await BreakReplication(nonDeletedNodes[0].ServerStore, database);
            var rep2 = await BreakReplication(nonDeletedNodes[1].ServerStore, database);

            await RevisionsHelper.SetupRevisionsAsync(nonDeletedStores[0], database, new RevisionsConfiguration
            {
                Default = new RevisionsCollectionConfiguration
                {
                    Disabled = false,
                    MinimumRevisionsToKeep = 0
                }
            });

            using (var session = toBeDeletedStore.OpenAsyncSession())
            {
                await session.StoreAsync(new User { Name = "Karmel3" }, "foo/bar");
                await session.SaveChangesAsync();
            }

            using (var session = toBeDeletedStore.OpenSession())
            {
                var t = await WaitForDocumentInClusterAsync<User>(cluster.Nodes, database, "foo/bar", u => u.Name == "Karmel3", TimeSpan.FromSeconds(15));
                Assert.True(t);
            }

            await RemoveDatabaseNode(cluster.Nodes, database, toDelete.ServerStore.NodeTag);

            rep1.Mend();
            rep2.Mend();

            await Task.Delay(1000);
            EnsureReplicating(nonDeletedStores[0], nonDeletedStores[1]);
            EnsureReplicating(nonDeletedStores[1], nonDeletedStores[0]);

            await EnsureNoReplicationLoop(nonDeletedNodes[0], database);
            await EnsureNoReplicationLoop(nonDeletedNodes[1], database);
        }

        [Fact]
        public async Task KeepDatabaseIdOnSoftDelete()
        {
            var cluster = await CreateRaftCluster(3, watcherCluster: true);
            using (var store = GetDocumentStore(new Options
            {
                Server = cluster.Leader,
                ReplicationFactor = 3
            }))
            {
                var result = await store.Maintenance.Server.SendAsync(new DeleteDatabasesOperation(store.Database, hardDelete: true, "A", timeToWaitForConfirmation: TimeSpan.FromSeconds(15)));
                await Cluster.WaitForRaftIndexToBeAppliedInClusterAsync(result.RaftCommandIndex, TimeSpan.FromSeconds(15));
                var record = await store.Maintenance.Server.SendAsync(new GetDatabaseRecordOperation(store.Database));
                Assert.Equal(1, record.UnusedDatabaseIds.Count);

                result = await store.Maintenance.Server.SendAsync(new DeleteDatabasesOperation(store.Database, hardDelete: false, "B", timeToWaitForConfirmation: TimeSpan.FromSeconds(15)));
                await Cluster.WaitForRaftIndexToBeAppliedInClusterAsync(result.RaftCommandIndex, TimeSpan.FromSeconds(15));
                record = await store.Maintenance.Server.SendAsync(new GetDatabaseRecordOperation(store.Database));
                Assert.Equal(1, record.UnusedDatabaseIds.Count);
            }
        }

        [Fact]
        public async Task WaitBreakdownTimeBeforeReplacing()
        {
            var clusterSize = 3;
            var cluster = await CreateRaftCluster(clusterSize, true, 0, customSettings: new Dictionary<string, string>
            {
                [RavenConfiguration.GetKey(x => x.Cluster.MoveToRehabGraceTime)] = "1",
                [RavenConfiguration.GetKey(x => x.Cluster.StabilizationTime)] = "1",
                [RavenConfiguration.GetKey(x => x.Cluster.AddReplicaTimeout)] = "5"
            });
            using (var store = new DocumentStore
            {
                Urls = new[] { cluster.Leader.WebUrl },
            }.Initialize())
            {
                var name = GetDatabaseName();
                var doc = new DatabaseRecord(name)
                {
                    Topology = new DatabaseTopology
                    {
                        Members = new List<string>
                        {
                            "A",
                            "B"
                        },
                        ReplicationFactor = 2,
                        DynamicNodesDistribution = true
                    }
                };
                var databaseResult = await store.Maintenance.Server.SendAsync(new CreateDatabaseOperation(doc, 2));
                Assert.Equal(2, databaseResult.Topology.Members.Count);

                var node = cluster.Nodes.Single(n => n.ServerStore.NodeTag == "B");
                await DisposeServerAndWaitForFinishOfDisposalAsync(node);

                var rehab = await WaitForValueAsync(() => GetRehabCount(store, name), 1);
                Assert.Equal(1, rehab);

                var leaderNodeTag = cluster.Leader.ServerStore.NodeTag;
                cluster.Leader.ServerStore.Engine.CurrentLeader.StepDown();

                await Task.Delay(3_000);

                var res = await GetTopologyAndMembersCount(store, name);
                Assert.True(1 == res.MembersCount, $"leader: {leaderNodeTag}, members: {res.MembersCount}, [ {string.Join(',', res.Topology.Members)} ]");

                rehab = await GetRehabCount(store, name);
                Assert.Equal(1, rehab);

                await Task.Delay(7_000);

                var members1 = await GetMembersCount(store, name);
                Assert.Equal(2, members1);
            }
        }

        protected static async Task<(DatabaseTopology Topology, int MembersCount)> GetTopologyAndMembersCount(IDocumentStore store, string databaseName = null)
        {
            var res = await store.Maintenance.Server.SendAsync(new GetDatabaseRecordOperation(databaseName ?? store.Database));
            if (res == null)
            {
                return (null, -1);
            }
            var topology = res.IsSharded ? res.Sharding.Orchestrator.Topology : res.Topology;
            var count = topology.Members.Count;
            return (topology, count);
        }

        [Fact]
        public async Task WaitMoveToRehabGraceTime()
        {
            var clusterSize = 3;
            var cluster = await CreateRaftCluster(clusterSize, true, 0, customSettings: new Dictionary<string, string>
            {
                [RavenConfiguration.GetKey(x => x.Cluster.MoveToRehabGraceTime)] = "10",
                [RavenConfiguration.GetKey(x => x.Cluster.StabilizationTime)] = "1",
            });
            using (var store = new DocumentStore
            {
                Urls = new[] { cluster.Leader.WebUrl },
            }.Initialize())
            {
                var name = GetDatabaseName();
                var doc = new DatabaseRecord(name)
                {
                    Topology = new DatabaseTopology
                    {
                        Members = new List<string>
                        {
                            "A",
                            "B"
                        },
                        ReplicationFactor = 2,
                    }
                };
                var databaseResult = await store.Maintenance.Server.SendAsync(new CreateDatabaseOperation(doc, 2));
                Assert.Equal(2, databaseResult.Topology.Members.Count);

                var node = cluster.Nodes.Single(n => n.ServerStore.NodeTag == "B");
                await DisposeServerAndWaitForFinishOfDisposalAsync(node);

                await ActionWithLeader(l => l.ServerStore.Engine.CurrentLeader.StepDown());

                await Task.Delay(3_000);

                var members = await GetMembersCount(store, name);
                Assert.Equal(2, members);

                var rehab = await GetRehabCount(store, name);
                Assert.Equal(0, rehab);

                await Task.Delay(10_000);

                members = await GetMembersCount(store, name);
                Assert.Equal(1, members);

                rehab = await GetRehabCount(store, name);
                Assert.Equal(1, rehab);
            }
        }
    }
}<|MERGE_RESOLUTION|>--- conflicted
+++ resolved
@@ -825,11 +825,7 @@
                 Assert.Equal(clusterSize - 1, val);
                 val = await WaitForValueAsync(async () => await GetRehabCount(store, databaseName), 1);
                 Assert.Equal(1, val);
-<<<<<<< HEAD
-
-=======
-                
->>>>>>> fdf1f481
+
                 Servers[1] = GetNewServer(
                     new ServerCreationOptions
                     {
@@ -1251,7 +1247,6 @@
             }
         }
 
-<<<<<<< HEAD
 
 
         [RavenTheory(RavenTestCategory.Cluster | RavenTestCategory.Sharding)]
@@ -1265,22 +1260,25 @@
                 var record = (await store.Maintenance.Server.SendAsync(new GetDatabaseRecordOperation(store.Database)));
                 var dbTopology = record.Sharding.Orchestrator.Topology;
                 Assert.Equal(3, dbTopology.Members.Count);
-=======
+                Assert.Equal(0, dbTopology.Rehabs.Count);
+            }
+        }
+
         [Fact]
         public async Task Promote_immedtialty_should_work()
         {
             var (_, leader) = await CreateRaftCluster(3, watcherCluster: true);
 
             using (var leaderStore = GetDocumentStore(new Options()
-                   {
-                       ReplicationFactor = 2,
-                       Server = leader
-                   }))
+            {
+                ReplicationFactor = 2,
+                Server = leader
+            }))
             {
                 var dbToplogy = (await leaderStore.Maintenance.Server.SendAsync(new GetDatabaseRecordOperation(leaderStore.Database))).Topology;
                 Assert.Equal(2, dbToplogy.Members.Count);
                 Assert.Equal(0, dbToplogy.Promotables.Count);
-                
+
                 var nodeNotInDbGroup = Servers.Single(s => dbToplogy.Members.Contains(s.ServerStore.NodeTag) == false)?.ServerStore.NodeTag;
                 leaderStore.Maintenance.Server.Send(new AddDatabaseNodeOperation(leaderStore.Database, nodeNotInDbGroup));
                 dbToplogy = (await leaderStore.Maintenance.Server.SendAsync(new GetDatabaseRecordOperation(leaderStore.Database))).Topology;
@@ -1300,13 +1298,13 @@
         [RavenFact(RavenTestCategory.Cluster)]
         public async Task PromoteRehabNode()
         {
-            var (nodes , leader) = await CreateRaftCluster(3, watcherCluster: true);
+            var (nodes, leader) = await CreateRaftCluster(3, watcherCluster: true);
 
             using (var leaderStore = GetDocumentStore(new Options()
-                   {
-                       ReplicationFactor = 3,
-                       Server = leader
-                   }))
+            {
+                ReplicationFactor = 3,
+                Server = leader
+            }))
             {
                 var nodeToRehab = nodes.First(x => x.ServerStore.NodeTag != leader.ServerStore.NodeTag);
                 var removed = await DisposeServerAndWaitForFinishOfDisposalAsync(nodeToRehab);
@@ -1336,7 +1334,6 @@
                     dbToplogy = (await leaderStore.Maintenance.Server.SendAsync(new GetDatabaseRecordOperation(leaderStore.Database))).Topology;
                     return dbToplogy.Rehabs.Count;
                 }, 1);
->>>>>>> fdf1f481
             }
         }
 
