--- conflicted
+++ resolved
@@ -61,12 +61,9 @@
                 "DeleteServerWideSorterCommand", "PutServerWideSortersCommand",
                 "SetDatabasesLockCommand",
                 "GetDatabaseSettingsCommand", "PutDatabaseConfigurationSettingsCommand", "ConfigurePostgreSqlCommand",
-<<<<<<< HEAD
+                "GetTrafficWatchConfigurationCommand", "SetTrafficWatchConfigurationCommand",
+                "GetNextServerOperationIdCommand", "KillServerOperationCommand",
                 "GetEssentialStatisticsCommand"
-=======
-                "GetTrafficWatchConfigurationCommand", "SetTrafficWatchConfigurationCommand",
-                "GetNextServerOperationIdCommand", "KillServerOperationCommand"
->>>>>>> 520984be
             }.OrderBy(t => t);
 
             var commandBaseType = typeof(RavenCommand<>);
