--- conflicted
+++ resolved
@@ -60,14 +60,9 @@
                 "DeleteServerWideAnalyzerCommand", "PutServerWideAnalyzersCommand",
                 "DeleteServerWideSorterCommand", "PutServerWideSortersCommand",
                 "SetDatabasesLockCommand",
-<<<<<<< HEAD
                 "GetDatabaseSettingsCommand", "PutDatabaseConfigurationSettingsCommand", "ConfigurePostgreSqlCommand",
-                "GetTrafficWatchConfigurationCommand", "SetTrafficWatchConfigurationCommand"
-=======
-                "GetDatabaseSettingsCommand", "PutDatabaseConfigurationSettingsCommand",
                 "GetTrafficWatchConfigurationCommand", "SetTrafficWatchConfigurationCommand",
                 "GetNextServerOperationIdCommand", "KillServerOperationCommand"
->>>>>>> 9ec52902
             }.OrderBy(t => t);
 
             var commandBaseType = typeof(RavenCommand<>);
