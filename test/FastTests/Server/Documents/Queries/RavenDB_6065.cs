--- conflicted
+++ resolved
@@ -35,12 +35,8 @@
                     session.SaveChanges();
                 }
 
-<<<<<<< HEAD
-                WaitForIndexing(store);
-=======
                 Indexes.WaitForIndexing(store);
 
->>>>>>> 73ea6911
                 using (var session = store.OpenSession())
                 {
                     var query = session.Advanced.DocumentQuery<Person>()
