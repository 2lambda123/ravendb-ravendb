--- conflicted
+++ resolved
@@ -299,7 +299,6 @@
             }
         }
 
-<<<<<<< HEAD
         protected static async Task<OngoingTasksHandler> InstantiateOutgoingTaskHandler(string name, RavenServer server)
         {
             Assert.True(server.ServerStore.DatabasesLandlord.DatabasesCache.TryGetValue(name, out var db));
@@ -315,7 +314,6 @@
             return handler;
         }
 
-=======
         protected async Task<(DocumentStore source, DocumentStore destination)> CreateDuoCluster([CallerMemberName] string caller = null)
         {
             var leader = await CreateRaftClusterAndGetLeader(2);
@@ -341,7 +339,6 @@
         }
 
 
->>>>>>> 0e9ecba5
         private class GetConnectionFailuresCommand : RavenCommand<Dictionary<string, string[]>>
         {
             public override bool IsReadRequest => true;
