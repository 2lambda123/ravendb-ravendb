--- conflicted
+++ resolved
@@ -256,12 +256,8 @@
             }
 
             _ctx.Dispose();
-<<<<<<< HEAD
-            _pool.Dispose();
 
             base.Dispose();
-=======
->>>>>>> 78ddcfdd
         }
     }
 }