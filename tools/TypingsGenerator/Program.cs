﻿using System;
using System.Collections;
using System.Collections.Concurrent;
using System.Collections.Generic;
using System.IO;
using System.Threading.Tasks;
using Raven.Client;
using Raven.Client.Documents.Changes;
using Raven.Client.Documents.Commands;
using Raven.Client.Documents.Commands.Batches;
using Raven.Client.Documents.Indexes;
using Raven.Client.Documents.Indexes.Analysis;
using Raven.Client.Documents.Indexes.Spatial;
using Raven.Client.Documents.Operations;
using Raven.Client.Documents.Operations.Attachments;
using Raven.Client.Documents.Operations.Backups;
using Raven.Client.Documents.Operations.CompareExchange;
using Raven.Client.Documents.Operations.Configuration;
using Raven.Client.Documents.Operations.ConnectionStrings;
using Raven.Client.Documents.Operations.Counters;
using Raven.Client.Documents.Operations.DataArchival;
using Raven.Client.Documents.Operations.ETL;
using Raven.Client.Documents.Operations.ETL.ElasticSearch;
using Raven.Client.Documents.Operations.ETL.OLAP;
using Raven.Client.Documents.Operations.ETL.Queue;
using Raven.Client.Documents.Operations.ETL.SQL;
using Raven.Client.Documents.Operations.Expiration;
using Raven.Client.Documents.Operations.Indexes;
using Raven.Client.Documents.Operations.OngoingTasks;
using Raven.Client.Documents.Operations.QueueSink;
using Raven.Client.Documents.Operations.Refresh;
using Raven.Client.Documents.Operations.Replication;
using Raven.Client.Documents.Operations.Revisions;
using Raven.Client.Documents.Operations.TimeSeries;
using Raven.Client.Documents.Operations.TransactionsRecording;
using Raven.Client.Documents.Queries;
using Raven.Client.Documents.Queries.Sorting;
using Raven.Client.Documents.Queries.Timings;
using Raven.Client.Documents.Session;
using Raven.Client.Documents.Session.Operations;
using Raven.Client.Documents.Smuggler;
using Raven.Client.Documents.Subscriptions;
using Raven.Client.Exceptions.Commercial;
using Raven.Client.Http;
using Raven.Client.ServerWide;
using Raven.Client.ServerWide.Operations;
using Raven.Client.ServerWide.Operations.Certificates;
using Raven.Client.ServerWide.Operations.Configuration;
using Raven.Client.ServerWide.Operations.Integrations.PostgreSQL;
using Raven.Client.ServerWide.Operations.Logs;
using Raven.Client.ServerWide.Operations.Migration;
using Raven.Client.ServerWide.Operations.OngoingTasks;
using Raven.Client.ServerWide.Operations.TrafficWatch;
using Raven.Client.ServerWide.Sharding;
using Raven.Client.Util;
using Raven.Server.Commercial;
using Raven.Server.Config;
using Raven.Server.Dashboard;
using Raven.Server.Dashboard.Cluster;
using Raven.Server.Dashboard.Cluster.Notifications;
using Raven.Server.Documents;
using Raven.Server.Documents.ETL;
using Raven.Server.Documents.ETL.Providers.ElasticSearch.Test;
using Raven.Server.Documents.ETL.Providers.OLAP;
using Raven.Server.Documents.ETL.Providers.OLAP.Test;
using Raven.Server.Documents.ETL.Providers.Queue.Test;
using Raven.Server.Documents.ETL.Providers.Raven.Test;
using Raven.Server.Documents.ETL.Providers.SQL.RelationalWriters;
using Raven.Server.Documents.ETL.Providers.SQL.Test;
using Raven.Server.Documents.ETL.Stats;
using Raven.Server.Documents.Handlers;
using Raven.Server.Documents.Handlers.Admin;
using Raven.Server.Documents.Handlers.Batches;
using Raven.Server.Documents.Handlers.Debugging;
using Raven.Server.Documents.Indexes.Debugging;
using Raven.Server.Documents.Indexes.IndexMerging;
using Raven.Server.Documents.Indexes.Spatial;
using Raven.Server.Documents.Indexes.Test;
using Raven.Server.Documents.Patch;
using Raven.Server.Documents.PeriodicBackup;
using Raven.Server.Documents.PeriodicBackup.Restore;
using Raven.Server.Documents.Queries;
using Raven.Server.Documents.Queries.Dynamic;
using Raven.Server.Documents.QueueSink.Stats.Performance;
using Raven.Server.Documents.QueueSink.Test;
using Raven.Server.Documents.Replication;
using Raven.Server.Documents.Replication.Stats;
using Raven.Server.Documents.Revisions;
using Raven.Server.Documents.Sharding.Handlers;
using Raven.Server.Documents.Studio;
using Raven.Server.Documents.Subscriptions;
using Raven.Server.Documents.TcpHandlers;
using Raven.Server.Integrations.PostgreSQL.Handlers;
using Raven.Server.NotificationCenter;
using Raven.Server.NotificationCenter.Notifications;
using Raven.Server.NotificationCenter.Notifications.Details;
using Raven.Server.NotificationCenter.Notifications.Server;
using Raven.Server.ServerWide;
using Raven.Server.ServerWide.BackgroundTasks;
using Raven.Server.ServerWide.Maintenance;
using Raven.Server.ServerWide.Sharding;
using Raven.Server.Smuggler.Documents;
using Raven.Server.Smuggler.Documents.Data;
using Raven.Server.Smuggler.Migration;
using Raven.Server.SqlMigration;
using Raven.Server.SqlMigration.Model;
using Raven.Server.SqlMigration.Schema;
using Raven.Server.Utils;
using Raven.Server.Utils.IoMetrics;
using Raven.Server.Web.Studio;
using Raven.Server.Web.Studio.Processors;
using Raven.Server.Web.System;
using Raven.Server.Web.System.Processors.CompareExchange;
using Raven.Server.Web.System.Processors.Studio;
using Sparrow.Json;
using Sparrow.Json.Parsing;
using Sparrow.Logging;
using Sparrow.Server.Meters;
using TypeScripter;
using TypeScripter.TypeScript;
using Voron.Data.BTrees;
using Voron.Debugging;
using LicenseConfiguration = Raven.Server.Config.Categories.LicenseConfiguration;
using Operation = Raven.Server.Documents.Operations.Operation;
using PatchRequest = Raven.Server.Documents.Patch.PatchRequest;
using Size = Sparrow.Size;

namespace TypingsGenerator
{
    public class Program
    {
        public static readonly string[] TargetDirectory = { "../../src/Raven.Studio/", "../../../src/Raven.Studio/", "../../../../src/Raven.Studio/", "../../../../../src/Raven.Studio/" };
        public const string TypingsDirectory = "typings/server";

        public static void Main(string[] args)
        {
            string studioDir = FindStudioDirectory();

            string targetDir = Path.Combine(studioDir, TypingsDirectory);

            Console.WriteLine("Using directory: " + Path.GetFullPath(targetDir));
            Directory.CreateDirectory(targetDir);

            var scripter = new CustomScripter()
                .UsingFormatter(new TsFormatter
                {
                    EnumsAsString = true
                });

            scripter
                .WithTypeMapping(TsPrimitive.String, typeof(Char))
                .WithTypeMapping(TsPrimitive.String, typeof(Guid))
                .WithTypeMapping(TsPrimitive.String, typeof(TimeSpan))
                .WithTypeMapping(TsPrimitive.Number, typeof(Size))
                .WithTypeMapping(TsPrimitive.Number, typeof(UInt32))
                .WithTypeMapping(TsPrimitive.Number, typeof(UInt64))
                .WithTypeMapping(new TsInterface(new TsName("Array")), typeof(HashSet<>))
                .WithTypeMapping(new TsInterface(new TsName("Array")), typeof(List<>))
                .WithTypeMapping(new TsInterface(new TsName("Array")), typeof(LinkedList<>))
                .WithTypeMapping(new TsInterface(new TsName("Array")), typeof(IEnumerable<>))
                .WithTypeMapping(new TsInterface(new TsName("Array")), typeof(Queue<>))
                .WithTypeMapping(new TsInterface(new TsName("Array")), typeof(ConcurrentQueue<>))
                .WithTypeMapping(new TsInterface(new TsName("Array")), typeof(IReadOnlyList<>))
                .WithTypeMapping(new TsInterface(new TsName("Array")), typeof(IReadOnlyCollection<>))
                .WithTypeMapping(new TsInterface(new TsName("Array")), typeof(SortedSet<>))
                .WithTypeMapping(new TsInterface(new TsName("dictionary<Raven.Client.Documents.Queries.Timings.QueryTimings>")),
                    typeof(IDictionary<string, QueryTimings>))
                .WithTypeMapping(new TsInterface(new TsName("dictionary<Raven.Server.NotificationCenter.Notifications.Details.HugeDocumentInfo>")),
                    typeof(ConcurrentDictionary<string, HugeDocumentInfo>))
                .WithTypeMapping(TsPrimitive.Any, typeof(TreePage))
                .WithTypeMapping(TsPrimitive.String, typeof(DateTime))
                .WithTypeMapping(TsPrimitive.String, typeof(LazyStringValue))
                .WithTypeMapping(TsPrimitive.Any, typeof(DynamicJsonValue))
                .WithTypeMapping(new TsArray(TsPrimitive.Any, 1), typeof(BlittableJsonReaderArray))
                .WithTypeMapping(new TsArray(TsPrimitive.Any, 1), typeof(DynamicJsonArray))
                .WithTypeMapping(new TsArray(TsPrimitive.Any, 1), typeof(IEnumerable))
                .WithTypeMapping(new TsArray(TsPrimitive.Any, 1), typeof(IList))
                .WithTypeMapping(TsPrimitive.Any, typeof(TaskCompletionSource<object>))
                .WithTypeMapping(TsPrimitive.Any, typeof(BlittableJsonReaderObject));

            scripter = ConfigureTypes(scripter);
            Directory.Delete(targetDir, true);
            Directory.CreateDirectory(targetDir);
            scripter
                .SaveToDirectory(targetDir);

            var endpoints = new EndpointsExporter();
            endpoints.Create(targetDir);

            var configuration = new ConfigurationExporter();
            configuration.Create(targetDir);

            var icons = new IconsExporter();
            icons.Create(studioDir, targetDir);
        }

        private static Scripter ConfigureTypes(Scripter scripter)
        {
            var ignoredTypes = new HashSet<Type>
            {
                typeof(IEquatable<>),
                typeof(IComparable<>),
                typeof(IComparable),
                typeof(IConvertible),
                typeof(IDisposable),
                typeof(IFormattable),
                typeof(Exception),
                typeof(IOperationProgress),
                typeof(IOperationResult)
            };

            scripter.UsingTypeFilter(type => ignoredTypes.Contains(type) == false);
            scripter.UsingTypeReader(new TypeReaderWithIgnoreMethods());

            scripter.AddType(typeof(ServerStatistics));
            scripter.AddType(typeof(CollectionStatistics));
            scripter.AddType(typeof(BatchRequestParser.CommandData));
            scripter.AddType(typeof(TransactionMode));

            // name validation
            scripter.AddType(typeof(StudioTasksHandler.ItemType));
            scripter.AddType(typeof(NameValidation));

            // database
            scripter.AddType(typeof(DatabasePutResult));
            scripter.AddType(typeof(AddDatabaseShardResult));
            scripter.AddType(typeof(DatabaseRecord));
            scripter.AddType(typeof(StudioDatabasesHandlerForGetDatabases.StudioDatabaseInfo));
            scripter.AddType(typeof(StudioDatabasesHandlerForGetDatabasesState.StudioDatabasesState));

            scripter.AddType(typeof(DatabaseStatistics));
            scripter.AddType(typeof(DetailedDatabaseStatistics));
            scripter.AddType(typeof(EssentialDatabaseStatistics));


            // database settings
            scripter.AddType(typeof(SettingsResult));
            scripter.AddType(typeof(ConfigurationEntryServerValue));
            scripter.AddType(typeof(ConfigurationEntryDatabaseValue));

            // restore database from cloud backup
            scripter.AddType(typeof(S3Settings));

            // footer
            scripter.AddType(typeof(FooterStatistics));
            scripter.AddType(typeof(IndexDefinition));
            scripter.AddType(typeof(PutIndexResult));
            scripter.AddType(typeof(IndexQuery));
            scripter.AddType(typeof(QueryTimings));
            scripter.AddType(typeof(DynamicQueryToIndexMatcher.Explanation));

            // attachments
            scripter.AddType(typeof(AttachmentName));
            scripter.AddType(typeof(AttachmentDetails));

            // notifications
            scripter.AddType(typeof(AlertRaised));
            scripter.AddType(typeof(NotificationUpdated));
            scripter.AddType(typeof(OperationChanged));
            scripter.AddType(typeof(BulkOperationResult.OperationDetails));
            scripter.AddType(typeof(DatabaseChanged));
            scripter.AddType(typeof(ClusterTopologyChanged));
            scripter.AddType(typeof(DatabaseStatsChanged));
            scripter.AddType(typeof(PerformanceHint));
            scripter.AddType(typeof(PagingPerformanceDetails));
            scripter.AddType(typeof(HugeDocumentsDetails));
            scripter.AddType(typeof(HugeDocumentInfo));
            scripter.AddType(typeof(MismatchedReferencesLoadWarning));
            scripter.AddType(typeof(ComplexFieldsWarning));
            scripter.AddType(typeof(BlockingTombstoneDetails));
            scripter.AddType(typeof(RequestLatencyDetail));
            scripter.AddType(typeof(WarnIndexOutputsPerDocument));
            scripter.AddType(typeof(IndexingReferenceLoadWarning));
            scripter.AddType(typeof(QueueSinkErrorsDetails));
            scripter.AddType(typeof(ConflictPerformanceDetails));

            // subscriptions
            scripter.AddType(typeof(SubscriptionStatsCollector));
            scripter.AddType(typeof(SubscriptionWorkerOptions));
            scripter.AddType(typeof(SubscriptionError));
            scripter.AddType(typeof(SubscriptionTryout));

            // changes
            scripter.AddType(typeof(OperationStatusChange));
            scripter.AddType(typeof(DeterminateProgress));
            scripter.AddType(typeof(IndeterminateProgress));
            scripter.AddType(typeof(IndeterminateProgressCount));
            scripter.AddType(typeof(BulkOperationResult));
            scripter.AddType(typeof(ReplayTxOperationResult));
            scripter.AddType(typeof(BulkInsertProgress));
            scripter.AddType(typeof(OperationExceptionResult));
            scripter.AddType(typeof(DocumentChange));
            scripter.AddType(typeof(IndexChange));
            scripter.AddType(typeof(Operation));
            scripter.AddType(typeof(NewVersionAvailableDetails));
            scripter.AddType(typeof(MessageDetails));
            scripter.AddType(typeof(ExceptionDetails));

            // alerts
            scripter.AddType(typeof(EtlErrorsDetails));
            scripter.AddType(typeof(SlowSqlDetails));
            scripter.AddType(typeof(SlowIoDetails));
            scripter.AddType(typeof(ServerLimitsDetails));

            // indexes
            scripter.AddType(typeof(IndexDefinition));
            scripter.AddType(typeof(PutIndexResult));
            scripter.AddType(typeof(IndexStats));
            scripter.AddType(typeof(IndexMergeResults));
            scripter.AddType(typeof(IndexingStatus));
            scripter.AddType(typeof(IndexPerformanceStats));
            scripter.AddType(typeof(IndexDefinition));
            scripter.AddType(typeof(TermsQueryResult));
            scripter.AddType(typeof(IndexProgress));
            scripter.AddType(typeof(IndexesProgress));
            scripter.AddType(typeof(IndexErrors));
            scripter.AddType(typeof(Raven.Server.Documents.Indexes.IndexMerging.SourceCodeBeautifier.FormattedExpression));
            scripter.AddType(typeof(IndexTypeInfo));
            scripter.AddType(typeof(AdminIndexHandler.DumpIndexResult));
            scripter.AddType(typeof(IndexDefaults));
            scripter.AddType(typeof(IndexOptimizeResult));
            scripter.AddType(typeof(TestIndexParameters));
            scripter.AddType(typeof(TestIndexResult));

            // cluster
            scripter.AddType(typeof(ClusterTopology));
            scripter.AddType(typeof(ClusterObserverDecisions));
            scripter.AddType(typeof(Raven.Client.ServerWide.Commands.NodeInfo));
            scripter.AddType(typeof(Raven.Server.Commercial.NodeInfo));
            scripter.AddType(typeof(SetupInfo));
            scripter.AddType(typeof(UnsecuredSetupInfo));

            // query
            scripter.AddType(typeof(QueryResult<,>));
            scripter.AddType(typeof(PutResult));

            // spatial query
            scripter.AddType(typeof(SpatialUnits));
            scripter.AddType(typeof(SpatialShapeType));
            scripter.AddType(typeof(SpatialShapeBase));
            scripter.AddType(typeof(Circle));
            scripter.AddType(typeof(Polygon));

            // patch
            scripter.AddType(typeof(PatchRequest));
            scripter.AddType(typeof(PatchResult));
            scripter.AddType(typeof(PatchDebugActions));

            scripter.AddType(typeof(RawShardingConfiguration));
            scripter.AddType(typeof(AddDatabaseShardResult));
            scripter.AddType(typeof(ReshardingHandler.ReshardingResult));

            // smuggler
            scripter.AddType(typeof(DatabaseSmugglerImportOptions));
            scripter.AddType(typeof(DatabaseSmugglerOptionsServerSide));
            scripter.AddType(typeof(SmugglerResult));
            scripter.AddType(typeof(ShardedSmugglerResult));
            scripter.AddType(typeof(ShardedSmugglerProgress));
            scripter.AddType(typeof(ShardedBackupResult));
            scripter.AddType(typeof(ShardedBackupProgress));
            scripter.AddType(typeof(SingleDatabaseMigrationConfiguration));
            scripter.AddType(typeof(OfflineMigrationResult));
            scripter.AddType(typeof(OfflineMigrationProgress));
            scripter.AddType(typeof(BuildInfoWithResourceNames));
            scripter.AddType(typeof(MigratedServerUrls));
            scripter.AddType(typeof(MigrationConfiguration));
            scripter.AddType(typeof(CsvImportOptions));

            // revisions
            scripter.AddType(typeof(RevisionsConfiguration));
            scripter.AddType(typeof(RevertRevisionsRequest));
            scripter.AddType(typeof(RevertResult));
            scripter.AddType(typeof(EnforceRevisionsConfigurationOperation.Parameters));
            scripter.AddType(typeof(EnforceConfigurationResult));
            scripter.AddType(typeof(GetRevisionsCountOperation.DocumentRevisionsCount));

            // cluster dashboard
            scripter.AddType(typeof(WidgetRequest));
            scripter.AddType(typeof(WidgetMessage));
            scripter.AddType(typeof(CpuUsagePayload));
            scripter.AddType(typeof(ServerTimePayload));
            scripter.AddType(typeof(MemoryUsagePayload));
            scripter.AddType(typeof(StorageUsagePayload));
            scripter.AddType(typeof(IoStatsPayload));
            scripter.AddType(typeof(DatabaseIndexingSpeedPayload));
            scripter.AddType(typeof(DatabaseStorageUsagePayload));
            scripter.AddType(typeof(IndexingSpeedPayload));
            scripter.AddType(typeof(TrafficWatchPayload));
            scripter.AddType(typeof(DatabaseTrafficWatchPayload));
            scripter.AddType(typeof(DatabaseOverviewPayload));
            scripter.AddType(typeof(OngoingTasksPayload));
            scripter.AddType(typeof(ClusterOverviewPayload));

            // data archival
            scripter.AddType(typeof(DataArchivalConfiguration));
            
            // expiration
            scripter.AddType(typeof(ExpirationConfiguration));

            // documents compression
            scripter.AddType(typeof(DocumentsCompressionConfiguration));

            // refresh
            scripter.AddType(typeof(RefreshConfiguration));

            // storage report
            scripter.AddType(typeof(StorageReport));
            scripter.AddType(typeof(DetailedStorageReport));

            // map reduce visualizer
            scripter.AddType(typeof(ReduceTree));

            // license
            scripter.AddType(typeof(License));
            scripter.AddType(typeof(UserRegistrationInfo));
            scripter.AddType(typeof(LicenseStatus));
            scripter.AddType(typeof(LicenseLimitWarning));
            scripter.AddType(typeof(LicenseSupportInfo));
            scripter.AddType(typeof(LicenseRenewalResult));
            scripter.AddType(typeof(LicenseConfiguration));
            scripter.AddType(typeof(LicenseHandler.ConnectivityToLicenseServer));
<<<<<<< HEAD
            scripter.AddType(typeof(LicenseLimitsUsage));
            scripter.AddType(typeof(DatabaseLicenseLimitsUsage));
=======
            scripter.AddType(typeof(LicenseLeaseResult));
>>>>>>> 8ac8a15c

            // feedback form
            scripter.AddType(typeof(FeedbackForm));

            // io metrics stats
            scripter.AddType(typeof(IOMetricsHistoryStats));
            scripter.AddType(typeof(IOMetricsRecentStats));
            scripter.AddType(typeof(IOMetricsRecentStatsAdditionalTypes));
            scripter.AddType(typeof(IOMetricsFileStats));
            scripter.AddType(typeof(IOMetricsEnvironment));
            scripter.AddType(typeof(IOMetricsResponse));
            scripter.AddType(typeof(FileStatus));
            scripter.AddType(typeof(IoMetrics.MeterType));

            // replication stats
            scripter.AddType(typeof(LiveReplicationPerformanceCollector.OutgoingPerformanceStats));
            scripter.AddType(typeof(LiveReplicationPerformanceCollector.IncomingPerformanceStats));

            // conflicts
            scripter.AddType(typeof(GetConflictsResult));
            scripter.AddType(typeof(ConflictResolverAdvisor.MergeResult));
            scripter.AddType(typeof(ConflictSolver));

            // ongoing tasks - common
            scripter.AddType(typeof(OngoingTasksResult));
            scripter.AddType(typeof(OngoingTask));
            scripter.AddType(typeof(OngoingTaskType));
            scripter.AddType(typeof(OngoingTaskState));
            scripter.AddType(typeof(OngoingTaskConnectionStatus));
            scripter.AddType(typeof(NodeId));
            scripter.AddType(typeof(ModifyOngoingTaskResult));
            scripter.AddType(typeof(Transformation));

            // ongoing tasks - replication
            scripter.AddType(typeof(OngoingTaskReplication));
            scripter.AddType(typeof(ExternalReplication));

            // ongoing tasks - pull replication
            scripter.AddType(typeof(PullReplicationDefinition));
            scripter.AddType(typeof(PullReplicationDefinitionAndCurrentConnections));
            scripter.AddType(typeof(PullReplicationAsSink));
            scripter.AddType(typeof(OngoingTaskPullReplicationAsSink));
            scripter.AddType(typeof(OngoingTaskPullReplicationAsHub));
            scripter.AddType(typeof(PullReplicationHandler.PullReplicationCertificate));
            scripter.AddType(typeof(ReplicationHubAccess));
            scripter.AddType(typeof(DetailedReplicationHubAccess));
            scripter.AddType(typeof(ReplicationHubAccessResult));

            // ongoing tasks - backup
            scripter.AddType(typeof(OngoingTaskBackup));
            scripter.AddType(typeof(PeriodicBackupConfiguration));
            scripter.AddType(typeof(PeriodicBackupConnectionType));
            scripter.AddType(typeof(RestoreBackupConfiguration));
            scripter.AddType(typeof(RestoreFromS3Configuration));
            scripter.AddType(typeof(RestoreFromAzureConfiguration));
            scripter.AddType(typeof(RestoreFromGoogleCloudConfiguration));
            scripter.AddType(typeof(RestoreType));
            scripter.AddType(typeof(RestorePoints));
            scripter.AddType(typeof(RestoreProgress));
            scripter.AddType(typeof(StudioTasksHandler.NextCronExpressionOccurrence));
            scripter.AddType(typeof(OfflineMigrationConfiguration));
            scripter.AddType(typeof(BackupProgress));
            scripter.AddType(typeof(StartBackupOperationResult));
            scripter.AddType(typeof(GetPeriodicBackupStatusOperationResult));

            // ongoing tasks - subscription
            scripter.AddType(typeof(OngoingTaskSubscription));
            scripter.AddType(typeof(SubscriptionTryout));
            scripter.AddType(typeof(DocumentWithException));
            scripter.AddType(typeof(SubscriptionStateWithNodeDetails));
            scripter.AddType(typeof(SubscriptionConnectionsDetails));
            scripter.AddType(typeof(ChangeVectorEntry));
            scripter.AddType(typeof(SubscriptionCreationOptions));
            scripter.AddType(typeof(Constants.Documents.SubscriptionChangeVectorSpecialStates));
            scripter.AddType(typeof(SubscriptionOpeningStrategy));
            scripter.AddType(typeof(SubscriptionTaskPerformanceStats));

            // ongoing tasks - ravenDB ETL
            scripter.AddType(typeof(EtlTaskProgress));
            scripter.AddType(typeof(OngoingTaskRavenEtl));
            scripter.AddType(typeof(RavenEtlConfiguration));
            scripter.AddType(typeof(EtlProcessStatistics));
            scripter.AddType(typeof(TestRavenEtlScript));
            scripter.AddType(typeof(RavenEtlTestScriptResult));
            scripter.AddType(typeof(EtlType));
            scripter.AddType(typeof(EtlTaskPerformanceStats));

            // ongoing tasks - Queue Sink

            scripter.AddType(typeof(QueueSinkTaskPerformanceStats));
            scripter.AddType(typeof(QueueSinkPerformanceOperation));

            // ongoing tasks - SQL ETL
            scripter.AddType(typeof(OngoingTaskSqlEtl));
            scripter.AddType(typeof(SqlEtlConfiguration));
            scripter.AddType(typeof(TestSqlEtlScript));
            scripter.AddType(typeof(SqlEtlTable));
            scripter.AddType(typeof(SqlEtlTestScriptResult));

            // ongoing tasks - Olap ETL
            scripter.AddType(typeof(OngoingTaskOlapEtl));
            scripter.AddType(typeof(OlapEtlConfiguration));
            scripter.AddType(typeof(OlapEtlTable));
            scripter.AddType(typeof(EtlPerformanceOperation));
            scripter.AddType(typeof(OlapEtlPerformanceOperation));
            scripter.AddType(typeof(OlapEtlTestScriptResult));
            scripter.AddType(typeof(TestOlapEtlScript));

            // ongoing tasks - Elastic Search ETL
            scripter.AddType(typeof(OngoingTaskElasticSearchEtl));
            scripter.AddType(typeof(ElasticSearchEtlConfiguration));
            scripter.AddType(typeof(ElasticSearchEtlTestScriptResult));
            scripter.AddType(typeof(TestElasticSearchEtlScript));

            // ongoing tasks - Queue ETL
            scripter.AddType(typeof(OngoingTaskQueueEtl));
            scripter.AddType(typeof(OngoingTaskQueueSink));
            scripter.AddType(typeof(QueueEtlConfiguration));
            scripter.AddType(typeof(QueueSinkConfiguration));
            scripter.AddType(typeof(QueueEtlTestScriptResult));
            scripter.AddType(typeof(TestQueueEtlScript));
            scripter.AddType(typeof(KafkaConnectionSettings));
            scripter.AddType(typeof(TestQueueSinkScript));
            scripter.AddType(typeof(TestQueueSinkScriptResult));

            // connection strings
            scripter.AddType(typeof(ConnectionString));
            scripter.AddType(typeof(RavenConnectionString));
            scripter.AddType(typeof(SqlConnectionString));
            scripter.AddType(typeof(ElasticSearchConnectionString));
            scripter.AddType(typeof(QueueConnectionString));
            scripter.AddType(typeof(ConnectionStringType));
            scripter.AddType(typeof(GetConnectionStringsResult));

            // server-wide tasks
            scripter.AddType(typeof(AdminStudioServerWideHandler.ServerWideTasksResult));
            scripter.AddType(typeof(AdminStudioServerWideHandler.ServerWideTasksResult.ServerWideBackupTask));
            scripter.AddType(typeof(AdminStudioServerWideHandler.ServerWideTasksResult.ServerWideExternalReplicationTask));
            scripter.AddType(typeof(ServerWideBackupConfiguration));
            scripter.AddType(typeof(ServerWideExternalReplication));
            scripter.AddType(typeof(PutServerWideBackupConfigurationResponse));
            scripter.AddType(typeof(ServerWideExternalReplicationResponse));
            scripter.AddType(typeof(ServerWideTasksResult<>));

            // certificates
            scripter.AddType(typeof(CertificateDefinition));

            // admin logs
            scripter.AddType(typeof(LogMode));
            scripter.AddType(typeof(SetLogsConfigurationOperation.Parameters));
            scripter.AddType(typeof(PutTrafficWatchConfigurationOperation.Parameters));

            // adminJs console
            scripter.AddType(typeof(AdminJsScript));

            scripter.AddType(typeof(TrafficWatchHttpChange));
            scripter.AddType(typeof(TrafficWatchTcpChange));

            scripter.AddType(typeof(NodeConnectionTestResult));
            scripter.AddType(typeof(ClientCertificateGenerationResult));

            // request with POST parameters
            scripter.AddType(typeof(DeleteDatabasesOperation.Parameters));
            scripter.AddType(typeof(ToggleDatabasesStateOperation.Parameters));
            scripter.AddType(typeof(SetDatabasesLockOperation.Parameters));
            scripter.AddType(typeof(SetIndexesLockOperation.Parameters));
            scripter.AddType(typeof(SetIndexesPriorityOperation.Parameters));
            scripter.AddType(typeof(DeleteRevisionsOperation.Parameters));
            scripter.AddType(typeof(ReorderDatabaseMembersOperation.Parameters));

            scripter.AddType(typeof(LicenseLimitException));

            scripter.AddType(typeof(CompactSettings));
            scripter.AddType(typeof(CompactionResult));
            scripter.AddType(typeof(CompactionProgress));

            // server setup
            scripter.AddType(typeof(UnsecuredSetupInfo));
            scripter.AddType(typeof(SetupInfo));
            scripter.AddType(typeof(ContinueSetupInfo));
            scripter.AddType(typeof(ClaimDomainInfo));
            scripter.AddType(typeof(SetupProgressAndResult));
            scripter.AddType(typeof(UserDomainsAndLicenseInfo));
            scripter.AddType(typeof(UserDomainsWithIps));
            scripter.AddType(typeof(SetupMode));
            scripter.AddType(typeof(ConfigurationNodeInfo));
            scripter.AddType(typeof(SetupParameters));

            // compare exchange
            scripter.AddType(typeof(CompareExchangeHandlerProcessorForGetCompareExchangeValues.CompareExchangeListItem));
            scripter.AddType(typeof(CompareExchangeResult<object>));
            scripter.AddType(typeof(CompareExchangeValue<object>));

            // debug
            scripter.AddType(typeof(ServerWideDebugInfoPackageHandler.DebugInfoPackageContentType));
            scripter.AddType(typeof(ThreadsInfo));
            scripter.AddType(typeof(MemoryDebugHandler.MemoryInfo));
            scripter.AddType(typeof(TombstoneCleaner.TombstonesState));
            scripter.AddType(typeof(BucketsResults));
            scripter.AddType(typeof(BucketInfo));

            // counters
            scripter.AddType(typeof(CounterBatch));
            scripter.AddType(typeof(CountersDetail));
            scripter.AddType(typeof(CounterDetail));
            scripter.AddType(typeof(CounterOperationType));

            // sql migration
            scripter.AddType(typeof(DatabaseSchema));
            scripter.AddType(typeof(MigrationProvider));
            scripter.AddType(typeof(MigrationRequest));
            scripter.AddType(typeof(MigrationResult));
            scripter.AddType(typeof(MigrationProgress));
            scripter.AddType(typeof(MigrationTestRequest));

            // document size details
            scripter.AddType(typeof(DocumentSizeDetails));

            // version info
            scripter.AddType(typeof(LatestVersionCheck.VersionInfo));

            // time series
            scripter.AddType(typeof(TimeSeriesStatistics));
            scripter.AddType(typeof(TimeSeriesDetails));
            scripter.AddType(typeof(TimeSeriesOperation));
            scripter.AddType(typeof(TimeSeriesOperation.AppendOperation));
            scripter.AddType(typeof(TimeSeriesOperation.DeleteOperation));
            scripter.AddType(typeof(TimeSeriesOperation.IncrementOperation));
            scripter.AddType(typeof(TimeSeriesConfiguration));

            // studio configuration
            scripter.AddType(typeof(ServerWideStudioConfiguration));
            scripter.AddType(typeof(StudioConfiguration));

            // custom sorters & analyzers
            scripter.AddType(typeof(SorterDefinition));
            scripter.AddType(typeof(AnalyzerDefinition));

            // integrations
            scripter.AddType(typeof(PostgreSqlUser));
            scripter.AddType(typeof(PostgreSqlUsernames));
            scripter.AddType(typeof(PostgreSqlServerStatus));

            scripter.AddType(typeof(StudioTasksHandler.OfflineMigrationValidation));

            scripter.AddType(typeof(StartTransactionsRecordingOperation.Parameters));
            scripter.AddType(typeof(TransactionsRecordingHandler.RecordingDetails));

            scripter.AddType(typeof(FolderPathOptions));
            scripter.AddType(typeof(DataDirectoryResult));

            scripter.AddType(typeof(LiveRunningQueriesCollector.ExecutingQueryCollection));

            return scripter;
        }

        private static string FindStudioDirectory()
        {
            foreach (string dir in TargetDirectory)
            {
                var fullPath = Path.GetFullPath(dir);
                if (Directory.Exists(fullPath))
                    return fullPath;
            }

            throw new FileNotFoundException("Unable to find Studio directory");
        }
    }
}<|MERGE_RESOLUTION|>--- conflicted
+++ resolved
@@ -419,12 +419,9 @@
             scripter.AddType(typeof(LicenseRenewalResult));
             scripter.AddType(typeof(LicenseConfiguration));
             scripter.AddType(typeof(LicenseHandler.ConnectivityToLicenseServer));
-<<<<<<< HEAD
+            scripter.AddType(typeof(LicenseLeaseResult));
             scripter.AddType(typeof(LicenseLimitsUsage));
             scripter.AddType(typeof(DatabaseLicenseLimitsUsage));
-=======
-            scripter.AddType(typeof(LicenseLeaseResult));
->>>>>>> 8ac8a15c
 
             // feedback form
             scripter.AddType(typeof(FeedbackForm));
