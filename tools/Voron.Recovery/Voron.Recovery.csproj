--- conflicted
+++ resolved
@@ -2,13 +2,8 @@
   <PropertyGroup>
     <Description>Voron Recovery Tool</Description>
     <Authors>Hibernating Rhinos</Authors>
-<<<<<<< HEAD
     <TargetFramework>net5.0</TargetFramework>
-    <RuntimeFrameworkVersion>5.0.3</RuntimeFrameworkVersion>
-=======
-    <TargetFramework>netcoreapp3.1</TargetFramework>
-    <RuntimeFrameworkVersion>3.1.13</RuntimeFrameworkVersion>
->>>>>>> db3b8ac8
+    <RuntimeFrameworkVersion>5.0.4</RuntimeFrameworkVersion>
     <AllowUnsafeBlocks>true</AllowUnsafeBlocks>
     <AssemblyName>Voron.Recovery</AssemblyName>
     <OutputType>Exe</OutputType>
