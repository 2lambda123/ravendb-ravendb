﻿using System;
using System.Collections.Generic;
using System.Diagnostics;
using Sparrow.Server;
using Voron.Data.Tables;

namespace Voron.Benchmark
{
    public class Utils
    {
        public static List<Tuple<Slice, Slice>> GenerateUniqueRandomSlicePairs(int amount, int keyLength, int? randomSeed = null)
        {
            Debug.Assert(amount > 0);
            Debug.Assert(keyLength > 0);

            // Generate random key value pairs
            var generator = randomSeed.HasValue ? new Random(randomSeed.Value) : new Random();
            var keyBuffer = new byte[keyLength];

            // This serves to ensure the uniqueness of keys globally (that way
            // we know the exact number of insertions)
            var added = new HashSet<Slice>(SliceComparer.Instance);
            var pairs = new List<Tuple<Slice, Slice>>();
            int i = 0;

            while (pairs.Count < amount)
            {
                Slice key;
                Slice value;

                generator.NextBytes(keyBuffer);

                ByteStringContext.Scope keyScope =
                    Slice.From(Configuration.Allocator, keyBuffer, ByteStringType.Immutable, out key);

                i++;

                if (added.Contains(key))
                {
                    // Release the unused key's memory
                    keyScope.Dispose();
                    continue;
                }

                // Trees are mostly used by Table to store long values. We
                // attempt to emulate that behavior
                long valueBuffer = generator.Next();
                valueBuffer += (long)generator.Next() << 32;
                valueBuffer += (long)generator.Next() << 64;
                valueBuffer += (long)generator.Next() << 96;

                unsafe
                {
                    Slice.From(Configuration.Allocator, (byte*)&valueBuffer, sizeof(long), ByteStringType.Immutable, out value);
                }

                pairs.Add(new Tuple<Slice, Slice>(key, value));
                added.Add(key);
            }

            return pairs;
        }

        public static List<Slice> GenerateWornoutTree(
            StorageEnvironment env,
            Slice treeNameSlice,
            int generationTreeSize,
            int generationBatchSize,
            int keyLength,
            double generationDeletionProbability,
            int? randomSeed
            )
        {
            List<Slice> treeKeys = new List<Slice>();
            var generator = randomSeed.HasValue ? new Random(randomSeed.Value): new Random();
            bool hasTree = false;

            using (var tx = env.ReadTransaction())
            {
                hasTree = tx.ReadTree(treeNameSlice) != null;
                tx.Commit();
            }

            if (hasTree)
            {
                using (var tx = env.ReadTransaction())
                {
                    var tree = tx.ReadTree(treeNameSlice);

                    using (var it = tree.Iterate(false))
                    {
                        if (it.Seek(Slices.BeforeAllKeys))
                        {
                            do
                            {
                                treeKeys.Add(it.CurrentKey.Clone(Configuration.Allocator, ByteStringType.Immutable));
                            } while (it.MoveNext());
                        }
                    }

                    tx.Commit();
                }
            }
            else
            {
                // Create a tree with enough wearing
                using (var tx = env.WriteTransaction())
                {
                    var values = new List<Tuple<Slice, Slice>>();
                    var tree = tx.CreateTree(treeNameSlice);

                    while (tree.State.NumberOfEntries < generationTreeSize)
                    {
                        int deletions = 0;

                        // Add BatchSize new keys
                        for (int i = 0; i < generationBatchSize; i++)
                        {
                            // We might run out of values while creating the tree, generate more.
                            if (values.Count == 0)
                            {
                                values = GenerateUniqueRandomSlicePairs(
                                    generationTreeSize,
                                    keyLength,
                                    randomSeed);
                            }

                            var pair = values[0];
                            values.RemoveAt(0);

                            // Add it to the tree key set
                            treeKeys.Add(pair.Item1);

                            // Add it to the tree
                            tree.Add(pair.Item1, pair.Item2);

                            // Simulate a binomial rv in the mean time
                            if (generator.NextDouble() < generationDeletionProbability)
                            {
                                deletions++;
                            }
                        }

                        // Delete the number of deletions given by the binomial rv
                        // We may have gone a little bit over the limit during
                        // insertion, but we rebalance here.
                        if (tree.State.NumberOfEntries > generationTreeSize)
                        {
                            while (tree.State.NumberOfEntries > generationTreeSize)
                            {
                                var keyIndex = generator.Next(treeKeys.Count);
                                tree.Delete(treeKeys[keyIndex]);
                                treeKeys.RemoveAt(keyIndex);
                            }
                        }
                        else
                        {
                            while (deletions > 0 && tree.State.NumberOfEntries > 0)
                            {
                                var keyIndex = generator.Next(treeKeys.Count);
                                tree.Delete(treeKeys[keyIndex]);
                                treeKeys.RemoveAt(keyIndex);
                                deletions--;
                            }
                        }
                    }

                    tx.Commit();
                }
            }

            return treeKeys;
        }

        public static List<Slice> GenerateWornoutTable(
            StorageEnvironment env,
            Slice tableNameSlice,
            TableSchema schema,
            int generationTableSize,
            int generationBatchSize,
            int keyLength,
            double generationDeletionProbability,
            int? randomSeed
            )
        {
            var tableKeys = new List<Slice>();
            var generator = randomSeed.HasValue ? new Random(randomSeed.Value) : new Random();
            bool hasTable;

            using (var tx = env.ReadTransaction())
            {
                try
                {
                    var table = tx.OpenTable(schema, tableNameSlice);
                    hasTable = table != null;
                }
                catch (Exception)
                {
                    hasTable = false;
                }
            }

            if (hasTable)
            {
                using (var tx = env.WriteTransaction())
                {
<<<<<<< HEAD
                    var table = tx.OpenTable(schema, tableNameSlice);

                    foreach (var reader in table.SeekByPrimaryKey(Slices.BeforeAllKeys, 0))
                    {
                        Slice key;
                        schema.Key.GetValue(Configuration.Allocator, ref reader.Reader, out key);
                        tableKeys.Add(key);
                    }

=======
                    tx.DeleteTable(tableNameSlice.ToString());
>>>>>>> a2c33fe8
                    tx.Commit();
                }

                using (var tx = env.WriteTransaction())
                {
                    schema.Create(tx, tableNameSlice, 16);
                    tx.Commit();
                }              
            }

            // Create a table with enough wearing
            using (var tx = env.WriteTransaction())
            {
                var values = new List<Tuple<Slice, Slice>>();
                schema.Create(tx, tableNameSlice, 16);
                var table = tx.OpenTable(schema, tableNameSlice);

                while (table.NumberOfEntries < generationTableSize)
                {
                    int deletions = 0;

                    // Add BatchSize new keys
                    for (int i = 0; i < generationBatchSize; i++)
                    {
                        // We might run out of values while creating the table, generate more.
                        if (values.Count == 0)
                        {
                            values = GenerateUniqueRandomSlicePairs(
                                generationTableSize,
                                keyLength,
                                randomSeed);
                        }

                        var pair = values[0];
                        values.RemoveAt(0);

                        // Add it to the table key set
                        tableKeys.Add(pair.Item1);

                        // Add it to the table
                        table.Insert(new TableValueBuilder
                                {
                                    pair.Item1,
                                    pair.Item2
                                });

                        // Simulate a binomial rv in the mean time
                        if (generator.NextDouble() < generationDeletionProbability)
                        {
                            deletions++;
                        }
                    }

                    // Delete the number of deletions given by the binomial rv
                    // We may have gone a little bit over the limit during
                    // insertion, but we rebalance here.
                    if (table.NumberOfEntries > generationTableSize)
                    {
                        while (table.NumberOfEntries > generationTableSize)
                        {
                            var keyIndex = generator.Next(tableKeys.Count);
                            table.DeleteByKey(tableKeys[keyIndex]);
                            tableKeys.RemoveAt(keyIndex);
                        }
                    }
                    else
                    {
                        while (deletions > 0 && table.NumberOfEntries > 0)
                        {
                            var keyIndex = generator.Next(tableKeys.Count);
                            table.DeleteByKey(tableKeys[keyIndex]);
                            tableKeys.RemoveAt(keyIndex);
                            deletions--;
                        }
                    }
                }

                tx.Commit();
            }

            return tableKeys;
        }
    }
}<|MERGE_RESOLUTION|>--- conflicted
+++ resolved
@@ -204,19 +204,7 @@
             {
                 using (var tx = env.WriteTransaction())
                 {
-<<<<<<< HEAD
-                    var table = tx.OpenTable(schema, tableNameSlice);
-
-                    foreach (var reader in table.SeekByPrimaryKey(Slices.BeforeAllKeys, 0))
-                    {
-                        Slice key;
-                        schema.Key.GetValue(Configuration.Allocator, ref reader.Reader, out key);
-                        tableKeys.Add(key);
-                    }
-
-=======
                     tx.DeleteTable(tableNameSlice.ToString());
->>>>>>> a2c33fe8
                     tx.Commit();
                 }
 
