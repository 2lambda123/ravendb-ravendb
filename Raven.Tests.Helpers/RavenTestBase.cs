﻿//-----------------------------------------------------------------------
// <copyright file="RavenTest.cs" company="Hibernating Rhinos LTD">
//     Copyright (c) Hibernating Rhinos LTD. All rights reserved.
// </copyright>
//-----------------------------------------------------------------------

using System;
using System.Collections;
using System.Collections.Generic;
using System.ComponentModel;
using System.ComponentModel.Composition.Primitives;
using System.Data;
using System.Diagnostics;
using System.IO;
using System.Linq;
using System.Reflection;
using System.Runtime.CompilerServices;
using System.Text;
using System.Threading;
using Rachis.Transport;
using Raven.Abstractions.Data;
using Raven.Abstractions.Extensions;
using Raven.Abstractions.MEF;
using Raven.Abstractions.Replication;
using Raven.Abstractions.Util;
using Raven.Abstractions.Util.Encryptors;
using Raven.Client;
using Raven.Client.Connection;
using Raven.Client.Document;
using Raven.Client.Embedded;
using Raven.Client.Indexes;
using Raven.Database;
using Raven.Database.Config;
using Raven.Database.Extensions;
using Raven.Database.Plugins;
using Raven.Database.Server;
using Raven.Database.FileSystem.Util;
using Raven.Database.Raft;
using Raven.Database.Server.Security;
using Raven.Database.Storage;
using Raven.Database.Util;
using Raven.Imports.Newtonsoft.Json;
using Raven.Json.Linq;
using Raven.Server;
using Raven.Tests.Helpers.Util;


namespace Raven.Tests.Helpers
{
	public abstract class RavenTestBase : IDisposable
	{
		protected readonly List<RavenDbServer> servers = new List<RavenDbServer>();
		protected readonly List<IDocumentStore> stores = new List<IDocumentStore>();
		protected readonly HashSet<string> pathsToDelete = new HashSet<string>();

		protected readonly HashSet<string> DatabaseNames = new HashSet<string> { Constants.SystemDatabase };

		private static int pathCount;

		private static bool checkedAsyncVoid;

		protected RavenTestBase()
		{
			if (checkedAsyncVoid == false)
			{
				checkedAsyncVoid = true;
				AssertNoAsyncVoidMethods(GetType().Assembly);
			}

			Environment.SetEnvironmentVariable(Constants.RavenDefaultQueryTimeout, "30");
			CommonInitializationUtil.Initialize();

			// Make sure to delete the Data folder which we be used by tests that do not call the NewDataPath from whatever reason.
			var dataFolder = FilePathTools.MakeSureEndsWithSlash(@"~\Data".ToFullPath());
			ClearDatabaseDirectory(dataFolder);
			pathsToDelete.Add(dataFolder);
		}

<<<<<<< HEAD

		private static IEnumerable<Type> GetLoadableTypes(Assembly assembly)
=======
	    private static IEnumerable<Type> GetLoadableTypes(Assembly assembly)
>>>>>>> 7b05be79
		{
			if (assembly == null) throw new ArgumentNullException("assembly");
			try
			{
				return assembly.GetTypes();
			}
			catch (ReflectionTypeLoadException e)
			{
				return e.Types.Where(t => t != null);
			}
		}

		private static IEnumerable<MethodInfo> GetAsyncVoidMethods(Assembly assembly)
		{
			return GetLoadableTypes(assembly)
			  .SelectMany(type => type.GetMethods(
				BindingFlags.NonPublic
				| BindingFlags.Public
				| BindingFlags.Instance
				| BindingFlags.Static
				| BindingFlags.DeclaredOnly))
			  .Where(method => method.GetCustomAttribute<AsyncStateMachineAttribute>() != null)
			  .Where(method => method.ReturnType == typeof(void));
		}

		public static void AssertNoAsyncVoidMethods(Assembly assembly)
		{
			var messages = GetAsyncVoidMethods(assembly)
				.Select(method =>
					String.Format("'{0}.{1}' is an async Task method.",
						method.DeclaringType.Name,
						method.Name))
				.ToList();
			if (messages.Any())
				throw new InvalidConstraintException("async Task methods found!" + Environment.NewLine + String.Join(Environment.NewLine, messages));
		}

		~RavenTestBase()
		{
			try
			{
				Dispose();
			}
			catch (Exception)
			{
				// nothing that we can do here
			}
		}

		protected string NewDataPath(string prefix = null, bool forceCreateDir = false)
		{
			if (prefix != null)
				prefix = prefix.Replace("<", "").Replace(">", "");

			var newDataDir = Path.GetFullPath(string.Format(@".\{1}-{0}-{2}\", DateTime.Now.ToString("yyyy-MM-dd,HH-mm-ss"), prefix ?? "TestDatabase", Interlocked.Increment(ref pathCount)));
			if (forceCreateDir && Directory.Exists(newDataDir) == false)
				Directory.CreateDirectory(newDataDir);
			pathsToDelete.Add(newDataDir);
			return newDataDir;
		}

        /// <summary>
        /// Creates a new Embeddable document store.
        /// </summary>
        /// <param name="runInMemory">Whatever the database should run purely in memory. When running in memory, nothing is written to disk and if the server is restarted all data will be lost.<br/>Default: <b>true</b></param>
        /// <param name="requestedStorage">What storage type to use (see: RavenDB Storage engines).<br/>Allowed values: <b>vornon</b>, <b>esent</b>.<br/>Default: <b>voron</b></param>
        /// <param name="catalog">Custom bundles that are not provided by RavenDb.</param>
        /// <param name="dataDir">The path for the database directory. Can use ~\ as the root, in which case the path will start from the server base directory. <br/>Default: <b>~\Data</b></param>
        /// <param name="enableAuthentication"></param>
        /// <param name="activeBundles">Semicolon separated list of bundles names, such as: 'Replication;Versioning'.<br/>Default: no bundles turned on.</param>
        /// <param name="port">The port to use when creating the http listener. Allowed: 1 - 65,536 or * (find first available port from 8079 and upward).<br/>Default: <b>8079</b></param>
        /// <param name="anonymousUserAccessMode">Determines what actions an anonymous user can do. Get - read only, All - read & write, None - allows access to only authenticated users, Admin - all (including administrative actions).<br/>Default: <b>Get</b></param>
        /// <param name="configureStore">An action delegate which allows you to configure the document store instance that is returned. eg. <code>configureStore: store => store.DefaultDatabase = "MasterDb"</code></param>
        /// <param name="databaseName">Name of the server that will show up on /admin/stats endpoint.</param>
        /// <param name="indexes">A collection of indexes to execute.</param>
        /// <param name="transformers">A collection of transformers to execute.</param>
        /// <param name="seedData">A collection of some fake data that will be automatically stored into the document store.</param>
        /// <remarks>Besides the document store being instantiated, it is also Initialized.<br/>Also, any indexes or transfomers that are provided, the process will not wait for them to be completed/not stale. You need to explicity call the <code>WaitForIndexing(..)</code> method.<br/>For further info, please goto: http://ravendb.net/docs/article-page/2.5/csharp/server/administration/configuration</remarks>
        /// <returns>A new instance of an EmbeddableDocumentStore.</returns>
        public EmbeddableDocumentStore NewDocumentStore(
            bool runInMemory = true,
            string requestedStorage = null,
            ComposablePartCatalog catalog = null,
            string dataDir = null,
            bool enableAuthentication = false,
            string activeBundles = null,
            int? port = null,
            AnonymousUserAccessMode anonymousUserAccessMode = AnonymousUserAccessMode.Admin,
            Action<EmbeddableDocumentStore> configureStore = null,
            [CallerMemberName] string databaseName = null,
            IEnumerable<AbstractIndexCreationTask> indexes = null,
            IEnumerable<AbstractTransformerCreationTask> transformers = null,
            IEnumerable<IEnumerable> seedData = null)
        {
            databaseName = NormalizeDatabaseName(databaseName);

            var storageType = GetDefaultStorageType(requestedStorage);
            var dataDirectory = dataDir ?? NewDataPath(databaseName);
            var documentStore = new EmbeddableDocumentStore
            {
                UseEmbeddedHttpServer = port.HasValue,
                Configuration =
                {
                    DefaultStorageTypeName = storageType,
                    DataDirectory = Path.Combine(dataDirectory, "System"),
                    RunInUnreliableYetFastModeThatIsNotSuitableForProduction = true,
                    RunInMemory = storageType.Equals("esent", StringComparison.OrdinalIgnoreCase) == false && runInMemory,
                    Port = port ?? 8079,
                    AnonymousUserAccessMode = anonymousUserAccessMode
                }
            };

            documentStore.Configuration.FileSystem.DataDirectory = Path.Combine(dataDirectory, "FileSystem");
            documentStore.Configuration.Encryption.UseFips = SettingsHelper.UseFipsEncryptionAlgorithms;

            if (activeBundles != null)
            {
                documentStore.Configuration.Settings["Raven/ActiveBundles"] = activeBundles;
            }

            if (catalog != null)
            {
                documentStore.Configuration.Catalog.Catalogs.Add(catalog);
            }

<<<<<<< HEAD
				return documentStore;
			}
			catch (Exception e)
			{
				// We must dispose of this object in exceptional cases, otherwise this test will break all the following tests.
			    try
			    {
			        documentStore.Dispose();
			    }
			    catch (Exception exception)
			    {
                    // we don't want to hide the original error
			        Console.WriteLine("Error when disposing of document store during error in initialization: " + exception);
			    }
				throw;
			}
			finally
			{
				stores.Add(documentStore);
			}
		}

		public static void EnableAuthentication(DocumentDatabase database)
		{
			var license = GetLicenseByReflection(database);
			license.Error = false;
			license.Status = "Commercial";
			license.Attributes["ravenfs"] = "true";
			license.Attributes["counters"] = "true";
			// rerun this startup task
			database.StartupTasks.OfType<AuthenticationForCommercialUseOnly>().First().Execute(database);
		}
=======
            try
            {
                if (configureStore != null)
                {
                    configureStore(documentStore);
                }

                ModifyStore(documentStore);
                ModifyConfiguration(documentStore.Configuration);
                documentStore.Configuration.PostInit();
                documentStore.Initialize();

                if (enableAuthentication)
                {
                    EnableAuthentication(documentStore.SystemDatabase);
                }

                CreateDefaultIndexes(documentStore);

                if (indexes != null)
                {
                    ExecuteIndexes(indexes, documentStore);
                }

                if (transformers != null)
                {
                    ExecuteTransformers(transformers, documentStore);
                }

                if (seedData != null)
                {
                    StoreSeedData(seedData, documentStore);
                }

                return documentStore;
            }
            catch
            {
                // We must dispose of this object in exceptional cases, otherwise this test will break all the following tests.
                documentStore.Dispose();
                throw;
            }
            finally
            {
                stores.Add(documentStore);
            }
        }

        public static void EnableAuthentication(DocumentDatabase database)
        {
            var license = GetLicenseByReflection(database);
            license.Error = false;
            license.Status = "Commercial";
            license.Attributes["ravenfs"] = "true";
            license.Attributes["counters"] = "true";
            // rerun this startup task
            database.StartupTasks.OfType<AuthenticationForCommercialUseOnly>().First().Execute(database);
        }
>>>>>>> 7b05be79

        /// <summary>
        /// Creates a new document store connecting to a remote RavenDb server.
        /// </summary>
        /// <param name="fiddler">Are all requests to the remote RavenDb server passed through Fiddler? (NOTE: This is only* for a localhost RavenDb server).</param>
        /// <param name="ravenDbServer">A RavenDb server.</param>
        /// <param name="databaseName">Name of the server that will show up on /admin/stats endpoint.</param>
        /// <param name="runInMemory">Whatever the database should run purely in memory. When running in memory, nothing is written to disk and if the server is restarted all data will be lost.<br/>Default: <b>true</b></param>
        /// <param name="dataDirectory">The path for the database directory. Can use ~\ as the root, in which case the path will start from the server base directory. <br/>Default: <b>~\Data</b></param>
        /// <param name="requestedStorage">What storage type to use (see: RavenDB Storage engines).<br/>Allowed values: <b>vornon</b>, <b>esent</b>.<br/>Default: <b>voron</b></param>
        /// <param name="enableAuthentication"></param>
        /// <param name="ensureDatabaseExists">For a multi-tenant RavenDb server, creates the database if it doesn't already exist.</param>
        /// <param name="configureStore">An action delegate which allows you to configure the document store instance that is returned. eg. <code>configureStore: store => store.DefaultDatabase = "MasterDb"</code></param>
        /// <param name="activeBundles">Semicolon separated list of bundles names, such as: 'Replication;Versioning'.<br/>Default: no bundles turned on.</param>
        /// <param name="seedData">A collection of some fake data that will be automatically stored into the document store.</param>
        /// <returns></returns>
        public DocumentStore NewRemoteDocumentStore(bool fiddler = false,
            RavenDbServer ravenDbServer = null,
            [CallerMemberName] string databaseName = null,
            bool runInMemory = true,
            string dataDirectory = null,
            string requestedStorage = null,
            bool enableAuthentication = false,
            bool ensureDatabaseExists = true,
            Action<DocumentStore> configureStore = null,
            string activeBundles = null,
            IEnumerable<IEnumerable> seedData = null)
        {
            databaseName = NormalizeDatabaseName(databaseName);

            checkPorts = true;
            ravenDbServer = ravenDbServer ?? GetNewServer(runInMemory: runInMemory,
                dataDirectory: dataDirectory,
                requestedStorage: requestedStorage,
                enableAuthentication: enableAuthentication,
                databaseName: databaseName,
                activeBundles: activeBundles);
            ModifyServer(ravenDbServer);
            var documentStore = new DocumentStore
            {
                Url = GetServerUrl(fiddler, ravenDbServer.SystemDatabase.ServerUrl),
                DefaultDatabase = databaseName
            };
            pathsToDelete.Add(Path.Combine(ravenDbServer.SystemDatabase.Configuration.DataDirectory, @"..\Databases"));
            stores.Add(documentStore);
            documentStore.AfterDispose += (sender, args) => ravenDbServer.Dispose();

            if (configureStore != null)
            {
                configureStore(documentStore);
            }

            ModifyStore(documentStore);

            documentStore.Initialize(ensureDatabaseExists);

            if (seedData != null)
            {
                StoreSeedData(seedData, documentStore);
            }

            return documentStore;
        }

		protected RavenDbServer GetServer(int port = 8079)
		{
			return servers.First(x => x.SystemDatabase.Configuration.Port == port);
		}

		private static string GetServerUrl(bool fiddler, string serverUrl)
		{
			if (fiddler)
			{
				if (Process.GetProcessesByName("fiddler").Any())
					return serverUrl.Replace("localhost", "localhost.fiddler");
			}
			return serverUrl;
		}

		public static string GetDefaultStorageType(string requestedStorage = null)
		{
			string defaultStorageType;
			var envVar = Environment.GetEnvironmentVariable("raventest_storage_engine");
			if (string.IsNullOrEmpty(envVar) == false)
				defaultStorageType = envVar;
			else if (requestedStorage != null)
				defaultStorageType = requestedStorage;
			else
				defaultStorageType = "voron";
			return defaultStorageType;
		}

		protected bool checkPorts = false;

		protected RavenDbServer GetNewServer(int port = 8079,
			string dataDirectory = null,
			bool runInMemory = true,
			string requestedStorage = null,
			bool enableAuthentication = false,
			string activeBundles = null,
			Action<RavenDBOptions> configureServer = null,
			Action<InMemoryRavenConfiguration> configureConfig = null,
			[CallerMemberName] string databaseName = null)
		{
			databaseName = NormalizeDatabaseName(databaseName != Constants.SystemDatabase ? databaseName : null);

			checkPorts = true;
			if (dataDirectory != null)
				pathsToDelete.Add(dataDirectory);

			var storageType = GetDefaultStorageType(requestedStorage);
			var directory = dataDirectory ?? NewDataPath(databaseName == Constants.SystemDatabase ? null : databaseName);
			var ravenConfiguration = new RavenConfiguration
			{
				Port = port,
				DataDirectory = Path.Combine(directory, "System"),
				RunInMemory = runInMemory,
#if DEBUG
				RunInUnreliableYetFastModeThatIsNotSuitableForProduction = runInMemory,
#endif
				DefaultStorageTypeName = storageType,
				AnonymousUserAccessMode = enableAuthentication ? AnonymousUserAccessMode.None : AnonymousUserAccessMode.Admin,
			};

			ravenConfiguration.FileSystem.DataDirectory = Path.Combine(directory, "FileSystem");
			ravenConfiguration.Encryption.UseFips = SettingsHelper.UseFipsEncryptionAlgorithms;

			ravenConfiguration.Settings["Raven/StorageTypeName"] = ravenConfiguration.DefaultStorageTypeName;

			if (activeBundles != null)
			{
				ravenConfiguration.Settings["Raven/ActiveBundles"] = activeBundles;
			}

			if (configureConfig != null)
				configureConfig(ravenConfiguration);
			ModifyConfiguration(ravenConfiguration);

			ravenConfiguration.PostInit();

			NonAdminHttp.EnsureCanListenToWhenInNonAdminContext(ravenConfiguration.Port);
			var ravenDbServer = new RavenDbServer(ravenConfiguration)
			{
				UseEmbeddedHttpServer = true,
			};
			ravenDbServer.Initialize(configureServer);
			servers.Add(ravenDbServer);

			try
			{
				using (var documentStore = new DocumentStore
				{
					Url = "http://localhost:" + port,
					Conventions =
					{
						FailoverBehavior = FailoverBehavior.FailImmediately
					},
					DefaultDatabase = databaseName
				}.Initialize())
				{
					CreateDefaultIndexes(documentStore);
				}
			}
			catch
			{
				ravenDbServer.Dispose();
				throw;
			}

			if (enableAuthentication)
			{
				EnableAuthentication(ravenDbServer.SystemDatabase);
				ModifyConfiguration(ravenConfiguration);
				ravenConfiguration.PostInit();
			}

			return ravenDbServer;
		}

		public ITransactionalStorage NewTransactionalStorage(string requestedStorage = null, string dataDir = null, string tempDir = null, bool? runInMemory = null, OrderedPartCollection<AbstractDocumentCodec> documentCodecs = null, Action onCommit = null)
		{
			ITransactionalStorage newTransactionalStorage;
			string storageType = GetDefaultStorageType(requestedStorage);

			var dataDirectory = dataDir ?? NewDataPath();
			var ravenConfiguration = new RavenConfiguration
			{
				DataDirectory = dataDirectory,
				RunInMemory = storageType.Equals("esent", StringComparison.OrdinalIgnoreCase) == false && (runInMemory ?? true),
			};

			ravenConfiguration.FileSystem.DataDirectory = Path.Combine(dataDirectory, "FileSystem");
			ravenConfiguration.Storage.Voron.TempPath = tempDir;

			Action onCommitNotification = () =>
			{
				if (onCommit != null)
					onCommit();
			};

			if (storageType == "voron")
				newTransactionalStorage = new Raven.Storage.Voron.TransactionalStorage(ravenConfiguration, onCommitNotification, () => { }, () => { }, () => { });
			else
				newTransactionalStorage = new Raven.Storage.Esent.TransactionalStorage(ravenConfiguration, onCommitNotification, () => { }, () => { }, () => { });

			newTransactionalStorage.Initialize(new SequentialUuidGenerator { EtagBase = 0 }, documentCodecs ?? new OrderedPartCollection<AbstractDocumentCodec>());
			return newTransactionalStorage;
		}

		protected virtual void ModifyStore(DocumentStore documentStore)
		{
		}

		protected virtual void ModifyStore(EmbeddableDocumentStore documentStore)
		{
		}

		protected virtual void ModifyConfiguration(InMemoryRavenConfiguration configuration)
		{
		}

		protected virtual void ModifyServer(RavenDbServer ravenDbServer)
		{
		}

		protected virtual void CreateDefaultIndexes(IDocumentStore documentStore)
		{
			new RavenDocumentsByEntityName().Execute(documentStore.DatabaseCommands, documentStore.Conventions);
		}

        /// <summary>
        /// The current process is paused until all the indexes stop being stale.
        /// </summary>
        /// <param name="store">The document store where the indexes exist.</param>
        /// <param name="database">The name of the database where the commands exist.</param>
        /// <param name="timeout">The maximum time you'll wait for the indexes to complete.</param>
		public static void WaitForIndexing(IDocumentStore store, string database = null, TimeSpan? timeout = null)
		{
			var databaseCommands = store.DatabaseCommands;
		    if (database != null)
		    {
		        databaseCommands = databaseCommands.ForDatabase(database);
		    }
		    
            timeout = timeout ?? (Debugger.IsAttached
		        ? TimeSpan.FromMinutes(5)
		        : TimeSpan.FromSeconds(20));

			var spinUntil = SpinWait.SpinUntil(() => databaseCommands.GetStatistics().StaleIndexes.Length == 0, timeout.Value);
		    if (spinUntil)
		    {
		        return;
		    }

		    var statistics = databaseCommands.GetStatistics();
		    var stats = RavenJObject.FromObject(statistics).ToString(Formatting.Indented);
		    var errorMessage = string.Format("The indexes stayed stale for more than {0}{1}{2}",
		        timeout.Value,
		        Environment.NewLine,
		        stats);
		    throw new TimeoutException(errorMessage);
		}

		public void WaitForPeriodicExport(DocumentDatabase db, PeriodicExportStatus previousStatus, Func<PeriodicExportStatus, Etag> compareSelector)
		{
			PeriodicExportStatus currentStatus = null;
			var done = SpinWait.SpinUntil(() =>
			{
				currentStatus = GetPeriodicBackupStatus(db);
				return compareSelector(currentStatus) != compareSelector(previousStatus);
			}, Debugger.IsAttached ? TimeSpan.FromMinutes(120) : TimeSpan.FromMinutes(15));
			if (!done) throw new Exception("WaitForPeriodicExport failed");
			previousStatus.LastDocsEtag = currentStatus.LastDocsEtag;
			previousStatus.LastAttachmentsEtag = currentStatus.LastAttachmentsEtag;
			previousStatus.LastDocsDeletionEtag = currentStatus.LastDocsDeletionEtag;
			previousStatus.LastAttachmentDeletionEtag = currentStatus.LastAttachmentDeletionEtag;

		}

        /// <summary>
        /// The current process is paused until all the indexes stop being stale.
        /// </summary>
        /// <param name="db">The document database where the indexes exist.</param>
		public static void WaitForIndexing(DocumentDatabase db)
		{
			if (!SpinWait.SpinUntil(() => db.Statistics.StaleIndexes.Length == 0, TimeSpan.FromMinutes(5)))
				throw new Exception("WaitForIndexing failed");
		}

		public static void WaitForAllRequestsToComplete(RavenDbServer server)
		{
<<<<<<< HEAD
			if (!SpinWait.SpinUntil(() => server.Server.HasPendingRequests == false, TimeSpan.FromMinutes(15)))
				throw new Exception("WaitForAllRequestsToComplete failed");
=======
		    if (!SpinWait.SpinUntil(() => server.Server.HasPendingRequests == false, TimeSpan.FromMinutes(15)))
		    {
		        throw new Exception("WaitForAllRequestsToComplete failed");
		    }
>>>>>>> 7b05be79
		}

		protected PeriodicExportStatus GetPeriodicBackupStatus(DocumentDatabase db)
		{
			return GetPerodicBackupStatus(key => db.Documents.Get(key, null));
		}

		protected PeriodicExportStatus GetPerodicBackupStatus(IDatabaseCommands commands)
		{
			return GetPerodicBackupStatus(commands.Get);
		}

		private PeriodicExportStatus GetPerodicBackupStatus(Func<string, JsonDocument> getDocument)
		{
			var jsonDocument = getDocument(PeriodicExportStatus.RavenDocumentKey);
			if (jsonDocument == null)
				return new PeriodicExportStatus();

			return jsonDocument.DataAsJson.JsonDeserialization<PeriodicExportStatus>();
		}

		protected void WaitForPeriodicExport(DocumentDatabase db, PeriodicExportStatus previousStatus)
		{
			WaitForPeriodicExport(key => db.Documents.Get(key, null), previousStatus);
		}

		protected void WaitForPeriodicExport(IDatabaseCommands commands, PeriodicExportStatus previousStatus)
		{
			WaitForPeriodicExport(commands.Get, previousStatus);
		}

		private void WaitForPeriodicExport(Func<string, JsonDocument> getDocument, PeriodicExportStatus previousStatus)
		{
			PeriodicExportStatus currentStatus = null;
			var done = SpinWait.SpinUntil(() =>
			{
				currentStatus = GetPerodicBackupStatus(getDocument);
				return currentStatus.LastDocsEtag != previousStatus.LastDocsEtag ||
					   currentStatus.LastAttachmentsEtag != previousStatus.LastAttachmentsEtag ||
					   currentStatus.LastDocsDeletionEtag != previousStatus.LastDocsDeletionEtag ||
					   currentStatus.LastAttachmentDeletionEtag != previousStatus.LastAttachmentDeletionEtag;
			}, Debugger.IsAttached ? TimeSpan.FromMinutes(120) : TimeSpan.FromMinutes(15));
			if (!done) throw new Exception("WaitForPeriodicExport failed");
			previousStatus.LastDocsEtag = currentStatus.LastDocsEtag;
			previousStatus.LastAttachmentsEtag = currentStatus.LastAttachmentsEtag;
			previousStatus.LastDocsDeletionEtag = currentStatus.LastDocsDeletionEtag;
			previousStatus.LastAttachmentDeletionEtag = currentStatus.LastAttachmentDeletionEtag;

		}

		protected void WaitForBackup(DocumentDatabase db, bool checkError)
		{
			WaitForBackup(key => db.Documents.Get(key, null), checkError);
		}

		protected void WaitForBackup(IDatabaseCommands commands, bool checkError)
		{
			WaitForBackup(commands.Get, checkError);
		}

		private void WaitForBackup(Func<string, JsonDocument> getDocument, bool checkError)
		{
			var done = SpinWait.SpinUntil(() =>
			{
				// We expect to get the doc from database that we tried to backup
				var jsonDocument = getDocument(BackupStatus.RavenBackupStatusDocumentKey);
				if (jsonDocument == null)
					return true;

				var backupStatus = jsonDocument.DataAsJson.JsonDeserialization<BackupStatus>();
				if (backupStatus.IsRunning == false)
				{
					if (checkError)
					{
						var firstOrDefault =
							backupStatus.Messages.FirstOrDefault(x => x.Severity == BackupStatus.BackupMessageSeverity.Error);
						if (firstOrDefault != null)
							throw new Exception(string.Format("{0}\n\nDetails: {1}", firstOrDefault.Message, firstOrDefault.Details));
					}

					return true;
				}
				return false;
			}, Debugger.IsAttached ? TimeSpan.FromMinutes(120) : TimeSpan.FromMinutes(15));
			if (!done) throw new Exception("WaitForBackup failed");
		}

		protected void WaitForRestore(IDatabaseCommands databaseCommands)
		{
			var systemDatabaseCommands = databaseCommands.ForSystemDatabase(); // need to be sure that we are checking system database

			var failureMessages = new[]
			{
				                      "Esent Restore: Failure! Could not restore database!", 
									  "Error: Restore Canceled", 
									  "Restore Operation: Failure! Could not restore database!"
			                      };

			var restoreFinishMessages = new[]
				{
					"The new database was created",
					"Esent Restore: Restore Complete", 
					"Restore ended but could not create the datebase document, in order to access the data create a database with the appropriate name",
				};

			var done = SpinWait.SpinUntil(() =>
			{
				// We expect to get the doc from the <system> database
				var doc = systemDatabaseCommands.Get(RestoreStatus.RavenRestoreStatusDocumentKey);

				if (doc == null)
					return false;

				var status = doc.DataAsJson.Deserialize<RestoreStatus>(new DocumentConvention());

				if (failureMessages.Any(status.Messages.Contains))
					throw new InvalidOperationException("Restore failure: " + status.Messages.Aggregate(string.Empty, (output, message) => output + (message + Environment.NewLine)));

				return restoreFinishMessages.Any(status.Messages.Contains);
			}, TimeSpan.FromMinutes(5));

			if (!done) throw new Exception("WaitForRestore failed");
		}

		protected virtual void WaitForDocument(IDatabaseCommands databaseCommands, string id, Etag afterEtag = null)
		{
			WaitForDocument(databaseCommands, id, TimeSpan.FromMinutes(5), afterEtag);
		}

		protected virtual void WaitForDocument(IDatabaseCommands databaseCommands, string id, TimeSpan timeout, Etag afterEtag = null)
		{
			var done = SpinWait.SpinUntil(() =>
			{
				// We expect to get the doc from the <system> database
				var doc = databaseCommands.Get(id);
				if (afterEtag == null)
					return doc != null;
				return EtagUtil.IsGreaterThan(doc.Etag, afterEtag);
			}, timeout);

			if (!done) throw new Exception("WaitForDocument failed");
		}

	    protected static void WaitForUserToContinueTheTest(IDocumentStore documentStore, bool debug = true, int port = 8079)
		{
			if (debug && Debugger.IsAttached == false)
				return;

			var databaseName = Constants.SystemDatabase;

			var embeddableDocumentStore = documentStore as EmbeddableDocumentStore;
			OwinHttpServer server = null;
			string url = documentStore.Url;
			if (embeddableDocumentStore != null)
			{
				databaseName = embeddableDocumentStore.DefaultDatabase;
				embeddableDocumentStore.Configuration.Port = port;
				SetStudioConfigToAllowSingleDb(embeddableDocumentStore);
				embeddableDocumentStore.Configuration.AnonymousUserAccessMode = AnonymousUserAccessMode.Admin;
				NonAdminHttp.EnsureCanListenToWhenInNonAdminContext(port);
				server = new OwinHttpServer(embeddableDocumentStore.Configuration, embeddableDocumentStore.DocumentDatabase);
				url = embeddableDocumentStore.Configuration.ServerUrl;
			}

			var remoteDocumentStore = documentStore as DocumentStore;
			if (remoteDocumentStore != null)
			{
				databaseName = remoteDocumentStore.DefaultDatabase;
			}

			using (server)
			{
				try
				{
					var databaseNameEncoded = Uri.EscapeDataString(databaseName ?? Constants.SystemDatabase);
					var documentsPage = url + "studio/index.html#databases/documents?&database=" + databaseNameEncoded + "&withStop=true";
					Process.Start(documentsPage); // start the server
				}
				catch (Win32Exception e)
				{
					Console.WriteLine("Failed to open the browser. Please open it manually at {0}. {1}", url, e);
				}

				do
				{
					Thread.Sleep(100);
				} while (documentStore.DatabaseCommands.Head("Debug/Done") == null && (debug == false || Debugger.IsAttached));
			}
		}

		/// <summary>
		///     Let the studio knows that it shouldn't display the warning about sys db access
		/// </summary>
		public static void SetStudioConfigToAllowSingleDb(IDocumentStore documentDatabase)
		{
			JsonDocument jsonDocument = documentDatabase.DatabaseCommands.Get("Raven/StudioConfig");
			RavenJObject doc;
			RavenJObject metadata;
			if (jsonDocument == null)
			{
				doc = new RavenJObject();
				metadata = new RavenJObject();
			}
			else
			{
				doc = jsonDocument.DataAsJson;
				metadata = jsonDocument.Metadata;
			}

			doc["WarnWhenUsingSystemDatabase"] = false;

			documentDatabase.DatabaseCommands.Put("Raven/StudioConfig", null, doc, metadata);
		}

		protected void WaitForUserToContinueTheTest(bool debug = true, string url = null)
		{
			if (debug && Debugger.IsAttached == false)
				return;

			using (var documentStore = new DocumentStore
			{
				Url = url ?? "http://localhost:8079"
			}.Initialize())
			{
				var databaseNameEncoded = Uri.EscapeDataString(Constants.SystemDatabase);
				var documentsPage = documentStore.Url + "/studio/index.html#databases/documents?&database=" + databaseNameEncoded + "&withStop=true";
				Process.Start(documentsPage); // start the server

				do
				{
					Thread.Sleep(100);
				} while (documentStore.DatabaseCommands.Head("Debug/Done") == null && (debug == false || Debugger.IsAttached));
			}
		}

		protected void ClearDatabaseDirectory(string dataDir)
		{
			bool isRetry = false;

			while (true)
			{
				try
				{
					IOExtensions.DeleteDirectory(dataDir);
					break;
				}
				catch (IOException)
				{
					if (isRetry)
						throw;

					GC.Collect();
					GC.WaitForPendingFinalizers();
					isRetry = true;

					Thread.Sleep(2500);
				}
			}
		}

		public virtual void Dispose()
		{
			Authentication.Disable();
			GC.SuppressFinalize(this);

			var errors = new List<Exception>();

			foreach (var store in stores)
			{
				try
				{
					store.Dispose();
				}
				catch (Exception e)
				{
					errors.Add(e);
				}
			}

			stores.Clear();

			foreach (var server in servers)
			{
				if (server == null)
					continue;
				try
				{
					server.Dispose();
				}
				catch (Exception e)
				{
					errors.Add(e);
				}
			}

			servers.Clear();

			GC.Collect(2);
			GC.WaitForPendingFinalizers();

			foreach (var pathToDelete in pathsToDelete)
			{
				try
				{
					ClearDatabaseDirectory(pathToDelete);
				}
				catch (Exception e)
				{
					errors.Add(e);
				}
				finally
				{
					if (File.Exists(pathToDelete)) // Just in order to be sure we didn't created a file in that path, by mistake)
					{
						errors.Add(new IOException(string.Format("We tried to delete the '{0}' directory, but failed because it is a file.\r\n{1}", pathToDelete,
							WhoIsLocking.ThisFile(pathToDelete))));
					}
					else if (Directory.Exists(pathToDelete))
					{
						string filePath;
						try
						{
							filePath = Directory.GetFiles(pathToDelete, "*", SearchOption.AllDirectories).FirstOrDefault() ?? pathToDelete;
						}
						catch (Exception)
						{
							filePath = pathToDelete;
						}
						errors.Add(new IOException(string.Format("We tried to delete the '{0}' directory.\r\n{1}", pathToDelete,
							WhoIsLocking.ThisFile(filePath))));
					}
				}
			}

			if (errors.Count > 0)
				throw new AggregateException(errors);
		}

		protected static void PrintServerErrors(IndexingError[] indexingErrors)
		{
			if (indexingErrors.Any())
			{
				Console.WriteLine("Server errors count: " + indexingErrors.Count());
				foreach (var serverError in indexingErrors)
				{
					Console.WriteLine("Server error: " + serverError.ToString());
				}
			}
			else
				Console.WriteLine("No server errors");
		}

		protected void AssertNoIndexErrors(IDocumentStore documentStore)
		{
			var embeddableDocumentStore = documentStore as EmbeddableDocumentStore;
			var errors = embeddableDocumentStore != null
									   ? embeddableDocumentStore.SystemDatabase.Statistics.Errors
									   : documentStore.DatabaseCommands.GetStatistics().Errors;

			try
			{
				if (errors.Any()) throw new Exception("AssertNoIndexErrors Failed");
			}
			catch (Exception)
			{
				Console.WriteLine(errors.First().Error);
				throw;
			}
		}

		public static LicensingStatus GetLicenseByReflection(DocumentDatabase database)
		{
			var field = database.GetType().GetField("initializer", BindingFlags.Instance | BindingFlags.NonPublic);
			if (null == field) throw new Exception("LicensingStatus failed");
			var initializer = field.GetValue(database);
			var validateLicenseField = initializer.GetType().GetField("validateLicense", BindingFlags.Instance | BindingFlags.NonPublic);
			if (null == validateLicenseField) throw new Exception("LicensingStatus failed");
			var validateLicense = validateLicenseField.GetValue(initializer);

			var currentLicenseProp = validateLicense.GetType().GetProperty("CurrentLicense", BindingFlags.Static | BindingFlags.Public);
			if (null == currentLicenseProp) throw new Exception("LicensingStatus failed");

			return (LicensingStatus)currentLicenseProp.GetValue(validateLicense, null);
		}

        protected string NormalizeDatabaseName(string databaseName)
        {
            if (string.IsNullOrEmpty(databaseName))
            {
                return null;
            }

            if (databaseName.Length < 50)
            {
                DatabaseNames.Add(databaseName);
                return databaseName;
            }

            var prefix = databaseName.Substring(0, 30);
            var suffix = databaseName.Substring(databaseName.Length - 10, 10);
            var hash = new Guid(Encryptor.Current.Hash.Compute16(Encoding.UTF8.GetBytes(databaseName))).ToString("N").Substring(0, 8);

            var name = string.Format("{0}_{1}_{2}", prefix, hash, suffix);

            DatabaseNames.Add(name);

            return name;
        }

        protected static void DeployNorthwind(DocumentStore store, string databaseName = null)
		{
			if (string.IsNullOrEmpty(databaseName) == false)
				store.DatabaseCommands.GlobalAdmin.EnsureDatabaseExists(databaseName);

			var url = store.Url.ForDatabase(string.IsNullOrEmpty(databaseName) == false ? databaseName : store.DefaultDatabase);

			var requestFactory = store.JsonRequestFactory;
			var request = requestFactory.CreateHttpJsonRequest(new CreateHttpJsonRequestParams(null, url + "/studio-tasks/createSampleData", HttpMethods.Post, store.DatabaseCommands.PrimaryCredentials, store.Conventions));
			request.ExecuteRequest();
		}

<<<<<<< HEAD

		public static IEnumerable<object[]> InsertOptions
		{
			get
			{
				yield return new[] { new BulkInsertOptions { Format = BulkInsertFormat.Bson, Compression = BulkInsertCompression.GZip } };
				yield return new[] { new BulkInsertOptions { Format = BulkInsertFormat.Json } };
				yield return new[] { new BulkInsertOptions { Compression = BulkInsertCompression.None } };
			}
		}
		protected RavenDbServer CreateServerWithWindowsCredentials(int port, string username, string password, string domain, out NodeConnectionInfo nodeConnectionInfo)
		{
			var server = GetNewServer(port, enableAuthentication: true);
			nodeConnectionInfo = ClusterManagerFactory.CreateSelfConnection(server.SystemDatabase);
			nodeConnectionInfo.Username = username;
			nodeConnectionInfo.Password = password;
			nodeConnectionInfo.Domain = domain;

			EnableAuthentication(server.SystemDatabase);
			NewRemoteDocumentStore(ravenDbServer: server);
			return server;
		}

		protected RavenDbServer CreateServerWithOAuth(int port, string apiKey, out NodeConnectionInfo nodeConnectionInfo)
		{
			var server = GetNewServer(port, enableAuthentication: true);
			nodeConnectionInfo = ClusterManagerFactory.CreateSelfConnection(server.SystemDatabase);
			nodeConnectionInfo.ApiKey = apiKey;

			EnableAuthentication(server.SystemDatabase);

			var apiKeyTokens = apiKey.Split('/');

			server.SystemDatabase.Documents.Put("Raven/ApiKeys/" + apiKeyTokens[0], null, RavenJObject.FromObject(new ApiKeyDefinition
			{
				Databases = new List<ResourceAccess>
						            {
							            new ResourceAccess { TenantId = "*", Admin = true }, 
										new ResourceAccess { TenantId = "<system>", Admin = true },
						            },
				Enabled = true,
				Name = apiKeyTokens[0],
				Secret = apiKeyTokens[1]
			}), new RavenJObject(), null);

			NewRemoteDocumentStore(ravenDbServer: server);

			return server;
		}

=======
        private static void StoreSeedData(IEnumerable<IEnumerable> seedData,
            IDocumentStore documentStore)
        {
            if (seedData == null)
            {
                throw new ArgumentNullException("seedData");
            }

            using (var session = documentStore.OpenSession())
            {
                foreach (var collection in seedData)
                {
                    foreach (var item in collection)
                    {
                        session.Store(item);
                    }
                }

                session.SaveChanges();
            }
        }

        private static void ExecuteIndexes(IEnumerable<AbstractIndexCreationTask> indexes,
            IDocumentStore documentStore)
        {
            if (indexes == null)
            {
                throw new ArgumentNullException("indexes");
            }

            if (documentStore == null)
            {
                throw new ArgumentNullException("documentStore");
            }

            foreach (var index in indexes)
            {
                index.Execute(documentStore);
            }
        }

        private static void ExecuteTransformers(IEnumerable<AbstractTransformerCreationTask> transformers,
            IDocumentStore documentStore)
        {
            if (transformers == null)
            {
                throw new ArgumentNullException("transformers");
            }

            if (documentStore == null)
            {
                throw new ArgumentNullException("documentStore");
            }

            foreach (var transformer in transformers)
            {
                transformer.Execute(documentStore);
            }
        }
>>>>>>> 7b05be79
	}
}<|MERGE_RESOLUTION|>--- conflicted
+++ resolved
@@ -47,7 +47,7 @@
 
 namespace Raven.Tests.Helpers
 {
-	public abstract class RavenTestBase : IDisposable
+    public abstract class RavenTestBase : IDisposable
 	{
 		protected readonly List<RavenDbServer> servers = new List<RavenDbServer>();
 		protected readonly List<IDocumentStore> stores = new List<IDocumentStore>();
@@ -57,7 +57,7 @@
 
 		private static int pathCount;
 
-		private static bool checkedAsyncVoid;
+	    private static bool checkedAsyncVoid;
 
 		protected RavenTestBase()
 		{
@@ -76,12 +76,7 @@
 			pathsToDelete.Add(dataFolder);
 		}
 
-<<<<<<< HEAD
-
-		private static IEnumerable<Type> GetLoadableTypes(Assembly assembly)
-=======
 	    private static IEnumerable<Type> GetLoadableTypes(Assembly assembly)
->>>>>>> 7b05be79
 		{
 			if (assembly == null) throw new ArgumentNullException("assembly");
 			try
@@ -94,7 +89,7 @@
 			}
 		}
 
-		private static IEnumerable<MethodInfo> GetAsyncVoidMethods(Assembly assembly)
+	    private static IEnumerable<MethodInfo> GetAsyncVoidMethods(Assembly assembly)
 		{
 			return GetLoadableTypes(assembly)
 			  .SelectMany(type => type.GetMethods(
@@ -161,53 +156,86 @@
         /// <param name="seedData">A collection of some fake data that will be automatically stored into the document store.</param>
         /// <remarks>Besides the document store being instantiated, it is also Initialized.<br/>Also, any indexes or transfomers that are provided, the process will not wait for them to be completed/not stale. You need to explicity call the <code>WaitForIndexing(..)</code> method.<br/>For further info, please goto: http://ravendb.net/docs/article-page/2.5/csharp/server/administration/configuration</remarks>
         /// <returns>A new instance of an EmbeddableDocumentStore.</returns>
-        public EmbeddableDocumentStore NewDocumentStore(
-            bool runInMemory = true,
-            string requestedStorage = null,
-            ComposablePartCatalog catalog = null,
-            string dataDir = null,
-            bool enableAuthentication = false,
-            string activeBundles = null,
-            int? port = null,
-            AnonymousUserAccessMode anonymousUserAccessMode = AnonymousUserAccessMode.Admin,
-            Action<EmbeddableDocumentStore> configureStore = null,
+		public EmbeddableDocumentStore NewDocumentStore(
+			bool runInMemory = true,
+			string requestedStorage = null,
+			ComposablePartCatalog catalog = null,
+			string dataDir = null,
+			bool enableAuthentication = false,
+			string activeBundles = null,
+			int? port = null,
+			AnonymousUserAccessMode anonymousUserAccessMode = AnonymousUserAccessMode.Admin,
+			Action<EmbeddableDocumentStore> configureStore = null,
             [CallerMemberName] string databaseName = null,
             IEnumerable<AbstractIndexCreationTask> indexes = null,
             IEnumerable<AbstractTransformerCreationTask> transformers = null,
             IEnumerable<IEnumerable> seedData = null)
-        {
-            databaseName = NormalizeDatabaseName(databaseName);
-
-            var storageType = GetDefaultStorageType(requestedStorage);
-            var dataDirectory = dataDir ?? NewDataPath(databaseName);
-            var documentStore = new EmbeddableDocumentStore
-            {
-                UseEmbeddedHttpServer = port.HasValue,
-                Configuration =
-                {
-                    DefaultStorageTypeName = storageType,
-                    DataDirectory = Path.Combine(dataDirectory, "System"),
-                    RunInUnreliableYetFastModeThatIsNotSuitableForProduction = true,
-                    RunInMemory = storageType.Equals("esent", StringComparison.OrdinalIgnoreCase) == false && runInMemory,
+		{
+			databaseName = NormalizeDatabaseName(databaseName);
+
+			var storageType = GetDefaultStorageType(requestedStorage);
+			var dataDirectory = dataDir ?? NewDataPath(databaseName);
+			var documentStore = new EmbeddableDocumentStore
+			{
+				UseEmbeddedHttpServer = port.HasValue,
+				Configuration =
+				{
+					DefaultStorageTypeName = storageType,
+					DataDirectory = Path.Combine(dataDirectory, "System"),
+					RunInUnreliableYetFastModeThatIsNotSuitableForProduction = true,
+					RunInMemory = storageType.Equals("esent", StringComparison.OrdinalIgnoreCase) == false && runInMemory,
                     Port = port ?? 8079,
                     AnonymousUserAccessMode = anonymousUserAccessMode
+				}
+			};
+
+			documentStore.Configuration.FileSystem.DataDirectory = Path.Combine(dataDirectory, "FileSystem");
+			documentStore.Configuration.Encryption.UseFips = SettingsHelper.UseFipsEncryptionAlgorithms;
+
+			if (activeBundles != null)
+			{
+				documentStore.Configuration.Settings["Raven/ActiveBundles"] = activeBundles;
+			}
+
+			if (catalog != null)
+            {
+				documentStore.Configuration.Catalog.Catalogs.Add(catalog);
+            }
+
+			try
+			{
+				if (configureStore != null)
+                {
+					configureStore(documentStore);
                 }
-            };
-
-            documentStore.Configuration.FileSystem.DataDirectory = Path.Combine(dataDirectory, "FileSystem");
-            documentStore.Configuration.Encryption.UseFips = SettingsHelper.UseFipsEncryptionAlgorithms;
-
-            if (activeBundles != null)
-            {
-                documentStore.Configuration.Settings["Raven/ActiveBundles"] = activeBundles;
-            }
-
-            if (catalog != null)
-            {
-                documentStore.Configuration.Catalog.Catalogs.Add(catalog);
-            }
-
-<<<<<<< HEAD
+
+				ModifyStore(documentStore);
+				ModifyConfiguration(documentStore.Configuration);
+				documentStore.Configuration.PostInit();
+				documentStore.Initialize();
+
+				if (enableAuthentication)
+				{
+					EnableAuthentication(documentStore.SystemDatabase);
+				}
+
+				CreateDefaultIndexes(documentStore);
+
+                if (indexes != null)
+                {
+                    ExecuteIndexes(indexes, documentStore);
+                }
+
+                if (transformers != null)
+                {
+                    ExecuteTransformers(transformers, documentStore);
+                }
+
+                if (seedData != null)
+                {
+                    StoreSeedData(seedData, documentStore);
+                }
+
 				return documentStore;
 			}
 			catch (Exception e)
@@ -215,7 +243,7 @@
 				// We must dispose of this object in exceptional cases, otherwise this test will break all the following tests.
 			    try
 			    {
-			        documentStore.Dispose();
+				documentStore.Dispose();
 			    }
 			    catch (Exception exception)
 			    {
@@ -235,71 +263,11 @@
 			var license = GetLicenseByReflection(database);
 			license.Error = false;
 			license.Status = "Commercial";
-			license.Attributes["ravenfs"] = "true";
-			license.Attributes["counters"] = "true";
+		    license.Attributes["ravenfs"] = "true";
+            license.Attributes["counters"] = "true";
 			// rerun this startup task
 			database.StartupTasks.OfType<AuthenticationForCommercialUseOnly>().First().Execute(database);
 		}
-=======
-            try
-            {
-                if (configureStore != null)
-                {
-                    configureStore(documentStore);
-                }
-
-                ModifyStore(documentStore);
-                ModifyConfiguration(documentStore.Configuration);
-                documentStore.Configuration.PostInit();
-                documentStore.Initialize();
-
-                if (enableAuthentication)
-                {
-                    EnableAuthentication(documentStore.SystemDatabase);
-                }
-
-                CreateDefaultIndexes(documentStore);
-
-                if (indexes != null)
-                {
-                    ExecuteIndexes(indexes, documentStore);
-                }
-
-                if (transformers != null)
-                {
-                    ExecuteTransformers(transformers, documentStore);
-                }
-
-                if (seedData != null)
-                {
-                    StoreSeedData(seedData, documentStore);
-                }
-
-                return documentStore;
-            }
-            catch
-            {
-                // We must dispose of this object in exceptional cases, otherwise this test will break all the following tests.
-                documentStore.Dispose();
-                throw;
-            }
-            finally
-            {
-                stores.Add(documentStore);
-            }
-        }
-
-        public static void EnableAuthentication(DocumentDatabase database)
-        {
-            var license = GetLicenseByReflection(database);
-            license.Error = false;
-            license.Status = "Commercial";
-            license.Attributes["ravenfs"] = "true";
-            license.Attributes["counters"] = "true";
-            // rerun this startup task
-            database.StartupTasks.OfType<AuthenticationForCommercialUseOnly>().First().Execute(database);
-        }
->>>>>>> 7b05be79
 
         /// <summary>
         /// Creates a new document store connecting to a remote RavenDb server.
@@ -319,35 +287,35 @@
         public DocumentStore NewRemoteDocumentStore(bool fiddler = false,
             RavenDbServer ravenDbServer = null,
             [CallerMemberName] string databaseName = null,
-            bool runInMemory = true,
-            string dataDirectory = null,
-            string requestedStorage = null,
-            bool enableAuthentication = false,
-            bool ensureDatabaseExists = true,
-            Action<DocumentStore> configureStore = null,
+			bool runInMemory = true,
+			string dataDirectory = null,
+			string requestedStorage = null,
+			bool enableAuthentication = false,
+			bool ensureDatabaseExists = true,
+			Action<DocumentStore> configureStore = null,
             string activeBundles = null,
             IEnumerable<IEnumerable> seedData = null)
-        {
-            databaseName = NormalizeDatabaseName(databaseName);
-
-            checkPorts = true;
+		{
+			databaseName = NormalizeDatabaseName(databaseName);
+
+			checkPorts = true;
             ravenDbServer = ravenDbServer ?? GetNewServer(runInMemory: runInMemory,
                 dataDirectory: dataDirectory,
                 requestedStorage: requestedStorage,
                 enableAuthentication: enableAuthentication,
                 databaseName: databaseName,
                 activeBundles: activeBundles);
-            ModifyServer(ravenDbServer);
+			ModifyServer(ravenDbServer);
             var documentStore = new DocumentStore
-            {
-                Url = GetServerUrl(fiddler, ravenDbServer.SystemDatabase.ServerUrl),
-                DefaultDatabase = databaseName
-            };
-            pathsToDelete.Add(Path.Combine(ravenDbServer.SystemDatabase.Configuration.DataDirectory, @"..\Databases"));
+			{
+				Url = GetServerUrl(fiddler, ravenDbServer.SystemDatabase.ServerUrl),
+				DefaultDatabase = databaseName
+			};
+			pathsToDelete.Add(Path.Combine(ravenDbServer.SystemDatabase.Configuration.DataDirectory, @"..\Databases"));
             stores.Add(documentStore);
             documentStore.AfterDispose += (sender, args) => ravenDbServer.Dispose();
 
-            if (configureStore != null)
+			if (configureStore != null)
             {
                 configureStore(documentStore);
             }
@@ -359,15 +327,15 @@
             if (seedData != null)
             {
                 StoreSeedData(seedData, documentStore);
-            }
+		}
 
             return documentStore;
         }
 
-		protected RavenDbServer GetServer(int port = 8079)
-		{
-			return servers.First(x => x.SystemDatabase.Configuration.Port == port);
-		}
+        protected RavenDbServer GetServer(int port = 8079)
+        {
+            return servers.First(x => x.SystemDatabase.Configuration.Port == port);
+        }
 
 		private static string GetServerUrl(bool fiddler, string serverUrl)
 		{
@@ -394,7 +362,7 @@
 
 		protected bool checkPorts = false;
 
-		protected RavenDbServer GetNewServer(int port = 8079,
+        protected RavenDbServer GetNewServer(int port = 8079,
 			string dataDirectory = null,
 			bool runInMemory = true,
 			string requestedStorage = null,
@@ -540,7 +508,7 @@
 		{
 			var databaseCommands = store.DatabaseCommands;
 		    if (database != null)
-		    {
+			{
 		        databaseCommands = databaseCommands.ForDatabase(database);
 		    }
 		    
@@ -554,14 +522,14 @@
 		        return;
 		    }
 
-		    var statistics = databaseCommands.GetStatistics();
-		    var stats = RavenJObject.FromObject(statistics).ToString(Formatting.Indented);
+				var statistics = databaseCommands.GetStatistics();
+				var stats = RavenJObject.FromObject(statistics).ToString(Formatting.Indented);
 		    var errorMessage = string.Format("The indexes stayed stale for more than {0}{1}{2}",
 		        timeout.Value,
 		        Environment.NewLine,
 		        stats);
 		    throw new TimeoutException(errorMessage);
-		}
+			}
 
 		public void WaitForPeriodicExport(DocumentDatabase db, PeriodicExportStatus previousStatus, Func<PeriodicExportStatus, Etag> compareSelector)
 		{
@@ -571,7 +539,7 @@
 				currentStatus = GetPeriodicBackupStatus(db);
 				return compareSelector(currentStatus) != compareSelector(previousStatus);
 			}, Debugger.IsAttached ? TimeSpan.FromMinutes(120) : TimeSpan.FromMinutes(15));
-			if (!done) throw new Exception("WaitForPeriodicExport failed");
+            if (!done) throw new Exception("WaitForPeriodicExport failed");
 			previousStatus.LastDocsEtag = currentStatus.LastDocsEtag;
 			previousStatus.LastAttachmentsEtag = currentStatus.LastAttachmentsEtag;
 			previousStatus.LastDocsDeletionEtag = currentStatus.LastDocsDeletionEtag;
@@ -586,20 +554,15 @@
 		public static void WaitForIndexing(DocumentDatabase db)
 		{
 			if (!SpinWait.SpinUntil(() => db.Statistics.StaleIndexes.Length == 0, TimeSpan.FromMinutes(5)))
-				throw new Exception("WaitForIndexing failed");
+                throw new Exception("WaitForIndexing failed");
 		}
 
 		public static void WaitForAllRequestsToComplete(RavenDbServer server)
 		{
-<<<<<<< HEAD
 			if (!SpinWait.SpinUntil(() => server.Server.HasPendingRequests == false, TimeSpan.FromMinutes(15)))
-				throw new Exception("WaitForAllRequestsToComplete failed");
-=======
-		    if (!SpinWait.SpinUntil(() => server.Server.HasPendingRequests == false, TimeSpan.FromMinutes(15)))
 		    {
-		        throw new Exception("WaitForAllRequestsToComplete failed");
-		    }
->>>>>>> 7b05be79
+                throw new Exception("WaitForAllRequestsToComplete failed");
+		}
 		}
 
 		protected PeriodicExportStatus GetPeriodicBackupStatus(DocumentDatabase db)
@@ -642,7 +605,7 @@
 					   currentStatus.LastDocsDeletionEtag != previousStatus.LastDocsDeletionEtag ||
 					   currentStatus.LastAttachmentDeletionEtag != previousStatus.LastAttachmentDeletionEtag;
 			}, Debugger.IsAttached ? TimeSpan.FromMinutes(120) : TimeSpan.FromMinutes(15));
-			if (!done) throw new Exception("WaitForPeriodicExport failed");
+            if (!done) throw new Exception("WaitForPeriodicExport failed");
 			previousStatus.LastDocsEtag = currentStatus.LastDocsEtag;
 			previousStatus.LastAttachmentsEtag = currentStatus.LastAttachmentsEtag;
 			previousStatus.LastDocsDeletionEtag = currentStatus.LastDocsDeletionEtag;
@@ -684,7 +647,7 @@
 				}
 				return false;
 			}, Debugger.IsAttached ? TimeSpan.FromMinutes(120) : TimeSpan.FromMinutes(15));
-			if (!done) throw new Exception("WaitForBackup failed");
+            if (!done) throw new Exception("WaitForBackup failed");
 		}
 
 		protected void WaitForRestore(IDatabaseCommands databaseCommands)
@@ -721,7 +684,7 @@
 				return restoreFinishMessages.Any(status.Messages.Contains);
 			}, TimeSpan.FromMinutes(5));
 
-			if (!done) throw new Exception("WaitForRestore failed");
+            if (!done) throw new Exception("WaitForRestore failed");
 		}
 
 		protected virtual void WaitForDocument(IDatabaseCommands databaseCommands, string id, Etag afterEtag = null)
@@ -736,11 +699,11 @@
 				// We expect to get the doc from the <system> database
 				var doc = databaseCommands.Get(id);
 				if (afterEtag == null)
-					return doc != null;
+				return doc != null;
 				return EtagUtil.IsGreaterThan(doc.Etag, afterEtag);
 			}, timeout);
 
-			if (!done) throw new Exception("WaitForDocument failed");
+            if (!done) throw new Exception("WaitForDocument failed");
 		}
 
 	    protected static void WaitForUserToContinueTheTest(IDocumentStore documentStore, bool debug = true, int port = 8079)
@@ -748,14 +711,14 @@
 			if (debug && Debugger.IsAttached == false)
 				return;
 
-			var databaseName = Constants.SystemDatabase;
+		    var databaseName = Constants.SystemDatabase;
 
 			var embeddableDocumentStore = documentStore as EmbeddableDocumentStore;
 			OwinHttpServer server = null;
 			string url = documentStore.Url;
 			if (embeddableDocumentStore != null)
 			{
-				databaseName = embeddableDocumentStore.DefaultDatabase;
+			    databaseName = embeddableDocumentStore.DefaultDatabase;
 				embeddableDocumentStore.Configuration.Port = port;
 				SetStudioConfigToAllowSingleDb(embeddableDocumentStore);
 				embeddableDocumentStore.Configuration.AnonymousUserAccessMode = AnonymousUserAccessMode.Admin;
@@ -764,19 +727,19 @@
 				url = embeddableDocumentStore.Configuration.ServerUrl;
 			}
 
-			var remoteDocumentStore = documentStore as DocumentStore;
-			if (remoteDocumentStore != null)
-			{
-				databaseName = remoteDocumentStore.DefaultDatabase;
-			}
+		    var remoteDocumentStore = documentStore as DocumentStore;
+            if (remoteDocumentStore != null)
+            {
+                databaseName = remoteDocumentStore.DefaultDatabase;
+            }
 
 			using (server)
 			{
 				try
 				{
-					var databaseNameEncoded = Uri.EscapeDataString(databaseName ?? Constants.SystemDatabase);
-					var documentsPage = url + "studio/index.html#databases/documents?&database=" + databaseNameEncoded + "&withStop=true";
-					Process.Start(documentsPage); // start the server
+                    var databaseNameEncoded = Uri.EscapeDataString(databaseName ?? Constants.SystemDatabase);
+                    var documentsPage = url + "studio/index.html#databases/documents?&database=" + databaseNameEncoded + "&withStop=true";
+                    Process.Start(documentsPage); // start the server
 				}
 				catch (Win32Exception e)
 				{
@@ -824,9 +787,9 @@
 				Url = url ?? "http://localhost:8079"
 			}.Initialize())
 			{
-				var databaseNameEncoded = Uri.EscapeDataString(Constants.SystemDatabase);
-				var documentsPage = documentStore.Url + "/studio/index.html#databases/documents?&database=" + databaseNameEncoded + "&withStop=true";
-				Process.Start(documentsPage); // start the server
+                var databaseNameEncoded = Uri.EscapeDataString(Constants.SystemDatabase);
+                var documentsPage = documentStore.Url + "/studio/index.html#databases/documents?&database=" + databaseNameEncoded + "&withStop=true";
+                Process.Start(documentsPage); // start the server
 
 				do
 				{
@@ -961,7 +924,7 @@
 
 			try
 			{
-				if (errors.Any()) throw new Exception("AssertNoIndexErrors Failed");
+                if (errors.Any()) throw new Exception("AssertNoIndexErrors Failed");
 			}
 			catch (Exception)
 			{
@@ -973,43 +936,43 @@
 		public static LicensingStatus GetLicenseByReflection(DocumentDatabase database)
 		{
 			var field = database.GetType().GetField("initializer", BindingFlags.Instance | BindingFlags.NonPublic);
-			if (null == field) throw new Exception("LicensingStatus failed");
+            if (null == field) throw new Exception("LicensingStatus failed");
 			var initializer = field.GetValue(database);
 			var validateLicenseField = initializer.GetType().GetField("validateLicense", BindingFlags.Instance | BindingFlags.NonPublic);
-			if (null == validateLicenseField) throw new Exception("LicensingStatus failed");
+            if (null == validateLicenseField) throw new Exception("LicensingStatus failed");
 			var validateLicense = validateLicenseField.GetValue(initializer);
 
 			var currentLicenseProp = validateLicense.GetType().GetProperty("CurrentLicense", BindingFlags.Static | BindingFlags.Public);
-			if (null == currentLicenseProp) throw new Exception("LicensingStatus failed");
+            if (null == currentLicenseProp) throw new Exception("LicensingStatus failed");
 
 			return (LicensingStatus)currentLicenseProp.GetValue(validateLicense, null);
 		}
 
-        protected string NormalizeDatabaseName(string databaseName)
-        {
-            if (string.IsNullOrEmpty(databaseName))
-            {
-                return null;
+		protected string NormalizeDatabaseName(string databaseName)
+		{
+			if (string.IsNullOrEmpty(databaseName))
+            {
+				return null;
             }
 
-            if (databaseName.Length < 50)
-            {
-                DatabaseNames.Add(databaseName);
-                return databaseName;
-            }
-
-            var prefix = databaseName.Substring(0, 30);
-            var suffix = databaseName.Substring(databaseName.Length - 10, 10);
-            var hash = new Guid(Encryptor.Current.Hash.Compute16(Encoding.UTF8.GetBytes(databaseName))).ToString("N").Substring(0, 8);
-
-            var name = string.Format("{0}_{1}_{2}", prefix, hash, suffix);
-
-            DatabaseNames.Add(name);
-
-            return name;
-        }
-
-        protected static void DeployNorthwind(DocumentStore store, string databaseName = null)
+			if (databaseName.Length < 50)
+			{
+				DatabaseNames.Add(databaseName);
+				return databaseName;
+			}
+
+			var prefix = databaseName.Substring(0, 30);
+			var suffix = databaseName.Substring(databaseName.Length - 10, 10);
+			var hash = new Guid(Encryptor.Current.Hash.Compute16(Encoding.UTF8.GetBytes(databaseName))).ToString("N").Substring(0, 8);
+
+			var name = string.Format("{0}_{1}_{2}", prefix, hash, suffix);
+
+			DatabaseNames.Add(name);
+
+			return name;
+		}
+
+		protected static void DeployNorthwind(DocumentStore store, string databaseName = null)
 		{
 			if (string.IsNullOrEmpty(databaseName) == false)
 				store.DatabaseCommands.GlobalAdmin.EnsureDatabaseExists(databaseName);
@@ -1021,9 +984,69 @@
 			request.ExecuteRequest();
 		}
 
-<<<<<<< HEAD
-
-		public static IEnumerable<object[]> InsertOptions
+        private static void StoreSeedData(IEnumerable<IEnumerable> seedData,
+            IDocumentStore documentStore)
+        {
+            if (seedData == null)
+            {
+                throw new ArgumentNullException("seedData");
+	}
+
+            using (var session = documentStore.OpenSession())
+            {
+                foreach (var collection in seedData)
+                {
+                    foreach (var item in collection)
+                    {
+                        session.Store(item);
+}
+                }
+
+                session.SaveChanges();
+            }
+        }
+
+        private static void ExecuteIndexes(IEnumerable<AbstractIndexCreationTask> indexes,
+            IDocumentStore documentStore)
+        {
+            if (indexes == null)
+            {
+                throw new ArgumentNullException("indexes");
+            }
+
+            if (documentStore == null)
+            {
+                throw new ArgumentNullException("documentStore");
+            }
+
+            foreach (var index in indexes)
+            {
+                index.Execute(documentStore);
+            }
+        }
+
+        private static void ExecuteTransformers(IEnumerable<AbstractTransformerCreationTask> transformers,
+            IDocumentStore documentStore)
+        {
+            if (transformers == null)
+            {
+                throw new ArgumentNullException("transformers");
+            }
+
+            if (documentStore == null)
+            {
+                throw new ArgumentNullException("documentStore");
+            }
+
+            foreach (var transformer in transformers)
+            {
+                transformer.Execute(documentStore);
+            }
+        }
+	}
+}
+
+public static IEnumerable<object[]> InsertOptions
 		{
 			get
 			{
@@ -1032,6 +1055,7 @@
 				yield return new[] { new BulkInsertOptions { Compression = BulkInsertCompression.None } };
 			}
 		}
+
 		protected RavenDbServer CreateServerWithWindowsCredentials(int port, string username, string password, string domain, out NodeConnectionInfo nodeConnectionInfo)
 		{
 			var server = GetNewServer(port, enableAuthentication: true);
@@ -1072,66 +1096,5 @@
 			return server;
 		}
 
-=======
-        private static void StoreSeedData(IEnumerable<IEnumerable> seedData,
-            IDocumentStore documentStore)
-        {
-            if (seedData == null)
-            {
-                throw new ArgumentNullException("seedData");
-            }
-
-            using (var session = documentStore.OpenSession())
-            {
-                foreach (var collection in seedData)
-                {
-                    foreach (var item in collection)
-                    {
-                        session.Store(item);
-                    }
-                }
-
-                session.SaveChanges();
-            }
-        }
-
-        private static void ExecuteIndexes(IEnumerable<AbstractIndexCreationTask> indexes,
-            IDocumentStore documentStore)
-        {
-            if (indexes == null)
-            {
-                throw new ArgumentNullException("indexes");
-            }
-
-            if (documentStore == null)
-            {
-                throw new ArgumentNullException("documentStore");
-            }
-
-            foreach (var index in indexes)
-            {
-                index.Execute(documentStore);
-            }
-        }
-
-        private static void ExecuteTransformers(IEnumerable<AbstractTransformerCreationTask> transformers,
-            IDocumentStore documentStore)
-        {
-            if (transformers == null)
-            {
-                throw new ArgumentNullException("transformers");
-            }
-
-            if (documentStore == null)
-            {
-                throw new ArgumentNullException("documentStore");
-            }
-
-            foreach (var transformer in transformers)
-            {
-                transformer.Execute(documentStore);
-            }
-        }
->>>>>>> 7b05be79
 	}
 }