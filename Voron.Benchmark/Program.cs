--- conflicted
+++ resolved
@@ -1,4 +1,3 @@
-<<<<<<< HEAD
 ﻿using System;
 using System.Collections.Generic;
 using System.Diagnostics;
@@ -265,418 +264,6 @@
                             var ms = new byte[100];
                             for (int j = 0; j < ((ItemsPerTransaction * Transactions) / concurrency); j++)
                             {
-                                var current = j * currentBase;
-                                var key = current.ToString("0000000000000000");
-                                using (var stream = tx.State.Root.Read(tx, key).Stream)
-                                {
-                                    while (stream.Read(ms, 0, ms.Length) != 0)
-                                    {
-                                    }
-                                }
-                            }
-
-                            tx.Commit();
-                        }
-
-                        countdownEvent.Signal();
-                    });
-                }
-                countdownEvent.Wait();
-                sw.Stop();
-            }
-        }
-
-		private static void FillBatchReadBatchOneTransaction(Stopwatch sw, int iterations)
-		{
-            using (var env = new StorageEnvironment(StorageEnvironmentOptions.ForPath(Path)))
-			{
-				sw.Start();
-				using (var tx = env.NewTransaction(TransactionFlags.Read))
-				{
-					var ms = new byte[100];
-
-					var batch = new WriteBatch();
-					for (int i = 0; i < iterations; i++)
-					{
-						var key = i.ToString("0000000000000000");
-						batch.Add(key, new MemoryStream(), null);
-					}
-
-					using (var snapshot = env.CreateSnapshot())
-					{
-						for (int i = 0; i < iterations; i++)
-						{
-							var key = i.ToString("0000000000000000");
-
-							using (var read = snapshot.Read(null, key, batch))
-							{
-								while (read.Stream.Read(ms, 0, ms.Length) != 0)
-								{
-								}
-							}
-						}
-					}
-
-					tx.Commit();
-				}
-				sw.Stop();
-			}
-		}
-
-        private static void ReadOneTransaction(Stopwatch sw)
-        {
-            using (var env = new StorageEnvironment(StorageEnvironmentOptions.ForPath(Path)))
-            {
-                sw.Start();
-                using (var tx = env.NewTransaction(TransactionFlags.Read))
-                {
-                    var ms = new byte[100];
-                    for (int i = 0; i < Transactions * ItemsPerTransaction; i++)
-                    {
-                        var key = i.ToString("0000000000000000");
-                        using (var stream = tx.State.Root.Read(tx, key).Stream)
-                        {
-                            while (stream.Read(ms, 0, ms.Length) != 0)
-                            {
-                            }
-                        }
-                    }
-
-                    tx.Commit();
-                }
-                sw.Stop();
-            }
-        }
-
-        private static void ReadAndWriteOneTransaction(Stopwatch sw, int concurrency)
-        {
-            using (var env = new StorageEnvironment(StorageEnvironmentOptions.ForPath(Path)))
-            {
-                var value = new byte[100];
-                new Random().NextBytes(value);
-
-                using (var tx = env.NewTransaction(TransactionFlags.ReadWrite))
-                {
-                    env.Options.DataPager.AllocateMorePages(tx, 1024 * 1024 * 768);
-                    tx.Commit();
-                }
-
-                using (var tx = env.NewTransaction(TransactionFlags.ReadWrite))
-                {
-                    var ms = new MemoryStream(value);
-                    for (long i = 0; i < Transactions * ItemsPerTransaction; i++)
-                    {
-                        ms.Position = 0;
-                        tx.State.Root.Add(tx, i.ToString("0000000000000000"), ms);
-                    }
-
-                    tx.Commit();
-                }
-
-                var countdownEvent = new CountdownEvent(concurrency);
-
-                sw.Start();
-                for (int i = 0; i < concurrency; i++)
-                {
-                    var currentBase = i;
-                    ThreadPool.QueueUserWorkItem(state =>
-                    {
-                        using (var tx = env.NewTransaction(TransactionFlags.Read))
-                        {
-                            var ms = new byte[100];
-                            for (int j = 0; j < ((ItemsPerTransaction*Transactions)/concurrency); j++)
-                            {
-                                var current = j * currentBase;
-                                var key = current.ToString("0000000000000000");
-                                using (var stream = tx.State.Root.Read(tx, key).Stream)
-                                {
-                                    while (stream.Read(ms, 0, ms.Length) != 0)
-                                    {
-                                    }
-                                }
-                            }
-
-                            tx.Commit();
-                        }
-
-                        countdownEvent.Signal();
-                    });
-                }
-                countdownEvent.Wait();
-                sw.Stop();
-            }
-        }
-
-
-    }
-}
-=======
-﻿using System;
-using System.Collections.Generic;
-using System.Diagnostics;
-using System.IO;
-using System.Threading;
-using Voron.Debugging;
-using Voron.Impl;
-
-namespace Voron.Benchmark
-{
-    public class Program
-    {
-        private static HashSet<long> _randomNumbers;
-        public const int ItemsPerTransaction = 100;
-        private const int Transactions = 500;
-        private const string Path = @"c:\temp\bench.data";
-
-        public static void Main()
-        {
-#if DEBUG
-            var oldfg = Console.ForegroundColor;
-            var oldbg = Console.BackgroundColor;
-            Console.ForegroundColor = ConsoleColor.Red;
-            Console.BackgroundColor = ConsoleColor.Yellow;
-            Console.Beep();
-            Console.WriteLine("Dude, you are running benchmark in debug mode?!");
-            Console.ForegroundColor = oldfg;
-            Console.BackgroundColor = oldbg;
-#endif
-            _randomNumbers = InitRandomNumbers(Transactions * ItemsPerTransaction);
-
-            Time("fill seq none", sw => FillSeqOneTransaction(sw));
-            Time("fill seq buff", sw => FillSeqOneTransaction(sw));
-            Time("fill seq sync", sw => FillSeqOneTransaction(sw));
-            
-            Time("fill seq none separate tx", sw => FillSeqMultipleTransaction(sw));
-            Time("fill seq buff separate tx", sw => FillSeqMultipleTransaction(sw));
-            Time("fill seq sync separate tx", sw => FillSeqMultipleTransaction(sw));
-
-            Time("fill rnd none", sw => FillRandomOneTransaction(sw));
-            Time("fill rnd buff", sw => FillRandomOneTransaction(sw));
-            Time("fill rnd sync", sw => FillRandomOneTransaction(sw));
-
-            Time("fill rnd none separate tx", sw => FillRandomMultipleTransaction(sw));
-            Time("fill rnd buff separate tx", sw => FillRandomMultipleTransaction(sw));
-            Time("fill rnd sync separate tx", sw => FillRandomMultipleTransaction(sw));
-
-            Time("Data for tests", sw => FillSeqOneTransaction(sw));
-
-            Time("read seq", ReadOneTransaction, delete: false);
-            Time("read parallel 1", sw => ReadOneTransaction_Parallel(sw, 1), delete: false);
-            Time("read parallel 2", sw => ReadOneTransaction_Parallel(sw, 2), delete: false);
-            Time("read parallel 4", sw => ReadOneTransaction_Parallel(sw, 4), delete: false);
-            Time("read parallel 8", sw => ReadOneTransaction_Parallel(sw, 8), delete: false);
-            Time("read parallel 16", sw => ReadOneTransaction_Parallel(sw, 16), delete: false);
-
-            Time("fill batch read batch", sw => FillBatchReadBatchOneTransaction(sw, 1000 * ItemsPerTransaction));
-
-            Time("fill seq non then read parallel 4", stopwatch => ReadAndWriteOneTransaction(stopwatch, 4));
-
-        }
-
-        private static void FlushOsBuffer()
-        {
-            //const FileOptions fileFlagNoBuffering = (FileOptions)0x20000000;
-
-            //using (new FileStream(Path, FileMode.OpenOrCreate, FileAccess.ReadWrite, FileShare.ReadWrite, 4096,
-            //                           fileFlagNoBuffering))
-            //{
-
-            //}
-        }
-
-        private static HashSet<long> InitRandomNumbers(int count)
-        {
-            var random = new Random(1337 ^ 13);
-            var randomNumbers = new HashSet<long>();
-            while (randomNumbers.Count < count)
-            {
-                randomNumbers.Add(random.Next(0, int.MaxValue));
-            }
-            return randomNumbers;
-        }
-
-        private static void Time(string name, Action<Stopwatch> action, bool delete = true)
-        {
-	        if (delete)
-		        DeleteDirectory(Path);
-			else
-				FlushOsBuffer();
-            var sp = new Stopwatch();
-            Console.Write("{0,-35}: running...", name);
-            action(sp);
-
-            Console.WriteLine("\r{0,-35}: {1,10:#,#} ms {2,10:#,#} ops / sec", name, sp.ElapsedMilliseconds, Transactions * ItemsPerTransaction / sp.Elapsed.TotalSeconds);
-        }
-
-		private static void DeleteDirectory(string dir)
-		{
-			if (Directory.Exists(dir) == false)
-				return;
-
-			for (int i = 0; i < 10; i++)
-			{
-				try
-				{
-					Directory.Delete(dir, true);
-					return;
-				}
-				catch (DirectoryNotFoundException)
-				{
-					return;
-				}
-				catch (Exception)
-				{
-					Thread.Sleep(13);
-				}
-			}
-
-			Directory.Delete(dir, true);
-		}
-
-        private static void FillRandomOneTransaction(Stopwatch sw)
-        {
-            using (var env = new StorageEnvironment(StorageEnvironmentOptions.ForPath(Path)))
-            {
-                var value = new byte[100];
-                new Random().NextBytes(value);
-                var ms = new MemoryStream(value);
-
-                using (var tx = env.NewTransaction(TransactionFlags.ReadWrite))
-                {
-                    env.Options.DataPager.AllocateMorePages(tx, 1024 * 1024 * 768);
-                    tx.Commit();
-                }
-
-                sw.Start();
-                using (var tx = env.NewTransaction(TransactionFlags.ReadWrite))
-                {
-                    foreach (var l in _randomNumbers)
-                    {
-                        ms.Position = 0;
-                        tx.State.Root.Add(tx, l.ToString("0000000000000000"), ms);
-                    }
-
-                    tx.Commit();
-                }
-                sw.Stop();
-            }
-        }
-
-
-        private static void FillSeqOneTransaction(Stopwatch sw)
-        {
-            using (var env = new StorageEnvironment(StorageEnvironmentOptions.ForPath(Path)))
-            {
-                var value = new byte[100];
-                new Random().NextBytes(value);
-                var ms = new MemoryStream(value);
-
-                using (var tx = env.NewTransaction(TransactionFlags.ReadWrite))
-                {
-                    env.Options.DataPager.AllocateMorePages(tx, 1024 * 1024 * 768);
-                    tx.Commit();
-                }
-
-
-                sw.Start();
-                using (var tx = env.NewTransaction(TransactionFlags.ReadWrite))
-                {
-                    for (long i = 0; i < Transactions * ItemsPerTransaction; i++)
-                    {
-                        ms.Position = 0;
-                        tx.State.Root.Add(tx, i.ToString("0000000000000000"), ms);
-                    }
-
-                    tx.Commit();
-                }
-                sw.Stop();
-            }
-        }
-
-        private static void FillRandomMultipleTransaction(Stopwatch sw)
-        {
-            using (var env = new StorageEnvironment(StorageEnvironmentOptions.ForPath(Path)))
-            {
-                var value = new byte[100];
-                new Random().NextBytes(value);
-                var ms = new MemoryStream(value);
-
-                using (var tx = env.NewTransaction(TransactionFlags.ReadWrite))
-                {
-                    env.Options.DataPager.AllocateMorePages(tx, 1024 * 1024 * 768);
-                    tx.Commit();
-                }
-
-                sw.Start();
-                var enumerator = _randomNumbers.GetEnumerator();
-                for (int x = 0; x < Transactions; x++)
-                {
-                    using (var tx = env.NewTransaction(TransactionFlags.ReadWrite))
-                    {
-                        for (long i = 0; i < ItemsPerTransaction; i++)
-                        {
-                            ms.Position = 0;
-                            enumerator.MoveNext();
-                            tx.State.Root.Add(tx, (enumerator.Current).ToString("0000000000000000"), ms);
-                        }
-                        tx.Commit();
-                    }
-                }
-                sw.Stop();
-            }
-        }
-
-        private static void FillSeqMultipleTransaction(Stopwatch sw)
-        {
-            using (var env = new StorageEnvironment(StorageEnvironmentOptions.ForPath(Path)))
-            {
-                var value = new byte[100];
-                new Random().NextBytes(value);
-                var ms = new MemoryStream(value);
-
-                using (var tx = env.NewTransaction(TransactionFlags.ReadWrite))
-                {
-                    env.Options.DataPager.AllocateMorePages(tx, 1024 * 1024 * 768);
-                    tx.Commit();
-                }
-
-                sw.Start();
-                int counter = 0;
-                for (int x = 0; x < Transactions; x++)
-                {
-                    using (var tx = env.NewTransaction(TransactionFlags.ReadWrite))
-                    {
-                        for (long i = 0; i < ItemsPerTransaction; i++)
-                        {
-                            ms.Position = 0;
-                            tx.State.Root.Add(tx, (counter++).ToString("0000000000000000"), ms);
-                        }
-
-                        tx.Commit();
-                    }
-                }
-                sw.Stop();
-            }
-        }
-
-
-        private static void ReadOneTransaction_Parallel(Stopwatch sw, int concurrency)
-        {
-            using (var env = new StorageEnvironment(StorageEnvironmentOptions.ForPath(Path)))
-            {
-                var countdownEvent = new CountdownEvent(concurrency);
-
-                sw.Start();
-                for (int i = 0; i < concurrency; i++)
-                {
-                    var currentBase = i;
-                    ThreadPool.QueueUserWorkItem(state =>
-                    {
-                        using (var tx = env.NewTransaction(TransactionFlags.Read))
-                        {
-                            var ms = new byte[100];
-                            for (int j = 0; j < ((ItemsPerTransaction * Transactions) / concurrency); j++)
-                            {
                                 var current = j*currentBase;
                                 var key = current.ToString("0000000000000000");
                                 var stream = tx.State.Root.Read(tx, key).Reader;
@@ -819,5 +406,4 @@
 
 
     }
-}
->>>>>>> d8897405
+}