--- conflicted
+++ resolved
@@ -1,93 +1,3 @@
-<<<<<<< HEAD
-﻿using System;
-using System.Diagnostics;
-using System.IO;
-using Voron.Debugging;
-using Voron.Impl;
-using Voron.Trees;
-using Xunit;
-
-namespace Voron.Tests.Storage
-{
-    public class Restarts
-    {
-        [Fact]
-        public void DataIsKeptAfterRestart()
-        {
-            using (var pureMemoryPager = StorageEnvironmentOptions.GetInMemory())
-            {
-                pureMemoryPager.OwnsPagers = false;
-                using (var env = new StorageEnvironment(pureMemoryPager))
-                {
-                    using (var tx = env.NewTransaction(TransactionFlags.ReadWrite))
-                    {
-                        tx.State.Root.Add(tx, "test/1", new MemoryStream());
-                        tx.Commit();
-                    }
-                    using (var tx = env.NewTransaction(TransactionFlags.ReadWrite))
-                    {
-                        tx.State.Root.Add(tx, "test/2", new MemoryStream());
-                        tx.Commit();
-                    }
-                }
-
-                using (var env = new StorageEnvironment(pureMemoryPager))
-                {
-                    using (var tx = env.NewTransaction(TransactionFlags.Read))
-                    {
-	                    if (tx.State.Root.Read(tx, "test/1") == null)
-		                    Debugger.Launch();
-
-                        Assert.NotNull(tx.State.Root.Read(tx, "test/1"));
-                        Assert.NotNull(tx.State.Root.Read(tx, "test/2"));
-                        tx.Commit();
-                    }
-                }
-            }
-        }
-
-        [Fact]
-        public void DataIsKeptAfterRestartForSubTrees()
-        {
-            using (var pureMemoryPager = StorageEnvironmentOptions.GetInMemory())
-            {
-                pureMemoryPager.OwnsPagers = false;
-                using (var env = new StorageEnvironment(pureMemoryPager))
-                {
-                    using (var tx = env.NewTransaction(TransactionFlags.ReadWrite))
-                    {
-                        env.CreateTree(tx, "test");
-                        tx.Commit();
-                    }
-                    using (var tx = env.NewTransaction(TransactionFlags.ReadWrite))
-                    {
-                        var tree = tx.Environment.State.GetTree(tx,"test");
-                        tree.Add(tx, "test", Stream.Null);
-                        tx.Commit();
-
-                        Assert.NotNull(tree.Read(tx, "test"));
-                    }
-                }
-
-                using (var env = new StorageEnvironment(pureMemoryPager))
-                {
-                    using (var tx = env.NewTransaction(TransactionFlags.ReadWrite))
-                    {
-                        var tree = env.CreateTree(tx, "test");
-                        tx.Commit();
-                    }
-
-                    using (var tx = env.NewTransaction(TransactionFlags.Read))
-                    {
-                        var tree = tx.Environment.State.GetTree(tx,"test");
-                        Assert.NotNull(tree.Read(tx, "test"));
-                        tx.Commit();
-                    }
-                }
-            }
-        }
-    }
-=======
 ﻿using System;
 using System.Diagnostics;
 using System.IO;
@@ -176,5 +86,4 @@
             }
         }
     }
->>>>>>> 406c36c9
 }