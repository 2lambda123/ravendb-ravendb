<<<<<<< HEAD
﻿using System.Text;
using Xunit.Extensions;

namespace Voron.Tests.Bugs
{
	using System;
	using System.Collections.Generic;
	using System.Diagnostics;
	using System.IO;

	using Voron.Debugging;
	using Voron.Impl;
	using Voron.Trees;

	using Xunit;

	public class MultiAdds
	{
		readonly Random _random = new Random(1234);

        private string RandomString(int size)
        {
            var builder = new StringBuilder();
            for (int i = 0; i < size; i++)
            {
                builder.Append(Convert.ToChar(Convert.ToInt32(Math.Floor(26 * _random.NextDouble() + 65))));
            }

            return builder.ToString();
        }

		[Theory]
        [InlineData(0500)]
        [InlineData(1000)]
        [InlineData(2000)]
        [InlineData(3000)]
        [InlineData(4000)]
        [InlineData(5000)]
		public void MultiAdds_And_MultiDeletes_After_Causing_PageSplit_DoNot_Fail(int size)
		{
			using (var Env = new StorageEnvironment(StorageEnvironmentOptions.GetInMemory()))
			{
				var inputData = new List<byte[]>();
				for (int i = 0; i < size; i++)
				{
                    inputData.Add(Encoding.UTF8.GetBytes(RandomString(1024)));
				}

				using (var tx = Env.NewTransaction(TransactionFlags.ReadWrite))
				{
					Env.CreateTree(tx, "foo");
					tx.Commit();
				}

				using (var tx = Env.NewTransaction(TransactionFlags.ReadWrite))
				{
					var tree = tx.GetTree("foo");
					foreach (var buffer in inputData)
					{						
						Assert.DoesNotThrow(() => tree.MultiAdd(tx, "ChildTreeKey", new Slice(buffer)));
					}
					tx.Commit();
				}
				
				using (var tx = Env.NewTransaction(TransactionFlags.ReadWrite))
				{
					var tree = tx.GetTree("foo");
					for (int i = 0; i < inputData.Count; i++)
					{
						var buffer = inputData[i];
						Assert.DoesNotThrow(() => tree.MultiDelete(tx, "ChildTreeKey", new Slice(buffer)));
					}

					tx.Commit();
				}
			}
		}

		[Fact]
		public void SplitterIssue()
		{
			const int DocumentCount = 10;

			using (var env = new StorageEnvironment(StorageEnvironmentOptions.GetInMemory()))
			{
				var rand = new Random();
				var testBuffer = new byte[168];
				rand.NextBytes(testBuffer);

				var multiTrees = CreateTrees(env, 1, "multitree");

				for (var i = 0; i < 50; i++)
				{
					AddMultiRecords(env, multiTrees, DocumentCount, true);

					ValidateMultiRecords(env, multiTrees, DocumentCount, i + 1);
				}
			}
		}

		[Fact]
		public void SplitterIssue2()
		{
			var storageEnvironmentOptions = StorageEnvironmentOptions.GetInMemory();
			storageEnvironmentOptions.ManualFlushing = true;
			using (var env = new StorageEnvironment(storageEnvironmentOptions))
			{
				using (var tx = env.NewTransaction(TransactionFlags.ReadWrite))
				{
					env.CreateTree(tx, "multi");
					tx.Commit();
				}

				var batch = new WriteBatch();

				batch.MultiAdd("0", "1", "multi");
				batch.MultiAdd("1", "1", "multi");
				batch.MultiAdd("2", "1", "multi");
				batch.MultiAdd("3", "1", "multi");
				batch.MultiAdd("4", "1", "multi");
				batch.MultiAdd("5", "1", "multi");

				env.Writer.Write(batch);

				using (var tx = env.NewTransaction(TransactionFlags.Read))
				{
					var tree = tx.GetTree("multi");
					using (var iterator = tree.MultiRead(tx, "0"))
					{
						Assert.True(iterator.Seek(Slice.BeforeAllKeys));

						var count = 0;
						do
						{
							count++;
						} while (iterator.MoveNext());

						Assert.Equal(1, count);
					}
				}

				batch = new WriteBatch();

				batch.MultiAdd("0", "2", "multi");
				batch.MultiAdd("1", "2", "multi");
				batch.MultiAdd("2", "2", "multi");
				batch.MultiAdd("3", "2", "multi");
				batch.MultiAdd("4", "2", "multi");
				batch.MultiAdd("5", "2", "multi");

				env.Writer.Write(batch);

				using (var tx = env.NewTransaction(TransactionFlags.Read))
				{
					var tree = tx.GetTree("multi");
					using (var iterator = tree.MultiRead(tx, "0"))
					{
						Assert.True(iterator.Seek(Slice.BeforeAllKeys));

						var count = 0;
						do
						{
							count++;
						} while (iterator.MoveNext());

						Assert.Equal(2, count);
					}
				}
			}
		}

		private void ValidateRecords(StorageEnvironment env, IEnumerable<Tree> trees, int documentCount, int i)
		{
			using (var tx = env.NewTransaction(TransactionFlags.Read))
			{
				foreach (var tree in trees)
				{
					using (var iterator = tree.Iterate(tx))
					{
						Assert.True(iterator.Seek(Slice.BeforeAllKeys));

						var count = 0;
						do
						{
							count++;
						}
						while (iterator.MoveNext());

						Assert.Equal(i * documentCount, tree.State.EntriesCount);
						Assert.Equal(i * documentCount, count);
					}
				}
			}
		}

		private void ValidateMultiRecords(StorageEnvironment env, IEnumerable<string> trees, int documentCount, int i)
		{
			using (var tx = env.NewTransaction(TransactionFlags.Read))
			{
				for (var j = 0; j < 10; j++)
				{
					foreach (var treeName in trees)
					{
					    var tree = tx.GetTree(treeName);
						using (var iterator = tree.MultiRead(tx, (j % 10).ToString()))
						{
							Assert.True(iterator.Seek(Slice.BeforeAllKeys));

							var count = 0;
							do
							{
								count++;
							}
							while (iterator.MoveNext());

							Assert.Equal((i * documentCount) / 10, count);
						}
					}
				}
			}
		}

		private void AddRecords(StorageEnvironment env, IList<Tree> trees, int documentCount, byte[] testBuffer, bool sequential)
		{
			var key = Guid.NewGuid().ToString();
			var batch = new WriteBatch();

			for (int i = 0; i < documentCount; i++)
			{
				foreach (var tree in trees)
				{
					var id = sequential ? string.Format("tree_{0}_record_{1}_key_{2}", tree.Name, i, key) : Guid.NewGuid().ToString();

					batch.Add(id, new MemoryStream(testBuffer), tree.Name);
				}
			}

			env.Writer.Write(batch);
		}

		private void AddMultiRecords(StorageEnvironment env, IList<string> trees, int documentCount, bool sequential)
		{
			var key = Guid.NewGuid().ToString();
			var batch = new WriteBatch();

			for (int i = 0; i < documentCount; i++)
			{
				foreach (var tree in trees)
				{
					var value = sequential ? string.Format("tree_{0}_record_{1}_key_{2}", tree, i, key) : Guid.NewGuid().ToString();

					batch.MultiAdd((i % 10).ToString(), value, tree);
				}
			}

			env.Writer.Write(batch);
		}

		private IList<string> CreateTrees(StorageEnvironment env, int number, string prefix)
		{
			var results = new List<string>();

			using (var tx = env.NewTransaction(TransactionFlags.ReadWrite))
			{
				for (var i = 0; i < number; i++)
				{
					results.Add(env.CreateTree(tx, prefix + i).Name);
				}

				tx.Commit();
			}

			return results;
		}
	}
=======
﻿using System.Text;
using Xunit.Extensions;

namespace Voron.Tests.Bugs
{
	using System;
	using System.Collections.Generic;
	using System.Diagnostics;
	using System.IO;

	using Voron.Debugging;
	using Voron.Impl;
	using Voron.Trees;

	using Xunit;

	public class MultiAdds
	{
		readonly Random _random = new Random(1234);

        private string RandomString(int size)
        {
            var builder = new StringBuilder();
            for (int i = 0; i < size; i++)
            {
                builder.Append(Convert.ToChar(Convert.ToInt32(Math.Floor(26 * _random.NextDouble() + 65))));
            }

            return builder.ToString();
        }

		[Theory]
        [InlineData(0500)]
        [InlineData(1000)]
        [InlineData(2000)]
        [InlineData(3000)]
        [InlineData(4000)]
        [InlineData(5000)]
		public void MultiAdds_And_MultiDeletes_After_Causing_PageSplit_DoNot_Fail(int size)
		{
			using (var Env = new StorageEnvironment(StorageEnvironmentOptions.GetInMemory()))
			{
				var inputData = new List<byte[]>();
				for (int i = 0; i < size; i++)
				{
                    inputData.Add(Encoding.UTF8.GetBytes(RandomString(1024)));
				}

				using (var tx = Env.NewTransaction(TransactionFlags.ReadWrite))
				{
					Env.CreateTree(tx, "foo");
					tx.Commit();
				}

				using (var tx = Env.NewTransaction(TransactionFlags.ReadWrite))
				{
					var tree = tx.GetTree("foo");
					foreach (var buffer in inputData)
					{						
						Assert.DoesNotThrow(() => tree.MultiAdd(tx, "ChildTreeKey", new Slice(buffer)));
					}
					tx.Commit();
				}
				
				using (var tx = Env.NewTransaction(TransactionFlags.ReadWrite))
				{
					var tree = tx.GetTree("foo");
					for (int i = 0; i < inputData.Count; i++)
					{
						var buffer = inputData[i];
						Assert.DoesNotThrow(() => tree.MultiDelete(tx, "ChildTreeKey", new Slice(buffer)));
					}

					tx.Commit();
				}
			}
		}

		[Fact]
		public void SplitterIssue()
		{
			const int DocumentCount = 10;

			using (var env = new StorageEnvironment(StorageEnvironmentOptions.GetInMemory()))
			{
				var rand = new Random();
				var testBuffer = new byte[168];
				rand.NextBytes(testBuffer);

				var multiTrees = CreateTrees(env, 1, "multitree");

				for (var i = 0; i < 50; i++)
				{
					AddMultiRecords(env, multiTrees, DocumentCount, true);

					ValidateMultiRecords(env, multiTrees, DocumentCount, i + 1);
				}
			}
		}

		[Fact]
		public void SplitterIssue2()
		{
			var storageEnvironmentOptions = StorageEnvironmentOptions.GetInMemory();
			storageEnvironmentOptions.ManualFlushing = true;
			using (var env = new StorageEnvironment(storageEnvironmentOptions))
			{
				using (var tx = env.NewTransaction(TransactionFlags.ReadWrite))
				{
					env.CreateTree(tx, "multi");
					tx.Commit();
				}

				var batch = new WriteBatch();

				batch.MultiAdd("0", "1", "multi");
				batch.MultiAdd("1", "1", "multi");
				batch.MultiAdd("2", "1", "multi");
				batch.MultiAdd("3", "1", "multi");
				batch.MultiAdd("4", "1", "multi");
				batch.MultiAdd("5", "1", "multi");

				env.Writer.Write(batch);

				using (var tx = env.NewTransaction(TransactionFlags.Read))
				{
					var tree = tx.GetTree("multi");
					using (var iterator = tree.MultiRead(tx, "0"))
					{
						Assert.True(iterator.Seek(Slice.BeforeAllKeys));

						var count = 0;
						do
						{
							count++;
						} while (iterator.MoveNext());

						Assert.Equal(1, count);
					}
				}

				batch = new WriteBatch();

				batch.MultiAdd("0", "2", "multi");
				batch.MultiAdd("1", "2", "multi");
				batch.MultiAdd("2", "2", "multi");
				batch.MultiAdd("3", "2", "multi");
				batch.MultiAdd("4", "2", "multi");
				batch.MultiAdd("5", "2", "multi");

				env.Writer.Write(batch);

				using (var tx = env.NewTransaction(TransactionFlags.Read))
				{
					var tree = tx.GetTree("multi");
					using (var iterator = tree.MultiRead(tx, "0"))
					{
						Assert.True(iterator.Seek(Slice.BeforeAllKeys));

						var count = 0;
						do
						{
							count++;
						} while (iterator.MoveNext());

						Assert.Equal(2, count);
					}
				}
			}
		}

		[Fact]
		public void CanAddMultiValuesUnderTheSameKeyToBatch()
		{
			using (var env = new StorageEnvironment(StorageEnvironmentOptions.GetInMemory()))
			{
				var rand = new Random();
				var testBuffer = new byte[168];
				rand.NextBytes(testBuffer);

				CreateTrees(env, 1, "multitree");

				var batch = new WriteBatch();

				batch.MultiAdd("key", "value1", "multitree0");
				batch.MultiAdd("key", "value2", "multitree0");

				env.Writer.Write(batch);

				using (var tx = env.NewTransaction(TransactionFlags.Read))
				{
					var tree = tx.GetTree("multitree0");
					using (var it = tree.MultiRead(tx, "key"))
					{
						Assert.True(it.Seek(Slice.BeforeAllKeys));

						Assert.Equal("value1", it.CurrentKey.ToString());
						Assert.True(it.MoveNext());

						Assert.Equal("value2", it.CurrentKey.ToString());
					}
				}
			}
		}

		private void ValidateRecords(StorageEnvironment env, IEnumerable<Tree> trees, int documentCount, int i)
		{
			using (var tx = env.NewTransaction(TransactionFlags.Read))
			{
				foreach (var tree in trees)
				{
					using (var iterator = tree.Iterate(tx))
					{
						Assert.True(iterator.Seek(Slice.BeforeAllKeys));

						var count = 0;
						do
						{
							count++;
						}
						while (iterator.MoveNext());

						Assert.Equal(i * documentCount, tree.State.EntriesCount);
						Assert.Equal(i * documentCount, count);
					}
				}
			}
		}

		private void ValidateMultiRecords(StorageEnvironment env, IEnumerable<string> trees, int documentCount, int i)
		{
			using (var tx = env.NewTransaction(TransactionFlags.Read))
			{
				for (var j = 0; j < 10; j++)
				{
					foreach (var treeName in trees)
					{
					    var tree = tx.GetTree(treeName);
						using (var iterator = tree.MultiRead(tx, (j % 10).ToString()))
						{
							Assert.True(iterator.Seek(Slice.BeforeAllKeys));

							var count = 0;
							do
							{
								count++;
							}
							while (iterator.MoveNext());

							Assert.Equal((i * documentCount) / 10, count);
						}
					}
				}
			}
		}

		private void AddRecords(StorageEnvironment env, IList<Tree> trees, int documentCount, byte[] testBuffer, bool sequential)
		{
			var key = Guid.NewGuid().ToString();
			var batch = new WriteBatch();

			for (int i = 0; i < documentCount; i++)
			{
				foreach (var tree in trees)
				{
					var id = sequential ? string.Format("tree_{0}_record_{1}_key_{2}", tree.Name, i, key) : Guid.NewGuid().ToString();

					batch.Add(id, new MemoryStream(testBuffer), tree.Name);
				}
			}

			env.Writer.Write(batch);
		}

		private void AddMultiRecords(StorageEnvironment env, IList<string> trees, int documentCount, bool sequential)
		{
			var key = Guid.NewGuid().ToString();
			var batch = new WriteBatch();

			for (int i = 0; i < documentCount; i++)
			{
				foreach (var tree in trees)
				{
					var value = sequential ? string.Format("tree_{0}_record_{1}_key_{2}", tree, i, key) : Guid.NewGuid().ToString();

					batch.MultiAdd((i % 10).ToString(), value, tree);
				}
			}

			env.Writer.Write(batch);
		}

		private IList<string> CreateTrees(StorageEnvironment env, int number, string prefix)
		{
			var results = new List<string>();

			using (var tx = env.NewTransaction(TransactionFlags.ReadWrite))
			{
				for (var i = 0; i < number; i++)
				{
					results.Add(env.CreateTree(tx, prefix + i).Name);
				}

				tx.Commit();
			}

			return results;
		}
	}
>>>>>>> d8897405
}<|MERGE_RESOLUTION|>--- conflicted
+++ resolved
@@ -1,4 +1,3 @@
-<<<<<<< HEAD
 ﻿using System.Text;
 using Xunit.Extensions;
 
@@ -170,6 +169,40 @@
 			}
 		}
 
+		[Fact]
+		public void CanAddMultiValuesUnderTheSameKeyToBatch()
+		{
+			using (var env = new StorageEnvironment(StorageEnvironmentOptions.GetInMemory()))
+			{
+				var rand = new Random();
+				var testBuffer = new byte[168];
+				rand.NextBytes(testBuffer);
+
+				CreateTrees(env, 1, "multitree");
+
+				var batch = new WriteBatch();
+
+				batch.MultiAdd("key", "value1", "multitree0");
+				batch.MultiAdd("key", "value2", "multitree0");
+
+				env.Writer.Write(batch);
+
+				using (var tx = env.NewTransaction(TransactionFlags.Read))
+				{
+					var tree = tx.GetTree("multitree0");
+					using (var it = tree.MultiRead(tx, "key"))
+					{
+						Assert.True(it.Seek(Slice.BeforeAllKeys));
+
+						Assert.Equal("value1", it.CurrentKey.ToString());
+						Assert.True(it.MoveNext());
+
+						Assert.Equal("value2", it.CurrentKey.ToString());
+					}
+				}
+			}
+		}
+
 		private void ValidateRecords(StorageEnvironment env, IEnumerable<Tree> trees, int documentCount, int i)
 		{
 			using (var tx = env.NewTransaction(TransactionFlags.Read))
@@ -274,315 +307,4 @@
 			return results;
 		}
 	}
-=======
-﻿using System.Text;
-using Xunit.Extensions;
-
-namespace Voron.Tests.Bugs
-{
-	using System;
-	using System.Collections.Generic;
-	using System.Diagnostics;
-	using System.IO;
-
-	using Voron.Debugging;
-	using Voron.Impl;
-	using Voron.Trees;
-
-	using Xunit;
-
-	public class MultiAdds
-	{
-		readonly Random _random = new Random(1234);
-
-        private string RandomString(int size)
-        {
-            var builder = new StringBuilder();
-            for (int i = 0; i < size; i++)
-            {
-                builder.Append(Convert.ToChar(Convert.ToInt32(Math.Floor(26 * _random.NextDouble() + 65))));
-            }
-
-            return builder.ToString();
-        }
-
-		[Theory]
-        [InlineData(0500)]
-        [InlineData(1000)]
-        [InlineData(2000)]
-        [InlineData(3000)]
-        [InlineData(4000)]
-        [InlineData(5000)]
-		public void MultiAdds_And_MultiDeletes_After_Causing_PageSplit_DoNot_Fail(int size)
-		{
-			using (var Env = new StorageEnvironment(StorageEnvironmentOptions.GetInMemory()))
-			{
-				var inputData = new List<byte[]>();
-				for (int i = 0; i < size; i++)
-				{
-                    inputData.Add(Encoding.UTF8.GetBytes(RandomString(1024)));
-				}
-
-				using (var tx = Env.NewTransaction(TransactionFlags.ReadWrite))
-				{
-					Env.CreateTree(tx, "foo");
-					tx.Commit();
-				}
-
-				using (var tx = Env.NewTransaction(TransactionFlags.ReadWrite))
-				{
-					var tree = tx.GetTree("foo");
-					foreach (var buffer in inputData)
-					{						
-						Assert.DoesNotThrow(() => tree.MultiAdd(tx, "ChildTreeKey", new Slice(buffer)));
-					}
-					tx.Commit();
-				}
-				
-				using (var tx = Env.NewTransaction(TransactionFlags.ReadWrite))
-				{
-					var tree = tx.GetTree("foo");
-					for (int i = 0; i < inputData.Count; i++)
-					{
-						var buffer = inputData[i];
-						Assert.DoesNotThrow(() => tree.MultiDelete(tx, "ChildTreeKey", new Slice(buffer)));
-					}
-
-					tx.Commit();
-				}
-			}
-		}
-
-		[Fact]
-		public void SplitterIssue()
-		{
-			const int DocumentCount = 10;
-
-			using (var env = new StorageEnvironment(StorageEnvironmentOptions.GetInMemory()))
-			{
-				var rand = new Random();
-				var testBuffer = new byte[168];
-				rand.NextBytes(testBuffer);
-
-				var multiTrees = CreateTrees(env, 1, "multitree");
-
-				for (var i = 0; i < 50; i++)
-				{
-					AddMultiRecords(env, multiTrees, DocumentCount, true);
-
-					ValidateMultiRecords(env, multiTrees, DocumentCount, i + 1);
-				}
-			}
-		}
-
-		[Fact]
-		public void SplitterIssue2()
-		{
-			var storageEnvironmentOptions = StorageEnvironmentOptions.GetInMemory();
-			storageEnvironmentOptions.ManualFlushing = true;
-			using (var env = new StorageEnvironment(storageEnvironmentOptions))
-			{
-				using (var tx = env.NewTransaction(TransactionFlags.ReadWrite))
-				{
-					env.CreateTree(tx, "multi");
-					tx.Commit();
-				}
-
-				var batch = new WriteBatch();
-
-				batch.MultiAdd("0", "1", "multi");
-				batch.MultiAdd("1", "1", "multi");
-				batch.MultiAdd("2", "1", "multi");
-				batch.MultiAdd("3", "1", "multi");
-				batch.MultiAdd("4", "1", "multi");
-				batch.MultiAdd("5", "1", "multi");
-
-				env.Writer.Write(batch);
-
-				using (var tx = env.NewTransaction(TransactionFlags.Read))
-				{
-					var tree = tx.GetTree("multi");
-					using (var iterator = tree.MultiRead(tx, "0"))
-					{
-						Assert.True(iterator.Seek(Slice.BeforeAllKeys));
-
-						var count = 0;
-						do
-						{
-							count++;
-						} while (iterator.MoveNext());
-
-						Assert.Equal(1, count);
-					}
-				}
-
-				batch = new WriteBatch();
-
-				batch.MultiAdd("0", "2", "multi");
-				batch.MultiAdd("1", "2", "multi");
-				batch.MultiAdd("2", "2", "multi");
-				batch.MultiAdd("3", "2", "multi");
-				batch.MultiAdd("4", "2", "multi");
-				batch.MultiAdd("5", "2", "multi");
-
-				env.Writer.Write(batch);
-
-				using (var tx = env.NewTransaction(TransactionFlags.Read))
-				{
-					var tree = tx.GetTree("multi");
-					using (var iterator = tree.MultiRead(tx, "0"))
-					{
-						Assert.True(iterator.Seek(Slice.BeforeAllKeys));
-
-						var count = 0;
-						do
-						{
-							count++;
-						} while (iterator.MoveNext());
-
-						Assert.Equal(2, count);
-					}
-				}
-			}
-		}
-
-		[Fact]
-		public void CanAddMultiValuesUnderTheSameKeyToBatch()
-		{
-			using (var env = new StorageEnvironment(StorageEnvironmentOptions.GetInMemory()))
-			{
-				var rand = new Random();
-				var testBuffer = new byte[168];
-				rand.NextBytes(testBuffer);
-
-				CreateTrees(env, 1, "multitree");
-
-				var batch = new WriteBatch();
-
-				batch.MultiAdd("key", "value1", "multitree0");
-				batch.MultiAdd("key", "value2", "multitree0");
-
-				env.Writer.Write(batch);
-
-				using (var tx = env.NewTransaction(TransactionFlags.Read))
-				{
-					var tree = tx.GetTree("multitree0");
-					using (var it = tree.MultiRead(tx, "key"))
-					{
-						Assert.True(it.Seek(Slice.BeforeAllKeys));
-
-						Assert.Equal("value1", it.CurrentKey.ToString());
-						Assert.True(it.MoveNext());
-
-						Assert.Equal("value2", it.CurrentKey.ToString());
-					}
-				}
-			}
-		}
-
-		private void ValidateRecords(StorageEnvironment env, IEnumerable<Tree> trees, int documentCount, int i)
-		{
-			using (var tx = env.NewTransaction(TransactionFlags.Read))
-			{
-				foreach (var tree in trees)
-				{
-					using (var iterator = tree.Iterate(tx))
-					{
-						Assert.True(iterator.Seek(Slice.BeforeAllKeys));
-
-						var count = 0;
-						do
-						{
-							count++;
-						}
-						while (iterator.MoveNext());
-
-						Assert.Equal(i * documentCount, tree.State.EntriesCount);
-						Assert.Equal(i * documentCount, count);
-					}
-				}
-			}
-		}
-
-		private void ValidateMultiRecords(StorageEnvironment env, IEnumerable<string> trees, int documentCount, int i)
-		{
-			using (var tx = env.NewTransaction(TransactionFlags.Read))
-			{
-				for (var j = 0; j < 10; j++)
-				{
-					foreach (var treeName in trees)
-					{
-					    var tree = tx.GetTree(treeName);
-						using (var iterator = tree.MultiRead(tx, (j % 10).ToString()))
-						{
-							Assert.True(iterator.Seek(Slice.BeforeAllKeys));
-
-							var count = 0;
-							do
-							{
-								count++;
-							}
-							while (iterator.MoveNext());
-
-							Assert.Equal((i * documentCount) / 10, count);
-						}
-					}
-				}
-			}
-		}
-
-		private void AddRecords(StorageEnvironment env, IList<Tree> trees, int documentCount, byte[] testBuffer, bool sequential)
-		{
-			var key = Guid.NewGuid().ToString();
-			var batch = new WriteBatch();
-
-			for (int i = 0; i < documentCount; i++)
-			{
-				foreach (var tree in trees)
-				{
-					var id = sequential ? string.Format("tree_{0}_record_{1}_key_{2}", tree.Name, i, key) : Guid.NewGuid().ToString();
-
-					batch.Add(id, new MemoryStream(testBuffer), tree.Name);
-				}
-			}
-
-			env.Writer.Write(batch);
-		}
-
-		private void AddMultiRecords(StorageEnvironment env, IList<string> trees, int documentCount, bool sequential)
-		{
-			var key = Guid.NewGuid().ToString();
-			var batch = new WriteBatch();
-
-			for (int i = 0; i < documentCount; i++)
-			{
-				foreach (var tree in trees)
-				{
-					var value = sequential ? string.Format("tree_{0}_record_{1}_key_{2}", tree, i, key) : Guid.NewGuid().ToString();
-
-					batch.MultiAdd((i % 10).ToString(), value, tree);
-				}
-			}
-
-			env.Writer.Write(batch);
-		}
-
-		private IList<string> CreateTrees(StorageEnvironment env, int number, string prefix)
-		{
-			var results = new List<string>();
-
-			using (var tx = env.NewTransaction(TransactionFlags.ReadWrite))
-			{
-				for (var i = 0; i < number; i++)
-				{
-					results.Add(env.CreateTree(tx, prefix + i).Name);
-				}
-
-				tx.Commit();
-			}
-
-			return results;
-		}
-	}
->>>>>>> d8897405
 }