--- conflicted
+++ resolved
@@ -10,11 +10,8 @@
 		<customErrors mode="Off" />
 		<compilation debug="true" targetFramework="4.5" />
     <hostingEnvironment idleTimeout="Infinite" shutdownTimeout="300" />
-<<<<<<< HEAD
+    <httpRuntime requestPathInvalidCharacters="&lt;,&gt;,%,&amp;,:,\,?" maxRequestLength="1048576" />
     <httpRuntime targetFramework="4.5" maxRequestLength="1048576" />
-=======
-    <httpRuntime requestPathInvalidCharacters="&lt;,&gt;,%,&amp;,:,\,?" maxRequestLength="1048576" />
->>>>>>> 2f5de25a
   </system.web>
 	<system.webServer>
     <validation validateIntegratedModeConfiguration="false" />		
