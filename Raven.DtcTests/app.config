--- conflicted
+++ resolved
@@ -6,7 +6,6 @@
 	<runtime>
 		<assemblyBinding xmlns="urn:schemas-microsoft-com:asm.v1">
 			<dependentAssembly>
-<<<<<<< HEAD
 				<assemblyIdentity name="System.Net.Http.Formatting" publicKeyToken="31bf3856ad364e35" culture="neutral" />
 				<bindingRedirect oldVersion="0.0.0.0-5.2.3.0" newVersion="5.2.3.0" />
 			</dependentAssembly>
@@ -17,18 +16,6 @@
 			<dependentAssembly>
 				<assemblyIdentity name="Microsoft.Owin" publicKeyToken="31bf3856ad364e35" culture="neutral" />
 				<bindingRedirect oldVersion="0.0.0.0-3.0.1.0" newVersion="3.0.1.0" />
-=======
-				<assemblyIdentity name="System.Net.Http.Formatting" publicKeyToken="31bf3856ad364e35" culture="neutral"/>
-				<bindingRedirect oldVersion="0.0.0.0-5.2.2.0" newVersion="5.2.2.0"/>
-			</dependentAssembly>
-			<dependentAssembly>
-				<assemblyIdentity name="System.Web.Http" publicKeyToken="31bf3856ad364e35" culture="neutral"/>
-				<bindingRedirect oldVersion="0.0.0.0-5.1.0.0" newVersion="5.1.0.0"/>
-			</dependentAssembly>
-			<dependentAssembly>
-				<assemblyIdentity name="Microsoft.Owin" publicKeyToken="31bf3856ad364e35" culture="neutral"/>
-				<bindingRedirect oldVersion="0.0.0.0-3.0.0.0" newVersion="3.0.0.0"/>
->>>>>>> e61b6840
 			</dependentAssembly>
 			<dependentAssembly>
 				<assemblyIdentity name="System.Reactive.Interfaces" publicKeyToken="31bf3856ad364e35" culture="neutral"/>
