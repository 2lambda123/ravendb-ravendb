--- conflicted
+++ resolved
@@ -6,26 +6,14 @@
 
 namespace Raven.Bundles.Quotas.Documents.Triggers
 {
-<<<<<<< HEAD
-	[InheritedExport(typeof(AbstractPutTrigger))]
-	[ExportMetadata("Bundle", "Quotas")]
-	public class DatabaseCountQuotaForDocumentsPutTrigger : AbstractPutTrigger
-	{
-		public override VetoResult AllowPut(string key, RavenJObject document, RavenJObject metadata)
-		{
-			return DocQuotaConfiguration.GetConfiguration(Database).AllowPut();
-		}
-=======
     [InheritedExport(typeof(AbstractPutTrigger))]
     [ExportMetadata("Bundle", "Quotas")]
     public class DatabaseCountQuotaForDocumentsPutTrigger : AbstractPutTrigger
     {
-        public override VetoResult AllowPut(string key, RavenJObject document, RavenJObject metadata,
-                                            TransactionInformation transactionInformation)
+        public override VetoResult AllowPut(string key, RavenJObject document, RavenJObject metadata)
         {
             return DocQuotaConfiguration.GetConfiguration(Database).AllowPut();
         }
->>>>>>> 68f1ca50
 
     }
 }