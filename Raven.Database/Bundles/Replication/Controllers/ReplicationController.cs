--- conflicted
+++ resolved
@@ -11,11 +11,8 @@
 using Rachis.Storage;
 
 using Raven.Abstractions;
-<<<<<<< HEAD
 using Raven.Abstractions.Cluster;
 using Raven.Abstractions.Connection;
-=======
->>>>>>> eb2cac86
 using Raven.Abstractions.Data;
 using Raven.Abstractions.Exceptions;
 using Raven.Abstractions.Extensions;
@@ -202,7 +199,7 @@
 						destinationIsLeader = node.Name == currentLeader;
 					else
 						destinationIsLeader = false;
-				}
+		}
 
 				configurationDocumentWithClusterInformation
 					.Destinations
@@ -311,11 +308,11 @@
 						if (retries == 3)
 						{
 							Log.Warn("Replication processing did not end up replicating any documents for 3 times in a row, stopping operation", retries);
-				}
+						}
 						else
 						{
 							Log.Warn("Replication processing did not end up replicating any documents, due to possible storage error, retry number: {0}", retries);
-			}
+						}
 						retries++;
 					}
 				}
@@ -649,7 +646,6 @@
 			return GetEmptyMessage();
 		}
 
-<<<<<<< HEAD
 		[HttpPost]
 		[RavenRoute("replication/side-by-side/")]
 		[RavenRoute("databases/{databaseName}/replication/side-by-side/")]
@@ -657,7 +653,7 @@
 		{
 			var index = Database.Indexes.GetIndexDefinition(sideBySideReplicationInfo.Index.Name);
 			var sideBySideIndex = Database.Indexes.GetIndexDefinition(sideBySideReplicationInfo.SideBySideIndex.Name);
-
+		
 			//handle special cases first
 			if (index == null)
 			{
@@ -765,8 +761,6 @@
 			}
 		}
 		
-=======
->>>>>>> eb2cac86
 		[HttpPost]
 		[RavenRoute("replication/side-by-side/")]
 		[RavenRoute("databases/{databaseName}/replication/side-by-side/")]
@@ -775,7 +769,12 @@
 			var index = Database.Indexes.GetIndexDefinition(sideBySideReplicationInfo.Index.Name);
 			var sideBySideIndex = Database.Indexes.GetIndexDefinition(sideBySideReplicationInfo.SideBySideIndex.Name);
 
-<<<<<<< HEAD
+			if (string.Equals(op, "replicate-all", StringComparison.InvariantCultureIgnoreCase))
+				return ReplicateAllIndexes();
+
+			if (string.Equals(op, "replicate-all-to-destination", StringComparison.InvariantCultureIgnoreCase))
+				return ReplicateAllIndexes(dest => dest.IsEqualTo(replicationDestination));
+
 			var indexName = GetQueryStringValue("indexName");
 			if (indexName == null)
 				throw new InvalidOperationException("indexName query string must be specified if op=replicate-all or op=replicate-all-to-destination isn't specified");
@@ -793,10 +792,6 @@
 
 			var indexDefinition = Database.IndexDefinitionStorage.GetIndexDefinition(indexName);
 			if (indexDefinition == null)
-=======
-			//handle special cases first
-			if (index == null)
->>>>>>> eb2cac86
 			{
 				//if there is no main index we would recreate it with side-by-side index definition,
 				//but if something happened and the old index was deleted and the side-by-side index was not deleted,
@@ -806,21 +801,21 @@
 					using (Database.DisableAllTriggersForCurrentThread())//prevent this from being replicated as this change is internal and should not be replicated
 					using (Database.DocumentLock.Lock()) //prevent race condition -> simultaneously with replication to this node, 
 														 //a client creates side-by-side index
-					{
+				{
 						Database.Indexes.DeleteIndex(sideBySideIndex.Name);
 						var id = Constants.IndexReplacePrefix + sideBySideReplicationInfo.SideBySideIndex.Name;
 						Database.Documents.Delete(id, null, null);
 					}
-				}
+					}
 
 				return InternalPutIndex(sideBySideReplicationInfo.Index.Name,
 					sideBySideReplicationInfo.SideBySideIndex,
 					string.Format("Index with the name {0} wasn't found, so we created it with side-by-side index definition. (Perhaps it was deleted?)", sideBySideReplicationInfo.Index.Name));
-			}
+		}
 
 			if (index.Equals(sideBySideReplicationInfo.SideBySideIndex, false))
 				return GetMessageWithObject(new
-				{
+		{
 					Message = "It appears that side-by-side index already replaced the old index. Nothing to do..."
 				}, HttpStatusCode.NotModified);
 
@@ -829,16 +824,14 @@
 			var areSideBySideIndexesEqual = (sideBySideIndex != null) && sideBySideIndex.Equals(sideBySideReplicationInfo.SideBySideIndex, false);
 
 			if (areIndexesEqual && areSideBySideIndexesEqual)
-				return GetMessageWithObject(new
-				{
+			return GetMessageWithObject(new
+			{
 					Message = "It appears that side-by-side index and the old index are the same. Nothing to do..."
 				}, HttpStatusCode.NotModified);
 
 			if (areIndexesEqual == false && areSideBySideIndexesEqual)
 				return InternalPutIndex(sideBySideReplicationInfo.Index, "Side-by-side indexes were equal, updated the old index.");
 
-			// ReSharper disable once ConditionIsAlwaysTrueOrFalse -> for better readability
-			if (areIndexesEqual && areSideBySideIndexesEqual == false)
 			{
 				PutSideBySideIndexDocument(sideBySideReplicationInfo);
 				return InternalPutIndex(sideBySideReplicationInfo.SideBySideIndex, "Indexes to be replaced were equal, updated the side-by-side index.");
@@ -849,8 +842,8 @@
 			var updateSideBySideIndexResult = InternalPutIndex(sideBySideReplicationInfo.SideBySideIndex, "Indexes to be replaced were equal, updated the side-by-side index.");
 
 			if (updateIndexResult.IsSuccessStatusCode && updateSideBySideIndexResult.IsSuccessStatusCode)
-				return GetMessageWithObject(new
-				{
+			return GetMessageWithObject(new
+			{
 					Indexes = new[] { sideBySideReplicationInfo.Index.Name, sideBySideReplicationInfo.SideBySideIndex.Name },
 					Message = "Both index and side-by-side index were different, so we updated them both"
 				}, HttpStatusCode.Created);
@@ -861,36 +854,7 @@
 
 		private void PutSideBySideIndexDocument(SideBySideReplicationInfo sideBySideReplicationInfo)
 		{
-<<<<<<< HEAD
-			HttpResponseMessage erroResponseMessage;
-			var replicationDocument = GetReplicationDocument(out erroResponseMessage);
-			if (replicationDocument == null)
-				return erroResponseMessage;
-
-			var httpRavenRequestFactory = new HttpRavenRequestFactory { RequestTimeoutInMs = Database.Configuration.Replication.ReplicationRequestTimeoutInMilliseconds };
-
-			var enabledReplicationDestinations = replicationDocument.Destinations
-				.Where(dest => dest.Disabled == false && dest.SkipIndexReplication == false)
-				.Select(x => (ReplicationDestination)x)
-				.ToList();
-
-			if (destinationPredicate != null)
-				enabledReplicationDestinations = enabledReplicationDestinations.Where(destinationPredicate).ToList();
-
-			if (enabledReplicationDestinations.Count == 0)
-				return GetMessageWithObject(new { Message = "Replication is configured, but no enabled destinations found." }, HttpStatusCode.NotFound);
-
-			var allTransformerDefinitions = Database.Transformers.Definitions;
-			if (allTransformerDefinitions.Length == 0)
-				return GetMessageWithObject(new { Message = "No transformers to replicate. Nothing to do.. " });
-
-			var replicationRequestTasks = new List<Task>(enabledReplicationDestinations.Count * allTransformerDefinitions.Length);
-
-			var failedDestinations = new ConcurrentBag<string>();
-			foreach (var definition in allTransformerDefinitions)
-=======
 			using (Database.DocumentLock.Lock())
->>>>>>> eb2cac86
 			{
 				var id = Constants.IndexReplacePrefix + sideBySideReplicationInfo.SideBySideIndex.Name;
 				var indexReplaceDocument = sideBySideReplicationInfo.IndexReplaceDocument;
@@ -901,96 +865,27 @@
 			}
 		}
 
-		private HttpResponseMessage InternalPutIndex(IndexDefinition indexToUpdate, string message)
-		{
-<<<<<<< HEAD
-			//check for replication document before doing work on getting index definitions.
-			//if there is no replication set up --> no point in doing any other work
-			HttpResponseMessage erroResponseMessage;
-			var replicationDocument = GetReplicationDocument(out erroResponseMessage);
-			if (replicationDocument == null)
-				return erroResponseMessage;
-
-			var indexDefinitions = Database.IndexDefinitionStorage
-				.IndexDefinitions
-				.Select(x => x.Value)
-				.ToList();
-
-			var httpRavenRequestFactory = new HttpRavenRequestFactory { RequestTimeoutInMs = Database.Configuration.Replication.ReplicationRequestTimeoutInMilliseconds };
-			var enabledReplicationDestinations = replicationDocument.Destinations
-				.Where(dest => dest.Disabled == false && dest.SkipIndexReplication == false)
-				.Select(x => (ReplicationDestination)x)
-				.ToList();
-
-			if (additionalDestinationPredicate != null)
-				enabledReplicationDestinations = enabledReplicationDestinations.Where(additionalDestinationPredicate).ToList();
-
-			if (enabledReplicationDestinations.Count == 0)
-				return GetMessageWithObject(new { Message = "Replication is configured, but no enabled destinations found." }, HttpStatusCode.NotFound);
-
-			var replicationRequestTasks = new List<Task>(enabledReplicationDestinations.Count * indexDefinitions.Count);
-
-			var failedDestinations = new ConcurrentDictionary<string, Exception>();
-			foreach (var definition in indexDefinitions)
-			{
-				replicationRequestTasks.AddRange(
-					enabledReplicationDestinations
-						.Select(destination =>
-							Task.Run(() =>
-							{
+
+		private HttpResponseMessage InternalPutIndex(string indexName, IndexDefinition indexToUpdate, string message)
+			{
 								try
 								{
-									ReplicateIndex(definition.Name, destination,
-										RavenJObject.FromObject(definition),
-										httpRavenRequestFactory);
-								}
-								catch (Exception e)
-								{
-									failedDestinations.TryAdd(destination.Humane ?? "<null?>", e);
-									log.WarnException("Could not replicate " + definition.Name + " to " + destination.Humane, e);
-								}
-							})));
-			}
-
-			Task.WaitAll(replicationRequestTasks.ToArray());
-
-			return GetMessageWithObject(new
-			{
-				IndexesCount = indexDefinitions.Count,
-				EnabledDestinationsCount = enabledReplicationDestinations.Count,
-				SuccessfulReplicationCount = ((enabledReplicationDestinations.Count * indexDefinitions.Count) - failedDestinations.Count),
-				FailedDestinationUrls = failedDestinations.Select(x => new { Server = x.Key, Error = x.Value.ToString() }).ToArray()
-			});
-=======
-			return InternalPutIndex(indexToUpdate.Name, indexToUpdate, message);
->>>>>>> eb2cac86
-		}
-
-		private HttpResponseMessage InternalPutIndex(string indexName, IndexDefinition indexToUpdate, string message)
-		{
-			try
-			{
 				Database.Indexes.PutIndex(indexName, indexToUpdate);
 				return GetMessageWithObject(new
-				{
+								{
 					Index = indexToUpdate.Name,
 					Message = message
 				}, HttpStatusCode.Created);
-			}
+								}
 			catch (Exception ex)
 			{
 				var compilationException = ex as IndexCompilationException;
 
-				return GetMessageWithObject(new
-				{
-					ex.Message,
-					IndexDefinitionProperty = compilationException != null ? compilationException.IndexDefinitionProperty : "",
-					ProblematicText = compilationException != null ? compilationException.ProblematicText : "",
-					Error = ex.ToString()
-				}, HttpStatusCode.BadRequest);
-			}
-		}
-		
+			return GetMessageWithObject(new
+			{
+		}
+		}
+
 		[HttpPost]
 		[RavenRoute("replication/replicate-indexes")]
 		[RavenRoute("databases/{databaseName}/replication/replicate-indexes")]
@@ -999,14 +894,8 @@
 			var op = GetQueryStringValue("op");
 			var replicationTask = Database.StartupTasks.OfType<ReplicationTask>().FirstOrDefault();
 
-<<<<<<< HEAD
-			var operationUrl = string.Format(urlTemplate, destination.Url, destination.Database, Uri.EscapeUriString(transformerName));
-			var replicationRequest = httpRavenRequestFactory.Create(operationUrl, HttpMethods.Put, connectionOptions);
-			replicationRequest.Write(transformerDefinition);
-=======
 			if (replicationTask == null)
 				return GetMessageWithString("Could not find replication task. Something is wrong here, check logs for more details",HttpStatusCode.BadRequest);
->>>>>>> eb2cac86
 
 			if (string.Equals(op, "replicate-all-to-destination", StringComparison.InvariantCultureIgnoreCase))
 			{
@@ -1016,7 +905,7 @@
 
 			replicationTask.ReplicateIndexesAndTransformersTask(null, replicateIndexes:true, replicateTransformers:false);
 			return GetEmptyMessage();
-		}
+			}
 
 		[HttpPost]
 		[RavenRoute("replication/replicate-transformers")]
@@ -1035,25 +924,11 @@
 				return GetEmptyMessage();
 			}
 
-<<<<<<< HEAD
-			const string urlTemplate = "{0}/databases/{1}/indexes/{2}";
-
-			var operationUrl = string.Format(urlTemplate, destination.Url, destination.Database, Uri.EscapeUriString(indexName));
-			var replicationRequest = httpRavenRequestFactory.Create(operationUrl, HttpMethods.Put, connectionOptions);
-			replicationRequest.Write(indexDefinition);
-
-			replicationRequest.ExecuteRequest();
-		}
-
-
-		private HttpResponseMessage GetValuesForLastEtag(out string src, out string dbid, out string collections)
-=======
 			replicationTask.ReplicateIndexesAndTransformersTask(null, replicateIndexes: false);
 			return GetEmptyMessage();
 		}
 
-		private HttpResponseMessage GetValuesForLastEtag(out string src, out string dbid)
->>>>>>> eb2cac86
+		private HttpResponseMessage GetValuesForLastEtag(out string src, out string dbid, out string collections)
 		{
 			src = GetQueryStringValue("from");
 			dbid = GetQueryStringValue("dbid");
