//-----------------------------------------------------------------------
// <copyright file="ReplicationTask.cs" company="Hibernating Rhinos LTD">
//     Copyright (c) Hibernating Rhinos LTD. All rights reserved.
// </copyright>
//-----------------------------------------------------------------------

using System.Net.Http;
using System.Security.Cryptography;
using System.Text;
using Raven.Abstractions.Exceptions;
using Raven.Abstractions.Extensions;
using Raven.Abstractions.Logging;
using Raven.Abstractions.Replication;
using Raven.Abstractions.Util;
using Raven.Bundles.Replication.Data;
using Raven.Bundles.Replication.Impl;
using Raven.Database;
using Raven.Database.Config;
using Raven.Database.Config.Retriever;
using Raven.Database.Data;
using Raven.Database.Extensions;
using Raven.Database.Plugins;
using Raven.Database.Prefetching;
using Raven.Database.Storage;
using Raven.Json.Linq;
using System.Globalization;
using Raven.Abstractions;
using Raven.Abstractions.Connection;
using Raven.Abstractions.Data;
using System;
using System.Collections.Concurrent;
using System.Collections.Generic;
using System.ComponentModel.Composition;
using System.Diagnostics;
using System.IO;
using System.Linq;
using System.Net;
using System.Threading;
using System.Threading.Tasks;

namespace Raven.Bundles.Replication.Tasks
{
	using Database.Indexing;

	[ExportMetadata("Bundle", "Replication")]
	[InheritedExport(typeof(IStartupTask))]
	public class ReplicationTask : IStartupTask, IDisposable
	{
		public bool IsRunning { get; private set; }

		private readonly object emptyRequestBody = new object();
		private volatile bool shouldPause;

		public const int SystemDocsLimitForRemoteEtagUpdate = 15;
		public const int DestinationDocsLimitForRemoteEtagUpdate = 15;

		public readonly ConcurrentQueue<Task> activeTasks = new ConcurrentQueue<Task>();

		private readonly ConcurrentDictionary<string, DestinationStats> destinationStats =
			new ConcurrentDictionary<string, DestinationStats>(StringComparer.OrdinalIgnoreCase);

		private DocumentDatabase docDb;
		private readonly static ILog log = LogManager.GetCurrentClassLogger();
		private bool firstTimeFoundNoReplicationDocument = true;
		private bool wrongReplicationSourceAlertSent;
		private readonly ConcurrentDictionary<string, SemaphoreSlim> activeReplicationTasks = new ConcurrentDictionary<string, SemaphoreSlim>();

		private TimeSpan _replicationFrequency;
		private TimeSpan _lastQueriedFrequency;
		private Timer _indexReplicationTaskTimer;
		private Timer _lastQueriedTaskTimer;
		private readonly object _indexReplicationTaskLock = new object();
		private readonly object _lastQueriedTaskLock = new object();

		private readonly ConcurrentDictionary<string, DateTime> destinationAlertSent = new ConcurrentDictionary<string, DateTime>(); 

		public ConcurrentDictionary<string, DestinationStats> DestinationStats
		{
			get { return destinationStats; }
		}

		public ConcurrentDictionary<string, DateTime> Heartbeats
		{
			get { return heartbeatDictionary; }
		}

		private int replicationAttempts;
		private int workCounter;
		private HttpRavenRequestFactory httpRavenRequestFactory;
		private HttpRavenRequestFactory nonBufferedHttpRavenRequestFactory;

		private IndependentBatchSizeAutoTuner autoTuner;
		internal readonly ConcurrentDictionary<string, PrefetchingBehavior> prefetchingBehaviors = new ConcurrentDictionary<string, PrefetchingBehavior>();

		public ReplicationTask()
		{
			TimeToWaitBeforeSendingDeletesOfIndexesToSiblings = TimeSpan.FromMinutes(1);
		}

		public void Execute(DocumentDatabase database)
		{
			docDb = database;
			

			docDb.Notifications.OnIndexChange += OnIndexChange;
			docDb.Notifications.OnTransformerChange += OnTransformerChange;

			var replicationRequestTimeoutInMs = docDb.Configuration.Replication.ReplicationRequestTimeoutInMilliseconds;

			autoTuner = new IndependentBatchSizeAutoTuner(docDb.WorkContext, PrefetchingUser.Replicator);
			httpRavenRequestFactory = new HttpRavenRequestFactory { RequestTimeoutInMs = replicationRequestTimeoutInMs };
			nonBufferedHttpRavenRequestFactory = new HttpRavenRequestFactory
			{
				RequestTimeoutInMs = replicationRequestTimeoutInMs,
                AllowWriteStreamBuffering = docDb.Configuration.Replication.ForceReplicationRequestBuffering
			};

			var task = new Task(Execute, TaskCreationOptions.LongRunning);
			var disposableAction = new DisposableAction(task.Wait);
			// make sure that the doc db waits for the replication task shutdown
			docDb.ExtensionsState.GetOrAdd(Guid.NewGuid().ToString(), s => disposableAction);

			_replicationFrequency = TimeSpan.FromSeconds(database.Configuration.IndexAndTransformerReplicationLatencyInSec); //by default 10 min
			_lastQueriedFrequency = TimeSpan.FromSeconds(database.Configuration.TimeToWaitBeforeRunningIdleIndexes.TotalSeconds / 2);

			_indexReplicationTaskTimer = database.TimerManager.NewTimer(ReplicateIndexesAndTransformersTask, TimeSpan.Zero, _replicationFrequency);
			_lastQueriedTaskTimer = database.TimerManager.NewTimer(SendLastQueriedTask, TimeSpan.Zero, _lastQueriedFrequency);

			task.Start();
		}

		private void OnTransformerChange(DocumentDatabase documentDatabase, TransformerChangeNotification eventArgs)
		{
			switch (eventArgs.Type)
			{
				case TransformerChangeTypes.TransformerAdded:
					//if created transformer with the same name as deleted one, we should prevent its deletion replication
					docDb.TransactionalStorage.Batch(accessor => accessor.Lists.Remove(Constants.RavenReplicationTransformerTombstones, eventArgs.Name));
					break;
				case TransformerChangeTypes.TransformerRemoved:
					var metadata = new RavenJObject
					{
						{Constants.RavenTransformerDeleteMarker, true},
						{Constants.RavenReplicationSource, docDb.TransactionalStorage.Id.ToString()},
						{Constants.RavenReplicationVersion, ReplicationHiLo.NextId(docDb)}
					};

					docDb.TransactionalStorage.Batch(accessor => accessor.Lists.Set(Constants.RavenReplicationTransformerTombstones, eventArgs.Name, metadata, UuidType.Transformers));
					break;
			}
		}

		private void OnIndexChange(DocumentDatabase documentDatabase, IndexChangeNotification eventArgs)
		{
			switch (eventArgs.Type)
			{
				case IndexChangeTypes.IndexAdded:
					//if created index with the same name as deleted one, we should prevent its deletion replication
					docDb.TransactionalStorage.Batch(accessor => accessor.Lists.Remove(Constants.RavenReplicationIndexesTombstones, eventArgs.Name));
					break;
				case IndexChangeTypes.IndexRemoved:
					var metadata = new RavenJObject
					{
						{Constants.RavenIndexDeleteMarker, true},
						{Constants.RavenReplicationSource, docDb.TransactionalStorage.Id.ToString()},
						{Constants.RavenReplicationVersion, ReplicationHiLo.NextId(docDb)}
					};

					docDb.TransactionalStorage.Batch(accessor => accessor.Lists.Set(Constants.RavenReplicationIndexesTombstones, eventArgs.Name, metadata, UuidType.Indexing));

					break;
			}
		}

		public void Pause()
		{
			shouldPause = true;
		}

		public void Continue()
		{
			shouldPause = false;
		}

		private void Execute()
		{
			using (LogContext.WithDatabase(docDb.Name))
			{
				log.Debug("Replication task started.");

				var name = GetType().Name;

				var timeToWaitInMinutes = TimeSpan.FromMinutes(5);
				bool runningBecauseOfDataModifications = false;
				var context = docDb.WorkContext;
				NotifySiblings();
				while (context.DoWork)
				{
					IsRunning = !shouldPause;

					log.Debug("Replication task found work. Running: " + IsRunning);

					if (IsRunning)
					{
						try
						{
							using (docDb.DisableAllTriggersForCurrentThread())
							{
								var destinations = GetReplicationDestinations();

								if (destinations.Length == 0)
								{
									WarnIfNoReplicationTargetsWereFound();
								}
								else
								{
									var currentReplicationAttempts = Interlocked.Increment(ref replicationAttempts);

									var copyOfrunningBecauseOfDataModifications = runningBecauseOfDataModifications;
									var destinationForReplication = destinations.Where(
										dest =>
										{
											if (copyOfrunningBecauseOfDataModifications == false) return true;
											return IsNotFailing(dest, currentReplicationAttempts);
										}).ToList();

									CleanupPrefetchingBehaviors(destinations.Select(x => x.ConnectionStringOptions.Url),
										destinations.Except(destinationForReplication).Select(x => x.ConnectionStringOptions.Url));

									var startedTasks = new List<Task>();

									foreach (var dest in destinationForReplication)
									{
										var destination = dest;
										var holder = activeReplicationTasks.GetOrAdd(destination.ConnectionStringOptions.Url, s => new SemaphoreSlim(1));
										if (holder.Wait(0) == false)
											continue;

										var replicationTask = Task.Factory.StartNew(
											() =>
											{
												using (LogContext.WithDatabase(docDb.Name))
												{
													try
													{
														if (ReplicateTo(destination)) docDb.WorkContext.NotifyAboutWork();
													}
													catch (Exception e)
													{
														log.ErrorException("Could not replicate to " + destination, e);
													}
												}
											});

										startedTasks.Add(replicationTask);

										activeTasks.Enqueue(replicationTask);
										replicationTask.ContinueWith(
											_ =>
											{
												// here we purge all the completed tasks at the head of the queue
												Task task;
												while (activeTasks.TryPeek(out task))
												{
													if (!task.IsCompleted && !task.IsCanceled && !task.IsFaulted) break;
													activeTasks.TryDequeue(out task); // remove it from end
												}
											});
									}

									Task.WhenAll(startedTasks.ToArray()).ContinueWith(
										t =>
										{
											if (destinationStats.Count == 0)
												return;

											foreach (var stats in destinationStats.Where(stats => stats.Value.LastReplicatedEtag != null))
											{
												PrefetchingBehavior prefetchingBehavior;
												if (prefetchingBehaviors.TryGetValue(stats.Key, out prefetchingBehavior))
												{
													prefetchingBehavior.CleanupDocuments(stats.Value.LastReplicatedEtag);
												}
											}
										}).AssertNotFailed();
								}
							}
						}
						catch (Exception e)
						{
							log.ErrorException("Failed to perform replication", e);
						}
					}

					runningBecauseOfDataModifications = context.WaitForWork(timeToWaitInMinutes, ref workCounter, name);
					timeToWaitInMinutes = runningBecauseOfDataModifications
											? TimeSpan.FromSeconds(30)
											: TimeSpan.FromMinutes(5);
				}

				IsRunning = false;
			}
		}

		private void CleanupPrefetchingBehaviors(IEnumerable<string> allDestinations, IEnumerable<string> failingDestinations)
		{
			PrefetchingBehavior prefetchingBehaviorToDispose;

			// remove prefetching behaviors for non-existing destinations
			foreach (var removedDestination in prefetchingBehaviors.Keys.Except(allDestinations))
			{
				if (prefetchingBehaviors.TryRemove(removedDestination, out prefetchingBehaviorToDispose))
				{
					prefetchingBehaviorToDispose.Dispose();
				}
			}

			// also remove prefetchers if the destination is failing for a long time
			foreach (var failingDestination in failingDestinations)
			{
				DestinationStats stats;
				if (prefetchingBehaviors.ContainsKey(failingDestination) == false || destinationStats.TryGetValue(failingDestination, out stats) == false)
					continue;

				if (stats.FirstFailureInCycleTimestamp != null && stats.LastFailureTimestamp != null &&
					stats.LastFailureTimestamp - stats.FirstFailureInCycleTimestamp >= TimeSpan.FromMinutes(3))
				{
					if (prefetchingBehaviors.TryRemove(failingDestination, out prefetchingBehaviorToDispose))
					{
						prefetchingBehaviorToDispose.Dispose();
					}
				}
			}
		}

		private void NotifySiblings()
		{
			var notifications = new BlockingCollection<RavenConnectionStringOptions>();

			Task.Factory.StartNew(() => NotifySibling(notifications));

			int skip = 0;
			var replicationDestinations = GetReplicationDestinations();
			foreach (var replicationDestination in replicationDestinations)
			{
				notifications.TryAdd(replicationDestination.ConnectionStringOptions, 15 * 1000);
			}

			while (true)
			{
				int nextPageStart = skip; // will trigger rapid pagination
				var docs = docDb.Documents.GetDocumentsWithIdStartingWith(Constants.RavenReplicationSourcesBasePath, null, null, skip, 128, CancellationToken.None, ref nextPageStart);
				if (docs.Length == 0)
				{
					notifications.TryAdd(null, 15 * 1000); // marker to stop notify this
					return;
				}

				skip += docs.Length;

				foreach (RavenJObject doc in docs)
				{
					var sourceReplicationInformation = doc.JsonDeserialization<SourceReplicationInformation>();
					if (string.IsNullOrEmpty(sourceReplicationInformation.Source))
						continue;

					var match = replicationDestinations.FirstOrDefault(x =>
														   string.Equals(x.ConnectionStringOptions.Url,
																		 sourceReplicationInformation.Source,
																		 StringComparison.OrdinalIgnoreCase));

					if (match != null)
					{
						notifications.TryAdd(match.ConnectionStringOptions, 15 * 1000);
					}
					else
					{
						notifications.TryAdd(new RavenConnectionStringOptions
						{
							Url = sourceReplicationInformation.Source
						}, 15 * 1000);
					}
				}
			}
		}

		private void NotifySibling(BlockingCollection<RavenConnectionStringOptions> collection)
		{
			using (LogContext.WithDatabase(docDb.Name))
				while (true)
				{
					RavenConnectionStringOptions connectionStringOptions;
					try
					{
						collection.TryTake(out connectionStringOptions, 15 * 1000, docDb.WorkContext.CancellationToken);
						if (connectionStringOptions == null)
							return;
					}
					catch (Exception e)
					{
						log.ErrorException("Could not get connection string options to notify sibling servers about restart", e);
						return;
					}
					try
					{
						var url = connectionStringOptions.Url + "/replication/heartbeat?from=" + UrlEncodedServerUrl() + "&dbid=" + docDb.TransactionalStorage.Id;
						var request = httpRavenRequestFactory.Create(url, HttpMethods.Post, connectionStringOptions);
						request.WebRequest.ContentLength = 0;
						request.ExecuteRequest();
					}
					catch (Exception e)
					{
						log.WarnException("Could not notify " + connectionStringOptions.Url + " about sibling server being up & running", e);
					}
				}
		}

		private bool IsNotFailing(ReplicationStrategy dest, int currentReplicationAttempts)
		{
			var jsonDocument = docDb.Documents.Get(Constants.RavenReplicationDestinationsBasePath + EscapeDestinationName(dest.ConnectionStringOptions.Url), null);
			if (jsonDocument == null)
				return true;
			var failureInformation = jsonDocument.DataAsJson.JsonDeserialization<DestinationFailureInformation>();
			if (failureInformation.FailureCount > 1000)
			{
				var shouldReplicateTo = currentReplicationAttempts % 10 == 0;
				log.Debug("Failure count for {0} is {1}, skipping replication: {2}",
					dest, failureInformation.FailureCount, shouldReplicateTo == false);
				return shouldReplicateTo;
			}
			if (failureInformation.FailureCount > 100)
			{
				var shouldReplicateTo = currentReplicationAttempts % 5 == 0;
				log.Debug("Failure count for {0} is {1}, skipping replication: {2}",
					dest, failureInformation.FailureCount, shouldReplicateTo == false);
				return shouldReplicateTo;
			}
			if (failureInformation.FailureCount > 10)
			{
				var shouldReplicateTo = currentReplicationAttempts % 2 == 0;
				log.Debug("Failure count for {0} is {1}, skipping replication: {2}",
					dest, failureInformation.FailureCount, shouldReplicateTo == false);
				return shouldReplicateTo;
			}
			return true;
		}

		public static string EscapeDestinationName(string url)
		{
			return Uri.EscapeDataString(url.Replace("https://", "").Replace("http://", "").Replace("/", "").Replace(":", ""));
		}

		private void WarnIfNoReplicationTargetsWereFound()
		{
			if (firstTimeFoundNoReplicationDocument)
			{
				firstTimeFoundNoReplicationDocument = false;
				log.Warn("Replication bundle is installed, but there is no destination in 'Raven/Replication/Destinations'.\r\nReplication results in NO-OP");
			}
		}

		private bool ReplicateTo(ReplicationStrategy destination)
		{
			try
			{
				if (docDb.Disposed)
					return false;

				using (docDb.DisableAllTriggersForCurrentThread())
				using (var stats = new ReplicationStatisticsRecorder(destination, destinationStats))
				{
					SourceReplicationInformationWithBatchInformation destinationsReplicationInformationForSource;
					using (var scope = stats.StartRecording("Destination"))
					{
						try
						{
							destinationsReplicationInformationForSource = GetLastReplicatedEtagFrom(destination);
							if (destinationsReplicationInformationForSource == null)
									return false;

							if (destinationsReplicationInformationForSource.LastDocumentEtag == Etag.Empty && destinationsReplicationInformationForSource.LastAttachmentEtag == Etag.Empty) 
								_indexReplicationTaskTimer.Change(TimeSpan.Zero, _replicationFrequency);

							scope.Record(RavenJObject.FromObject(destinationsReplicationInformationForSource));

							if (destinationsReplicationInformationForSource.LastDocumentEtag == Etag.InvalidEtag && 
								destinationsReplicationInformationForSource.LastAttachmentEtag == Etag.InvalidEtag &&
								(destination.CollectionsToReplicate == null || destination.CollectionsToReplicate.Count == 0))
							{
								DateTime lastSent;
								if (destinationAlertSent.TryGetValue(destination.ConnectionStringOptions.Url, out lastSent) && (SystemTime.UtcNow - lastSent).TotalMinutes < 1)
									return false;

								var lastModifiedDate = destinationsReplicationInformationForSource.LastModified.HasValue ? destinationsReplicationInformationForSource.LastModified.Value.ToLocalTime() : DateTime.MinValue;

								docDb.AddAlert(new Alert
								{
									AlertLevel = AlertLevel.Error,
									CreatedAt = SystemTime.UtcNow,
									Message = string.Format(@"Destination server is forbidding replication due to a possibility of having multiple instances with same DatabaseId replicating to it. After 10 minutes from '{2}' another instance will start replicating. Destination Url: {0}. DatabaseId: {1}. Current source: {3}. Stored source on destination: {4}.", destination.ConnectionStringOptions.Url, docDb.TransactionalStorage.Id, lastModifiedDate, docDb.ServerUrl, destinationsReplicationInformationForSource.Source),
									Title = string.Format("Replication error. Multiple databases replicating at the same time with same DatabaseId ('{0}') detected.", docDb.TransactionalStorage.Id),
									UniqueKey = "Replication to " + destination.ConnectionStringOptions.Url + " errored. Wrong DatabaseId: " + docDb.TransactionalStorage.Id
								});

								destinationAlertSent.AddOrUpdate(destination.ConnectionStringOptions.Url, SystemTime.UtcNow, (_, __) => SystemTime.UtcNow);

								return false;
							}
						}
						catch (Exception e)
						{
							scope.RecordError(e);
							log.WarnException("Failed to replicate to: " + destination, e);
							return false;
						}
					}

					bool? replicated = null;

					int replicatedDocuments;

					using (var scope = stats.StartRecording("Documents"))
					{
						switch (ReplicateDocuments(destination, destinationsReplicationInformationForSource, scope, out replicatedDocuments))
						{
							case true:
								replicated = true;
								break;
							case false:
								return false;
						}
					}

					using (var scope = stats.StartRecording("Attachments"))
					{
						switch (ReplicateAttachments(destination, destinationsReplicationInformationForSource, scope))
						{
							case true:
								replicated = true;
								break;
							case false:
								return false;
						}
					}

					var elapsedMicroseconds = (long)(stats.ElapsedTime.Ticks * SystemTime.MicroSecPerTick);
					docDb.WorkContext.MetricsCounters.GetReplicationDurationHistogram(destination).Update(elapsedMicroseconds);
					UpdateReplicationPerformance(destination, stats.Started, stats.ElapsedTime, replicatedDocuments);

					return replicated ?? false;
				}
			}
			finally
			{
				var holder = activeReplicationTasks.GetOrAdd(destination.ConnectionStringOptions.Url, s => new SemaphoreSlim(0, 1));
				holder.Release();
			}
		}

		private void UpdateReplicationPerformance(ReplicationStrategy destination, DateTime startTime, TimeSpan elapsed, int batchSize)
		{
			if (batchSize > 0)
			{
				var queue = docDb.WorkContext.MetricsCounters.GetReplicationPerformanceStats(destination);
				queue.Enqueue(new ReplicationPerformanceStats
				{
					Duration = elapsed,
					Started = startTime,
					BatchSize = batchSize
				});

				while (queue.Count() > 25)
				{
					ReplicationPerformanceStats _;
					queue.TryDequeue(out _);
				}
			}
		}


		[Obsolete("Use RavenFS instead.")]
		private bool? ReplicateAttachments(ReplicationStrategy destination, SourceReplicationInformationWithBatchInformation destinationsReplicationInformationForSource, ReplicationStatisticsRecorder.ReplicationStatisticsRecorderScope recorder)
		{
			Tuple<RavenJArray, Etag> tuple;
			RavenJArray attachments;

			using (var scope = recorder.StartRecording("Get"))
			{
				tuple = GetAttachments(destinationsReplicationInformationForSource, destination, scope);
				attachments = tuple.Item1;

				if (attachments == null || attachments.Length == 0)
				{
					if (tuple.Item2 != destinationsReplicationInformationForSource.LastAttachmentEtag)
					{
						SetLastReplicatedEtagForServer(destination, lastAttachmentEtag: tuple.Item2);
					}
					return null;
				}
			}

			using (var scope = recorder.StartRecording("Send"))
			{
				string lastError;
				if (TryReplicationAttachments(destination, attachments, out lastError) == false) // failed to replicate, start error handling strategy
				{
					if (IsFirstFailure(destination.ConnectionStringOptions.Url))
					{
						log.Info("This is the first failure for {0}, assuming transient failure and trying again", destination);
						if (TryReplicationAttachments(destination, attachments, out lastError)) // success on second fail
						{
							RecordSuccess(destination.ConnectionStringOptions.Url, lastReplicatedEtag: tuple.Item2);
							return true;
						}
					}

					scope.RecordError(lastError);
					RecordFailure(destination.ConnectionStringOptions.Url, lastError);
					return false;
				}
			}

			RecordSuccess(destination.ConnectionStringOptions.Url,
				lastReplicatedEtag: tuple.Item2);

			return true;
		}

		private bool? ReplicateDocuments(ReplicationStrategy destination, SourceReplicationInformationWithBatchInformation destinationsReplicationInformationForSource, ReplicationStatisticsRecorder.ReplicationStatisticsRecorderScope recorder, out int replicatedDocuments)
		{
			replicatedDocuments = 0;
			JsonDocumentsToReplicate documentsToReplicate = null;
			var sp = Stopwatch.StartNew();
			IDisposable removeBatch = null;

			var prefetchingBehavior = prefetchingBehaviors.GetOrAdd(destination.ConnectionStringOptions.Url,
				x => docDb.Prefetcher.CreatePrefetchingBehavior(PrefetchingUser.Replicator, autoTuner));

			prefetchingBehavior.AdditionalInfo = string.Format("For destination: {0}. Last replicated etag: {1}", destination.ConnectionStringOptions.Url, destinationsReplicationInformationForSource.LastDocumentEtag);

			try
			{
				using (var scope = recorder.StartRecording("Get"))
				{
					documentsToReplicate = GetJsonDocuments(destinationsReplicationInformationForSource, destination, prefetchingBehavior, scope);
					if (documentsToReplicate.Documents == null || documentsToReplicate.Documents.Length == 0)
					{
						if (documentsToReplicate.LastEtag != destinationsReplicationInformationForSource.LastDocumentEtag)
						{
							// we don't notify remote server about updates to system docs, see: RavenDB-715
							if (documentsToReplicate.CountOfFilteredDocumentsWhichAreSystemDocuments == 0
								|| documentsToReplicate.CountOfFilteredDocumentsWhichAreSystemDocuments > SystemDocsLimitForRemoteEtagUpdate
								|| documentsToReplicate.CountOfFilteredDocumentsWhichOriginFromDestination > DestinationDocsLimitForRemoteEtagUpdate) // see RavenDB-1555
							{
								using (scope.StartRecording("Notify"))
								{
									SetLastReplicatedEtagForServer(destination, lastDocEtag: documentsToReplicate.LastEtag);
									scope.Record(new RavenJObject
								             {
									             { "LastDocEtag", documentsToReplicate.LastEtag.ToString() }
								             });
								}
							}
						}
						RecordLastEtagChecked(destination.ConnectionStringOptions.Url, documentsToReplicate.LastEtag);
						return null;
					}
				}

				// if the db is idling in all respect except sending out replication, let us keep it that way.
				docDb.WorkContext.UpdateFoundWork();

				removeBatch = prefetchingBehavior.UpdateCurrentlyUsedBatches(documentsToReplicate.LoadedDocs);

				using (var scope = recorder.StartRecording("Send"))
				{
					string lastError;
					if (TryReplicationDocuments(destination, documentsToReplicate.Documents, out lastError) == false) // failed to replicate, start error handling strategy
					{
						if (IsFirstFailure(destination.ConnectionStringOptions.Url))
						{
							log.Info(
								"This is the first failure for {0}, assuming transient failure and trying again",
								destination);
							if (TryReplicationDocuments(destination, documentsToReplicate.Documents, out lastError)) // success on second fail
							{
								RecordSuccess(destination.ConnectionStringOptions.Url, documentsToReplicate.LastEtag, documentsToReplicate.LastLastModified);
								return true;
							}
						}
						// if we had an error sending to this endpoint, it might be because we are sending too much data, or because
						// the request timed out. This will let us know that the next time we try, we'll use just the initial doc counts
						// and we'll be much more conservative with increasing the sizes
						prefetchingBehavior.OutOfMemoryExceptionHappened();
						scope.RecordError(lastError);
						RecordFailure(destination.ConnectionStringOptions.Url, lastError);
						return false;
					}
				}
			}
			finally
			{
				if (documentsToReplicate != null && documentsToReplicate.LoadedDocs != null)
				{
					prefetchingBehavior.UpdateAutoThrottler(documentsToReplicate.LoadedDocs, sp.Elapsed);
					replicatedDocuments = documentsToReplicate.LoadedDocs.Count;
				}

				if (removeBatch != null)
					removeBatch.Dispose();
			}

			RecordSuccess(destination.ConnectionStringOptions.Url, documentsToReplicate.LastEtag, documentsToReplicate.LastLastModified);
			return true;
		}

		private void SetLastReplicatedEtagForServer(ReplicationStrategy destination, Etag lastDocEtag = null, Etag lastAttachmentEtag = null)
		{
			try
			{
				var url = destination.ConnectionStringOptions.Url + "/replication/lastEtag?from=" + UrlEncodedServerUrl() +
						  "&dbid=" + docDb.TransactionalStorage.Id;
				if (destination.CollectionsToReplicate != null && destination.CollectionsToReplicate.Count > 0)
					url += ("&collections=" + String.Join(";", destination.CollectionsToReplicate));

				if (lastDocEtag != null)
					url += "&docEtag=" + lastDocEtag;
				if (lastAttachmentEtag != null)
					url += "&attachmentEtag=" + lastAttachmentEtag;

				var request = httpRavenRequestFactory.Create(url, HttpMethods.Put, destination.ConnectionStringOptions);
				request.Write(new byte[0]);
				request.ExecuteRequest();
			}
			catch (WebException e)
			{
				var response = e.Response as HttpWebResponse;
				if (response != null && (response.StatusCode == HttpStatusCode.BadRequest || response.StatusCode == HttpStatusCode.NotFound))
					log.WarnException("Replication is not enabled on: " + destination, e);
				else
					log.WarnException("Failed to contact replication destination: " + destination, e);
			}
			catch (Exception e)
			{
				log.WarnException("Failed to contact replication destination: " + destination, e);
			}
		}

		private void RecordFailure(string url, string lastError)
		{
			var stats = destinationStats.GetOrAdd(url, new DestinationStats { Url = url });
			var failureCount = Interlocked.Increment(ref stats.FailureCountInternal);
			stats.LastFailureTimestamp = SystemTime.UtcNow;

			if (stats.FirstFailureInCycleTimestamp == null)
				stats.FirstFailureInCycleTimestamp = SystemTime.UtcNow;

			if (string.IsNullOrWhiteSpace(lastError) == false)
				stats.LastError = lastError;

			var jsonDocument = docDb.Documents.Get(Constants.RavenReplicationDestinationsBasePath + EscapeDestinationName(url), null);
			var failureInformation = new DestinationFailureInformation { Destination = url };
			if (jsonDocument != null)
			{
				failureInformation = jsonDocument.DataAsJson.JsonDeserialization<DestinationFailureInformation>();
				// we only want to update this once a minute, otherwise we have churn with starting replication
				// because we are writing a failure document
				if ((SystemTime.UtcNow - jsonDocument.LastModified.GetValueOrDefault()).TotalMinutes < 1)
				{
					return;
			}
			}
			failureInformation.FailureCount = failureCount;
			docDb.Documents.Put(Constants.RavenReplicationDestinationsBasePath + EscapeDestinationName(url), null,
					  RavenJObject.FromObject(failureInformation), new RavenJObject(), null);
		}

		private void RecordLastEtagChecked(string url, Etag lastEtagChecked)
		{
			var stats = destinationStats.GetOrDefault(url, new DestinationStats { Url = url });
			stats.LastEtagCheckedForReplication = lastEtagChecked;
		}

		private void RecordSuccess(string url,
			Etag lastReplicatedEtag = null, DateTime? lastReplicatedLastModified = null,
			DateTime? lastHeartbeatReceived = null, string lastError = null)
		{
			var stats = destinationStats.GetOrAdd(url, new DestinationStats { Url = url });
			Interlocked.Exchange(ref stats.FailureCountInternal, 0);
			stats.LastSuccessTimestamp = SystemTime.UtcNow;
			stats.FirstFailureInCycleTimestamp = null;

			if (lastReplicatedEtag != null)
			{
				stats.LastEtagCheckedForReplication = lastReplicatedEtag;
				stats.LastReplicatedEtag = lastReplicatedEtag;
			}

			if (lastReplicatedLastModified.HasValue)
				stats.LastReplicatedLastModified = lastReplicatedLastModified;

			if (lastHeartbeatReceived.HasValue)
				stats.LastHeartbeatReceived = lastHeartbeatReceived;

			if (!string.IsNullOrWhiteSpace(lastError))
				stats.LastError = lastError;

			docDb.Documents.Delete(Constants.RavenReplicationDestinationsBasePath + EscapeDestinationName(url), null, null);
		}

		private bool IsFirstFailure(string url)
		{
			var destStats = destinationStats.GetOrAdd(url, new DestinationStats { Url = url });
			return destStats.FailureCount == 0;
		}

		[Obsolete("Use RavenFS instead.")]
		private bool TryReplicationAttachments(ReplicationStrategy destination, RavenJArray jsonAttachments, out string errorMessage)
		{
			try
			{
				var url = destination.ConnectionStringOptions.Url + "/replication/replicateAttachments?from=" +
						  UrlEncodedServerUrl() + "&dbid=" + docDb.TransactionalStorage.Id;

				var sp = Stopwatch.StartNew();
				using (HttpRavenRequestFactory.Expect100Continue(destination.ConnectionStringOptions.Url))
				{
					var request = nonBufferedHttpRavenRequestFactory.Create(url, HttpMethods.Post, destination.ConnectionStringOptions);

					request.WriteBson(jsonAttachments);
					request.ExecuteRequest(docDb.WorkContext.CancellationToken);
					log.Info("Replicated {0} attachments to {1} in {2:#,#;;0} ms", jsonAttachments.Length, destination, sp.ElapsedMilliseconds);
					errorMessage = "";
					return true;
				}
			}
			catch (WebException e)
			{
				var response = e.Response as HttpWebResponse;
				if (response != null)
				{
					using (var streamReader = new StreamReader(response.GetResponseStreamWithHttpDecompression()))
					{
						var error = streamReader.ReadToEnd();
						try
						{
							var ravenJObject = RavenJObject.Parse(error);
							log.WarnException("Replication to " + destination + " had failed\r\n" + ravenJObject.Value<string>("Error"), e);
							errorMessage = error;
							return false;
						}
						catch (Exception)
						{
						}

						log.WarnException("Replication to " + destination + " had failed\r\n" + error, e);
						errorMessage = error;
					}
				}
				else
				{
					log.WarnException("Replication to " + destination + " had failed", e);
					errorMessage = e.Message;
				}
				return false;
			}
			catch (Exception e)
			{
				log.WarnException("Replication to " + destination + " had failed", e);
				errorMessage = e.Message;
				return false;
			}
		}

		private bool TryReplicationDocuments(ReplicationStrategy destination, RavenJArray jsonDocuments, out string lastError)
		{
			try
			{
				log.Debug("Starting to replicate {0} documents to {1}", jsonDocuments.Length, destination);
				var sourceServerUrl = UrlEncodedServerUrl();
				if (destination.CollectionsToReplicate != null && destination.CollectionsToReplicate.Count > 0)
				{
					var commaDelimitedCollections = String.Join(";", destination.CollectionsToReplicate);
					sourceServerUrl += ("&collections=" + commaDelimitedCollections);
				}

				var url = destination.ConnectionStringOptions.Url + "/replication/replicateDocs?from=" + sourceServerUrl
						  + "&dbid=" + docDb.TransactionalStorage.Id +
						  "&count=" + jsonDocuments.Length;

				var sp = Stopwatch.StartNew();

				using (HttpRavenRequestFactory.Expect100Continue(destination.ConnectionStringOptions.Url))
				{
					var request = nonBufferedHttpRavenRequestFactory.Create(url, HttpMethods.Post, destination.ConnectionStringOptions);
					request.Write(jsonDocuments);
					request.ExecuteRequest(docDb.WorkContext.CancellationToken);

					log.Info("Replicated {0} documents to {1} in {2:#,#;;0} ms", jsonDocuments.Length, destination, sp.ElapsedMilliseconds);
					lastError = "";
					return true;
				}
			}
			catch (WebException e)
			{
				var response = e.Response as HttpWebResponse;
				if (response != null)
				{
					var responseStream = response.GetResponseStream();
					if (responseStream != null)
					{
						using (var streamReader = new StreamReader(responseStream))
						{
							var error = streamReader.ReadToEnd();
							log.WarnException("Replication to " + destination + " had failed\r\n" + error, e);
						}
					}
					else
					{
						log.WarnException("Replication to " + destination + " had failed", e);
					}
				}
				else
				{
					log.WarnException("Replication to " + destination + " had failed", e);
				}
				lastError = e.Message;
				return false;
			}
			catch (Exception e)
			{
				log.WarnException("Replication to " + destination + " had failed", e);
				lastError = e.Message;
				return false;
			}
		}


		public void SendLastQueriedTask(object state)
		{
			if (docDb.Disposed)
				return;
			if (Monitor.TryEnter(_lastQueriedTaskLock) == false)
				return;
			try
			{

				var relevantIndexLastQueries = new Dictionary<string, DateTime>();
				var relevantIndexes = docDb.Statistics.Indexes.Where(indexStats => indexStats.IsInvalidIndex == false &&
																				   indexStats.Priority != IndexingPriority.Error &&
																				   indexStats.Priority != IndexingPriority.Disabled &&
																				   indexStats.LastQueryTimestamp.HasValue);
				foreach (var relevantIndex in relevantIndexes)
				{
					relevantIndexLastQueries[relevantIndex.Name] = relevantIndex.LastQueryTimestamp.GetValueOrDefault();
				}

				if (relevantIndexLastQueries.Count == 0)
					return;

				var destinations = GetReplicationDestinations(x => x.SkipIndexReplication == false);
				foreach (var destination in destinations)
				{
					try
					{
						string url = destination.ConnectionStringOptions.Url + "/indexes/last-queried";

						var replicationRequest = nonBufferedHttpRavenRequestFactory.Create(url, HttpMethods.Post, destination.ConnectionStringOptions);
						replicationRequest.Write(RavenJObject.FromObject(relevantIndexLastQueries));
						replicationRequest.ExecuteRequest();
					}
					catch (Exception e)
					{
						log.WarnException("Could not update last query time of " + destination.ConnectionStringOptions.Url, e);
					}
				}
			}
			catch (Exception e)
			{
				log.ErrorException("Failed to send last queried timestamp of indexes", e);
			}
			finally
			{
				Monitor.Exit(_lastQueriedTaskLock);
			}
		}

		public void ReplicateIndexesAndTransformersTask(object state)
		{
			if (docDb.Disposed)
				return;

			if (Monitor.TryEnter(_indexReplicationTaskLock) == false)
				return;
			try
			{
				var replicationDestinations = GetReplicationDestinations(x => x.SkipIndexReplication == false);
				foreach (var destination in replicationDestinations)
				{
					try
					{
						var indexTombstones = GetIndexAndTransformersTombstones(Constants.RavenReplicationIndexesTombstones, 0, 64);
						var replicatedIndexTombstones = new Dictionary<string, int>();

						ReplicateIndexDeletionIfNeeded(indexTombstones, destination, replicatedIndexTombstones);

						var transformerTombstones = GetIndexAndTransformersTombstones(Constants.RavenReplicationTransformerTombstones, 0, 64);
						var replicatedTransformerTombstones = new Dictionary<string, int>();

						ReplicateTransformerDeletionIfNeeded(transformerTombstones, destination, replicatedTransformerTombstones);

					if (docDb.Indexes.Definitions.Length > 0)
					{
						foreach (var definition in docDb.Indexes.Definitions)
						{
							try
							{
<<<<<<< HEAD
								string url = destination.ConnectionStringOptions.Url + "/indexes/" + Uri.EscapeUriString(definition.Name);
								var replicationRequest = nonBufferedHttpRavenRequestFactory.Create(url, HttpMethods.Put, destination.ConnectionStringOptions);
=======
									var url = destination.ConnectionStringOptions.Url + "/indexes/" + Uri.EscapeUriString(definition.Name) + "?" + GetDebugInfomration();
								var replicationRequest = nonBufferedHttpRavenRequestFactory.Create(url, "PUT", destination.ConnectionStringOptions);
>>>>>>> 897f9320
								replicationRequest.Write(RavenJObject.FromObject(definition));
								replicationRequest.ExecuteRequest();
							}
							catch (Exception e)
							{
								log.WarnException("Could not replicate index " + definition.Name + " to " + destination.ConnectionStringOptions.Url, e);
							}
						}
					}

					if (docDb.Transformers.Definitions.Length > 0)
					{
						foreach (var definition in docDb.Transformers.Definitions)
						{
							try
							{
								var clonedTransformer = definition.Clone();
								clonedTransformer.TransfomerId = 0;

<<<<<<< HEAD
								string url = destination.ConnectionStringOptions.Url + "/transformers/" + Uri.EscapeUriString(definition.Name);
								var replicationRequest = nonBufferedHttpRavenRequestFactory.Create(url, HttpMethods.Put, destination.ConnectionStringOptions);
=======
									string url = destination.ConnectionStringOptions.Url + "/transformers/" + Uri.EscapeUriString(definition.Name) + "?" + GetDebugInfomration();
								var replicationRequest = nonBufferedHttpRavenRequestFactory.Create(url, "PUT", destination.ConnectionStringOptions);
>>>>>>> 897f9320
								replicationRequest.Write(RavenJObject.FromObject(clonedTransformer));
								replicationRequest.ExecuteRequest();
							}
							catch (Exception e)
							{
								log.WarnException("Could not replicate transformer " + definition.Name + " to " + destination.ConnectionStringOptions.Url, e);
								}
							}
						}

						docDb.TransactionalStorage.Batch(actions =>
						{
							foreach (var indexTombstone in replicatedIndexTombstones)
							{
								if (indexTombstone.Value != replicationDestinations.Length)
									continue;
								actions.Lists.Remove(Constants.RavenReplicationIndexesTombstones, indexTombstone.Key);
							}

							foreach (var transformerTombstone in replicatedTransformerTombstones)
							{
								if (transformerTombstone.Value != replicationDestinations.Length)
									continue;
								actions.Lists.Remove(Constants.RavenReplicationTransformerTombstones, transformerTombstone.Key);
						}
						});
					}
					catch (Exception e)
					{
						log.ErrorException("Failed to replicate indexes and transformers to " + destination, e);
				}
			}
			}
			catch (Exception e)
			{
				log.ErrorException("Failed to replicate indexes and transformers", e);
			}
			finally
			{
				Monitor.Exit(_indexReplicationTaskLock);
			}
		}

		private string GetDebugInfomration()
		{
			return "is-replicated=true&from=" + Uri.EscapeDataString(docDb.ServerUrl);
		}

		private void ReplicateIndexDeletionIfNeeded(List<JsonDocument> indexTombstones, ReplicationStrategy destination, Dictionary<string, int> replicatedIndexTombstones)
		{
			if (indexTombstones.Count == 0)
				return;

			foreach (var tombstone in indexTombstones)
			{
				try
				{
					var url = string.Format("{0}/indexes/{1}?{2}", destination.ConnectionStringOptions.Url, Uri.EscapeUriString(tombstone.Key), GetDebugInfomration());
					var replicationRequest = nonBufferedHttpRavenRequestFactory.Create(url, "DELETE", destination.ConnectionStringOptions);
					replicationRequest.Write(RavenJObject.FromObject(emptyRequestBody));
					replicationRequest.ExecuteRequest();
					log.Info("Replicated index deletion (index name = {0})", tombstone.Key);
					replicatedIndexTombstones[tombstone.Key]++;
				}
				catch (Exception e)
				{
					log.ErrorException(string.Format("Failed to replicate index deletion (index name = {0})", tombstone.Key), e);
				}
			}
		}

		private void ReplicateTransformerDeletionIfNeeded(List<JsonDocument> transformerTombstones, ReplicationStrategy destination, Dictionary<string, int> replicatedTransformerTombstones)
		{
			if (transformerTombstones.Count == 0)
				return;

			foreach (var tombstone in transformerTombstones)
			{
				try
				{
					var url = string.Format("{0}/transformers/{1}?{2}", destination.ConnectionStringOptions.Url, Uri.EscapeUriString(tombstone.Key), GetDebugInfomration());
					var replicationRequest = nonBufferedHttpRavenRequestFactory.Create(url, "DELETE", destination.ConnectionStringOptions);
					replicationRequest.Write(RavenJObject.FromObject(emptyRequestBody));
					replicationRequest.ExecuteRequest();
					log.Info("Replicated transformer deletion (transformer name = {0})", tombstone.Key);
					replicatedTransformerTombstones[tombstone.Key]++;
				}
				catch (Exception e)
				{
					log.ErrorException(string.Format("Failed to replicate transformer deletion (transformer name = {0})", tombstone.Key), e);
				}
			}
		}


		private List<JsonDocument> GetIndexAndTransformersTombstones(string tombstoneListName, int start, int take)
		{
			var now = SystemTime.UtcNow;
			List<JsonDocument> tombstones = null;
			docDb.TransactionalStorage.Batch(actions =>
			{
				tombstones = actions
					.Lists
					.Read(tombstoneListName, start, take)
					// we don't send out deletions immediately, we wait for a bit
					// to make sure that the user didn't reset the index or delete / create
					// things manually
					.Where(x => (now - x.CreatedAt) >= TimeToWaitBeforeSendingDeletesOfIndexesToSiblings )
					.Select(x => new JsonDocument
					{
						Etag = x.Etag,
						Key = x.Key,
						Metadata = x.Data,
						DataAsJson = new RavenJObject()
					})
					.ToList();
			});
			return tombstones ?? new List<JsonDocument>();
		}

		public TimeSpan TimeToWaitBeforeSendingDeletesOfIndexesToSiblings { get; set; }


		private class JsonDocumentsToReplicate
		{
			public Etag LastEtag { get; set; }
			public DateTime LastLastModified { get; set; }
			public RavenJArray Documents { get; set; }
			public int CountOfFilteredDocumentsWhichAreSystemDocuments { get; set; }
			public int CountOfFilteredDocumentsWhichOriginFromDestination { get; set; }
			public List<JsonDocument> LoadedDocs { get; set; }
		}

		private JsonDocumentsToReplicate GetJsonDocuments(SourceReplicationInformationWithBatchInformation destinationsReplicationInformationForSource, ReplicationStrategy destination, PrefetchingBehavior prefetchingBehavior, ReplicationStatisticsRecorder.ReplicationStatisticsRecorderScope scope)
		{
			var timeout = TimeSpan.FromSeconds(docDb.Configuration.Replication.FetchingFromDiskTimeoutInSeconds);
			var duration = Stopwatch.StartNew();
			var result = new JsonDocumentsToReplicate();
			try
			{
				var destinationId = destinationsReplicationInformationForSource.ServerInstanceId.ToString();
				var maxNumberOfItemsToReceiveInSingleBatch = destinationsReplicationInformationForSource.MaxNumberOfItemsToReceiveInSingleBatch;

				docDb.TransactionalStorage.Batch(actions =>
				{
					var lastEtag = destinationsReplicationInformationForSource.LastDocumentEtag;

					int docsSinceLastReplEtag = 0;
					List<JsonDocument> docsToReplicate;
					List<JsonDocument> filteredDocsToReplicate;
					result.LastEtag = lastEtag;

					while (true)
					{
						docDb.WorkContext.CancellationToken.ThrowIfCancellationRequested();

						docsToReplicate = GetDocsToReplicate(actions, prefetchingBehavior, result, maxNumberOfItemsToReceiveInSingleBatch);

						filteredDocsToReplicate =
							docsToReplicate
								.Where(document =>
								{
									var info = docDb.Documents.GetRecentTouchesFor(document.Key);
									if (info != null)
									{
										if (info.TouchedEtag.CompareTo(result.LastEtag) > 0)
										{
											log.Debug(
												"Will not replicate document '{0}' to '{1}' because the updates after etag {2} are related document touches",
												document.Key, destinationId, info.TouchedEtag);
											return false;
										}
									}

									string reason;
									return destination.FilterDocuments(destinationId, document.Key, document.Metadata, out reason) &&
										   prefetchingBehavior.FilterDocuments(document);
								})
								.ToList();

						docsSinceLastReplEtag += docsToReplicate.Count;
						result.CountOfFilteredDocumentsWhichAreSystemDocuments +=
							docsToReplicate.Count(doc => destination.IsSystemDocumentId(doc.Key));
						result.CountOfFilteredDocumentsWhichOriginFromDestination +=
							docsToReplicate.Count(doc => destination.OriginsFromDestination(destinationId, doc.Metadata));

						if (docsToReplicate.Count > 0)
						{
							var lastDoc = docsToReplicate.Last();
							Debug.Assert(lastDoc.Etag != null);
							result.LastEtag = lastDoc.Etag;
							if (lastDoc.LastModified.HasValue)
								result.LastLastModified = lastDoc.LastModified.Value;
						}

						if (docsToReplicate.Count == 0 || filteredDocsToReplicate.Count != 0)
						{
							break;
						}

						log.Debug("All the docs were filtered, trying another batch from etag [>{0}]", result.LastEtag);

						if (duration.Elapsed > timeout)
							break;
					}

					log.Debug(() =>
					{
						if (docsSinceLastReplEtag == 0)
							return string.Format("No documents to replicate to {0} - last replicated etag: {1}", destination,
								lastEtag);

						if (docsSinceLastReplEtag == filteredDocsToReplicate.Count)
							return string.Format("Replicating {0} docs [>{1}] to {2}.",
								docsSinceLastReplEtag,
								lastEtag,
								destination);

						var diff = docsToReplicate.Except(filteredDocsToReplicate).Select(x => x.Key);
						return string.Format("Replicating {1} docs (out of {0}) [>{4}] to {2}. [Not replicated: {3}]",
							docsSinceLastReplEtag,
							filteredDocsToReplicate.Count,
							destination,
							string.Join(", ", diff),
							lastEtag);
					});

					scope.Record(new RavenJObject
		            {
		                {"StartEtag", lastEtag.ToString()},
		                {"EndEtag", result.LastEtag.ToString()},
		                {"Count", docsSinceLastReplEtag},
		                {"FilteredCount", filteredDocsToReplicate.Count}
		            });

					result.LoadedDocs = filteredDocsToReplicate;
					docDb.WorkContext.MetricsCounters.GetReplicationBatchSizeMetric(destination).Mark(docsSinceLastReplEtag);
					docDb.WorkContext.MetricsCounters.GetReplicationBatchSizeHistogram(destination).Update(docsSinceLastReplEtag);

					result.Documents = new RavenJArray(filteredDocsToReplicate
						.Select(x =>
						{
							JsonDocument.EnsureIdInMetadata(x);
							EnsureReplicationInformationInMetadata(x.Metadata, docDb);
							return x;
						})
						.Select(x => x.ToJson()));
				});
			}
			catch (Exception e)
			{
				scope.RecordError(e);
				log.WarnException(
					"Could not get documents to replicate after: " +
					destinationsReplicationInformationForSource.LastDocumentEtag, e);
			}
			return result;
		}

		private List<JsonDocument> GetDocsToReplicate(IStorageActionsAccessor actions, PrefetchingBehavior prefetchingBehavior, JsonDocumentsToReplicate result, int? maxNumberOfItemsToReceiveInSingleBatch)
		{
			var docsToReplicate = prefetchingBehavior.GetDocumentsBatchFrom(result.LastEtag, maxNumberOfItemsToReceiveInSingleBatch);
			Etag lastEtag = null;
			if (docsToReplicate.Count > 0)
				lastEtag = docsToReplicate[docsToReplicate.Count - 1].Etag;

			var maxNumberOfTombstones = Math.Max(1024, docsToReplicate.Count);
			var tombstones = actions
				.Lists
				.Read(Constants.RavenReplicationDocsTombstones, result.LastEtag, lastEtag, maxNumberOfTombstones + 1)
							.Select(x => new JsonDocument
							{
								Etag = x.Etag,
								Key = x.Key,
								Metadata = x.Data,
								DataAsJson = new RavenJObject()
							})
				.ToList();

			var results = docsToReplicate.Concat(tombstones);

			if (tombstones.Count >= maxNumberOfTombstones + 1)
			{
				var lastTombstoneEtag = tombstones[tombstones.Count - 1].Etag;
				log.Info("Replication batch trimmed. Found more than '{0}' document tombstones. Last etag from prefetcher: '{1}'. Last tombstone etag: '{2}'.", maxNumberOfTombstones, lastEtag, lastTombstoneEtag);

				results = results.Where(x => EtagUtil.IsGreaterThan(x.Etag, lastTombstoneEtag) == false);
			}

			results = results.OrderBy(x => x.Etag);

			// can't return earlier, because we need to know if there are tombstones that need to be send
			if (maxNumberOfItemsToReceiveInSingleBatch.HasValue) 
				results = results.Take(maxNumberOfItemsToReceiveInSingleBatch.Value);

			return results.ToList();
		}

		[Obsolete("Use RavenFS instead.")]
		private Tuple<RavenJArray, Etag> GetAttachments(SourceReplicationInformationWithBatchInformation destinationsReplicationInformationForSource, ReplicationStrategy destination, ReplicationStatisticsRecorder.ReplicationStatisticsRecorderScope scope)
		{
			var timeout = TimeSpan.FromSeconds(docDb.Configuration.Replication.FetchingFromDiskTimeoutInSeconds);
			var duration = Stopwatch.StartNew();

			RavenJArray attachments = null;
			Etag lastAttachmentEtag = Etag.Empty;
			try
			{
				var destinationId = destinationsReplicationInformationForSource.ServerInstanceId.ToString();
				var maxNumberOfItemsToReceiveInSingleBatch = destinationsReplicationInformationForSource.MaxNumberOfItemsToReceiveInSingleBatch;

				docDb.TransactionalStorage.Batch(actions =>
				{
					int attachmentSinceLastEtag = 0;
					List<AttachmentInformation> attachmentsToReplicate;
					List<AttachmentInformation> filteredAttachmentsToReplicate;
					var startEtag = destinationsReplicationInformationForSource.LastAttachmentEtag;
					lastAttachmentEtag = startEtag;
					while (true)
					{
						attachmentsToReplicate = GetAttachmentsToReplicate(actions, lastAttachmentEtag, maxNumberOfItemsToReceiveInSingleBatch);

						filteredAttachmentsToReplicate = attachmentsToReplicate.Where(attachment => destination.FilterAttachments(attachment, destinationId)).ToList();

						attachmentSinceLastEtag += attachmentsToReplicate.Count;

						if (attachmentsToReplicate.Count == 0 ||
							filteredAttachmentsToReplicate.Count != 0)
						{
							break;
						}

						AttachmentInformation jsonDocument = attachmentsToReplicate.Last();
						Etag attachmentEtag = jsonDocument.Etag;
						log.Debug("All the attachments were filtered, trying another batch from etag [>{0}]", attachmentEtag);
						lastAttachmentEtag = attachmentEtag;

						if (duration.Elapsed > timeout)
							break;
					}

					log.Debug(() =>
					{
						if (attachmentSinceLastEtag == 0)
							return string.Format("No attachments to replicate to {0} - last replicated etag: {1}", destination,
												 destinationsReplicationInformationForSource.LastAttachmentEtag);

						if (attachmentSinceLastEtag == filteredAttachmentsToReplicate.Count)
							return string.Format("Replicating {0} attachments [>{1}] to {2}.",
											 attachmentSinceLastEtag,
											 destinationsReplicationInformationForSource.LastAttachmentEtag,
											 destination);

						var diff = attachmentsToReplicate.Except(filteredAttachmentsToReplicate).Select(x => x.Key);
						return string.Format("Replicating {1} attachments (out of {0}) [>{4}] to {2}. [Not replicated: {3}]",
											 attachmentSinceLastEtag,
											 filteredAttachmentsToReplicate.Count,
											 destination,
											 string.Join(", ", diff),
											 destinationsReplicationInformationForSource.LastAttachmentEtag);
					});

					scope.Record(new RavenJObject
					             {
						             {"StartEtag", startEtag.ToString()},
									 {"EndEtag", lastAttachmentEtag.ToString()},
									 {"Count", attachmentSinceLastEtag},
									 {"FilteredCount", filteredAttachmentsToReplicate.Count}
					             });

					attachments = new RavenJArray(filteredAttachmentsToReplicate
													  .Select(x =>
													  {
														  var data = new byte[0];
														  if (x.Size > 0)
														  {
															  data = actions.Attachments.GetAttachment(x.Key).Data().ReadData();
														  }

														  EnsureReplicationInformationInMetadata(x.Metadata, docDb);

														  return new RavenJObject
							                                           {
								                                           {"@metadata", x.Metadata},
								                                           {"@id", x.Key},
								                                           {"@etag", x.Etag.ToByteArray()},
								                                           {"data", data}
							                                           };
													  }));
				});
			}
			catch (InvalidDataException e)
			{
				RecordFailure(String.Empty, string.Format("Data is corrupted, could not proceed with attachment replication. Exception : {0}", e));
				scope.RecordError(e);
				log.ErrorException("Data is corrupted, could not proceed with replication", e);
			}
			catch (Exception e)
			{
				log.WarnException("Could not get attachments to replicate after: " + destinationsReplicationInformationForSource.LastAttachmentEtag, e);
			}
			return Tuple.Create(attachments, lastAttachmentEtag);
		}

		[Obsolete("Use RavenFS instead.")]
		private static List<AttachmentInformation> GetAttachmentsToReplicate(IStorageActionsAccessor actions, Etag lastAttachmentEtag, int? maxNumberOfItemsToReceiveInSingleBatch)
		{
			var maxNumberOfAttachments = 100;
			if (maxNumberOfItemsToReceiveInSingleBatch.HasValue) 
				maxNumberOfAttachments = Math.Min(maxNumberOfAttachments, maxNumberOfItemsToReceiveInSingleBatch.Value);

			var attachmentInformations = actions.Attachments.GetAttachmentsAfter(lastAttachmentEtag, maxNumberOfAttachments, 1024 * 1024 * 10).ToList();

			Etag lastEtag = null;
			if (attachmentInformations.Count > 0)
				lastEtag = attachmentInformations[attachmentInformations.Count - 1].Etag;

			var maxNumberOfTombstones = Math.Max(maxNumberOfAttachments, attachmentInformations.Count);
			var tombstones = actions
				.Lists
				.Read(Constants.RavenReplicationAttachmentsTombstones, lastAttachmentEtag, lastEtag, maxNumberOfTombstones + 1)
							.Select(x => new AttachmentInformation
							{
								Key = x.Key,
								Etag = x.Etag,
								Metadata = x.Data,
								Size = 0,
							})
				.ToList();

			var results = attachmentInformations.Concat(tombstones);

			if (tombstones.Count >= maxNumberOfTombstones + 1)
			{
				var lastTombstoneEtag = tombstones[tombstones.Count - 1].Etag;
				log.Info("Replication batch trimmed. Found more than '{0}' attachment tombstones. Last attachment etag: '{1}'. Last tombstone etag: '{2}'.", maxNumberOfTombstones, lastEtag, lastTombstoneEtag);

				results = results.Where(x => EtagUtil.IsGreaterThan(x.Etag, lastTombstoneEtag) == false);
			}

			results = results.OrderBy(x => x.Etag);

			// can't return earlier, because we need to know if there are tombstones that need to be send
			if (maxNumberOfItemsToReceiveInSingleBatch.HasValue)
				results = results.Take(maxNumberOfItemsToReceiveInSingleBatch.Value);

			return results.ToList();
		}

		internal SourceReplicationInformationWithBatchInformation GetLastReplicatedEtagFrom(ReplicationStrategy destination)
		{
			try
			{
				Etag currentEtag = Etag.Empty;
				docDb.TransactionalStorage.Batch(accessor => currentEtag = accessor.Staleness.GetMostRecentDocumentEtag());
				var url = destination.ConnectionStringOptions.Url + "/replication/lastEtag?from=" + UrlEncodedServerUrl() +
						  "&currentEtag=" + currentEtag + "&dbid=" + docDb.TransactionalStorage.Id;

				if (destination.CollectionsToReplicate != null && destination.CollectionsToReplicate.Count > 0)
					url += ("&collections=" + String.Join(";", destination.CollectionsToReplicate));

				var request = httpRavenRequestFactory.Create(url, HttpMethods.Get, destination.ConnectionStringOptions);
				var lastReplicatedEtagFrom = request.ExecuteRequest<SourceReplicationInformationWithBatchInformation>();
				return lastReplicatedEtagFrom;
			}
			catch (WebException e)
			{
				var response = e.Response as HttpWebResponse;
				if (response != null && (response.StatusCode == HttpStatusCode.BadRequest || response.StatusCode == HttpStatusCode.NotFound))
					log.WarnException("Replication is not enabled on: " + destination, e);
				else
					log.WarnException("Failed to contact replication destination: " + destination, e);
				RecordFailure(destination.ConnectionStringOptions.Url, e.Message);
			}
			catch (Exception e)
			{
				log.WarnException("Failed to contact replication destination: " + destination, e);
				RecordFailure(destination.ConnectionStringOptions.Url, e.Message);
			}

			return null;
		}

		private string UrlEncodedServerUrl()
		{
			return Uri.EscapeDataString(docDb.ServerUrl);
		}

		internal ReplicationStrategy[] GetReplicationDestinations(Predicate<ReplicationDestination> predicate = null)
		{
			ConfigurationDocument<ReplicationDocument<ReplicationDestination.ReplicationDestinationWithConfigurationOrigin>> configurationDocument;
			try
			{
				configurationDocument = docDb.ConfigurationRetriever.GetConfigurationDocument<ReplicationDocument<ReplicationDestination.ReplicationDestinationWithConfigurationOrigin>>(Constants.RavenReplicationDestinations);
			}
			catch (Exception e)
			{
				log.Warn("Cannot get replication destinations", e);
				return new ReplicationStrategy[0];
			}

			if (configurationDocument == null)
			{
				return new ReplicationStrategy[0];
			}

			var replicationDocument = configurationDocument.MergedDocument;

			if (configurationDocument.LocalExists && string.IsNullOrWhiteSpace(replicationDocument.Source))
			{
				replicationDocument.Source = docDb.TransactionalStorage.Id.ToString();
				try
				{
					var ravenJObject = RavenJObject.FromObject(replicationDocument);
					ravenJObject.Remove("Id");
					docDb.Documents.Put(Constants.RavenReplicationDestinations, configurationDocument.Etag, ravenJObject, configurationDocument.Metadata, null);
				}
				catch (ConcurrencyException)
				{
					// we will get it next time
				}
			}

			if (replicationDocument.Source != docDb.TransactionalStorage.Id.ToString())
			{
				if (!wrongReplicationSourceAlertSent)
				{
					var dbName = string.IsNullOrEmpty(docDb.Name) ? "<system>" : docDb.Name;

					docDb.AddAlert(new Alert
						{
							AlertLevel = AlertLevel.Error,
							CreatedAt = SystemTime.UtcNow,
							Message = "Source of the ReplicationDestinations document is not the same as the database it is located in",
							Title = "Wrong replication source: " + replicationDocument.Source + " instead of " + docDb.TransactionalStorage.Id + " in database " + dbName,
							UniqueKey = "Wrong source: " + replicationDocument.Source + ", " + docDb.TransactionalStorage.Id
						});

					wrongReplicationSourceAlertSent = true;
				}

				return new ReplicationStrategy[0];
			}

			wrongReplicationSourceAlertSent = false;

			return replicationDocument
				.Destinations
				.Where(x => !x.Disabled)
				.Where(x => predicate == null || predicate(x))
				.Select(GetConnectionOptionsSafe)
				.Where(x => x != null)
				.ToArray();
		}

		private ReplicationStrategy GetConnectionOptionsSafe(ReplicationDestination x)
		{
			try
			{
				return GetConnectionOptions(x, docDb);
			}
			catch (Exception e)
			{
				log.ErrorException(
					string.Format("IGNORING BAD REPLICATION CONFIG!{0}Could not figure out connection options for [Url: {1}, ClientVisibleUrl: {2}]",
					Environment.NewLine, x.Url, x.ClientVisibleUrl),
					e);

				return null;
			}
		}

		public static ReplicationStrategy GetConnectionOptions(ReplicationDestination destination, DocumentDatabase database)
		{
			var replicationStrategy = new ReplicationStrategy
			{
				ReplicationOptionsBehavior = destination.TransitiveReplicationBehavior,
				CurrentDatabaseId = database.TransactionalStorage.Id.ToString()
			};
			return CreateReplicationStrategyFromDocument(destination, replicationStrategy);
		}

		private static ReplicationStrategy CreateReplicationStrategyFromDocument(ReplicationDestination destination, ReplicationStrategy replicationStrategy)
		{
			var url = destination.Url;
			if (string.IsNullOrEmpty(destination.Database) == false)
			{
				url = url + "/databases/" + destination.Database;
			}
			replicationStrategy.ConnectionStringOptions = new RavenConnectionStringOptions
			{
				Url = url,
				ApiKey = destination.ApiKey,
			};

			replicationStrategy.CollectionsToReplicate = (destination.ShouldReplicateFromSpecificCollections) ?
				destination.SourceCollections.ToList() : null;

			if (string.IsNullOrEmpty(destination.Username) == false)
			{
				replicationStrategy.ConnectionStringOptions.Credentials = string.IsNullOrEmpty(destination.Domain)
					? new NetworkCredential(destination.Username, destination.Password)
					: new NetworkCredential(destination.Username, destination.Password, destination.Domain);
			}
			return replicationStrategy;
		}

		public void HandleHeartbeat(string src)
		{
			ResetFailureForHeartbeat(src);

			heartbeatDictionary.AddOrUpdate(src, SystemTime.UtcNow, (_, __) => SystemTime.UtcNow);
		}

		public bool IsHeartbeatAvailable(string src, DateTime lastCheck)
		{
			if (heartbeatDictionary.ContainsKey(src))
			{
				DateTime lastHeartbeat;
				if (heartbeatDictionary.TryGetValue(src, out lastHeartbeat))
				{
					return lastHeartbeat >= lastCheck;
				}
			}

			return false;
		}


		private void ResetFailureForHeartbeat(string src)
		{
			RecordSuccess(src, lastHeartbeatReceived: SystemTime.UtcNow);
			docDb.WorkContext.ShouldNotifyAboutWork(() => "Replication Heartbeat from " + src);
			docDb.WorkContext.NotifyAboutWork();
		}

		public void Dispose()
		{
            if (_indexReplicationTaskTimer != null) 
			_indexReplicationTaskTimer.Dispose();
            if (_lastQueriedTaskTimer != null)
			_lastQueriedTaskTimer.Dispose();

			Task task;
			while (activeTasks.TryDequeue(out task))
			{
				task.Wait();
			}

			foreach (var prefetchingBehavior in prefetchingBehaviors)
			{
				prefetchingBehavior.Value.Dispose();
			}
		}

		private readonly ConcurrentDictionary<string, DateTime> heartbeatDictionary = new ConcurrentDictionary<string, DateTime>(StringComparer.OrdinalIgnoreCase);

		internal static void EnsureReplicationInformationInMetadata(RavenJObject metadata, DocumentDatabase database)
		{
			Debug.Assert(database != null);

			if (metadata == null)
				return;

			if (metadata.ContainsKey(Constants.RavenReplicationSource))
				return;

			metadata[Constants.RavenReplicationHistory] = new RavenJArray();
			metadata[Constants.RavenReplicationVersion] = 0;
			metadata[Constants.RavenReplicationSource] = RavenJToken.FromObject(database.TransactionalStorage.Id);
		}
	}

	internal class ReplicationStatisticsRecorder : IDisposable
	{
		private readonly ReplicationStrategy destination;

		private readonly ConcurrentDictionary<string, DestinationStats> destinationStats;

		private readonly RavenJObject record;

		private readonly RavenJArray records;

		private readonly Stopwatch watch;

		public ReplicationStatisticsRecorder(ReplicationStrategy destination, ConcurrentDictionary<string, DestinationStats> destinationStats)
		{
			this.destination = destination;
			this.destinationStats = destinationStats;
			watch = Stopwatch.StartNew();
			Started = SystemTime.UtcNow;
			records = new RavenJArray();
			record = new RavenJObject
			         {
				         { "Url", destination.ConnectionStringOptions.Url },
						 { "StartTime", SystemTime.UtcNow},
						 { "Records", records }
			         };
		}

		public DateTime Started { get; private set; }


		public TimeSpan ElapsedTime
		{
			get
			{
				return watch.Elapsed;
			}
		}

		public void Dispose()
		{
			record.Add("TotalExecutionTime", watch.Elapsed.ToString());

			var stats = destinationStats.GetOrDefault(destination.ConnectionStringOptions.Url, new DestinationStats { Url = destination.ConnectionStringOptions.Url });

			stats.LastStats.Insert(0, record);

			while (stats.LastStats.Length > 50)
				stats.LastStats.RemoveAt(stats.LastStats.Length - 1);
		}

		public ReplicationStatisticsRecorderScope StartRecording(string name)
		{
			var scopeRecord = new RavenJObject();
			records.Add(scopeRecord);
			return new ReplicationStatisticsRecorderScope(name, scopeRecord);
		}

		internal class ReplicationStatisticsRecorderScope : IDisposable
		{
			private readonly RavenJObject record;

			private readonly RavenJArray records;

			private readonly Stopwatch watch;

			public ReplicationStatisticsRecorderScope(string name, RavenJObject record)
			{
				this.record = record;
				records = new RavenJArray();

				record.Add("Name", name);
				record.Add("Records", records);

				watch = Stopwatch.StartNew();
			}

			public void Dispose()
			{
				record.Add("ExecutionTime", watch.Elapsed.ToString());
			}

			public void Record(RavenJObject value)
			{
				records.Add(value);
			}

			public void RecordError(Exception exception)
			{
				records.Add(new RavenJObject
				            {
					            { "Error", new RavenJObject
					                       {
						                       { "Type", exception.GetType().Name }, 
											   { "Message", exception.Message }
					                       } }
				            });
			}

			public void RecordError(string error)
			{
				records.Add(new RavenJObject
				            {
					            { "Error", error }
				            });
			}

			public ReplicationStatisticsRecorderScope StartRecording(string name)
			{
				var scopeRecord = new RavenJObject();
				records.Add(scopeRecord);
				return new ReplicationStatisticsRecorderScope(name, scopeRecord);
			}
		}
	}
}<|MERGE_RESOLUTION|>--- conflicted
+++ resolved
@@ -1015,13 +1015,8 @@
 						{
 							try
 							{
-<<<<<<< HEAD
-								string url = destination.ConnectionStringOptions.Url + "/indexes/" + Uri.EscapeUriString(definition.Name);
+									var url = destination.ConnectionStringOptions.Url + "/indexes/" + Uri.EscapeUriString(definition.Name) + "?" + GetDebugInfomration();
 								var replicationRequest = nonBufferedHttpRavenRequestFactory.Create(url, HttpMethods.Put, destination.ConnectionStringOptions);
-=======
-									var url = destination.ConnectionStringOptions.Url + "/indexes/" + Uri.EscapeUriString(definition.Name) + "?" + GetDebugInfomration();
-								var replicationRequest = nonBufferedHttpRavenRequestFactory.Create(url, "PUT", destination.ConnectionStringOptions);
->>>>>>> 897f9320
 								replicationRequest.Write(RavenJObject.FromObject(definition));
 								replicationRequest.ExecuteRequest();
 							}
@@ -1041,13 +1036,8 @@
 								var clonedTransformer = definition.Clone();
 								clonedTransformer.TransfomerId = 0;
 
-<<<<<<< HEAD
-								string url = destination.ConnectionStringOptions.Url + "/transformers/" + Uri.EscapeUriString(definition.Name);
+									string url = destination.ConnectionStringOptions.Url + "/transformers/" + Uri.EscapeUriString(definition.Name) + "?" + GetDebugInfomration();
 								var replicationRequest = nonBufferedHttpRavenRequestFactory.Create(url, HttpMethods.Put, destination.ConnectionStringOptions);
-=======
-									string url = destination.ConnectionStringOptions.Url + "/transformers/" + Uri.EscapeUriString(definition.Name) + "?" + GetDebugInfomration();
-								var replicationRequest = nonBufferedHttpRavenRequestFactory.Create(url, "PUT", destination.ConnectionStringOptions);
->>>>>>> 897f9320
 								replicationRequest.Write(RavenJObject.FromObject(clonedTransformer));
 								replicationRequest.ExecuteRequest();
 							}
