--- conflicted
+++ resolved
@@ -49,7 +49,7 @@
 					break;
 				case "PUT":
 					OnPut(context, src);
-					break;
+					break;	
 
 			}
 		}
@@ -98,7 +98,6 @@
 					docEtag = Etag.Parse(context.Request.QueryString["docEtag"]);
 				}
 				catch
-<<<<<<< HEAD
 				{
 
 				}
@@ -108,17 +107,6 @@
 				}
 				catch
 				{
-=======
-				{
-
-				}
-				try
-				{
-					attachmentEtag = Etag.Parse(context.Request.QueryString["attachmentEtag"]);
-				}
-				catch
-				{
->>>>>>> 34cc7820
 
 				}
 				Guid serverInstanceId;
@@ -129,11 +117,7 @@
 				{
 					sourceReplicationInformation = new SourceReplicationInformation()
 					{
-<<<<<<< HEAD
-						ServerInstanceId = Database.TransactionalStorage.Id,
-=======
 						ServerInstanceId = serverInstanceId,
->>>>>>> 34cc7820
 						LastAttachmentEtag = attachmentEtag ?? Etag.Empty,
 						LastDocumentEtag = docEtag ?? Etag.Empty,
 						Source = src
@@ -154,7 +138,7 @@
 				log.Debug("Updating replication last etags from {0}: [doc: {1} attachment: {2}]", src,
 								  sourceReplicationInformation.LastDocumentEtag,
 								  sourceReplicationInformation.LastAttachmentEtag);
-
+		
 				Database.Put(Constants.RavenReplicationSourcesBasePath + "/" + src, etag, newDoc, metadata, null);
 			}
 		}
