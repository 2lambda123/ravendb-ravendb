﻿// -----------------------------------------------------------------------
//  <copyright file="DataDumper.cs" company="Hibernating Rhinos LTD">
//      Copyright (c) Hibernating Rhinos LTD. All rights reserved.
//  </copyright>
// -----------------------------------------------------------------------
using System;
using System.IO;
using System.Linq;
using System.Threading.Tasks;
using Raven.Abstractions.Data;
using Raven.Abstractions.Extensions;
using Raven.Abstractions.Indexing;
using Raven.Abstractions.Smuggler;
using Raven.Abstractions.Util;
using Raven.Imports.Newtonsoft.Json;
using Raven.Json.Linq;

namespace Raven.Database.Smuggler
{
	public class DataDumper : SmugglerApiBase
	{
		public DataDumper(DocumentDatabase database, SmugglerOptions options) : base(options)
		{
			_database = database;
		}

		private readonly DocumentDatabase _database;

		protected override Task EnsureDatabaseExists()
		{
			EnsuredDatabaseExists = true;
			return new CompletedTask();
		}

<<<<<<< HEAD
		protected override async Task<Guid> ExportAttachments(JsonTextWriter jsonWriter, Guid lastEtag)
=======
		protected override Etag ExportAttachments(JsonTextWriter jsonWriter, Etag lastEtag)
>>>>>>> d14c1d19
		{
			var totalCount = 0;
			while (true)
			{
				var array = GetAttachments(totalCount, lastEtag);
				if (array.Length == 0)
				{
<<<<<<< HEAD
					var databaseStatistics = await GetStats();
					var lastEtagComparable = new ComparableByteArray(lastEtag);
					if (lastEtagComparable.CompareTo(databaseStatistics.LastAttachmentEtag) < 0)
					{
						lastEtag = Etag.Increment(lastEtag, SmugglerOptions.BatchSize);
=======
					var databaseStatistics = GetStats();
					if (lastEtag == null) lastEtag = Etag.Empty;
					if (lastEtag.CompareTo(databaseStatistics.LastAttachmentEtag) < 0)
					{
						lastEtag = EtagUtil.Increment(lastEtag, smugglerOptions.BatchSize);
>>>>>>> d14c1d19
						ShowProgress("Got no results but didn't get to the last attachment etag, trying from: {0}", lastEtag);
						continue;
					}
					ShowProgress("Done with reading attachments, total: {0}", totalCount);
					return lastEtag;
				}
				totalCount += array.Length;
				ShowProgress("Reading batch of {0,3} attachments, read so far: {1,10:#,#;;0}", array.Length, totalCount);
				foreach (var item in array)
				{
					item.WriteTo(jsonWriter);
				}
				lastEtag = Etag.Parse(array.Last().Value<string>("Etag"));
			}
		}

<<<<<<< HEAD
		protected override Task<RavenJArray> GetDocuments(Guid lastEtag)
=======
		protected override Etag FlushBatch(List<RavenJObject> batch)
		{
			var sw = Stopwatch.StartNew();

			var results = _database.Batch(batch.Select(x =>
			{
				var metadata = x.Value<RavenJObject>("@metadata");
				var key = metadata.Value<string>("@id");
				x.Remove("@metadata");
				return new PutCommandData
				{
					Document = x,
					Etag = null,
					Key = key,
					Metadata = metadata
				};
			}).ToArray());

			ShowProgress("Wrote {0:#,#} documents in {1:#,#;;0} ms", batch.Count, sw.ElapsedMilliseconds);
			batch.Clear();


			if(results.Length == 0)
				return Etag.Empty;

			return results.Last().Etag;
		}

		protected override RavenJArray GetDocuments(Etag lastEtag)
>>>>>>> d14c1d19
		{
			const int dummy = 0;
			return new CompletedTask<RavenJArray>(_database.GetDocuments(dummy, SmugglerOptions.BatchSize, lastEtag));
		}

		protected override Task<RavenJArray> GetIndexes(int totalCount)
		{
			return new CompletedTask<RavenJArray>(_database.GetIndexes(totalCount, 128)); 
		}

		protected override Task PutAttachment(AttachmentExportInfo attachmentExportInfo)
		{
			// we filter out content length, because getting it wrong will cause errors 
			// in the server side when serving the wrong value for this header.
			// worse, if we are using http compression, this value is known to be wrong
			// instead, we rely on the actual size of the data provided for us
			attachmentExportInfo.Metadata.Remove("Content-Length");
			_database.PutStatic(attachmentExportInfo.Key, null, new MemoryStream(attachmentExportInfo.Data), attachmentExportInfo.Metadata);
			return new CompletedTask();
		}

		protected override Task PutDocument(RavenJObject document)
		{
			var metadata = document.Value<RavenJObject>("@metadata");
			var key = metadata.Value<string>("@id");
			document.Remove("@metadata");

			_database.Put(key, null, document, metadata, null);
			return new CompletedTask();
		}

		protected override Task PutIndex(string indexName, RavenJToken index)
		{
			_database.PutIndex(indexName, index.Value<RavenJObject>("definition").JsonDeserialization<IndexDefinition>());
			return new CompletedTask();
		}

		protected override Task<DatabaseStatistics> GetStats()
		{
			return new CompletedTask<DatabaseStatistics>(_database.Statistics);
		}

		protected override Task FlushBatch()
		{
			return new CompletedTask();
		}

		protected override void ShowProgress(string format, params object[] args)
		{
			if (Progress != null)
			{
				Progress(string.Format(format, args));
			}
		}

		private RavenJArray GetAttachments(int start, Etag etag)
		{
			var array = new RavenJArray();
			var attachmentInfos = _database.GetAttachments(start, 128, etag, null, 1024*1024*10);

			foreach (var attachmentInfo in attachmentInfos)
			{
				var attachment = _database.GetStatic(attachmentInfo.Key);
				if (attachment == null)
					return null;
				var data = attachment.Data;
				attachment.Data = () =>
				{
					var memoryStream = new MemoryStream();
					_database.TransactionalStorage.Batch(accessor => data().CopyTo(memoryStream));
					memoryStream.Position = 0;
					return memoryStream;
				};

				var bytes = attachment.Data().ReadData();
				array.Add(
					new RavenJObject
					{
						{"Data", bytes},
						{"Metadata", attachmentInfo.Metadata},
						{"Key", attachmentInfo.Key},
						{"Etag", new RavenJValue(attachmentInfo.Etag.ToString())}
					});
			}
			return array;
		}

		public Action<string> Progress { get; set; }
	}
}<|MERGE_RESOLUTION|>--- conflicted
+++ resolved
@@ -19,7 +19,8 @@
 {
 	public class DataDumper : SmugglerApiBase
 	{
-		public DataDumper(DocumentDatabase database, SmugglerOptions options) : base(options)
+		public DataDumper(DocumentDatabase database, SmugglerOptions options)
+			: base(options)
 		{
 			_database = database;
 		}
@@ -32,11 +33,7 @@
 			return new CompletedTask();
 		}
 
-<<<<<<< HEAD
-		protected override async Task<Guid> ExportAttachments(JsonTextWriter jsonWriter, Guid lastEtag)
-=======
-		protected override Etag ExportAttachments(JsonTextWriter jsonWriter, Etag lastEtag)
->>>>>>> d14c1d19
+		protected override async Task<Etag> ExportAttachments(JsonTextWriter jsonWriter, Etag lastEtag)
 		{
 			var totalCount = 0;
 			while (true)
@@ -44,19 +41,11 @@
 				var array = GetAttachments(totalCount, lastEtag);
 				if (array.Length == 0)
 				{
-<<<<<<< HEAD
 					var databaseStatistics = await GetStats();
-					var lastEtagComparable = new ComparableByteArray(lastEtag);
-					if (lastEtagComparable.CompareTo(databaseStatistics.LastAttachmentEtag) < 0)
-					{
-						lastEtag = Etag.Increment(lastEtag, SmugglerOptions.BatchSize);
-=======
-					var databaseStatistics = GetStats();
 					if (lastEtag == null) lastEtag = Etag.Empty;
 					if (lastEtag.CompareTo(databaseStatistics.LastAttachmentEtag) < 0)
 					{
-						lastEtag = EtagUtil.Increment(lastEtag, smugglerOptions.BatchSize);
->>>>>>> d14c1d19
+						lastEtag = EtagUtil.Increment(lastEtag, SmugglerOptions.BatchSize);
 						ShowProgress("Got no results but didn't get to the last attachment etag, trying from: {0}", lastEtag);
 						continue;
 					}
@@ -73,39 +62,7 @@
 			}
 		}
 
-<<<<<<< HEAD
-		protected override Task<RavenJArray> GetDocuments(Guid lastEtag)
-=======
-		protected override Etag FlushBatch(List<RavenJObject> batch)
-		{
-			var sw = Stopwatch.StartNew();
-
-			var results = _database.Batch(batch.Select(x =>
-			{
-				var metadata = x.Value<RavenJObject>("@metadata");
-				var key = metadata.Value<string>("@id");
-				x.Remove("@metadata");
-				return new PutCommandData
-				{
-					Document = x,
-					Etag = null,
-					Key = key,
-					Metadata = metadata
-				};
-			}).ToArray());
-
-			ShowProgress("Wrote {0:#,#} documents in {1:#,#;;0} ms", batch.Count, sw.ElapsedMilliseconds);
-			batch.Clear();
-
-
-			if(results.Length == 0)
-				return Etag.Empty;
-
-			return results.Last().Etag;
-		}
-
-		protected override RavenJArray GetDocuments(Etag lastEtag)
->>>>>>> d14c1d19
+		protected override Task<RavenJArray> GetDocuments(Etag lastEtag)
 		{
 			const int dummy = 0;
 			return new CompletedTask<RavenJArray>(_database.GetDocuments(dummy, SmugglerOptions.BatchSize, lastEtag));
@@ -113,44 +70,52 @@
 
 		protected override Task<RavenJArray> GetIndexes(int totalCount)
 		{
-			return new CompletedTask<RavenJArray>(_database.GetIndexes(totalCount, 128)); 
+			return new CompletedTask<RavenJArray>(_database.GetIndexes(totalCount, 128));
 		}
 
 		protected override Task PutAttachment(AttachmentExportInfo attachmentExportInfo)
 		{
-			// we filter out content length, because getting it wrong will cause errors 
-			// in the server side when serving the wrong value for this header.
-			// worse, if we are using http compression, this value is known to be wrong
-			// instead, we rely on the actual size of the data provided for us
-			attachmentExportInfo.Metadata.Remove("Content-Length");
-			_database.PutStatic(attachmentExportInfo.Key, null, new MemoryStream(attachmentExportInfo.Data), attachmentExportInfo.Metadata);
+			if (attachmentExportInfo != null)
+			{
+				// we filter out content length, because getting it wrong will cause errors 
+				// in the server side when serving the wrong value for this header.
+				// worse, if we are using http compression, this value is known to be wrong
+				// instead, we rely on the actual size of the data provided for us
+				attachmentExportInfo.Metadata.Remove("Content-Length");
+				_database.PutStatic(attachmentExportInfo.Key, null, new MemoryStream(attachmentExportInfo.Data),
+									attachmentExportInfo.Metadata);
+			}
+
 			return new CompletedTask();
 		}
 
 		protected override Task PutDocument(RavenJObject document)
 		{
-			var metadata = document.Value<RavenJObject>("@metadata");
-			var key = metadata.Value<string>("@id");
-			document.Remove("@metadata");
+			if (document != null)
+			{
+				var metadata = document.Value<RavenJObject>("@metadata");
+				var key = metadata.Value<string>("@id");
+				document.Remove("@metadata");
 
-			_database.Put(key, null, document, metadata, null);
+				_database.Put(key, null, document, metadata, null);
+			}
+
 			return new CompletedTask();
 		}
 
 		protected override Task PutIndex(string indexName, RavenJToken index)
 		{
-			_database.PutIndex(indexName, index.Value<RavenJObject>("definition").JsonDeserialization<IndexDefinition>());
+			if (index != null)
+			{
+				_database.PutIndex(indexName, index.Value<RavenJObject>("definition").JsonDeserialization<IndexDefinition>());
+			}
+
 			return new CompletedTask();
 		}
 
 		protected override Task<DatabaseStatistics> GetStats()
 		{
 			return new CompletedTask<DatabaseStatistics>(_database.Statistics);
-		}
-
-		protected override Task FlushBatch()
-		{
-			return new CompletedTask();
 		}
 
 		protected override void ShowProgress(string format, params object[] args)
@@ -164,7 +129,7 @@
 		private RavenJArray GetAttachments(int start, Etag etag)
 		{
 			var array = new RavenJArray();
-			var attachmentInfos = _database.GetAttachments(start, 128, etag, null, 1024*1024*10);
+			var attachmentInfos = _database.GetAttachments(start, 128, etag, null, 1024 * 1024 * 10);
 
 			foreach (var attachmentInfo in attachmentInfos)
 			{
