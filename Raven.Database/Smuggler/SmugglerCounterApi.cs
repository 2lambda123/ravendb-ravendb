--- conflicted
+++ resolved
@@ -361,13 +361,8 @@
 		/// <exception cref="ArgumentException">FromXXXX, To, Url and CounterStoreId parameters must be present in the import options</exception>
 		public async Task ImportData(SmugglerImportOptions<CounterConnectionStringOptions> importOptions)
 		{
-<<<<<<< HEAD
-			if (String.IsNullOrWhiteSpace(importOptions.FromFile) && importOptions.FromStream == null)
+			if (string.IsNullOrWhiteSpace(importOptions.FromFile) && importOptions.FromStream == null)
 				throw new ArgumentException("Missing from parameter from import options - be sure to define either FromFile or FromStream property");
-=======
-			if (string.IsNullOrWhiteSpace(importOptions.FromFile) && importOptions.FromStream == null)
-				throw new ArgumentException("Missing from paramter from import options - be sure to define either FromFile or FromStream property");
->>>>>>> 054cdd0f
 
 			if(importOptions.To == null)
 				throw new ArgumentException("Missing To parameter from importOptions - do not know where to import to.");
