//-----------------------------------------------------------------------
// <copyright file="MappedResults.cs" company="Hibernating Rhinos LTD">
//     Copyright (c) Hibernating Rhinos LTD. All rights reserved.
// </copyright>
//-----------------------------------------------------------------------
using System;
using System.Collections.Generic;
using System.Diagnostics;
using System.IO;
using System.Security.Cryptography;
using System.Text;
using System.Threading;
using Microsoft.Isam.Esent.Interop;
using Raven.Abstractions;
using Raven.Abstractions.Data;
using Raven.Abstractions.Extensions;
using Raven.Abstractions.Util;
using Raven.Database.Indexing;
using Raven.Database.Storage;
using Raven.Json.Linq;
using System.Linq;
using Raven.Abstractions.Logging;

namespace Raven.Storage.Esent.StorageActions
{
	using Raven.Abstractions.Util.Encryptors;

	public partial class DocumentStorageActions : IMappedResultsStorageAction
	{
		private static readonly ThreadLocal<IHashEncryptor> localSha1 = new ThreadLocal<IHashEncryptor>(() => Encryptor.Current.CreateHash());

		public static byte[] HashReduceKey(string reduceKey)
		{
			return localSha1.Value.Compute20(Encoding.UTF8.GetBytes(reduceKey));
		}

		public void PutMappedResult(int indexId, string docId, string reduceKey, RavenJObject data)
		{
			Etag etag = uuidGenerator.CreateSequentialUuid(UuidType.MappedResults);
			using (var update = new Update(session, MappedResults, JET_prep.Insert))
			{
				Api.SetColumn(session, MappedResults, tableColumnsCache.MappedResultsColumns["view"], indexId);
				Api.SetColumn(session, MappedResults, tableColumnsCache.MappedResultsColumns["document_key"], docId, Encoding.Unicode);
				Api.SetColumn(session, MappedResults, tableColumnsCache.MappedResultsColumns["reduce_key"], reduceKey, Encoding.Unicode);
				Api.SetColumn(session, MappedResults, tableColumnsCache.MappedResultsColumns["hashed_reduce_key"], HashReduceKey(reduceKey));
				var mapBucket = IndexingUtil.MapBucket(docId);
				Api.SetColumn(session, MappedResults, tableColumnsCache.MappedResultsColumns["bucket"], mapBucket);

				using (Stream stream = new BufferedStream(new ColumnStream(session, MappedResults, tableColumnsCache.MappedResultsColumns["data"])))
				{
					using (var dataStream = documentCodecs.Aggregate(stream, (ds, codec) => codec.Value.Encode(reduceKey, data, null, ds)))
					{
						data.WriteTo(dataStream);
						dataStream.Flush();
					}
				}

				Api.SetColumn(session, MappedResults, tableColumnsCache.MappedResultsColumns["etag"], etag.TransformToValueForEsentSorting());
				Api.SetColumn(session, MappedResults, tableColumnsCache.MappedResultsColumns["timestamp"], SystemTime.UtcNow.ToBinary());

				update.Save();
			}
		}

		public IEnumerable<ReduceKeyAndCount> GetKeysStats(int view, int start, int pageSize)
		{
			Api.JetSetCurrentIndex(session, ReduceKeysCounts, "by_view_and_hashed_reduce_key");
			Api.MakeKey(session, ReduceKeysCounts, view, MakeKeyGrbit.NewKey);
			if (Api.TrySeek(session, ReduceKeysCounts, SeekGrbit.SeekGE) == false)
				yield break;

			while (start > 0)
			{
				var viewFromDb = Api.RetrieveColumnAsInt32(session, ReduceKeysCounts, tableColumnsCache.ReduceKeysCountsColumns["view"]);
				if (view != viewFromDb)
					yield break;
				start--;
				if (Api.TryMoveNext(session, ReduceKeysCounts) == false)
					yield break;
			}

			do
			{
				var count =
					Api.RetrieveColumnAsInt32(session, ReduceKeysCounts,
											  tableColumnsCache.ReduceKeysCountsColumns["mapped_items_count"]).Value;
			    var viewFromDb = Api.RetrieveColumnAsInt32(session, ReduceKeysCounts,
			                                               tableColumnsCache.ReduceKeysCountsColumns["view"]);

				if (view != viewFromDb)
					continue;

				var key = Api.RetrieveColumnAsString(session, ReduceKeysCounts,
													 tableColumnsCache.ReduceKeysCountsColumns["reduce_key"], Encoding.Unicode);

				pageSize--;
				yield return new ReduceKeyAndCount
				{
					Count = count,
					Key = key
				};
			} while (Api.TryMoveNext(session, ReduceKeysCounts) && pageSize > 0);
		}


		public void PutReducedResult(int view, string reduceKey, int level, int sourceBucket, int bucket, RavenJObject data)
		{
			Etag etag = uuidGenerator.CreateSequentialUuid(UuidType.ReduceResults);

			using (var update = new Update(session, ReducedResults, JET_prep.Insert))
			{
			    Api.SetColumn(session, ReducedResults, tableColumnsCache.ReduceResultsColumns["view"], view);
				Api.SetColumn(session, ReducedResults, tableColumnsCache.ReduceResultsColumns["level"], level);
				Api.SetColumn(session, ReducedResults, tableColumnsCache.ReduceResultsColumns["reduce_key"], reduceKey, Encoding.Unicode);
				Api.SetColumn(session, ReducedResults, tableColumnsCache.ReduceResultsColumns["hashed_reduce_key"], HashReduceKey(reduceKey));
				Api.SetColumn(session, ReducedResults, tableColumnsCache.ReduceResultsColumns["bucket"], bucket);
				Api.SetColumn(session, ReducedResults, tableColumnsCache.ReduceResultsColumns["source_bucket"], sourceBucket);

				using (Stream stream = new BufferedStream(new ColumnStream(session, ReducedResults, tableColumnsCache.ReduceResultsColumns["data"])))
				{
					using (var dataStream = documentCodecs.Aggregate(stream, (ds, codec) => codec.Value.Encode(reduceKey, data, null, ds)))
					{
						data.WriteTo(dataStream);
						dataStream.Flush();
					}
				}

				Api.SetColumn(session, ReducedResults, tableColumnsCache.ReduceResultsColumns["etag"], etag.TransformToValueForEsentSorting());
				Api.SetColumn(session, ReducedResults, tableColumnsCache.ReduceResultsColumns["timestamp"], SystemTime.UtcNow.ToBinary());

				update.Save();
			}
		}

		public void ScheduleReductions(int view, int level, ReduceKeyAndBucket reduceKeysAndBucket)
		{
			var bucket = reduceKeysAndBucket.Bucket;

			using (var map = new Update(session, ScheduledReductions, JET_prep.Insert))
			{
			    Api.SetColumn(session, ScheduledReductions, tableColumnsCache.ScheduledReductionColumns["view"], view);
				Api.SetColumn(session, ScheduledReductions, tableColumnsCache.ScheduledReductionColumns["reduce_key"],
							  reduceKeysAndBucket.ReduceKey, Encoding.Unicode);
				Api.SetColumn(session, ScheduledReductions, tableColumnsCache.ScheduledReductionColumns["hashed_reduce_key"],
							  HashReduceKey(reduceKeysAndBucket.ReduceKey));

					Api.SetColumn(session, ScheduledReductions, tableColumnsCache.ScheduledReductionColumns["etag"], uuidGenerator.CreateSequentialUuid(UuidType.ScheduledReductions).ToByteArray());

				Api.SetColumn(session, ScheduledReductions, tableColumnsCache.ScheduledReductionColumns["timestamp"],
							  SystemTime.UtcNow.ToBinary());


				Api.SetColumn(session, ScheduledReductions, tableColumnsCache.ScheduledReductionColumns["bucket"],
							  bucket);

				Api.SetColumn(session, ScheduledReductions, tableColumnsCache.ScheduledReductionColumns["level"], level);
				map.Save();
			}
		}

		public ScheduledReductionInfo DeleteScheduledReduction(List<object> itemsToDelete)
		{
			if (itemsToDelete == null)
				return null;
			
			var hasResult = false;
			var result = new ScheduledReductionInfo();
			
			var currentEtagBinary = Guid.Empty.ToByteArray();
			foreach (OptimizedDeleter reader in itemsToDelete)
			{
				foreach (var sortedBookmark in reader.GetSortedBookmarks())
				{
					Api.JetGotoBookmark(session, ScheduledReductions, sortedBookmark.Item1, sortedBookmark.Item2);
					var etagBinary = Api.RetrieveColumn(session, ScheduledReductions,
					                                    tableColumnsCache.ScheduledReductionColumns["etag"]);
					if (new ComparableByteArray(etagBinary).CompareTo(currentEtagBinary) > 0)
					{
						hasResult = true;
						var timestamp =
							Api.RetrieveColumnAsInt64(session, ScheduledReductions,
							                          tableColumnsCache.ScheduledReductionColumns["timestamp"]).Value;
						result.Etag = Etag.Parse(etagBinary);
						result.Timestamp = DateTime.FromBinary(timestamp);
					}

					Api.JetDelete(session, ScheduledReductions);
				}
			}
			return hasResult ? result : null;
		}

		public void DeleteScheduledReduction(int view, int level, string reduceKey)
		{
			Api.JetSetCurrentIndex(session, ScheduledReductions, "by_view_level_and_hashed_reduce_key_and_bucket");
			Api.MakeKey(session, ScheduledReductions, view, MakeKeyGrbit.NewKey);
			Api.MakeKey(session, ScheduledReductions, level, MakeKeyGrbit.None);
			Api.MakeKey(session, ScheduledReductions, HashReduceKey(reduceKey), MakeKeyGrbit.None);
			Api.MakeKey(session, ScheduledReductions, 0, MakeKeyGrbit.None);
			if (Api.TrySeek(session, ScheduledReductions, SeekGrbit.SeekGE) == false)
				return;

			Api.MakeKey(session, ScheduledReductions, view, MakeKeyGrbit.NewKey);
			Api.MakeKey(session, ScheduledReductions, level, MakeKeyGrbit.None);
			Api.MakeKey(session, ScheduledReductions, HashReduceKey(reduceKey), MakeKeyGrbit.None);
			Api.MakeKey(session, ScheduledReductions, int.MaxValue, MakeKeyGrbit.None);
			if(Api.TrySetIndexRange(session, ScheduledReductions, SetIndexRangeGrbit.RangeInclusive | SetIndexRangeGrbit.RangeUpperLimit) == false)
				return;

			do
			{
				var indexFromDb = Api.RetrieveColumnAsInt32(session, ScheduledReductions, tableColumnsCache.ScheduledReductionColumns["view"], RetrieveColumnGrbit.RetrieveFromIndex);
				var levelFromDb =
							Api.RetrieveColumnAsInt32(session, ScheduledReductions, tableColumnsCache.ScheduledReductionColumns["level"], RetrieveColumnGrbit.RetrieveFromIndex).
								Value;
				var reduceKeyFromDb = Api.RetrieveColumnAsString(session, ScheduledReductions,
											   tableColumnsCache.ScheduledReductionColumns["reduce_key"]);

				if (view != indexFromDb)
					continue;
				if (levelFromDb != level)
					continue;
				if (string.Equals(reduceKeyFromDb, reduceKey, StringComparison.Ordinal) == false)
					continue;

				Api.JetDelete(Session, ScheduledReductions);
			} while (Api.TryMoveNext(Session, ScheduledReductions));
		}

		public IEnumerable<MappedResultInfo> GetItemsToReduce(GetItemsToReduceParams getItemsToReduceParams)
		{
			Api.JetSetCurrentIndex(session, ScheduledReductions, "by_view_level_and_hashed_reduce_key_and_bucket");
			var seenLocally = new HashSet<Tuple<string, int>>();
			foreach (var reduceKey in getItemsToReduceParams.ReduceKeys.ToArray())
			{
				Api.MakeKey(session, ScheduledReductions, getItemsToReduceParams.Index, MakeKeyGrbit.NewKey);
				Api.MakeKey(session, ScheduledReductions, getItemsToReduceParams.Level, MakeKeyGrbit.None);
				Api.MakeKey(session, ScheduledReductions, HashReduceKey(reduceKey), MakeKeyGrbit.None);
				Api.MakeKey(session, ScheduledReductions, 0, MakeKeyGrbit.None);
				if (Api.TrySeek(session, ScheduledReductions, SeekGrbit.SeekGE) == false)
					continue;

				Api.MakeKey(session, ScheduledReductions, getItemsToReduceParams.Index, MakeKeyGrbit.NewKey);
				Api.MakeKey(session, ScheduledReductions, getItemsToReduceParams.Level, MakeKeyGrbit.None);
				Api.MakeKey(session, ScheduledReductions, HashReduceKey(reduceKey), MakeKeyGrbit.None);
				Api.MakeKey(session, ScheduledReductions, int.MaxValue, MakeKeyGrbit.None);

				if(Api.TrySetIndexRange(session, ScheduledReductions, SetIndexRangeGrbit.RangeInclusive | SetIndexRangeGrbit.RangeUpperLimit) == false)
					continue;

				// this isn't used for optimized reading, but to make it easier to delete records later on
				OptimizedDeleter reader;
				if (getItemsToReduceParams.ItemsToDelete.Count == 0)
				{
					getItemsToReduceParams.ItemsToDelete.Add(reader = new OptimizedDeleter());
				}
				else
				{
					reader = (OptimizedDeleter)getItemsToReduceParams.ItemsToDelete[0];
				}
				do
				{
                    if (getItemsToReduceParams.Take <= 0)
                        break;
					var indexFromDb = Api.RetrieveColumnAsInt32(session, ScheduledReductions, tableColumnsCache.ScheduledReductionColumns["view"], RetrieveColumnGrbit.RetrieveFromIndex);
					var levelFromDb =
						Api.RetrieveColumnAsInt32(session, ScheduledReductions, tableColumnsCache.ScheduledReductionColumns["level"], RetrieveColumnGrbit.RetrieveFromIndex).
							Value;
					var reduceKeyFromDb = Api.RetrieveColumnAsString(session, ScheduledReductions,
												   tableColumnsCache.ScheduledReductionColumns["reduce_key"]);

					if (getItemsToReduceParams.Index != indexFromDb)
						continue;
					if (levelFromDb != getItemsToReduceParams.Level)
						continue;
					if (string.Equals(reduceKeyFromDb, reduceKey, StringComparison.Ordinal) == false)
						continue;

					var bucket =
							Api.RetrieveColumnAsInt32(session, ScheduledReductions, tableColumnsCache.ScheduledReductionColumns["bucket"]).Value;

					var rowKey = Tuple.Create(reduceKeyFromDb, bucket);
					var thisIsNewScheduledReductionRow = reader.Add(session, ScheduledReductions);
					var neverSeenThisKeyAndBucket = getItemsToReduceParams.ItemsAlreadySeen.Add(rowKey);
					if (thisIsNewScheduledReductionRow || neverSeenThisKeyAndBucket)
					{
						if (seenLocally.Add(rowKey))
						{
							foreach (var mappedResultInfo in GetResultsForBucket(getItemsToReduceParams.Index, getItemsToReduceParams.Level, reduceKeyFromDb, bucket, getItemsToReduceParams.LoadData))
							{
								getItemsToReduceParams.Take--;
								yield return mappedResultInfo;
							}
						}
					}

					if (getItemsToReduceParams.Take <= 0)
						yield break;
				} while (Api.TryMoveNext(session, ScheduledReductions));

				getItemsToReduceParams.ReduceKeys.Remove(reduceKey);

				if (getItemsToReduceParams.Take <= 0)
					break;
			}
		}

		private IEnumerable<MappedResultInfo> GetResultsForBucket(int view, int level, string reduceKey, int bucket, bool loadData)
		{
			switch (level)
			{
				case 0:
					return GetMappedResultsForBucket(view, reduceKey, bucket, loadData);
				case 1:
				case 2:
					return GetReducedResultsForBucket(view, reduceKey, level, bucket, loadData);
				default:
					throw new ArgumentException("Invalid level: " + level);
			}
		}

		private IEnumerable<MappedResultInfo> GetMappedResultsForBucket(int view, string reduceKey, int bucket, bool loadData)
		{
			Api.JetSetCurrentIndex(session, MappedResults, "by_view_hashed_reduce_key_and_bucket");
			Api.MakeKey(session, MappedResults, view, MakeKeyGrbit.NewKey);
			Api.MakeKey(session, MappedResults, HashReduceKey(reduceKey), MakeKeyGrbit.None);
			Api.MakeKey(session, MappedResults, bucket, MakeKeyGrbit.None);

			if (Api.TrySeek(session, MappedResults, SeekGrbit.SeekEQ) == false)
			{
				yield return new MappedResultInfo
				{
					ReduceKey = reduceKey,
					Bucket = bucket
				};
				yield break;
			}

			Api.MakeKey(session, MappedResults, view, MakeKeyGrbit.NewKey);
			Api.MakeKey(session, MappedResults, HashReduceKey(reduceKey), MakeKeyGrbit.None);
			Api.MakeKey(session, MappedResults, bucket, MakeKeyGrbit.None);

			Api.JetSetIndexRange(session, MappedResults, SetIndexRangeGrbit.RangeInclusive | SetIndexRangeGrbit.RangeUpperLimit);
			bool returnedResults = false;
			do
			{
				var indexFromDb = Api.RetrieveColumnAsInt32(session, MappedResults, tableColumnsCache.MappedResultsColumns["view"]);
				var keyFromDb = Api.RetrieveColumnAsString(session, MappedResults, tableColumnsCache.MappedResultsColumns["reduce_key"]);
				var bucketFromDb = Api.RetrieveColumnAsInt32(session, MappedResults, tableColumnsCache.MappedResultsColumns["bucket"]).Value;
				if (indexFromDb != view ||
					bucketFromDb != bucket ||
					string.Equals(keyFromDb, reduceKey, StringComparison.Ordinal) == false // the key is explicitly compared using case sensitive approach
					)
				{
					// we might have a hash collision, so we will just skip and try the next one
					continue;
				}
				var timestamp = Api.RetrieveColumnAsInt64(session, MappedResults, tableColumnsCache.MappedResultsColumns["timestamp"]).Value;
				yield return new MappedResultInfo
				{
					Bucket = bucket,
					ReduceKey =
						keyFromDb,
					Etag = Etag.Parse(Api.RetrieveColumn(session, MappedResults, tableColumnsCache.MappedResultsColumns["etag"])),
					Timestamp = DateTime.FromBinary(timestamp),
					Data = loadData ? LoadMappedResults(keyFromDb) : null,
					Size = Api.RetrieveColumnSize(session, MappedResults, tableColumnsCache.MappedResultsColumns["data"]) ?? 0
				};
				returnedResults = true;
			} while (Api.TryMoveNext(session, MappedResults));

			if (returnedResults == false)
			{
				{
					yield return new MappedResultInfo
					{
						ReduceKey = reduceKey,
						Bucket = bucket
					};
				}
			}
		}


		public void RemoveReduceResults(int view, int level, string reduceKey, int sourceBucket)
		{
			Api.JetSetCurrentIndex(session, ReducedResults, "by_view_level_source_bucket_and_hashed_reduce_key");
			Api.MakeKey(session, ReducedResults, view, MakeKeyGrbit.NewKey);
			Api.MakeKey(session, ReducedResults, level, MakeKeyGrbit.None);
			Api.MakeKey(session, ReducedResults, sourceBucket, MakeKeyGrbit.None);
			Api.MakeKey(session, ReducedResults, HashReduceKey(reduceKey), MakeKeyGrbit.None);

			if (Api.TrySeek(session, ReducedResults, SeekGrbit.SeekEQ) == false)
				return;

			do
			{
				var indexFromDb = Api.RetrieveColumnAsInt32(session, ReducedResults, tableColumnsCache.ReduceResultsColumns["view"], RetrieveColumnGrbit.RetrieveFromIndex);
				var bucketFromDb = Api.RetrieveColumnAsInt32(session, ReducedResults, tableColumnsCache.ReduceResultsColumns["source_bucket"], RetrieveColumnGrbit.RetrieveFromIndex).Value;
				if (indexFromDb != view ||
					bucketFromDb != sourceBucket)
				{
					break;
				}

				var keyFromDb = Api.RetrieveColumnAsString(session, ReducedResults, tableColumnsCache.ReduceResultsColumns["reduce_key"]);
				if (string.Equals(keyFromDb, reduceKey, StringComparison.Ordinal) == false)// case sensitive check on purpose
					continue;


				Api.JetDelete(session, ReducedResults);
			} while (Api.TryMoveNext(session, ReducedResults));
		}

		private IEnumerable<MappedResultInfo> GetReducedResultsForBucket(int view, string reduceKey, int level, int bucket, bool loadData)
		{
			Api.JetSetCurrentIndex(session, ReducedResults, "by_view_level_hashed_reduce_key_and_bucket");
			Api.MakeKey(session, ReducedResults, view, MakeKeyGrbit.NewKey);
			Api.MakeKey(session, ReducedResults, level, MakeKeyGrbit.None);
			Api.MakeKey(session, ReducedResults, HashReduceKey(reduceKey), MakeKeyGrbit.None);
			Api.MakeKey(session, ReducedResults, bucket, MakeKeyGrbit.None);

			if (Api.TrySeek(session, ReducedResults, SeekGrbit.SeekEQ) == false)
			{
				yield return new MappedResultInfo
				{
					Bucket = bucket,
					ReduceKey = reduceKey,
				};
				yield break;
			}

			Api.MakeKey(session, ReducedResults, view, MakeKeyGrbit.NewKey);
			Api.MakeKey(session, ReducedResults, level, MakeKeyGrbit.None);
			Api.MakeKey(session, ReducedResults, HashReduceKey(reduceKey), MakeKeyGrbit.None);
			Api.MakeKey(session, ReducedResults, bucket, MakeKeyGrbit.None);
			Api.JetSetIndexRange(session, ReducedResults, SetIndexRangeGrbit.RangeUpperLimit | SetIndexRangeGrbit.RangeInclusive);
			bool returnedResults = false;
			do
			{
				var key = Api.RetrieveColumnAsString(session, ReducedResults, tableColumnsCache.ReduceResultsColumns["reduce_key"]);
				var bucketFromDb = Api.RetrieveColumnAsInt32(session, ReducedResults, tableColumnsCache.ReduceResultsColumns["bucket"]).Value;
				if (bucketFromDb != bucket)
					break;

				// we explicitly compare the key just as we would during the group by phase, using case sensitive approach
				if (string.Equals(key, reduceKey, StringComparison.Ordinal) == false)
					continue;
				returnedResults = true;
				var timestamp = Api.RetrieveColumnAsInt64(session, ReducedResults, tableColumnsCache.ReduceResultsColumns["timestamp"]).Value;
				yield return new MappedResultInfo
				{
					Bucket = bucket,
					ReduceKey =
						key,
					Etag = Etag.Parse(Api.RetrieveColumn(session, ReducedResults, tableColumnsCache.ReduceResultsColumns["etag"])),
					Timestamp = DateTime.FromBinary(timestamp),
					Data = loadData ? LoadReducedResults(key) : null,
					Size = Api.RetrieveColumnSize(session, ReducedResults, tableColumnsCache.ReduceResultsColumns["data"]) ?? 0
				};
			} while (Api.TryMoveNext(session, ReducedResults));

			if (returnedResults == false)
			{
				yield return new MappedResultInfo
				{
					Bucket = bucket,
					ReduceKey = reduceKey,
				};
			}

		}
		public void DeleteMappedResultsForDocumentId(string documentId, int view, Dictionary<ReduceKeyAndBucket, int> removed)
		{
			Api.JetSetCurrentIndex(session, MappedResults, "by_view_and_doc_key");
			Api.MakeKey(session, MappedResults, view, MakeKeyGrbit.NewKey);
			Api.MakeKey(session, MappedResults, documentId, Encoding.Unicode, MakeKeyGrbit.None);
			if (Api.TrySeek(session, MappedResults, SeekGrbit.SeekEQ) == false)
				return;

			Api.MakeKey(session, MappedResults, view, MakeKeyGrbit.NewKey);
			Api.MakeKey(session, MappedResults, documentId, Encoding.Unicode, MakeKeyGrbit.None);
			Api.JetSetIndexRange(session, MappedResults, SetIndexRangeGrbit.RangeUpperLimit | SetIndexRangeGrbit.RangeInclusive);
			do
			{
				// esent index ranges are approximate, and we need to check them ourselves as well
				var documentIdFromDb = Api.RetrieveColumnAsString(session, MappedResults, tableColumnsCache.MappedResultsColumns["document_key"]);
				if (StringComparer.OrdinalIgnoreCase.Equals(documentIdFromDb, documentId) == false)
					continue;
				var reduceKey = Api.RetrieveColumnAsString(session, MappedResults, tableColumnsCache.MappedResultsColumns["reduce_key"],
														   Encoding.Unicode);
				var bucket = Api.RetrieveColumnAsInt32(session, MappedResults, tableColumnsCache.MappedResultsColumns["bucket"]).Value;

				var key = new ReduceKeyAndBucket(bucket, reduceKey);
				removed[key] = removed.GetOrDefault(key) + 1;
				Api.JetDelete(session, MappedResults);
			} while (Api.TryMoveNext(session, MappedResults));
		}

		public void UpdateRemovedMapReduceStats(int indexId, Dictionary<ReduceKeyAndBucket, int> removed)
		{
			foreach (var keyAndBucket in removed)
			{
				DecrementReduceKeyCounter(indexId, keyAndBucket.Key.ReduceKey, keyAndBucket.Value);
			}
		}

		public void DeleteMappedResultsForView(int indexId)
		{
			Api.JetSetCurrentIndex(session, MappedResults, "by_view_and_doc_key");
			Api.MakeKey(session, MappedResults, indexId, MakeKeyGrbit.NewKey);
			if (Api.TrySeek(session, MappedResults, SeekGrbit.SeekGE) == false)
				return;

			var deletedReduceKeys = new List<string>();

			do
			{
				var reduceKey = Api.RetrieveColumnAsString(session, MappedResults, tableColumnsCache.MappedResultsColumns["reduce_key"]);
				deletedReduceKeys.Add(reduceKey);

				Api.JetDelete(session, MappedResults);

			} while (Api.TryMoveNext(session, MappedResults));

			foreach (var reduceKey in deletedReduceKeys)
			{
				DecrementReduceKeyCounter(indexId, reduceKey, 1);
			}
		}

		public IEnumerable<string> GetKeysForIndexForDebug(int view, int start, int take)
		{
			if (take <= 0)
				yield break;

			Api.JetSetCurrentIndex(session, MappedResults, "by_view_hashed_reduce_key_and_bucket");
			Api.MakeKey(session, MappedResults, view, MakeKeyGrbit.NewKey);
			if (Api.TrySeek(session, MappedResults, SeekGrbit.SeekGE) == false)
				yield break;

			try
			{
				Api.JetMove(session, MappedResults, start, MoveGrbit.MoveKeyNE);
			}
			catch (EsentErrorException e)
			{
				if (e.Error == JET_err.NoCurrentRecord)
				{
					yield break;
				}
				throw;
			}

			var results = new HashSet<string>();
			do
			{
				var indexNameFromDb = Api.RetrieveColumnAsInt32(session, MappedResults,
																 tableColumnsCache.MappedResultsColumns["view"],
																 RetrieveColumnGrbit.RetrieveFromIndex);
				var keyFromDb = Api.RetrieveColumnAsString(session, MappedResults,
														   tableColumnsCache.MappedResultsColumns["reduce_key"]);
			    var comparison = view - indexNameFromDb;
				if (comparison < 0)
					continue; // skip to the next item
				if (comparison > 0) // after the current item
					break;

				if (results.Add(keyFromDb))
				{
					take -= 1;
					yield return keyFromDb;
				}
			} while (Api.TryMoveNext(session, MappedResults) && take > 0);
		}

		public IEnumerable<MappedResultInfo> GetMappedResultsForDebug(int view, string key, int start, int take)
		{
			if (take <= 0)
				yield break;


			// NOTE, this intentionally does a table scan for all the items in the same index.
			// the reason it is allowed is that this is only applicable for debug, and never is used in production systems
			Api.JetSetCurrentIndex(session, MappedResults, "by_view_hashed_reduce_key_and_bucket");
			Api.MakeKey(session, MappedResults, view, MakeKeyGrbit.NewKey);
			Api.MakeKey(session, MappedResults, HashReduceKey(key), MakeKeyGrbit.None);
			if (Api.TrySeek(session, MappedResults, SeekGrbit.SeekGE) == false)
				yield break;
			if (TryMoveTableRecords(MappedResults, start, false))
				yield break;
			do
			{

				var indexNameFromDb = Api.RetrieveColumnAsInt32(session, MappedResults,
																 tableColumnsCache.MappedResultsColumns["view"], 
																 RetrieveColumnGrbit.RetrieveFromIndex);
				var keyFromDb = Api.RetrieveColumnAsString(session, MappedResults,
														   tableColumnsCache.MappedResultsColumns["reduce_key"]);

			    var indexCompare = view - indexNameFromDb;

				if (indexCompare < 0)
					continue;
				if (indexCompare > 0)
					break;
				var keyCompare = string.Compare(key, keyFromDb, StringComparison.OrdinalIgnoreCase);
				if (keyCompare != 0)
					continue;

				take -= 1;

				var bucket =
					Api.RetrieveColumnAsInt32(session, MappedResults, tableColumnsCache.MappedResultsColumns["bucket"]).Value;
				var timestamp = Api.RetrieveColumnAsInt64(session, MappedResults, tableColumnsCache.MappedResultsColumns["timestamp"]).Value;
				yield return new MappedResultInfo
				{
					ReduceKey = keyFromDb,
					Etag = Etag.Parse(Api.RetrieveColumn(session, MappedResults, tableColumnsCache.MappedResultsColumns["etag"])),
					Timestamp = DateTime.FromBinary(timestamp),
					Data = LoadMappedResults(keyFromDb),
					Size = Api.RetrieveColumnSize(session, MappedResults, tableColumnsCache.MappedResultsColumns["data"]) ?? 0,
					Bucket = bucket,
					Source =
						Api.RetrieveColumnAsString(session, MappedResults, tableColumnsCache.MappedResultsColumns["document_key"],
												   Encoding.Unicode)
				};

			} while (Api.TryMoveNext(session, MappedResults) && take > 0);
		}

		public IEnumerable<ScheduledReductionDebugInfo> GetScheduledReductionForDebug(int view, int start, int take)
		{
			if (take <= 0)
				yield break;

			Api.JetSetCurrentIndex(session, ScheduledReductions, "by_view_level_and_hashed_reduce_key_and_bucket");
			Api.MakeKey(session, ScheduledReductions, view, MakeKeyGrbit.NewKey);

			if (Api.TrySeek(session, ScheduledReductions, SeekGrbit.SeekGE) == false)
				yield break;

			if (TryMoveTableRecords(ScheduledReductions, start, false))
				yield break;

			do
			{
				var indexNameFromDb = Api.RetrieveColumnAsInt32(session, ScheduledReductions, tableColumnsCache.ScheduledReductionColumns["view"], 
																 RetrieveColumnGrbit.RetrieveFromIndex);

			    var indexCompare = view - indexNameFromDb;

				if (indexCompare < 0)
					continue;
				if (indexCompare > 0)
					break;

				var levelFromDb = Api.RetrieveColumnAsInt32(session, ScheduledReductions, tableColumnsCache.ScheduledReductionColumns["level"]).Value;

				var keyFromDb = Api.RetrieveColumnAsString(session, ScheduledReductions, tableColumnsCache.ScheduledReductionColumns["reduce_key"]);

				var etagFromDb = new Guid(Api.RetrieveColumn(session, ScheduledReductions, tableColumnsCache.ScheduledReductionColumns["etag"]));

				var timestampFromDb = Api.RetrieveColumnAsInt64(session, ScheduledReductions, tableColumnsCache.ScheduledReductionColumns["timestamp"]).Value;
				var bucketFromDb = Api.RetrieveColumnAsInt32(session, ScheduledReductions, tableColumnsCache.ScheduledReductionColumns["bucket"]).Value;

				take--;

				yield return new ScheduledReductionDebugInfo
				{
					Key = keyFromDb,
					Level = levelFromDb,
					Etag = etagFromDb,
					Timestamp = DateTime.FromBinary(timestampFromDb),
					Bucket = bucketFromDb
				};

			} while (Api.TryMoveNext(session, ScheduledReductions) && take > 0);

		}

		public IEnumerable<MappedResultInfo> GetReducedResultsForDebug(int view, string key, int level, int start, int take)
		{
			if (take <= 0)
				yield break;

			// NOTE, this intentionally does a table scan for all the items in the same index.
			// the reason it is allowed is that this is only applicable for debug, and never is used in production systems

			Api.JetSetCurrentIndex(session, ReducedResults, "by_view_level_source_bucket_and_hashed_reduce_key");
			Api.MakeKey(session, ReducedResults, view, MakeKeyGrbit.NewKey);
			Api.MakeKey(session, ReducedResults, level, MakeKeyGrbit.None);
			if (Api.TrySeek(session, ReducedResults, SeekGrbit.SeekGE) == false)
				yield break;

			if (TryMoveTableRecords(ReducedResults, start, false))
				yield break;
			do
			{

				var levelFromDb =
					Api.RetrieveColumnAsInt32(session, ReducedResults, tableColumnsCache.ReduceResultsColumns["level"]).Value;
				var indexNameFromDb = Api.RetrieveColumnAsInt32(session, ReducedResults,
																 tableColumnsCache.ReduceResultsColumns["view"], 
																 RetrieveColumnGrbit.RetrieveFromIndex);
				var keyFromDb = Api.RetrieveColumnAsString(session, ReducedResults,
														   tableColumnsCache.ReduceResultsColumns["reduce_key"]);
			    var indexCompare = view - indexNameFromDb;

				if (indexCompare < 0)
					continue;
				if (indexCompare > 0)
					break;
				if (levelFromDb < level)
					continue;
				if (levelFromDb > level)
					break;
				var keyCompare = string.Compare(key, keyFromDb, StringComparison.OrdinalIgnoreCase);
				if (keyCompare != 0)
					continue;

				take -= 1;


				var timestamp = Api.RetrieveColumnAsInt64(session, ReducedResults, tableColumnsCache.ReduceResultsColumns["timestamp"]).Value;
				yield return new MappedResultInfo
				{
					ReduceKey = keyFromDb,
					Etag = Etag.Parse(Api.RetrieveColumn(session, ReducedResults, tableColumnsCache.ReduceResultsColumns["etag"])),
					Timestamp = DateTime.FromBinary(timestamp),
					Data = LoadReducedResults(keyFromDb),
					Size = Api.RetrieveColumnSize(session, ReducedResults, tableColumnsCache.ReduceResultsColumns["data"]) ?? 0,
					Bucket = Api.RetrieveColumnAsInt32(session, ReducedResults, tableColumnsCache.ReduceResultsColumns["bucket"]).Value,
					Source =
						Api.RetrieveColumnAsInt32(session, ReducedResults, tableColumnsCache.ReduceResultsColumns["source_bucket"]).
							ToString()
				};
			} while (Api.TryMoveNext(session, ReducedResults) && take > 0);
		}

		public IEnumerable<ReduceTypePerKey> GetReduceTypesPerKeys(int view, int take, int limitOfItemsToReduceInSingleStep)
		{
			var allKeysToReduce = new HashSet<string>(StringComparer.OrdinalIgnoreCase);

			Api.JetSetCurrentIndex(session, ScheduledReductions, "by_view_level_and_hashed_reduce_key_and_bucket");
			Api.MakeKey(session, ScheduledReductions, view, MakeKeyGrbit.NewKey);
			if (Api.TrySeek(session, ScheduledReductions, SeekGrbit.SeekGE) == false)
				yield break;

			var processedItems = 0;

			do
			{
				var indexFromDb = Api.RetrieveColumnAsInt32(session, ScheduledReductions,
															 tableColumnsCache.ScheduledReductionColumns["view"], 
															 RetrieveColumnGrbit.RetrieveFromIndex);

				if (view != indexFromDb)
					break;

				var reduceKey = Api.RetrieveColumnAsString(session, ScheduledReductions,
											   tableColumnsCache.ScheduledReductionColumns["reduce_key"]);

				allKeysToReduce.Add(reduceKey);
				processedItems++;

			} while (Api.TryMoveNext(session, ScheduledReductions) && processedItems < take);

			foreach (var reduceKey in allKeysToReduce)
			{
				var count = GetNumberOfMappedItemsPerReduceKey(view, reduceKey);
				var reduceType = count >= limitOfItemsToReduceInSingleStep ? ReduceType.MultiStep : ReduceType.SingleStep;
				yield return new ReduceTypePerKey(reduceKey, reduceType);
			}
		}

		public void UpdatePerformedReduceType(int view, string reduceKey, ReduceType performedReduceType)
		{
			ExecuteOnReduceKey(view, reduceKey, ReduceKeysStatus, tableColumnsCache.ReduceKeysStatusColumns, () =>
			{
				using (var update = new Update(session, ReduceKeysStatus, JET_prep.Replace))
				{
					Api.SetColumn(session, ReduceKeysStatus, tableColumnsCache.ReduceKeysStatusColumns["reduce_type"],
								  (int)performedReduceType);

					update.Save();
				}
			}, () => Api.SetColumn(session, ReduceKeysStatus, tableColumnsCache.ReduceKeysStatusColumns["reduce_type"],
								  (int)performedReduceType));
		}

		private void ExecuteOnReduceKey(int view, string reduceKey,
			Table table,
			IDictionary<string, JET_COLUMNID> columnids,
			Action updateAction,
			Action insertAction)
		{
			var hashReduceKey = HashReduceKey(reduceKey);

			Api.JetSetCurrentIndex(session, table, "by_view_and_hashed_reduce_key");
			Api.MakeKey(session, table, view, MakeKeyGrbit.NewKey);
			Api.MakeKey(session, table, hashReduceKey, MakeKeyGrbit.None);
			Api.MakeKey(session, table, reduceKey, Encoding.Unicode, MakeKeyGrbit.None);

			if (Api.TrySeek(session, table, SeekGrbit.SeekEQ) == false)
			{
				if (insertAction == null)
					return;
				using (var update = new Update(session, table, JET_prep.Insert))
				{
				    Api.SetColumn(session, table, columnids["view"], view);
					Api.SetColumn(session, table, columnids["reduce_key"], reduceKey, Encoding.Unicode);
					Api.SetColumn(session, table, columnids["hashed_reduce_key"], hashReduceKey);

					insertAction();
					update.SaveAndGotoBookmark();
				}
				return;
			}

			Api.MakeKey(session, table, view, MakeKeyGrbit.NewKey);
			Api.MakeKey(session, table, hashReduceKey, MakeKeyGrbit.None);
			Api.MakeKey(session, table, reduceKey, Encoding.Unicode, MakeKeyGrbit.None);

			Api.TrySetIndexRange(session, table, SetIndexRangeGrbit.RangeInclusive | SetIndexRangeGrbit.RangeUpperLimit);
			do
			{
				var reduceKeyFromDb = Api.RetrieveColumnAsString(session, table, columnids["reduce_key"]);
				if (StringComparer.Ordinal.Equals(reduceKey, reduceKeyFromDb) == false)
					continue;

				updateAction();
				return;
			} while (Api.TryMoveNext(session, table));

			// couldn't find it...

			if (insertAction == null)
				return;

			using (var update = new Update(session, table, JET_prep.Insert))
			{
			    Api.SetColumn(session, table, columnids["view"], view);
				Api.SetColumn(session, table, columnids["reduce_key"], reduceKey, Encoding.Unicode);
				Api.SetColumn(session, table, columnids["hashed_reduce_key"], hashReduceKey);

				insertAction();

				update.SaveAndGotoBookmark();
			}
		}

		public ReduceType GetLastPerformedReduceType(int view, string reduceKey)
		{
			int reduceType = 0;
			ExecuteOnReduceKey(view, reduceKey, ReduceKeysStatus, tableColumnsCache.ReduceKeysStatusColumns, () =>
			{
				reduceType = Api.RetrieveColumnAsInt32(session, ReduceKeysStatus, tableColumnsCache.ReduceKeysStatusColumns["reduce_type"]).Value;
			}, null);
			return (ReduceType)reduceType;
		}

		public IEnumerable<ReduceTypePerKey> GetReduceKeysAndTypes(int view, int start, int take)
		{
			Api.JetSetCurrentIndex(session, ReduceKeysStatus, "by_view_and_hashed_reduce_key");
			Api.MakeKey(session, ReduceKeysStatus, view, MakeKeyGrbit.NewKey);
			if (Api.TrySeek(session, ReduceKeysStatus, SeekGrbit.SeekGE) == false)
				yield break;


			if (TryMoveTableRecords(ReduceKeysStatus, start, false))
				yield break;

			do
			{
<<<<<<< HEAD
				var reduceKey = Api.RetrieveColumnAsString(session, ReduceKeysStatus,
=======

			    var indexFromDb = Api.RetrieveColumnAsInt32(session, ReduceKeysStatus,
			                                                tableColumnsCache.ReduceKeysStatusColumns["view"],
			                                                RetrieveColumnGrbit.RetrieveFromIndex);

                if (view != indexFromDb)
                    break; 

                var reduceKey = Api.RetrieveColumnAsString(session, ReduceKeysStatus,
>>>>>>> de4a7a0f
											   tableColumnsCache.ReduceKeysStatusColumns["reduce_key"]);

				var reduceType = Api.RetrieveColumnAsInt32(session, ReduceKeysStatus, tableColumnsCache.ReduceKeysStatusColumns["reduce_type"]).Value;

				take--;
				yield return new ReduceTypePerKey(reduceKey, (ReduceType) reduceType);

			} while (Api.TryMoveNext(session, ReduceKeysStatus) && take > 0);
		}

		public IEnumerable<int> GetMappedBuckets(int view, string reduceKey)
		{
			Api.JetSetCurrentIndex(session, MappedResults, "by_view_hashed_reduce_key_and_bucket");
			Api.MakeKey(session, MappedResults, view, MakeKeyGrbit.NewKey);
			Api.MakeKey(session, MappedResults, HashReduceKey(reduceKey), MakeKeyGrbit.None);

			Api.MakeKey(session, MappedResults, 0, MakeKeyGrbit.None);
			if (Api.TrySeek(session, MappedResults, SeekGrbit.SeekGE) == false)
				yield break;

			Api.MakeKey(session, MappedResults, view, MakeKeyGrbit.NewKey);
			Api.MakeKey(session, MappedResults, HashReduceKey(reduceKey), MakeKeyGrbit.None);

			Api.MakeKey(session, MappedResults, int.MaxValue, MakeKeyGrbit.None);
			if (Api.TrySetIndexRange(session, MappedResults, SetIndexRangeGrbit.RangeUpperLimit | SetIndexRangeGrbit.RangeInclusive) == false)
				yield break;
			do
			{
				var viewFromDb = Api.RetrieveColumnAsInt32(session, MappedResults, tableColumnsCache.MappedResultsColumns["view"]);
				if (viewFromDb != view)
					continue;

				var rKey = Api.RetrieveColumnAsString(session, MappedResults, tableColumnsCache.MappedResultsColumns["reduce_key"],
														   Encoding.Unicode);

				if (StringComparer.OrdinalIgnoreCase.Equals(rKey, reduceKey) == false)
					continue;

				yield return Api.RetrieveColumnAsInt32(session, MappedResults, tableColumnsCache.MappedResultsColumns["bucket"]).Value;
			} while (Api.TryMoveNext(session, MappedResults));
		}

		public IEnumerable<MappedResultInfo> GetMappedResults(int view, IEnumerable<string> keysToReduce, bool loadData)
		{
			Api.JetSetCurrentIndex(session, MappedResults, "by_view_hashed_reduce_key_and_bucket");

			foreach (var reduceKey in keysToReduce)
			{
				Api.MakeKey(session, MappedResults, view, MakeKeyGrbit.NewKey);
				var hashReduceKey = HashReduceKey(reduceKey);
				Api.MakeKey(session, MappedResults, hashReduceKey, MakeKeyGrbit.None);
				if (Api.TrySeek(session, MappedResults, SeekGrbit.SeekGE) == false)
					continue;

				do
				{
					var indexFromDb = Api.RetrieveColumnAsInt32(session, MappedResults, tableColumnsCache.MappedResultsColumns["view"]);
					var hashKeyFromDb = Api.RetrieveColumn(session, MappedResults, tableColumnsCache.MappedResultsColumns["hashed_reduce_key"]);

					if (indexFromDb != view ||
						hashReduceKey.SequenceEqual(hashKeyFromDb) == false)
					{
						break;
					}
					var timestamp = Api.RetrieveColumnAsInt64(session, MappedResults, tableColumnsCache.MappedResultsColumns["timestamp"]).Value;
					var keyFromDb = Api.RetrieveColumnAsString(session, MappedResults, tableColumnsCache.MappedResultsColumns["reduce_key"]);
					yield return new MappedResultInfo
					{
						Bucket = Api.RetrieveColumnAsInt32(session, MappedResults, tableColumnsCache.MappedResultsColumns["bucket"]).Value,
						ReduceKey = keyFromDb,
						Etag = Etag.Parse(Api.RetrieveColumn(session, MappedResults, tableColumnsCache.MappedResultsColumns["etag"])),
						Timestamp = DateTime.FromBinary(timestamp),
						Data = loadData ? LoadMappedResults(keyFromDb) : null,
						Size = Api.RetrieveColumnSize(session, MappedResults, tableColumnsCache.MappedResultsColumns["data"]) ?? 0
					};
				} while (Api.TryMoveNext(session, MappedResults));
			}
		}

		private RavenJObject LoadMappedResults(string key)
		{
			using (Stream stream = new BufferedStream(new ColumnStream(session, MappedResults, tableColumnsCache.MappedResultsColumns["data"])))
			using (var dataStream = documentCodecs.Aggregate(stream, (ds, codec) => codec.Decode(key, null, ds)))
			{
				return dataStream.ToJObject();
			}
		}

		private RavenJObject LoadReducedResults(string key)
		{
			using (Stream stream = new BufferedStream(new ColumnStream(session, ReducedResults, tableColumnsCache.ReduceResultsColumns["data"])))
			using (var dataStream = documentCodecs.Aggregate(stream, (ds, codec) => codec.Decode(key, null, ds)))
			{
				return dataStream.ToJObject();
			}
		}

		public void IncrementReduceKeyCounter(int indexId, string reduceKey, int val)
		{
			try
			{
				ExecuteOnReduceKey(indexId, reduceKey, ReduceKeysCounts, tableColumnsCache.ReduceKeysCountsColumns,
								   () => Api.EscrowUpdate(session, ReduceKeysCounts, tableColumnsCache.ReduceKeysCountsColumns["mapped_items_count"], val),
								   () => Api.SetColumn(session, ReduceKeysCounts, tableColumnsCache.ReduceKeysCountsColumns["mapped_items_count"], val));
			}
			catch (EsentErrorException e)
			{
				// we should NOT be getting this error, we still got it, and while I think I fixed the reason for that...
				// if we do, it is okay to ignore it in this specific instance, since it will just skew the number for reduce counts a bit
				// and it will all fix itself one way or the other
				if (e.Error != JET_err.WriteConflict)
					throw;
				logger.WarnException(
					"Could not update the reduce key counter for index " + indexId + ", key: " + reduceKey +
					". Ignoring this, multi step reduce promotion may be delayed for this value.", e);
			}
		}

		private void DecrementReduceKeyCounter(int view, string reduceKey, int value)
		{
			var removeReducedKeyStatus = false;

			ExecuteOnReduceKey(view, reduceKey, ReduceKeysCounts, tableColumnsCache.ReduceKeysCountsColumns,
				() =>
				{
					var result = Api.EscrowUpdate(session, ReduceKeysCounts, tableColumnsCache.ReduceKeysCountsColumns["mapped_items_count"], -value);
					if (result == value)
					{
						Api.JetDelete(session, ReduceKeysCounts);
						removeReducedKeyStatus = true;
					}
				}, null);

			if (removeReducedKeyStatus)
			{
				ExecuteOnReduceKey(view, reduceKey, ReduceKeysStatus, tableColumnsCache.ReduceKeysStatusColumns,
								   () => Api.JetDelete(session, ReduceKeysStatus), null);
			}
		}

		private int GetNumberOfMappedItemsPerReduceKey(int view, string reduceKey)
		{
			int numberOfMappedItemsPerReduceKey = 0;
			ExecuteOnReduceKey(view, reduceKey, ReduceKeysCounts, tableColumnsCache.ReduceKeysCountsColumns, () =>
			{
				numberOfMappedItemsPerReduceKey = Api.RetrieveColumnAsInt32(session, ReduceKeysCounts, tableColumnsCache.ReduceKeysCountsColumns["mapped_items_count"]).Value;
			}, null);

			return numberOfMappedItemsPerReduceKey;
		}
	}
}<|MERGE_RESOLUTION|>--- conflicted
+++ resolved
@@ -873,9 +873,6 @@
 
 			do
 			{
-<<<<<<< HEAD
-				var reduceKey = Api.RetrieveColumnAsString(session, ReduceKeysStatus,
-=======
 
 			    var indexFromDb = Api.RetrieveColumnAsInt32(session, ReduceKeysStatus,
 			                                                tableColumnsCache.ReduceKeysStatusColumns["view"],
@@ -885,7 +882,6 @@
                     break; 
 
                 var reduceKey = Api.RetrieveColumnAsString(session, ReduceKeysStatus,
->>>>>>> de4a7a0f
 											   tableColumnsCache.ReduceKeysStatusColumns["reduce_key"]);
 
 				var reduceType = Api.RetrieveColumnAsInt32(session, ReduceKeysStatus, tableColumnsCache.ReduceKeysStatusColumns["reduce_type"]).Value;
