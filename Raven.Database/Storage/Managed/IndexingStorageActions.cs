//-----------------------------------------------------------------------
// <copyright file="IndexingStorageActions.cs" company="Hibernating Rhinos LTD">
//     Copyright (c) Hibernating Rhinos LTD. All rights reserved.
// </copyright>
//-----------------------------------------------------------------------
using System;
using System.Collections.Generic;
using System.Linq;
using System.Threading;
using Raven.Abstractions;
using Raven.Abstractions.Data;
using Raven.Database.Data;
using Raven.Database.Exceptions;
using Raven.Database.Indexing;
using Raven.Database.Storage;
using Raven.Json.Linq;
using Raven.Munin;
using Raven.Storage.Managed.Impl;

namespace Raven.Storage.Managed
{
	using System.Diagnostics;
	using Abstractions.Extensions;

	public class IndexingStorageActions : IIndexingStorageActions
	{
		private readonly TableStorage storage;
		private readonly TimeSpan etagUpdateTimeout = TimeSpan.FromSeconds(2);
		private readonly ReaderWriterLockSlim locker = new ReaderWriterLockSlim();

		public IndexingStorageActions(TableStorage storage)
		{
			this.storage = storage;
		}

		public IEnumerable<IndexStats> GetIndexesStats()
		{
			return from key in storage.IndexingStats.Keys
				   select storage.IndexingStats.Read(key)
					   into readResult
					   where readResult != null
					   select GetIndexStats(readResult);
		}

		public IndexStats GetIndexStats(string index)
		{
			locker.EnterReadLock();
			try
			{
				var readResult = storage.IndexingStats.Read(new RavenJObject { { "index", index } });
				if (readResult == null)
					return null;
				return GetIndexStats(readResult);
			}
			finally
			{
				locker.ExitReadLock();
			}

		}

		private static IndexStats GetIndexStats(Table.ReadResult readResult)
		{
			return new IndexStats
			{
				TouchCount = readResult.Key.Value<int>("touches"),
				IndexingAttempts = readResult.Key.Value<int>("attempts"),
				IndexingErrors = readResult.Key.Value<int>("failures"),
				IndexingSuccesses = readResult.Key.Value<int>("successes"),
				ReduceIndexingAttempts = readResult.Key.Value<int?>("reduce_attempts"),
				ReduceIndexingErrors = readResult.Key.Value<int?>("reduce_failures"),
				ReduceIndexingSuccesses = readResult.Key.Value<int?>("reduce_successes"),
				Name = readResult.Key.Value<string>("index"),
                Priority = (IndexingPriority)readResult.Key.Value<int>("priority"),
				LastIndexedEtag = Etag.Parse(readResult.Key.Value<byte[]>("lastEtag")),
				LastIndexedTimestamp = readResult.Key.Value<DateTime>("lastTimestamp"),
                CreatedTimestamp = readResult.Key.Value<DateTime>("createdTimestamp"),
				LastIndexingTime = readResult.Key.Value<DateTime>("lastIndexingTime"),
				LastReducedEtag =
					readResult.Key.Value<byte[]>("lastReducedEtag") != null
						? Etag.Parse(readResult.Key.Value<byte[]>("lastReducedEtag"))
						: null,
				LastReducedTimestamp = readResult.Key.Value<DateTime?>("lastReducedTimestamp")
			};
		}

		public void AddIndex(string name, bool createMapReduce)
		{
			var readResult = storage.IndexingStats.Read(name);
			if (readResult != null)
				throw new ArgumentException(string.Format("There is already an index with the name: '{0}'", name));

			storage.IndexingStats.UpdateKey(new RavenJObject
			{
				{"index", name},
				{"attempts", 0},
				{"successes", 0},
				{"failures", 0},
<<<<<<< HEAD
                {"priority", 0},
=======
                {"priority", 1},
>>>>>>> 34cc7820
				{"touches", 0},
				{"lastEtag", Guid.Empty.ToByteArray()},
				{"lastTimestamp", DateTime.MinValue},
				{"createdTimestamp", SystemTime.UtcNow},
				{"lastIndexingTime", SystemTime.UtcNow},
				{"reduce_attempts", createMapReduce? 0 : (RavenJToken)RavenJValue.Null},
				{"reduce_successes",createMapReduce? 0 : (RavenJToken)RavenJValue.Null},
				{"reduce_failures", createMapReduce? 0 : (RavenJToken)RavenJValue.Null},
				{"lastReducedEtag", createMapReduce? Guid.Empty.ToByteArray() : (RavenJToken)RavenJValue.Null},
				{"lastReducedTimestamp", createMapReduce? DateTime.MinValue : (RavenJToken)RavenJValue.Null}
			});
		}

		private RavenJObject GetCurrentIndex(string index)
		{
			var readResult = storage.IndexingStats.Read(index);
			if (readResult == null)
				throw new ArgumentException(string.Format("There is no index with the name: '{0}'", index));
			var key = (RavenJObject)readResult.Key;
			return key;
		}


		public void UpdateIndexingStats(string index, IndexingWorkStats stats)
		{
			var indexStats = (RavenJObject)GetCurrentIndex(index).CloneToken();
			indexStats["attempts"] = indexStats.Value<int>("attempts") + stats.IndexingAttempts;
			indexStats["successes"] = indexStats.Value<int>("successes") + stats.IndexingSuccesses;
			indexStats["failures"] = indexStats.Value<int>("failures") + stats.IndexingErrors;
			indexStats["lastIndexingTime"] = SystemTime.UtcNow;
			storage.IndexingStats.UpdateKey(indexStats);

		}

		public void UpdateReduceStats(string index, IndexingWorkStats stats)
		{
			var indexStats = GetCurrentIndex(index);
			indexStats["reduce_attempts"] = indexStats.Value<int>("reduce_attempts") + stats.ReduceAttempts;
			indexStats["reduce_successes"] = indexStats.Value<int>("reduce_successes") + stats.ReduceSuccesses;
			indexStats["reduce_failures"] = indexStats.Value<int>("reduce_failures") + stats.ReduceErrors;
			storage.IndexingStats.UpdateKey(indexStats);

		}

		public void RemoveAllDocumentReferencesFrom(string key)
		{
			foreach (var source in storage.DocumentReferences["ByKey"].SkipBefore(new RavenJObject { { "key", key } })
				.TakeWhile(x => key.Equals(x.Value<string>("key"), StringComparison.CurrentCultureIgnoreCase)))
			{
				storage.DocumentReferences.Remove(source);
			}
		}


		public void UpdateDocumentReferences(string view, string key, HashSet<string> references)
		{
			foreach (var source in storage.DocumentReferences["ByViewAndKey"].SkipBefore(new RavenJObject { { "view", view }, { "key", key } })
				.TakeWhile(x =>
					 view.Equals(x.Value<string>("view"), StringComparison.CurrentCultureIgnoreCase) &&
					 key.Equals(x.Value<string>("key"), StringComparison.CurrentCultureIgnoreCase)))
			{
				storage.DocumentReferences.Remove(source);
			}

			foreach (var reference in references)
			{
				storage.DocumentReferences.UpdateKey(new RavenJObject
				{
					{"view", view},
					{"key", key},
					{"ref", reference}
				});
			}
		}

		public IEnumerable<string> GetDocumentsReferencing(string key)
		{
			return storage.DocumentReferences["ByRef"].SkipTo(new RavenJObject { { "ref", key } })
				.TakeWhile(x => key.Equals(x.Value<string>("ref"), StringComparison.CurrentCultureIgnoreCase))
				.Select(x => x.Value<string>("key"))
				.Distinct(StringComparer.OrdinalIgnoreCase);
		}

		public int GetCountOfDocumentsReferencing(string key)
		{
			return storage.DocumentReferences["ByRef"].SkipTo(new RavenJObject {{"ref", key}})
			                                          .TakeWhile(
				                                          x =>
				                                          key.Equals(x.Value<string>("ref"),
				                                                     StringComparison.CurrentCultureIgnoreCase))
			                                          .Count();
		}

		public IEnumerable<string> GetDocumentsReferencesFrom(string key)
		{
			return storage.DocumentReferences["ByKey"].SkipTo(new RavenJObject { { "ref", key } })
				.TakeWhile(x => key.Equals(x.Value<string>("key"), StringComparison.CurrentCultureIgnoreCase))
				.Select(x => x.Value<string>("ref"))
				.Distinct(StringComparer.OrdinalIgnoreCase);
		}

		public void DeleteIndex(string name)
		{
			storage.IndexingStats.Remove(name);

			foreach (var table in new[] { storage.MappedResults, storage.ReduceResults, storage.ScheduleReductions, storage.ReduceKeys, storage.DocumentReferences })
			{
				foreach (var key in table["ByView"].SkipTo(new RavenJObject { { "view", name } })
					.TakeWhile(x => StringComparer.OrdinalIgnoreCase.Equals(x.Value<string>("view"), name)))
				{
					table.Remove(key);
				}
			}
		}

	    public IndexFailureInformation GetFailureRate(string index)
		{
			var readResult = storage.IndexingStats.Read(index);
			if (readResult == null)
				throw new IndexDoesNotExistsException("There is no index named: " + index);
			var indexFailureInformation = new IndexFailureInformation
			{
				Attempts = readResult.Key.Value<int>("attempts"),
				Errors = readResult.Key.Value<int>("failures"),
				Successes = readResult.Key.Value<int>("successes"),
				ReduceAttempts = readResult.Key.Value<int?>("reduce_attempts"),
				ReduceErrors = readResult.Key.Value<int?>("reduce_failures"),
				ReduceSuccesses = readResult.Key.Value<int?>("reduce_successes"),
				Name = readResult.Key.Value<string>("index"),
			};
			return indexFailureInformation;
		}

		public void TouchIndexEtag(string index)
		{
			var readResult = storage.IndexingStats.Read(index);
			if (readResult == null)
				throw new ArgumentException(string.Format("There is no index with the name: '{0}'", index));
			var key = (RavenJObject)readResult.Key.CloneToken();
			key["touches"] = key.Value<int>("touches") + 1;
			storage.IndexingStats.UpdateKey(key);
		}

		public void SetIndexPriority(string index, IndexingPriority priority)
        {
            var readResult = storage.IndexingStats.Read(index);
            if (readResult == null)
                throw new ArgumentException(string.Format("There is no index with the name: '{0}'", index));
            var key = (RavenJObject)readResult.Key.CloneToken();
            key["priority"] = (int) priority;
            storage.IndexingStats.UpdateKey(key);
        }

       

		public void UpdateLastIndexed(string index, Etag etag, DateTime timestamp)
		{
			locker.EnterWriteLock();
			try
			{
				bool updateOperationStatus = false;

				var sp = Stopwatch.StartNew();

				while (!updateOperationStatus)
				{
					var readResult = storage.IndexingStats.Read(index);
					if (readResult == null)
						throw new ArgumentException("There is no index with the name: " + index);

					var ravenJObject = (RavenJObject)readResult.Key.CloneToken();

					if (Buffers.Compare(ravenJObject.Value<byte[]>("lastEtag"), etag.ToByteArray()) >= 0)
					{
						break;
					}

					ravenJObject["lastEtag"] = etag.ToByteArray();
					ravenJObject["lastTimestamp"] = timestamp;

					updateOperationStatus = storage.IndexingStats.UpdateKey(ravenJObject);

					if (!updateOperationStatus)
					{
						Thread.Sleep(100);
					}

					if (sp.Elapsed > etagUpdateTimeout)
					{
						break;
					}
				}
			}
			finally
			{
				locker.ExitWriteLock();
			}
		}

		public void UpdateLastReduced(string index, Etag etag, DateTime timestamp)
		{
			var readResult = storage.IndexingStats.Read(index);
			if (readResult == null)
				throw new ArgumentException(string.Format("There is no index with the name: '{0}'", index));

			var ravenJObject = (RavenJObject)readResult.Key.CloneToken();
			ravenJObject["lastReducedEtag"] = etag.ToByteArray();
			ravenJObject["lastReducedTimestamp"] = timestamp;

			storage.IndexingStats.UpdateKey(ravenJObject);
		}

		public void Dispose()
		{
		}
	}
}<|MERGE_RESOLUTION|>--- conflicted
+++ resolved
@@ -96,11 +96,7 @@
 				{"attempts", 0},
 				{"successes", 0},
 				{"failures", 0},
-<<<<<<< HEAD
-                {"priority", 0},
-=======
                 {"priority", 1},
->>>>>>> 34cc7820
 				{"touches", 0},
 				{"lastEtag", Guid.Empty.ToByteArray()},
 				{"lastTimestamp", DateTime.MinValue},
