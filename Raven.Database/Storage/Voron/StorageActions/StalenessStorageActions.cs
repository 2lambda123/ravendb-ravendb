﻿
namespace Raven.Database.Storage.Voron.StorageActions
{
	using global::Voron;
	using global::Voron.Impl;
	using Raven.Abstractions.Data;
	using Raven.Abstractions.Exceptions;
	using Raven.Database.Storage.Voron.Impl;
	using System;

	public class StalenessStorageActions : StorageActionsBase, IStalenessStorageActions
	{
		private readonly TableStorage tableStorage;
		private readonly WriteBatch writeBatch;

		public StalenessStorageActions(TableStorage tableStorage, SnapshotReader snapshot, WriteBatch writeBatch)
			: base(snapshot)
		{
			this.tableStorage = tableStorage;
			this.writeBatch = writeBatch;
		}

		public bool IsIndexStale(string name, DateTime? cutOff, Etag cutoffEtag)
		{
			var key = CreateKey(name);

			ushort version;
			var indexingStats = LoadJson(tableStorage.IndexingStats, key, writeBatch, out version);
			if (indexingStats == null)
				return false; // index does not exists

			var hasReduce = indexingStats.Value<byte[]>("lastReducedEtag") != null;
			
			if (IsMapStale(key) || hasReduce && IsReduceStale(key))
			{
				var lastIndexedEtags = LoadJson(tableStorage.LastIndexedEtags, key, writeBatch, out version);

				if (cutOff != null)
				{
					var lastIndexedTime = lastIndexedEtags.Value<DateTime>("lastTimestamp");
					if (cutOff.Value >= lastIndexedTime)
						return true;

					var lastReducedTime = lastIndexedEtags.Value<DateTime?>("lastReducedTimestamp");
					if (lastReducedTime != null && cutOff.Value >= lastReducedTime.Value)
						return true;
				}
				else if (cutoffEtag != null)
				{
					var lastIndexedEtag = Etag.Parse(lastIndexedEtags.Value<byte[]>("lastEtag"));

					if (lastIndexedEtag.CompareTo(cutoffEtag) < 0)
						return true;
				}
				else
				{
					return true;
				}
			}

			var tasksByIndex = tableStorage.Tasks.GetIndex(Tables.Tasks.Indices.ByIndex);
			using (var iterator = tasksByIndex.MultiRead(Snapshot, key))
			{
				if (!iterator.Seek(Slice.BeforeAllKeys))
					return false;

				if (cutOff == null)
					return true;

				do
				{
					var value = LoadJson(tableStorage.Tasks, iterator.CurrentKey, writeBatch, out version);
					var time = value.Value<DateTime>("time");

					if (time <= cutOff.Value)
						return true;
				}
				while (iterator.MoveNext());
			}

			return false;
		}

		public bool IsReduceStale(string view)
		{
			var key = CreateKey(view);
			var scheduledReductionsByView = tableStorage.ScheduledReductions.GetIndex(Tables.ScheduledReductions.Indices.ByView);
<<<<<<< HEAD
			using (var iterator = scheduledReductionsByView.MultiRead(Snapshot, key))
=======
			using (var iterator = scheduledReductionsByView.MultiRead(Snapshot, CreateKey(view)))
>>>>>>> cdf6e39e
			{
				if (!iterator.Seek(Slice.BeforeAllKeys))
					return false;

				return true;
			}
		}

		public bool IsMapStale(string name)
		{
			var key = CreateKey(name);

			ushort version;
			var read = LoadJson(tableStorage.LastIndexedEtags, key, writeBatch, out version);
			if (read == null)
				return false;

			var lastIndexedEtag = Etag.Parse(read.Value<byte[]>("lastEtag"));
			var lastDocumentEtag = GetMostRecentDocumentEtag();

			return lastDocumentEtag.CompareTo(lastIndexedEtag) > 0;
		}

		public Tuple<DateTime, Etag> IndexLastUpdatedAt(string name)
		{
			var key = CreateKey(name);

			ushort version;
			var indexingStats = LoadJson(tableStorage.IndexingStats, key, writeBatch, out version);
			if (indexingStats == null)
				throw new IndexDoesNotExistsException("Could not find index named: " + name);

			if (indexingStats.Value<object>("lastReducedTimestamp") != null)
			{
				return Tuple.Create(
					indexingStats.Value<DateTime>("lastReducedTimestamp"),
					Etag.Parse(indexingStats.Value<byte[]>("lastReducedEtag")));
			}

			var lastIndexedEtags = LoadJson(tableStorage.LastIndexedEtags, key, writeBatch, out version);

			return Tuple.Create(lastIndexedEtags.Value<DateTime>("lastTimestamp"),
				Etag.Parse(lastIndexedEtags.Value<byte[]>("lastEtag")));
		}

		public Etag GetMostRecentDocumentEtag()
		{
			var documentsByEtag = tableStorage.Documents.GetIndex(Tables.Documents.Indices.KeyByEtag);
			using (var iterator = documentsByEtag.Iterate(Snapshot, writeBatch))
			{
				if (!iterator.Seek(Slice.AfterAllKeys))
					return Etag.Empty;

				return Etag.Parse(iterator.CurrentKey.ToString());
			}
		}

		public Etag GetMostRecentAttachmentEtag()
		{
			var attachmentsByEtag = tableStorage.Attachments.GetIndex(Tables.Attachments.Indices.ByEtag);
			using (var iterator = attachmentsByEtag.Iterate(Snapshot, writeBatch))
			{
				if (!iterator.Seek(Slice.AfterAllKeys))
					return Etag.Empty;

				return Etag.Parse(iterator.CurrentKey.ToString());
			}
		}

		public int GetIndexTouchCount(string name)
		{
			var key = CreateKey(name);

			ushort version;
			var indexingStats = LoadJson(tableStorage.IndexingStats, key, writeBatch, out version);

			if (indexingStats == null)
				return -1;

			return indexingStats.Value<int>("touches");
		}
	}
}<|MERGE_RESOLUTION|>--- conflicted
+++ resolved
@@ -83,13 +83,8 @@
 
 		public bool IsReduceStale(string view)
 		{
-			var key = CreateKey(view);
 			var scheduledReductionsByView = tableStorage.ScheduledReductions.GetIndex(Tables.ScheduledReductions.Indices.ByView);
-<<<<<<< HEAD
-			using (var iterator = scheduledReductionsByView.MultiRead(Snapshot, key))
-=======
 			using (var iterator = scheduledReductionsByView.MultiRead(Snapshot, CreateKey(view)))
->>>>>>> cdf6e39e
 			{
 				if (!iterator.Seek(Slice.BeforeAllKeys))
 					return false;
