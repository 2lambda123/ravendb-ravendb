--- conflicted
+++ resolved
@@ -12,14 +12,10 @@
 
 namespace Raven.Database.Storage
 {
-	public interface IDocumentStorageActions
+	public interface IDocumentStorageActions 
 	{
 		IEnumerable<JsonDocument> GetDocumentsByReverseUpdateOrder(int start, int take);
-<<<<<<< HEAD
-		IEnumerable<JsonDocument> GetDocumentsAfter(Etag etag, int take, CancellationToken cancellationToken, long? maxSize = null, Etag untilEtag = null);
-=======
-		IEnumerable<JsonDocument> GetDocumentsAfter(Etag etag, int take, long? maxSize = null, Etag untilEtag = null, TimeSpan? timeout = null);
->>>>>>> 2dd178ad
+        IEnumerable<JsonDocument> GetDocumentsAfter(Etag etag, int take, CancellationToken cancellationToken, long? maxSize = null, Etag untilEtag = null);
 		IEnumerable<JsonDocument> GetDocumentsWithIdStartingWith(string idPrefix, int start, int take);
 
 		long GetDocumentsCount();
