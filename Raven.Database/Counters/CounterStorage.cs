using System;
using System.Collections.Generic;
using System.Collections.Specialized;
using System.Diagnostics;
using System.IO;
using System.Linq;
using System.Text;
using Raven.Imports.Newtonsoft.Json;
using Raven.Abstractions;
using Raven.Abstractions.Counters;
using Raven.Abstractions.Counters.Notifications;
using Raven.Abstractions.Logging;
using Raven.Abstractions.Util;
using Raven.Abstractions.Util.Streams;
using Raven.Database.Config;
using Raven.Database.Counters.Controllers;
using Raven.Database.Counters.Notifications;
using Raven.Database.Extensions;
using Raven.Database.Impl;
using Raven.Database.Server.Abstractions;
using Raven.Database.Server.Connections;
using Raven.Database.Util;
using Voron;
using Voron.Impl;
using Voron.Trees;
using Voron.Util.Conversion;
using Constants = Raven.Abstractions.Data.Constants;

namespace Raven.Database.Counters
{
	public class CounterStorage : IResourceStore, IDisposable
	{
		private static readonly ILog Log = LogManager.GetCurrentClassLogger();

		private readonly StorageEnvironment storageEnvironment;
		private readonly TransportState transportState;
		private readonly CountersMetricsManager metricsCounters;
		private readonly NotificationPublisher notificationPublisher;
		private readonly ReplicationTask replicationTask;
		private readonly BufferPool bufferPool;
		private readonly JsonSerializer jsonSerializer;

		private long lastEtag;
		public event Action CounterUpdated = () => { };

		public string CounterStorageUrl { get; private set; }

		public DateTime LastWrite { get; private set; }

		public Guid ServerId { get; private set; }

		public string Name { get; private set; }

		public string ResourceName { get; private set; }

		public int ReplicationTimeoutInMs { get; private set; }

<<<<<<< HEAD
		public CounterStorage(string serverUrl, string storageName, InMemoryRavenConfiguration configuration, TransportState receivedTransportState = null)
		{
			CounterStorageUrl = String.Format("{0}counters/{1}", serverUrl, storageName);
=======
		public CounterStorage(string serverUrl, string storageName, InMemoryRavenConfiguration configuration, TransportState recievedTransportState = null)
		{			
			CounterStorageUrl = string.Format("{0}cs/{1}", serverUrl, storageName);
>>>>>>> ac740c60
			Name = storageName;
			ResourceName = string.Concat(Constants.Counter.UrlPrefix, "/", storageName);

			var options = configuration.RunInMemory ? StorageEnvironmentOptions.CreateMemoryOnly()
				: CreateStorageOptionsFromConfiguration(configuration.Counter.DataDirectory, configuration.Settings);

			storageEnvironment = new StorageEnvironment(options);
			transportState = receivedTransportState ?? new TransportState();
			notificationPublisher = new NotificationPublisher(transportState);
			replicationTask = new ReplicationTask(this);
			ReplicationTimeoutInMs = configuration.Replication.ReplicationRequestTimeoutInMilliseconds;
			metricsCounters = new CountersMetricsManager();
			Configuration = configuration;
			ExtensionsState = new AtomicDictionary<object>();
			jsonSerializer = new JsonSerializer();
			bufferPool = new BufferPool(1024, Int32.MaxValue);

			Initialize();
		}

		private void Initialize()
		{
			using (var tx = CounterStorageEnvironment.NewTransaction(TransactionFlags.ReadWrite))
			{
				storageEnvironment.CreateTree(tx, TreeNames.ServersLastEtag);
				storageEnvironment.CreateTree(tx, TreeNames.Counters);
				storageEnvironment.CreateTree(tx, TreeNames.CountersGroups);
				storageEnvironment.CreateTree(tx, TreeNames.CountersToEtag);
				storageEnvironment.CreateTree(tx, TreeNames.GroupAndCounterName);
				
				var etags = CounterStorageEnvironment.CreateTree(tx, TreeNames.EtagsToCounters);
				var metadata = CounterStorageEnvironment.CreateTree(tx, TreeNames.Metadata);
				var id = metadata.Read("id");

				if (id == null) // new counter db
				{
					ServerId = Guid.NewGuid();
					var serverIdBytes = ServerId.ToByteArray();

					metadata.Add("id", serverIdBytes);

				}
				else // existing counter db
				{
					int used;
					ServerId = new Guid(id.Reader.ReadBytes(16, out used));

					using (var it = etags.Iterate())
					{
						if (it.Seek(Slice.AfterAllKeys))
						{
							lastEtag = it.CurrentKey.CreateReader().ReadLittleEndianInt64();
						}
					}
				}

				replicationTask.StartReplication();
			
				tx.Commit();
			}
		}

		string IResourceStore.Name
		{
			get { return Name; }
		}

		[CLSCompliant(false)]
		public CountersMetricsManager MetricsCounters
		{
			get { return metricsCounters; }
		}

		public TransportState TransportState
		{
			get { return transportState; }
		}

		public NotificationPublisher Publisher
		{
			get { return notificationPublisher; }
		}

		public ReplicationTask ReplicationTask
		{
			get { return replicationTask; }
		}

		public StorageEnvironment CounterStorageEnvironment
		{
			get { return storageEnvironment; }
		}

		private BufferPool BufferPool
		{
			get { return bufferPool; }
		}

		private JsonSerializer JsonSerializer
		{
			get { return jsonSerializer; }
		}

		public AtomicDictionary<object> ExtensionsState { get; private set; }

		public InMemoryRavenConfiguration Configuration { get; private set; }

		public CounterStorageStats CreateStats()
		{
			using (var reader = CreateReader())
			{
				var stats = new CounterStorageStats
				{
					Name = Name,
					Url = CounterStorageUrl,
					CountersCount = reader.GetCountersCount(),
					GroupsCount = reader.GetGroupsCount(),
					LastCounterEtag = lastEtag,
					ReplicationTasksCount = replicationTask.GetActiveTasksCount(),
					CounterStorageSize = SizeHelper.Humane(CounterStorageEnvironment.Stats().UsedDataFileSizeInBytes),
					ReplicatedServersCount = 0, //TODO: get the correct number
					RequestsPerSecond = Math.Round(metricsCounters.RequestsPerSecondCounter.CurrentValue, 3),
				};
				return stats;
			}
		}

		public CountersStorageMetrics CreateMetrics()
		{
			var metrics = metricsCounters;

			return new CountersStorageMetrics
			{
				RequestsPerSecond = Math.Round(metrics.RequestsPerSecondCounter.CurrentValue, 3),
				Resets = metrics.Resets.CreateMeterData(),
				Increments = metrics.Increments.CreateMeterData(),
				Decrements = metrics.Decrements.CreateMeterData(),
				ClientRequests = metrics.ClientRequests.CreateMeterData(),
				IncomingReplications = metrics.IncomingReplications.CreateMeterData(),
				OutgoingReplications = metrics.OutgoingReplications.CreateMeterData(),

				RequestsDuration = metrics.RequestDuationMetric.CreateHistogramData(),
				IncSizes = metrics.IncSizeMetrics.CreateHistogramData(),
				DecSizes = metrics.DecSizeMetrics.CreateHistogramData(),

				ReplicationBatchSizeMeter = metrics.ReplicationBatchSizeMeter.ToMeterDataDictionary(),
				ReplicationBatchSizeHistogram = metrics.ReplicationBatchSizeHistogram.ToHistogramDataDictionary(),
				ReplicationDurationHistogram = metrics.ReplicationDurationHistogram.ToHistogramDataDictionary()
			};
		}

		private static StorageEnvironmentOptions CreateStorageOptionsFromConfiguration(string path, NameValueCollection settings)
		{
			bool result;
			if (bool.TryParse(settings[Constants.RunInMemory] ?? "false", out result) && result)
				return StorageEnvironmentOptions.CreateMemoryOnly();

			bool allowIncrementalBackupsSetting;
			if (Boolean.TryParse(settings[Constants.Voron.AllowIncrementalBackups] ?? "false", out allowIncrementalBackupsSetting) == false)
				throw new ArgumentException(Constants.Voron.AllowIncrementalBackups + " settings key contains invalid value");

			var directoryPath = path ?? AppDomain.CurrentDomain.BaseDirectory;
			var filePathFolder = new DirectoryInfo(directoryPath);
			if (filePathFolder.Exists == false)
				filePathFolder.Create();

			var tempPath = settings[Constants.Voron.TempPath];
			var journalPath = settings[Constants.RavenTxJournalPath];
			var options = StorageEnvironmentOptions.ForPath(directoryPath, tempPath, journalPath);
			options.IncrementalBackupEnabled = allowIncrementalBackupsSetting;
			return options;
		}

		[CLSCompliant(false)]
		public Reader CreateReader()
		{
			return new Reader(this, CounterStorageEnvironment.NewTransaction(TransactionFlags.Read));
		}

		[CLSCompliant(false)]
		public Writer CreateWriter()
		{
			return new Writer(this, CounterStorageEnvironment.NewTransaction(TransactionFlags.ReadWrite));
		}

		private void Notify()
		{
			CounterUpdated();
		}

		public void Dispose()
		{			
			bufferPool.Dispose();
			var exceptionAggregator = new ExceptionAggregator(Log, "Could not properly dispose of CounterStorage: " + Name);

			if (replicationTask != null)
				exceptionAggregator.Execute(replicationTask.Dispose);

			if (CounterStorageEnvironment != null)
				exceptionAggregator.Execute(CounterStorageEnvironment.Dispose);

			if (metricsCounters != null)
				exceptionAggregator.Execute(metricsCounters.Dispose);

			exceptionAggregator.ThrowIfNeeded();
			storageEnvironment.Dispose();
		}

		[CLSCompliant(false)]
		public class Reader : IDisposable
		{
			private readonly Transaction transaction;
			private readonly Tree serversLastEtag, counters, countersToEtags, countersGroups, etagsToCounters, groupAndCounterName, metadata;
			private readonly CounterStorage parent;

			[CLSCompliant(false)]
			public Reader(CounterStorage parent, Transaction transaction)
			{
				this.transaction = transaction;
				this.parent = parent;
				serversLastEtag = transaction.State.GetTree(transaction, TreeNames.ServersLastEtag);
				counters = transaction.State.GetTree(transaction, TreeNames.Counters);
				countersGroups = transaction.State.GetTree(transaction, TreeNames.CountersGroups);
				countersToEtags = transaction.State.GetTree(transaction, TreeNames.CountersToEtag);
				etagsToCounters = transaction.State.GetTree(transaction, TreeNames.EtagsToCounters);
				groupAndCounterName = transaction.State.GetTree(transaction, TreeNames.GroupAndCounterName);
				metadata = transaction.State.GetTree(transaction, TreeNames.Metadata);
			}

			public long GetCountersCount()
			{
				return groupAndCounterName.State.EntriesCount;
			}

			public long GetGroupsCount()
			{
				return countersGroups.State.EntriesCount;
			}

			public bool CounterExists(string group, string counterName)
			{
				var slice = MergeGroupAndName(group, counterName);
				using (var it = groupAndCounterName.Iterate())
				{
					it.RequiredPrefix = slice;
					return it.Seek(slice);
				}
			}

			public IEnumerable<string> GetCountersByPrefixes(string groupsPrefix, int skip = 0, int take = Int32.MaxValue)
			{
				Debug.Assert(take > 0);
				Debug.Assert(skip >= 0);

				using (var it = groupAndCounterName.Iterate())
				{
					it.RequiredPrefix = groupsPrefix;
					if (it.Seek(it.RequiredPrefix) == false || it.Skip(skip) == false)
						yield break;

					do
					{
						yield return it.CurrentKey.ToString();
					} while (it.MoveNext() && --take > 0);
				}
			}

			//example: group/counterName/
			public CounterSummary GetCounterSummary(string groupWithCounterName)
			{
				//precaution, verify that groupWithCounterName is in form of [group]/[counter]/
				Debug.Assert(groupWithCounterName.Count(@char => @char == '/') == 2);

				var counterSummary = new CounterSummary();

				var splittedName = groupWithCounterName.Split('/');
				counterSummary.Group = splittedName[0];
				counterSummary.CounterName = splittedName[1];

				using (var it = counters.Iterate())
				{
					it.RequiredPrefix = groupWithCounterName;
					if (it.Seek(it.RequiredPrefix) == false)
						return counterSummary;

					do
					{
						//the last byte contains the sign
						//we consistently use utf8 encoding in the system, 
						//thats why single character will be one-byte width

						var signByte = it.CurrentKey[it.CurrentKey.Size - 1];
						var value = it.CreateReaderForCurrent().ReadLittleEndianInt64();
						if (Convert.ToChar(signByte) == ValueSign.Positive)
							counterSummary.Increments += value;
						else
							counterSummary.Decrements += value;
					} while (it.MoveNext());

					return counterSummary;
				}
			}

			public IEnumerable<string> GetFullCounterNames(string prefix)
			{
				using (var it = counters.Iterate())
				{
					it.RequiredPrefix = prefix;
					if (it.Seek(it.RequiredPrefix) == false)
						yield break;
					do
					{						
						yield return it.CurrentKey.ToString();
					} while (it.MoveNext());
				}
			}

			public IEnumerable<CounterGroup> GetCounterGroups()
			{
				using (var it = countersGroups.Iterate())
				{
					if (it.Seek(Slice.BeforeAllKeys) == false)
						yield break;
					do
					{
						yield return new CounterGroup
						{
							Name = it.CurrentKey.ToString(),
							Count = it.CreateReaderForCurrent().ReadLittleEndianInt64()
						};
					} while (it.MoveNext());
				}
			}

			public long GetCounterValue(string fullCounterName)
			{
				var readResult = counters.Read(fullCounterName);
				if (readResult == null)
					return -1;

				return readResult.Reader.ReadLittleEndianInt64();
			}

			public long? GetCounterOverallTotal(string groupName, string counterName)
			{
				var counterValues = GetCounterValuesByPrefix(groupName, counterName);
				if (counterValues == null)
					return null;

				return CalculateOverallTotal(counterValues);
			}

			public Counter GetCounterValuesByPrefix(string groupName, string counterName)
			{
				return GetCounterValuesByPrefix(MergeGroupAndName(groupName, counterName).ToString());
			}

			//namePrefix: foo/bar/
			public Counter GetCounterValuesByPrefix(string namePrefix)
			{
				using (var it = counters.Iterate())
				{
					it.RequiredPrefix = namePrefix;
					if (it.Seek(namePrefix) == false)
						return null;

					var result = new Counter();
					do
					{
						result.CounterValues.Add(new CounterValue
						(
							it.CurrentKey.ToString(),
							it.CreateReaderForCurrent().ReadLittleEndianInt64()
						));
					} while (it.MoveNext());
					return result;
				}
			}

			public IEnumerable<ReplicationCounter> GetCountersSinceEtag(long etag)
			{
				using (var it = etagsToCounters.Iterate())
				{
					var buffer = parent.BufferPool.TakeBuffer(sizeof(long));

					try
					{
						EndianBitConverter.Little.CopyBytes(etag, buffer, 0);
						var slice = new Slice(buffer);
						if (it.Seek(slice) == false)
							yield break;
						do
						{
							var currentDataSize = it.GetCurrentDataSize();

							if (buffer.Length < currentDataSize)
							{
								parent.BufferPool.ReturnBuffer(buffer);
								buffer = parent.BufferPool.TakeBuffer(currentDataSize);
							}

							it.CreateReaderForCurrent().Read(buffer, 0, currentDataSize);
							var fullCounterName = Encoding.UTF8.GetString(buffer, 0, currentDataSize);

							var etagResult = countersToEtags.Read(fullCounterName);
							var counterEtag = etagResult == null ? 0 : etagResult.Reader.ReadLittleEndianInt64();

							yield return new ReplicationCounter
							{
								FullCounterName = fullCounterName,
								Value = GetCounterValue(fullCounterName),
								Etag = counterEtag
							};
						} while (it.MoveNext());
					}
					finally
					{
						parent.BufferPool.ReturnBuffer(buffer);
					}
				}
			}

			public IEnumerable<ServerEtag> GetServerEtags()
			{
				var buffer = parent.BufferPool.TakeBuffer(sizeof(long));
				try
				{
					using (var it = serversLastEtag.Iterate())
					{
						if (it.Seek(Slice.BeforeAllKeys) == false)
							yield break;
						do
						{
							//should never ever happen :)
							Debug.Assert(buffer.Length >= it.GetCurrentDataSize());

							it.CreateReaderForCurrent().Read(buffer, 0, buffer.Length);
							yield return new ServerEtag
							{
								ServerId = Guid.Parse(it.CurrentKey.ToString()),
								Etag = EndianBitConverter.Little.ToInt64(buffer, 0),
							};

						} while (it.MoveNext());
					}
				}
				finally
				{
					parent.BufferPool.ReturnBuffer(buffer);
				}
			}

			public long GetLastEtagFor(Guid serverId)
			{
				var lastEtagBytes = serversLastEtag.Read(serverId.ToString()); 
				return lastEtagBytes != null ? lastEtagBytes.Reader.ReadLittleEndianInt64() : 0;
			}

			public CountersReplicationDocument GetReplicationData()
			{
				var readResult = metadata.Read("replication");
				if (readResult == null)
					return null;

				var stream = readResult.Reader.AsStream();
				stream.Position = 0;
				using (var streamReader = new StreamReader(stream))
				using (var jsonTextReader = new JsonTextReader(streamReader))
				{
					return new JsonSerializer().Deserialize<CountersReplicationDocument>(jsonTextReader);
				}
			}

			public void Dispose()
			{
				if (transaction != null)
					transaction.Dispose();
			}
		}

		[CLSCompliant(false)]
		public class Writer : IDisposable
		{
			private readonly CounterStorage parent;
			private readonly Transaction transaction;
			private readonly Reader reader;
			private readonly Tree counters, serversLastEtag, etagsToCounters, countersToEtag, countersGroups, groupAndCounterName, metadata;
			private readonly byte[] etagBuffer;

			public Writer(CounterStorage parent, Transaction transaction)
			{
				if (transaction.Flags != TransactionFlags.ReadWrite) //precaution
					throw new InvalidOperationException(string.Format("Counters writer cannot be created with read-only transaction. (tx id = {0})", transaction.Id));

				this.parent = parent;
				this.transaction = transaction;
				reader = new Reader(parent, transaction);
				serversLastEtag = transaction.State.GetTree(transaction, TreeNames.ServersLastEtag);
				counters = transaction.State.GetTree(transaction, TreeNames.Counters);
				countersGroups = transaction.State.GetTree(transaction, TreeNames.CountersGroups);
				countersToEtag = transaction.State.GetTree(transaction, TreeNames.CountersToEtag);
				etagsToCounters = transaction.State.GetTree(transaction, TreeNames.EtagsToCounters);
				groupAndCounterName = transaction.State.GetTree(transaction, TreeNames.GroupAndCounterName);
				metadata = transaction.State.GetTree(transaction, TreeNames.Metadata);
				etagBuffer = parent.BufferPool.TakeBuffer(sizeof (long));
			}

			public long GetCounterValue(string fullCounterName)
			{
				return reader.GetCounterValue(fullCounterName);
			}

			private Counter GetCounterValuesByPrefix(string groupName, string counterName)
			{
				return reader.GetCounterValuesByPrefix(groupName, counterName);
			}

			public long GetLastEtagFor(Guid serverId)
			{
				return reader.GetLastEtagFor(serverId);
			}

			public CounterChangeAction Store(string groupName, string counterName, long delta)
			{
				var sign = delta >= 0 ? ValueSign.Positive : ValueSign.Negative;
				var doesCounterExist = Store(groupName, counterName, parent.ServerId, sign, counterKey =>
				{
					if (sign == ValueSign.Negative)
						delta = -delta;
					counters.Increment(counterKey, delta);
				});

				if (doesCounterExist)
					return sign == ValueSign.Positive ? CounterChangeAction.Increment : CounterChangeAction.Decrement;

				return CounterChangeAction.Add;
			}

			public CounterChangeAction Store(CounterValue counterValue)
			{
				var sign = counterValue.IsPositive() ? ValueSign.Positive : ValueSign.Negative;
				var doesCounterExist = Store(counterValue.Group(), counterValue.CounterName(), counterValue.ServerId(), sign, counterKey =>
				{
					var sliceWriter = new SliceWriter(parent.BufferPool.TakeBuffer(sizeof(long)));
					try
					{
						sliceWriter.Write(counterValue.Value);
						counters.Add(counterKey, sliceWriter.CreateSlice());
					}
					finally
					{
						parent.BufferPool.ReturnBuffer(sliceWriter.Buffer);
					}
				});

				if (doesCounterExist)
					return counterValue.Value >= 0 ? CounterChangeAction.Increment : CounterChangeAction.Decrement;

				return CounterChangeAction.Add;
			}

			// full counter name: foo/bar/server-id/+
			private unsafe bool Store(string groupName, string counterName, Guid serverId, char sign, Action<Slice> storeAction)
			{
				var groupSize = Encoding.UTF8.GetByteCount(groupName);
				var counterNameSize = Encoding.UTF8.GetByteCount(counterName);
				var fullCounterNameSize = groupSize + 
										  (sizeof(byte) * 3) + 
										  counterNameSize + 
									      sizeof(Guid) + 
										  sizeof(char);
				
				var sliceWriter = GetFullCounterNameAsSliceWriter(groupName,
					counterName,
					serverId,
					sign,
					fullCounterNameSize);

				try
				{
					var groupWithCounterName = sliceWriter.CreateSlice(groupSize + counterNameSize + (2*sizeof (byte)));
					var doesCounterExist = CreateCounterGroupIfNeeded(groupWithCounterName, sliceWriter, groupSize);

					groupAndCounterName.Add(groupWithCounterName, new byte[0]);

					//save counter full name and its value into the counters tree
					var counterKey = sliceWriter.CreateSlice();

					storeAction(counterKey);

					RemoveOldEtagIfNeeded(counterKey);
					UpdateCounterMetadata(counterKey);

					return doesCounterExist;
				}
				finally
				{
					parent.BufferPool.ReturnBuffer(sliceWriter.Buffer);
				}
			}

			private void UpdateCounterMetadata(Slice counterKey)
			{
				parent.lastEtag++;
				EndianBitConverter.Little.CopyBytes(parent.lastEtag, etagBuffer, 0);
				var newEtagSlice = new Slice(etagBuffer);
				etagsToCounters.Add(newEtagSlice, counterKey);
				countersToEtag.Add(counterKey, newEtagSlice);
			}

			private void RemoveOldEtagIfNeeded(Slice counterKey)
			{
				var readResult = countersToEtag.Read(counterKey);
				if (readResult != null) // remove old etag entry
				{
					readResult.Reader.Read(etagBuffer, 0, sizeof (long));
					var oldEtagSlice = new Slice(etagBuffer);
					etagsToCounters.Delete(oldEtagSlice);
				}
			}

			private bool CreateCounterGroupIfNeeded(Slice groupWithCounterName, SliceWriter sliceWriter, int groupSize)
			{
				var doesCounterExist = DoesCounterExist(groupWithCounterName);
				if (doesCounterExist == false)
				{
					//it's a new counter in the group
					var groupKey = sliceWriter.CreateSlice(groupSize);
					countersGroups.Increment(groupKey, 1);
				}
				return doesCounterExist;
			}

			private SliceWriter GetFullCounterNameAsSliceWriter(string groupName, string counterName, Guid serverId, char sign, int fullCounterNameSize)
			{
				var sliceWriter = new SliceWriter(parent.BufferPool.TakeBuffer(fullCounterNameSize));				
				sliceWriter.Write(groupName);
				
				sliceWriter.Write(Constants.Counter.Separator);
				sliceWriter.Write(counterName);
				sliceWriter.Write(Constants.Counter.Separator);
				sliceWriter.Write(serverId.ToString());
				sliceWriter.Write(Constants.Counter.Separator);
				sliceWriter.Write(sign);
				return sliceWriter;
			}

			public CounterChangeAction Reset(string groupName, string counterName)
			{
				var counterValuesByPrefix = GetCounterValuesByPrefix(groupName, counterName);
				if (counterValuesByPrefix == null)
					return CounterChangeAction.None;

				var difference = CalculateOverallTotal(counterValuesByPrefix);
				if (difference != 0)
				{
					difference = -difference;
					var counterChangeAction = Store(groupName, counterName, difference);
					return counterChangeAction;
				}
				return CounterChangeAction.None;
			}

			public void RecordLastEtagFor(Guid serverId, long lastEtag)
			{
				serversLastEtag.Add(serverId.ToString(), EndianBitConverter.Little.GetBytes(lastEtag));
			}

			public void UpdateReplications(CountersReplicationDocument newReplicationDocument)
			{
				using (var memoryStream = new MemoryStream())
				using (var streamWriter = new StreamWriter(memoryStream))
				using (var jsonTextWriter = new JsonTextWriter(streamWriter))
				{
					parent.JsonSerializer.Serialize(jsonTextWriter, newReplicationDocument);
					streamWriter.Flush();
					memoryStream.Position = 0;
					metadata.Add("replication", memoryStream);
				}

				parent.replicationTask.SignalCounterUpdate();
			}

			private bool DoesCounterExist(Slice groupWithCounterName)
			{
				using (var it = counters.Iterate())
				{
					it.RequiredPrefix = groupWithCounterName;
					return it.Seek(groupWithCounterName);
				}
			}

			public void Commit(bool notifyParent = true)
			{
				transaction.Commit();
				parent.LastWrite = SystemTime.UtcNow;
				if (notifyParent)
				{
					parent.Notify();
				}
			}

			public void Dispose()
			{
				parent.BufferPool.ReturnBuffer(etagBuffer);
				parent.LastWrite = SystemTime.UtcNow;
				if (transaction != null)
					transaction.Dispose();
			}
		}

		private static long CalculateOverallTotal(Counter counterValuesByPrefix)
		{
			long sum = 0;
			// ReSharper disable once LoopCanBeConvertedToQuery
			foreach (var x in counterValuesByPrefix.CounterValues)
				sum += x.IsPositive() ? x.Value : -x.Value;
			return sum;
		}

		private static Slice MergeGroupAndName(string group, string counterName)
		{
			var groupSize = Encoding.UTF8.GetByteCount(group);
			var counterNameSize = Encoding.UTF8.GetByteCount(counterName);
			var sliceWriter = new SliceWriter(groupSize + counterNameSize + (sizeof(byte) * 2));
			sliceWriter.Write(group);
			sliceWriter.Write(Constants.Counter.Separator);
			sliceWriter.Write(counterName);
			sliceWriter.Write(Constants.Counter.Separator);
			return sliceWriter.CreateSlice();
		}

		public class ServerEtag
		{
			public Guid ServerId { get; set; }
			public long Etag { get; set; }
		}

		private static class TreeNames
		{
			public const string ServersLastEtag = "servers->lastEtag";
			public const string Counters = "counters";
			public const string CountersGroups = "groups";
			public const string CountersToEtag = "counters->etags";
			public const string EtagsToCounters = "etags->counters";
			public const string GroupAndCounterName = "groupAndCounterName";
			public const string Metadata = "$metadata";
		}
	}
}<|MERGE_RESOLUTION|>--- conflicted
+++ resolved
@@ -55,15 +55,9 @@
 
 		public int ReplicationTimeoutInMs { get; private set; }
 
-<<<<<<< HEAD
-		public CounterStorage(string serverUrl, string storageName, InMemoryRavenConfiguration configuration, TransportState receivedTransportState = null)
-		{
-			CounterStorageUrl = String.Format("{0}counters/{1}", serverUrl, storageName);
-=======
 		public CounterStorage(string serverUrl, string storageName, InMemoryRavenConfiguration configuration, TransportState recievedTransportState = null)
 		{			
 			CounterStorageUrl = string.Format("{0}cs/{1}", serverUrl, storageName);
->>>>>>> ac740c60
 			Name = storageName;
 			ResourceName = string.Concat(Constants.Counter.UrlPrefix, "/", storageName);
 
@@ -71,7 +65,7 @@
 				: CreateStorageOptionsFromConfiguration(configuration.Counter.DataDirectory, configuration.Settings);
 
 			storageEnvironment = new StorageEnvironment(options);
-			transportState = receivedTransportState ?? new TransportState();
+			transportState = recievedTransportState ?? new TransportState();
 			notificationPublisher = new NotificationPublisher(transportState);
 			replicationTask = new ReplicationTask(this);
 			ReplicationTimeoutInMs = configuration.Replication.ReplicationRequestTimeoutInMilliseconds;
