--- conflicted
+++ resolved
@@ -251,20 +251,12 @@
 				jsonDocs = actions.Documents
 					.GetDocumentsAfter(
 						etag,
-<<<<<<< HEAD
 						autoTuner.NumberOfItemsToProcessInSingleBatch,
 						context.CancellationToken,
 						maxSize,
 						untilEtag,
 						autoTuner.FetchingDocumentsFromDiskTimeout
 					)
-=======
-						autoTuner.NumberOfItemsToIndexInSingleBatch,
-						context.CancellationToken,
-						maxSize: autoTuner.MaximumSizeAllowedToFetchFromStorage,
-						untilEtag: untilEtag,
-                        timeout: autoTuner.FetchingDocumentsFromDiskTimeout)
->>>>>>> 42c6e6db
 					.Where(x => x != null)
 					.Select(doc =>
 					{
@@ -635,6 +627,6 @@
         public void OutOfMemoryExceptionHappened()
 	    {
 	        autoTuner.HandleOutOfMemory();
+	    }
 	}
-}
 }