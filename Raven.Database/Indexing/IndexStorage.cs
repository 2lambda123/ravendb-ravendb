--- conflicted
+++ resolved
@@ -49,7 +49,7 @@
 	/// </summary>
 	public class IndexStorage : CriticalFinalizerObject, IDisposable
 	{
-		private readonly DocumentDatabase documentDatabase;
+	    private readonly DocumentDatabase documentDatabase;
 		private const string IndexVersion = "2.0.0.1"; 
 		private const string MapReduceIndexVersion = "2.5.0.1";
 
@@ -66,7 +66,7 @@
 
 		public IndexStorage(IndexDefinitionStorage indexDefinitionStorage, InMemoryRavenConfiguration configuration, DocumentDatabase documentDatabase)
 		{
-			try
+		    try
 			{
 				this.indexDefinitionStorage = indexDefinitionStorage;
 				this.configuration = configuration;
@@ -105,7 +105,7 @@
 			}
 		}
 
-		private void OpenIndexOnStartup(string indexName)
+	    private void OpenIndexOnStartup(string indexName)
 		{
 			if (indexName == null) 
                 throw new ArgumentNullException("indexName");
@@ -472,7 +472,7 @@
             documentDatabase.TransactionalStorage.Batch(accessor => stats = accessor.Indexing.GetIndexStats(index.IndexId));
 
 	        return stats != null ? stats.LastIndexedEtag : Etag.Empty;
-		}
+        }
 
 		public static string IndexVersionFileName(IndexDefinition indexDefinition)
 		{
@@ -563,27 +563,20 @@
 			Directory.CreateDirectory(commitPointDirectory.FullPath);
 
 			using (var commitPointFile = File.Create(commitPointDirectory.FileFullPath))
-<<<<<<< HEAD
-				using (var sw = new StreamWriter(commitPointFile))
-				{
-					var jsonSerializer = new JsonSerializer();
-					var textWriter = new JsonTextWriter(sw);
-=======
 			using (var sw = new StreamWriter(commitPointFile))
 			{
 				var jsonSerializer = JsonExtensions.CreateDefaultJsonSerializer();
 				var textWriter = new JsonTextWriter(sw);
->>>>>>> dc607679
-
-					jsonSerializer.Serialize(textWriter, indexCommit);
-					sw.Flush();
-				}
+
+				jsonSerializer.Serialize(textWriter, indexCommit);
+				sw.Flush();
+			}
 
 			var currentSegmentsFileName = indexCommit.SegmentsInfo.SegmentsFileName;
 
 			File.Copy(Path.Combine(commitPointDirectory.IndexFullPath, currentSegmentsFileName),
-					  Path.Combine(commitPointDirectory.FullPath, currentSegmentsFileName),
-					  overwrite: true);
+						Path.Combine(commitPointDirectory.FullPath, currentSegmentsFileName),
+						overwrite: true);
 
 			var storedCommitPoints = Directory.GetDirectories(commitPointDirectory.AllCommitPointsFullPath);
 
@@ -736,7 +729,7 @@
 			{
 				try
 				{
-					var textReader = new JsonTextReader(new StreamReader(commitPointFile));
+				var textReader = new JsonTextReader(new StreamReader(commitPointFile));
 					var jsonCommitPoint = RavenJObject.Load(textReader);
 					var jsonEtag = jsonCommitPoint.Value<RavenJToken>("HighestCommitedETag");
 
@@ -759,14 +752,14 @@
 						return false;
 
 					return true;
-				}
+			}
 				catch (Exception e)
 				{
 					log.Warn("Could not get commit point from the following location {0}. Exception {1}", commitPointDirectory.FileFullPath, e);
 
 					indexCommit = null;
 					return false;
-				}
+		}
 			}
 		}
 
@@ -850,7 +843,7 @@
 
             var dirOnDisk = Path.Combine(path, id.ToString());
             if (!indexes.TryRemove(id, out ignored) || !Directory.Exists(dirOnDisk))
-                return;
+				return;
 
             UpdateIndexMappingFile();
         }
@@ -870,16 +863,16 @@
             if (TryIndexByName(indexDefinition.Name) != null)
 			{
                 throw new InvalidOperationException("Index " + indexDefinition.Name + " already exists");
-            }
+		}
 
             indexes.AddOrUpdate(indexDefinition.IndexId, n =>
-			{
+		{
                 var directory = OpenOrCreateLuceneDirectory(indexDefinition);
                 return CreateIndexImplementation(indexDefinition, directory);
 			}, (s, index) => index);
 
             UpdateIndexMappingFile();
-		}
+			}
 
 		public Query GetDocumentQuery(string index, IndexQuery query, OrderedPartCollection<AbstractIndexQueryTrigger> indexQueryTriggers)
 		{
@@ -1085,8 +1078,8 @@
 
 				try
 				{
-					value.Flush(value.GetLastEtagFromStats());
-				}
+                value.Flush(value.GetLastEtagFromStats());
+			}
 				catch (Exception)
 				{
 					value.IncrementWriteErrors();
@@ -1280,13 +1273,13 @@
 			{
 				try
 				{
-					value.Flush(value.GetLastEtagFromStats());
-				}
+                value.Flush(value.GetLastEtagFromStats());
+			}
 				catch (Exception)
 				{
 					value.IncrementWriteErrors();
 					throw;
-				}
+		}
 			}
 		}
 
@@ -1296,13 +1289,13 @@
 			{
 				try
 				{
-					value.Flush(value.GetLastEtagFromStats());
-				}
+                value.Flush(value.GetLastEtagFromStats());
+			}
 				catch (Exception)
 				{
 					value.IncrementWriteErrors();
 					throw;
-				}
+		}
 			}
 		}
 
