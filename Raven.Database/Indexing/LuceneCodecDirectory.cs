﻿using System;
using System.Collections.Concurrent;
using System.Collections.Generic;
using System.ComponentModel;
using System.IO;
using System.IO.MemoryMappedFiles;
using System.Linq;
using System.Runtime.ExceptionServices;
using System.Runtime.InteropServices;
using System.Threading;
using Lucene.Net.Store;
using Microsoft.Win32.SafeHandles;
using Raven.Abstractions.Extensions;
using Raven.Abstractions.Logging;
using Raven.Database.Extensions;
using Raven.Database.Plugins;
using Sparrow;
using Voron.Platform.Win32;

namespace Raven.Database.Indexing
{
	public class LuceneCodecDirectory : FSDirectory
	{
		private readonly List<AbstractIndexCodec> codecs;

		public LuceneCodecDirectory(string path, IEnumerable<AbstractIndexCodec> codecs)
			: base(new DirectoryInfo(path), null)
		{
			this.codecs = (codecs ?? Enumerable.Empty<AbstractIndexCodec>()).ToList();
		}

		public override IndexInput OpenInput(string name, int bufferSize)
		{
			return OpenInputInner(name);
		}

		private CodecIndexInput OpenInputInner(string name)
		{
			var file = GetFile(name);
			return new CodecIndexInput(file, s => ApplyReadCodecs(file.Name, s));
		}

		public override IndexOutput CreateOutput(string name)
		{
			var file = GetFile(name);

			CreateDirectory();
			DeleteFile(file);

			return new CodecIndexOutput(file, s => ApplyWriteCodecs(file.Name, s));
		}

		public override long FileLength(string name)
		{
		    using (var input = OpenInput(name))
		        return input.Length();
		}

	    private Stream ApplyReadCodecs(string key, Stream stream)
		{
			try
			{
				foreach (var codec in codecs)
					stream = codec.Decode(key, stream);
				return stream;
			}
			catch
			{
				stream.Dispose();
				throw;
			}
		}

		private Stream ApplyWriteCodecs(string key, Stream stream)
		{
			try
			{
				foreach (var codec in codecs)
					stream = codec.Encode(key, stream);
				return stream;
			}
			catch
			{
				stream.Dispose();
				throw;
			}
		}

		private FileInfo GetFile(string name)
		{
			return new FileInfo(Path.Combine(Directory.FullName, name));
		}

		private void CreateDirectory()
		{
			if (!Directory.Exists)
			{
				Directory.Create();
				Directory.Refresh();
			}
		}

		private void DeleteFile(FileInfo file)
		{
			if (file.Exists)
			{
				try
				{
					IOExtensions.DeleteFile(file.FullName);
				}
				catch (Exception e)
				{
					throw new IOException("Cannot overwrite " + file, e);
				}
			}
		}
		private unsafe class CodecIndexInput : IndexInput
		{
			private readonly FileInfo file;
			private readonly Func<Stream, Stream> applyCodecs;
		    private Stream stream;
		    private bool isOriginal = true;
		    private readonly SafeFileHandle fileHandle;
		    private readonly IntPtr mmf;
		    private readonly byte* basePtr;
            private readonly CancellationTokenSource cts = new CancellationTokenSource();

		    private class MmapStream : Stream
		    {
		        private readonly string name;
		        private readonly byte* ptr;
		        private readonly long len;
		        private long pos;

		        public MmapStream(string name, byte* ptr, long len)
		        {
		            this.name = name;
		            this.ptr = ptr;
		            this.len = len;
		        }

		        public override void Flush()
		        {
		        }

		        public override long Seek(long offset, SeekOrigin origin)
		        {
		            switch (origin)
		            {
		                case SeekOrigin.Begin:
		                    Position = offset;
		                    break;
		                case SeekOrigin.Current:
		                    Position += offset;
		                    break;
		                case SeekOrigin.End:
		                    Position = len + offset;
		                    break;
		                default:
		                    throw new ArgumentOutOfRangeException("origin", origin, null);
		            }
		            return Position;
		        }

		        public override void SetLength(long value)
		        {
                    throw new NotSupportedException();
		        }

                [HandleProcessCorruptedStateExceptions]
		        public override int ReadByte()
		        {
		            if (Position == len)
		                return -1;
                    try
                    {
                        return ptr[pos++];
                    }
                    catch (AccessViolationException)
                    {
                        throw new ObjectDisposedException("MmapStream", "Cannot access '"+name+"' because the index input has been disposed");
                    }
		        }

                [HandleProcessCorruptedStateExceptions]
                public override int Read(byte[] buffer, int offset, int count)
		        {
		            if (pos == len)
		                return 0;
		            if (count > len - pos)
		            {
		                count = (int) (len - pos);
		            }
                    try
                    {
                        fixed (byte* dst = buffer)
                        {
                            Memory.CopyInline(dst + offset, ptr + pos, count);
                        }
                    }
                    catch (AccessViolationException)
                    {
                        throw new ObjectDisposedException("MmapStream", "Cannot access '" + name + "' because the index input has been disposed");
                    }
		            pos += count;
		            return count;
		        }

		        public override void Write(byte[] buffer, int offset, int count)
		        {
                    throw new NotSupportedException();
		        }

		        public override bool CanRead
		        {
		            get { return true; }
		        }
		        public override bool CanSeek
		        {
                    get { return true; }
		        }
		        public override bool CanWrite
		        {
                    get { return false; }
		        }
		        public override long Length
		        {
		            get { return len; }
		        }
		        public override long Position { get { return pos; } set { pos = (int)value; } }
		    }

		    public CodecIndexInput(FileInfo file, Func<Stream, Stream> applyCodecs)
			{
		        try
		        {
                    this.file = file;
                    this.applyCodecs = applyCodecs;
		            if (file.Length == 0)
		            {
		                stream = applyCodecs(Stream.Null);
		                return;
		            }

                    fileHandle = Win32NativeFileMethods.CreateFile(file.FullName,
                        Win32NativeFileAccess.GenericRead,
                        Win32NativeFileShare.Read | Win32NativeFileShare.Write | Win32NativeFileShare.Delete,
                        IntPtr.Zero,
                        Win32NativeFileCreationDisposition.OpenExisting,
                        Win32NativeFileAttributes.RandomAccess,
                        IntPtr.Zero);

                    if (fileHandle.IsInvalid)
                    {
                        const int ERROR_FILE_NOT_FOUND = 2;
                        if (Marshal.GetLastWin32Error() == ERROR_FILE_NOT_FOUND)
                            throw new FileNotFoundException(file.FullName);
                        throw new Win32Exception(Marshal.GetLastWin32Error(), "Could not open file " + file.FullName);
                    }

                    mmf = Win32MemoryMapNativeMethods.CreateFileMapping(fileHandle.DangerousGetHandle(), IntPtr.Zero, Win32MemoryMapNativeMethods.FileMapProtection.PageReadonly,
                        0, 0, null);
                    if (mmf == IntPtr.Zero)
                    {
                        throw new Win32Exception(Marshal.GetLastWin32Error(), "Could not create file mapping for " + file.FullName);
                    }

                    basePtr = Win32MemoryMapNativeMethods.MapViewOfFileEx(mmf,
                        Win32MemoryMapNativeMethods.NativeFileMapAccessType.Read,
                        0, 0, UIntPtr.Zero, null);
                    if (basePtr == null)
                        throw new Win32Exception(Marshal.GetLastWin32Error(), "Could not map file " + file.FullName);

                    stream = applyCodecs(new MmapStream(file.FullName, basePtr, file.Length));
		        }
		        catch (Exception)
		        {
		            Dispose(false);
		            throw;
		        }
			}

		    public override object Clone()
		    {
                if (cts.IsCancellationRequested)
                    throw new ObjectDisposedException("CodecIndexInput");

                var clone = (CodecIndexInput) base.Clone();
                GC.SuppressFinalize(clone);
		        clone.isOriginal = false;
<<<<<<< HEAD
                if(file.Length != 0)
                    clone.stream = applyCodecs(new MmapStream(basePtr, file.Length));
                else
                    clone.stream = applyCodecs(Stream.Null);
                clone.stream.Position = stream.Position;
=======
                clone.stream = applyCodecs(new MmapStream(file.FullName, basePtr, file.Length));
		        clone.stream.Position = stream.Position;
>>>>>>> 83ff806d
                return clone;
		    }

		    public override byte ReadByte()
		    {
                if (cts.IsCancellationRequested)
                    throw new ObjectDisposedException("CodecIndexInput");
                var readByte = stream.ReadByte();
		        if (readByte == -1)
		            throw new EndOfStreamException();
		        return (byte)readByte;
		    }

		    public override void ReadBytes(byte[] b, int offset, int len)
		    {
                if (cts.IsCancellationRequested)
                    throw new ObjectDisposedException("CodecIndexInput");
                stream.Read(b, offset, len);
		    }

		    protected override void Dispose(bool disposing)
		    {
		        if (stream != null)
		            stream.Dispose();

                GC.SuppressFinalize(this);

                if (isOriginal == false)
                    return;

		        cts.Cancel();
		        if (basePtr != null)
		            Win32MemoryMapNativeMethods.UnmapViewOfFile(basePtr);
		        if (mmf != IntPtr.Zero)
		            Win32NativeMethods.CloseHandle(mmf);
		        if (fileHandle != null)
		            fileHandle.Close();
		    }

            ~CodecIndexInput()
            {
                try
                {
                    Dispose(false);
                }
                catch (Exception)
                {
                    // nothing can be done here
                }
            }

		    public override void Seek(long pos)
		    {
                if(cts.IsCancellationRequested)
                    throw new ObjectDisposedException("CodecIndexInput");
		        stream.Seek(pos, SeekOrigin.Begin);
		    }

		    public override long Length()
		    {
                return stream.Length;
		    }

		    public override long FilePointer
		    {
		        get
		        {
                    if (cts.IsCancellationRequested)
                        throw new ObjectDisposedException("CodecIndexInput");
                    return stream.Position;
		        }
		    }
		}

		private class CodecIndexOutput : BufferedIndexOutput
		{
			static readonly ILog log = LogManager.GetCurrentClassLogger();

			private readonly FileInfo file;
			private readonly Stream stream;

			public CodecIndexOutput(FileInfo file, Func<Stream, Stream> applyCodecs)
			{
				this.file = file;
				stream = applyCodecs(file.Open(FileMode.OpenOrCreate, FileAccess.ReadWrite, FileShare.ReadWrite));
			}

			~CodecIndexOutput()
			{
				try
				{
					log.Error("~CodecIndexOutput() " + file.FullName + "!");
					Dispose(false);
				}
				catch (Exception e)
				{
					// Can't throw exceptions from the finalizer thread
					log.ErrorException("Cannot dispose of CodecIndexOutput: " + e.Message, e);
				}
			}

			public override void FlushBuffer(byte[] b, int offset, int len)
			{
				stream.Write(b, offset, len);
				stream.Flush();
			}

			protected override void Dispose(bool disposing)
			{
				base.Dispose(disposing);
			    if (stream != null)
			        stream.Close();
				GC.SuppressFinalize(this);
			}

			public override void Seek(long pos)
			{
				base.Seek(pos);
				stream.Seek(pos, SeekOrigin.Begin);
			}

			public override void SetLength(long length)
			{
				stream.SetLength(length);
			}

			public override long Length
			{
				get { return stream.Length; }
			}
		}
	}
}<|MERGE_RESOLUTION|>--- conflicted
+++ resolved
@@ -174,8 +174,8 @@
 		                return -1;
                     try
                     {
-                        return ptr[pos++];
-                    }
+		            return ptr[pos++];
+		        }
                     catch (AccessViolationException)
                     {
                         throw new ObjectDisposedException("MmapStream", "Cannot access '"+name+"' because the index input has been disposed");
@@ -183,7 +183,7 @@
 		        }
 
                 [HandleProcessCorruptedStateExceptions]
-                public override int Read(byte[] buffer, int offset, int count)
+		        public override int Read(byte[] buffer, int offset, int count)
 		        {
 		            if (pos == len)
 		                return 0;
@@ -193,10 +193,10 @@
 		            }
                     try
                     {
-                        fixed (byte* dst = buffer)
-                        {
-                            Memory.CopyInline(dst + offset, ptr + pos, count);
-                        }
+		            fixed (byte* dst = buffer)
+		            {
+		                Memory.CopyInline(dst + offset, ptr + pos, count);
+		            }
                     }
                     catch (AccessViolationException)
                     {
@@ -288,16 +288,11 @@
                 var clone = (CodecIndexInput) base.Clone();
                 GC.SuppressFinalize(clone);
 		        clone.isOriginal = false;
-<<<<<<< HEAD
                 if(file.Length != 0)
                     clone.stream = applyCodecs(new MmapStream(basePtr, file.Length));
                 else
                     clone.stream = applyCodecs(Stream.Null);
                 clone.stream.Position = stream.Position;
-=======
-                clone.stream = applyCodecs(new MmapStream(file.FullName, basePtr, file.Length));
-		        clone.stream.Position = stream.Position;
->>>>>>> 83ff806d
                 return clone;
 		    }
 
