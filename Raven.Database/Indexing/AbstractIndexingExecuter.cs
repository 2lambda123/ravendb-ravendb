--- conflicted
+++ resolved
@@ -93,8 +93,7 @@
 					}
 					if (foundWork == false && context.RunIndexing)
 					{
-<<<<<<< HEAD
-						context.WaitForWork(TimeSpan.FromHours(1), ref workCounter, () =>
+						isIdle = context.WaitForWork(context.Configuration.TimeToWaitBeforeRunningIdleIndexes, ref workCounter, () =>
 						{
 							try
 							{
@@ -105,9 +104,6 @@
 								Log.WarnException("Could not flush indexes properly", e);
 							}
 						}, name);
-=======
-					    isIdle = context.WaitForWork(context.Configuration.TimeToWaitBeforeRunningIdleIndexes, ref workCounter, FlushIndexes, name);
->>>>>>> 285771b5
 					}
 					else // notify the tasks executer that it has work to do
 					{
