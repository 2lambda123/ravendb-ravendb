//-----------------------------------------------------------------------
// <copyright file="DocumentDatabase.cs" company="Hibernating Rhinos LTD">
//     Copyright (c) Hibernating Rhinos LTD. All rights reserved.
// </copyright>
//-----------------------------------------------------------------------

using System;
using System.Collections.Generic;
using System.ComponentModel.Composition;
using System.Diagnostics;
using System.Globalization;
using System.IO;
using System.Linq;
using System.Threading;
using System.Threading.Tasks;
using Lucene.Net.Search;
using Lucene.Net.Support;
using Raven.Abstractions.Commands;
using Raven.Abstractions.Data;
using Raven.Abstractions.Exceptions;
using Raven.Abstractions.Extensions;
using Raven.Abstractions.Indexing;
using Raven.Abstractions.Logging;
using Raven.Abstractions.MEF;
using Raven.Abstractions.Util;
using Raven.Abstractions.Util.Encryptors;
using Raven.Database.Actions;
using Raven.Database.Commercial;
using Raven.Database.Config;
using Raven.Database.Data;
using Raven.Database.Extensions;
using Raven.Database.Impl;
using Raven.Database.Impl.DTC;
using Raven.Database.Indexing;
using Raven.Database.Linq;
using Raven.Database.Plugins;
using Raven.Database.Prefetching;
using Raven.Database.Server;
using Raven.Database.Server.Connections;
using Raven.Database.Storage;
using Raven.Database.Util;

using metrics.Core;

namespace Raven.Database
{
	public class DocumentDatabase : IDisposable
	{
		private static readonly ILog Log = LogManager.GetCurrentClassLogger();

		private static string buildVersion;

		private static string productVersion;

		private readonly TaskScheduler backgroundTaskScheduler;

		private readonly ThreadLocal<bool> disableAllTriggers = new ThreadLocal<bool>(() => false);

		private readonly object idleLocker = new object();

		private readonly InFlightTransactionalState inFlightTransactionalState;

		private readonly IndexingExecuter indexingExecuter;

		private readonly LastCollectionEtags lastCollectionEtags;

		private readonly Prefetcher prefetcher;

		private readonly SequentialUuidGenerator uuidGenerator;

		private readonly List<IDisposable> toDispose = new List<IDisposable>();

		private readonly TransportState transportState;

		private readonly WorkContext workContext;

		private volatile bool backgroundWorkersSpun;

		private volatile bool disposed;

		private Task indexingBackgroundTask;

		private Task reducingBackgroundTask;

		private readonly DocumentDatabaseInitializer initializer;

		private readonly SizeLimitedConcurrentDictionary<string, TouchedDocumentInfo> recentTouches;

		public DocumentDatabase(InMemoryRavenConfiguration configuration, TransportState recievedTransportState = null)
		{
			DocumentLock = new PutSerialLock();
			Name = configuration.DatabaseName;
			Configuration = configuration;
			transportState = recievedTransportState ?? new TransportState();
			ExtensionsState = new AtomicDictionary<object>();

			using (LogManager.OpenMappedContext("database", Name ?? Constants.SystemDatabase))
			{
				Log.Debug("Start loading the following database: {0}", Name ?? Constants.SystemDatabase);

				initializer = new DocumentDatabaseInitializer(this, configuration);

				initializer.InitializeEncryption();
				initializer.ValidateLicense();

				initializer.SubscribeToDomainUnloadOrProcessExit();
				initializer.ExecuteAlterConfiguration();
				initializer.SatisfyImportsOnce();

				backgroundTaskScheduler = configuration.CustomTaskScheduler ?? TaskScheduler.Default;


				recentTouches = new SizeLimitedConcurrentDictionary<string, TouchedDocumentInfo>(configuration.MaxRecentTouchesToRemember, StringComparer.OrdinalIgnoreCase);

				configuration.Container.SatisfyImportsOnce(this);

				workContext = new WorkContext
				{
					Database = this,
					DatabaseName = Name,
					IndexUpdateTriggers = IndexUpdateTriggers,
					ReadTriggers = ReadTriggers,
					TaskScheduler = backgroundTaskScheduler,
					Configuration = configuration,
					IndexReaderWarmers = IndexReaderWarmers
				};

				try
				{
					uuidGenerator = new SequentialUuidGenerator();
					initializer.InitializeTransactionalStorage(uuidGenerator);
					lastCollectionEtags = new LastCollectionEtags(TransactionalStorage, WorkContext);
				}
				catch (Exception)
				{
					if (TransactionalStorage != null)
						TransactionalStorage.Dispose();
					throw;
				}

				try
				{
					TransactionalStorage.Batch(actions => uuidGenerator.EtagBase = actions.General.GetNextIdentityValue("Raven/Etag"));

					// Index codecs must be initialized before we try to read an index
					InitializeIndexCodecTriggers();
					initializer.InitializeIndexStorage();

					Attachments = new AttachmentActions(this, recentTouches, uuidGenerator, Log);
					Documents = new DocumentActions(this, recentTouches, uuidGenerator, Log);
					Indexes = new IndexActions(this, recentTouches, uuidGenerator, Log);
					Maintenance = new MaintenanceActions(this, recentTouches, uuidGenerator, Log);
					Notifications = new NotificationActions(this, recentTouches, uuidGenerator, Log);
					Patches = new PatchActions(this, recentTouches, uuidGenerator, Log);
					Queries = new QueryActions(this, recentTouches, uuidGenerator, Log);
					Tasks = new TaskActions(this, recentTouches, uuidGenerator, Log);
					Transformers = new TransformerActions(this, recentTouches, uuidGenerator, Log);

					inFlightTransactionalState = TransactionalStorage.GetInFlightTransactionalState(this, Documents.Put, Documents.Delete);

					CompleteWorkContextSetup();

					prefetcher = new Prefetcher(workContext);
					indexingExecuter = new IndexingExecuter(workContext, prefetcher);

					RaiseIndexingWiringComplete();

					InitializeTriggersExceptIndexCodecs();
					SecondStageInitialization();
					ExecuteStartupTasks();
					lastCollectionEtags.Initialize();

					Log.Debug("Finish loading the following database: {0}", configuration.DatabaseName ?? Constants.SystemDatabase);
				}
				catch (Exception)
				{
					Dispose();
					throw;
				}
			}
		}

		public event EventHandler Disposing;

		public event Action OnIndexingWiringComplete;

		public static string BuildVersion
		{
			get { return buildVersion ?? (buildVersion = GetBuildVersion().ToString(CultureInfo.InvariantCulture)); }
		}

		public static string ProductVersion
		{
			get
			{
				if (!string.IsNullOrEmpty(productVersion))
				{
					return productVersion;
				}

				productVersion = FileVersionInfo.GetVersionInfo(AssemblyHelper.GetAssemblyLocationFor<DocumentDatabase>()).ProductVersion;
				return productVersion;
			}
		}

		public long ApproximateTaskCount
		{
			get
			{
				long approximateTaskCount = 0;
				TransactionalStorage.Batch(actions => { approximateTaskCount = actions.Tasks.ApproximateTaskCount; });
				return approximateTaskCount;
			}
		}

		[ImportMany]
		public OrderedPartCollection<AbstractAttachmentDeleteTrigger> AttachmentDeleteTriggers { get; set; }

		[ImportMany]
		public OrderedPartCollection<AbstractAttachmentPutTrigger> AttachmentPutTriggers { get; set; }

		[ImportMany]
		public OrderedPartCollection<AbstractAttachmentReadTrigger> AttachmentReadTriggers { get; set; }

		internal PutSerialLock DocumentLock { get; private set; }

		public AttachmentActions Attachments { get; private set; }

		public TaskScheduler BackgroundTaskScheduler
		{
			get { return backgroundTaskScheduler; }
		}

		public InMemoryRavenConfiguration Configuration { get; private set; }

		[ImportMany]
		public OrderedPartCollection<AbstractDeleteTrigger> DeleteTriggers { get; set; }

		/// <summary>
		///     Whatever this database has been disposed
		/// </summary>
		public bool Disposed
		{
			get { return disposed; }
		}

		[ImportMany]
		public OrderedPartCollection<AbstractDocumentCodec> DocumentCodecs { get; set; }

		public DocumentActions Documents { get; private set; }

		[ImportMany]
		public OrderedPartCollection<AbstractDynamicCompilationExtension> Extensions { get; set; }

		/// <summary>
		///     This is used to hold state associated with this instance by external extensions
		/// </summary>
		public AtomicDictionary<object> ExtensionsState { get; private set; }

		public bool HasTasks
		{
			get
			{
				bool hasTasks = false;
				TransactionalStorage.Batch(actions => { hasTasks = actions.Tasks.HasTasks; });
				return hasTasks;
			}
		}

		public InFlightTransactionalState InFlightTransactionalState
		{
			get { return inFlightTransactionalState; }
		}

		[ImportMany]
		public OrderedPartCollection<AbstractIndexCodec> IndexCodecs { get; set; }

		public IndexDefinitionStorage IndexDefinitionStorage { get; private set; }

		[ImportMany]
		public OrderedPartCollection<AbstractIndexQueryTrigger> IndexQueryTriggers { get; set; }

		[ImportMany]
		public OrderedPartCollection<AbstractIndexReaderWarmer> IndexReaderWarmers { get; set; }

		public IndexStorage IndexStorage { get; set; }

		[ImportMany]
		public OrderedPartCollection<AbstractIndexUpdateTrigger> IndexUpdateTriggers { get; set; }

		public IndexActions Indexes { get; private set; }

		public IndexingExecuter IndexingExecuter
		{
			get { return indexingExecuter; }
		}

		public LastCollectionEtags LastCollectionEtags
		{
			get { return lastCollectionEtags; }
		}

		public MaintenanceActions Maintenance { get; private set; }

		/// <summary>
		///     The name of the database.
		///     Defaults to null for the root database (or embedded database), or the name of the database if this db is a tenant
		///     database
		/// </summary>
		public string Name { get; private set; }

		public NotificationActions Notifications { get; private set; }

		public PatchActions Patches { get; private set; }

		public Prefetcher Prefetcher
		{
			get { return prefetcher; }
		}

		[ImportMany]
		public OrderedPartCollection<AbstractPutTrigger> PutTriggers { get; set; }

		public QueryActions Queries { get; private set; }

		[ImportMany]
		public OrderedPartCollection<AbstractReadTrigger> ReadTriggers { get; set; }

		public ReducingExecuter ReducingExecuter { get; private set; }

		public string ServerUrl
		{
			get
			{
				string serverUrl = Configuration.ServerUrl;
				if (string.IsNullOrEmpty(Name))
				{
					return serverUrl;
				}

				if (serverUrl.EndsWith("/"))
				{
					return serverUrl + "databases/" + Name;
				}

				return serverUrl + "/databases/" + Name;
			}
		}

		[ImportMany]
		public OrderedPartCollection<IStartupTask> StartupTasks { get; set; }

		public PluginsInfo PluginsInfo
		{
			get
			{
				var triggerInfos = PutTriggers.Select(x => new TriggerInfo
				{
					Name = x.ToString(),
					Type = "Put"
				})
				   .Concat(DeleteTriggers.Select(x => new TriggerInfo
					{
						Name = x.ToString(),
						Type = "Delete"
					}))
				   .Concat(ReadTriggers.Select(x => new TriggerInfo
					{
						Name = x.ToString(),
						Type = "Read"
					}))
				   .Concat(IndexUpdateTriggers.Select(x => new TriggerInfo
						{
							Name = x.ToString(),
							Type = "Index Update"
						})).ToList();

				var extensions = Configuration.ReportExtensions(
					typeof(IStartupTask),
					typeof(AbstractReadTrigger),
					typeof(AbstractDeleteTrigger),
					typeof(AbstractPutTrigger),
					typeof(AbstractDocumentCodec),
					typeof(AbstractIndexCodec),
					typeof(AbstractDynamicCompilationExtension),
					typeof(AbstractIndexQueryTrigger),
					typeof(AbstractIndexUpdateTrigger),
					typeof(AbstractAnalyzerGenerator),
					typeof(AbstractAttachmentDeleteTrigger),
					typeof(AbstractAttachmentPutTrigger),
					typeof(AbstractAttachmentReadTrigger),
					typeof(AbstractBackgroundTask),
					typeof(IAlterConfiguration)).ToList();
				return new PluginsInfo
							{
								Triggers = triggerInfos,
								Extensions = extensions,
							};
			}
		}

		public DatabaseStatistics Statistics
		{
			get
			{
				var result = new DatabaseStatistics
				{
					CurrentNumberOfItemsToIndexInSingleBatch = workContext.CurrentNumberOfItemsToIndexInSingleBatch,
					CurrentNumberOfItemsToReduceInSingleBatch = workContext.CurrentNumberOfItemsToReduceInSingleBatch,
					IndexingBatchInfo = workContext.LastActualIndexingBatchInfo.ToArray(),
					InMemoryIndexingQueueSize = prefetcher.GetInMemoryIndexingQueueSize(PrefetchingUser.Indexer),
					Prefetches = workContext.FutureBatchStats.OrderBy(x => x.Timestamp).ToArray(),
					CountOfIndexes = IndexStorage.Indexes.Length,
					DatabaseTransactionVersionSizeInMB = ConvertBytesToMBs(workContext.TransactionalStorage.GetDatabaseTransactionVersionSizeInBytes()),
					Errors = workContext.Errors,
					DatabaseId = TransactionalStorage.Id,
					SupportsDtc = TransactionalStorage.SupportsDtc,

				};

				TransactionalStorage.Batch(actions =>
				{
					result.LastDocEtag = actions.Staleness.GetMostRecentDocumentEtag();
					result.LastAttachmentEtag = actions.Staleness.GetMostRecentAttachmentEtag();

					result.ApproximateTaskCount = actions.Tasks.ApproximateTaskCount;
					result.CountOfDocuments = actions.Documents.GetDocumentsCount();
					result.CountOfAttachments = actions.Attachments.GetAttachmentsCount();
					result.StaleIndexes = IndexStorage.Indexes.Where(indexId =>
		{
			Index indexInstance = IndexStorage.GetIndexInstance(indexId);
			return (indexInstance != null && indexInstance.IsMapIndexingInProgress) || actions.Staleness.IsIndexStale(indexId, null, null);
		}).Select(indexId =>
		{
			Index index = IndexStorage.GetIndexInstance(indexId);
			return index == null ? null : index.PublicName;
		}).ToArray();
					result.Indexes = actions.Indexing.GetIndexesStats().Where(x => x != null).Select(x =>
			{
				Index indexInstance = IndexStorage.GetIndexInstance(x.Id);
				if (indexInstance != null)
					x.PublicName = indexInstance.PublicName;

				return x;
			}).ToArray();
				});

				if (result.Indexes != null)
				{
					foreach (IndexStats index in result.Indexes)
					{
						try
						{
							IndexDefinition indexDefinition = IndexDefinitionStorage.GetIndexDefinition(index.Id);
							index.LastQueryTimestamp = IndexStorage.GetLastQueryTime(index.Id);
							index.Performance = IndexStorage.GetIndexingPerformance(index.Id);
							index.IsOnRam = IndexStorage.IndexOnRam(index.Id);
							if (indexDefinition != null)
								index.LockMode = indexDefinition.LockMode;

							index.ForEntityName = IndexDefinitionStorage.GetViewGenerator(index.Id).ForEntityNames.ToList();
							IndexSearcher searcher;
							using (IndexStorage.GetCurrentIndexSearcher(index.Id, out searcher))
								index.DocsCount = searcher.IndexReader.NumDocs();
						}
						catch (Exception)
						{
							// might happen if the index was deleted mid operation
							// we don't really care for that, so we ignore this
						}
					}
				}

				return result;
			}
		}

		public TaskActions Tasks { get; private set; }

		public ITransactionalStorage TransactionalStorage { get; private set; }

		public TransformerActions Transformers { get; private set; }

		public TransportState TransportState
		{
			get { return transportState; }
		}

		public WorkContext WorkContext
		{
			get { return workContext; }
		}

		public BatchResult[] Batch(IList<ICommandData> commands, CancellationToken token)
		{
			using (DocumentLock.Lock())
			{
				bool shouldRetryIfGotConcurrencyError = commands.All(x => ((x is PatchCommandData || IsScriptedPatchCommandDataWithoutEtagProperty(x)) && (x.Etag == null)));
				if (shouldRetryIfGotConcurrencyError)
				{
					Stopwatch sp = Stopwatch.StartNew();
					BatchResult[] result = BatchWithRetriesOnConcurrencyErrorsAndNoTransactionMerging(commands, token);
					Log.Debug("Successfully executed {0} patch commands in {1}", commands.Count, sp.Elapsed);
					return result;
				}

				BatchResult[] results = null;
				TransactionalStorage.Batch(
					actions => { results = ProcessBatch(commands, token); });

				return results;
			}
		}

		public void PrepareTransaction(string txId, Guid? resourceManagerId = null, byte[] recoveryInformation = null)
		{
			using (DocumentLock.Lock())
			{
				try
				{
					inFlightTransactionalState.Prepare(txId, resourceManagerId, recoveryInformation);
					Log.Debug("Prepare of tx {0} completed", txId);
				}
				catch (Exception e)
				{
					if (TransactionalStorage.HandleException(e))
						return;
					throw;
				}
			}
		}

		public void Commit(string txId)
		{
			if (TransactionalStorage.SupportsDtc == false)
				throw new InvalidOperationException("DTC is not supported by " + TransactionalStorage.FriendlyName + " storage.");

			try
			{
				using (DocumentLock.Lock())
				{
					try
					{
						inFlightTransactionalState.Commit(txId);
						Log.Debug("Commit of tx {0} completed", txId);
						workContext.ShouldNotifyAboutWork(() => "DTC transaction commited");
					}
					finally
					{
						inFlightTransactionalState.Rollback(txId); // this is where we actually remove the tx
					}
				}
			}
			catch (Exception e)
			{
				if (TransactionalStorage.HandleException(e))
					return;

				throw;
			}
			finally
			{
				workContext.HandleWorkNotifications();
			}
		}

		public DatabaseMetrics CreateMetrics()
		{
			MetricsCountersManager metrics = WorkContext.MetricsCounters;
			return new DatabaseMetrics
		{
			RequestsPerSecond = Math.Round(metrics.RequestsPerSecondCounter.CurrentValue, 3),
			DocsWritesPerSecond = Math.Round(metrics.DocsPerSecond.CurrentValue, 3),
			IndexedPerSecond = Math.Round(metrics.IndexedPerSecond.CurrentValue, 3),
			ReducedPerSecond = Math.Round(metrics.ReducedPerSecond.CurrentValue, 3),
			RequestsDuration = CreateHistogramData(metrics.RequestDuationMetric),
			Requests = CreateMeterData(metrics.ConcurrentRequests),
			Gauges = metrics.Gauges,
			StaleIndexMaps = CreateHistogramData(metrics.StaleIndexMaps),
			StaleIndexReduces = CreateHistogramData(metrics.StaleIndexReduces),
			ReplicationBatchSizeMeter = metrics.ReplicationBatchSizeMeter.ToDictionary(x => x.Key, x => CreateMeterData(x.Value)),
			ReplicationDurationMeter = metrics.ReplicationDurationMeter.ToDictionary(x => x.Key, x => CreateMeterData(x.Value)),
			ReplicationBatchSizeHistogram = metrics.ReplicationBatchSizeHistogram.ToDictionary(x => x.Key, x => CreateHistogramData(x.Value)),
			ReplicationDurationHistogram = metrics.ReplicationDurationHistogram.ToDictionary(x => x.Key, x => CreateHistogramData(x.Value)),
		};
		}

		private static HistogramData CreateHistogramData(HistogramMetric histogram)
		{
			double[] percentiles = histogram.Percentiles(0.5, 0.75, 0.95, 0.99, 0.999, 0.9999);

			return new HistogramData
			{
				Counter = histogram.Count,
				Max = histogram.Max,
				Mean = histogram.Mean,
				Min = histogram.Min,
				Stdev = histogram.StdDev,
				Percentiles = new Dictionary<string, double>
                {
                        {"50%", percentiles[0]},
                        {"75%", percentiles[1]},
                        {"95%", percentiles[2]},
                        {"99%", percentiles[3]},
                        {"99.9%", percentiles[4]},
                        {"99.99%", percentiles[5]},
                }
			};
		}

		private static MeterData CreateMeterData(MeterMetric metric)
		{
			return new MeterData
				   {
					   Count = metric.Count,
					   FifteenMinuteRate = Math.Round(metric.FifteenMinuteRate, 3),
					   FiveMinuteRate = Math.Round(metric.FiveMinuteRate, 3),
					   MeanRate = Math.Round(metric.MeanRate, 3),
					   OneMinuteRate = Math.Round(metric.OneMinuteRate, 3),
				   };
		}

		/// <summary>
		///     This API is provided solely for the use of bundles that might need to run
		///     without any other bundle interfering. Specifically, the replication bundle
		///     need to be able to run without interference from any other bundle.
		/// </summary>
		/// <returns></returns>
		public IDisposable DisableAllTriggersForCurrentThread()
		{
			if (disposed)
				return new DisposableAction(() => { });

			bool old = disableAllTriggers.Value;
			disableAllTriggers.Value = true;
			return new DisposableAction(() =>
			{
				if (disposed)
					return;

				try
				{
					disableAllTriggers.Value = old;
				}
				catch (ObjectDisposedException)
				{
				}
			});
		}

		public void Dispose()
		{
			if (disposed)
				return;

			Log.Debug("Start shutdown the following database: {0}", Name ?? Constants.SystemDatabase);

			EventHandler onDisposing = Disposing;
			if (onDisposing != null)
			{
				try
				{
					onDisposing(this, EventArgs.Empty);
				}
				catch (Exception e)
				{
					Log.WarnException("Error when notifying about db disposal, ignoring error and continuing with disposal", e);
				}
			}

			var exceptionAggregator = new ExceptionAggregator(Log, "Could not properly dispose of DatabaseDocument");

			exceptionAggregator.Execute(() =>
							{
								if (lastCollectionEtags != null)
									lastCollectionEtags.Flush();
							});

			exceptionAggregator.Execute(() =>
								{
									if (prefetcher != null)
										prefetcher.Dispose();
								});

			exceptionAggregator.Execute(() =>
							{
								initializer.UnsubscribeToDomainUnloadOrProcessExit();
								disposed = true;

								if (workContext != null)
									workContext.StopWorkRude();
							});

			if (initializer != null)
			{
				exceptionAggregator.Execute(initializer.Dispose);
			}

			exceptionAggregator.Execute(() =>
		{
			if (ExtensionsState == null)
				return;

			foreach (IDisposable value in ExtensionsState.Values.OfType<IDisposable>())
				exceptionAggregator.Execute(value.Dispose);
		});

			exceptionAggregator.Execute(() =>
		{
			if (toDispose == null)
				return;

			foreach (IDisposable shouldDispose in toDispose)
				exceptionAggregator.Execute(shouldDispose.Dispose);
		});

			exceptionAggregator.Execute(() =>
			{
				if (Tasks != null)
					Tasks.Dispose(exceptionAggregator);
			});

			exceptionAggregator.Execute(() =>
			{
				if (indexingBackgroundTask != null)
					indexingBackgroundTask.Wait();
			});
			exceptionAggregator.Execute(() =>
			{
				if (reducingBackgroundTask != null)
					reducingBackgroundTask.Wait();
			});

			exceptionAggregator.Execute(() =>
		{
			var disposable = backgroundTaskScheduler as IDisposable;
			if (disposable != null)
				disposable.Dispose();
		});

			if (TransactionalStorage != null)
				exceptionAggregator.Execute(TransactionalStorage.Dispose);

			if (IndexStorage != null)
				exceptionAggregator.Execute(IndexStorage.Dispose);

			if (Configuration != null)
				exceptionAggregator.Execute(Configuration.Dispose);

			exceptionAggregator.Execute(disableAllTriggers.Dispose);

			if (workContext != null)
				exceptionAggregator.Execute(workContext.Dispose);

			exceptionAggregator.ThrowIfNeeded();

			Log.Debug("Finished shutdown the following database: {0}", Name ?? Constants.SystemDatabase);
		}

		/// <summary>
		///     Get the total index storage size taken by the indexes on the disk.
		///     This explicitly does NOT include in memory indexes.
		/// </summary>
		/// <remarks>
		///     This is a potentially a very expensive call, avoid making it if possible.
		/// </remarks>
		public long GetIndexStorageSizeOnDisk()
		{
			if (Configuration.RunInMemory)
				return 0;

			string[] indexes = Directory.GetFiles(Configuration.IndexStoragePath, "*.*", SearchOption.AllDirectories);
			long totalIndexSize = indexes.Sum(file =>
				{
					try
					{
						return new FileInfo(file).Length;
					}
					catch (UnauthorizedAccessException)
					{
						return 0;
					}
					catch (FileNotFoundException)
					{
						return 0;
					}
				});

			return totalIndexSize;
		}

		/// <summary>
		///     Get the total size taken by the database on the disk.
		///     This explicitly does NOT include in memory indexes or in memory database.
		///     It does include any reserved space on the file system, which may significantly increase
		///     the database size.
		/// </summary>
		/// <remarks>
		///     This is a potentially a very expensive call, avoid making it if possible.
		/// </remarks>
		public long GetTotalSizeOnDisk()
		{
			if (Configuration.RunInMemory)
				return 0;

			return GetIndexStorageSizeOnDisk() + GetTransactionalStorageSizeOnDisk().AllocatedSizeInBytes;
		}

		/// <summary>
		///     Get the total size taken by the database on the disk.
		///     This explicitly does NOT include in memory database.
		///     It does include any reserved space on the file system, which may significantly increase
		///     the database size.
		/// </summary>
		/// <remarks>
		///     This is a potentially a very expensive call, avoid making it if possible.
		/// </remarks>
		public DatabaseSizeInformation GetTransactionalStorageSizeOnDisk()
		{
			return Configuration.RunInMemory ? DatabaseSizeInformation.Empty : TransactionalStorage.GetDatabaseSize();
		}

		public bool HasTransaction(string txId)
		{
			return inFlightTransactionalState.HasTransaction(txId);
		}

		public void Rollback(string txId)
		{
			inFlightTransactionalState.Rollback(txId);
		}

		public void RunIdleOperations()
		{
			bool tryEnter = Monitor.TryEnter(idleLocker);
			try
			{
				if (tryEnter == false)
					return;

				TransportState.OnIdle();
				IndexStorage.RunIdleOperations();
				Tasks.ClearCompletedPendingTasks();
				lastCollectionEtags.Flush();
			}
			finally
			{
				if (tryEnter)
				{
					Monitor.Exit(idleLocker);
				}
			}
		}

		public void SpinBackgroundWorkers()
		{
			if (backgroundWorkersSpun)
				throw new InvalidOperationException("The background workers has already been spun and cannot be spun again");

			backgroundWorkersSpun = true;

			workContext.StartWork();
			indexingBackgroundTask = Task.Factory.StartNew(indexingExecuter.Execute, CancellationToken.None, TaskCreationOptions.LongRunning, backgroundTaskScheduler);

			ReducingExecuter = new ReducingExecuter(workContext);

			reducingBackgroundTask = Task.Factory.StartNew(ReducingExecuter.Execute, CancellationToken.None, TaskCreationOptions.LongRunning, backgroundTaskScheduler);
		}

		public void SpinIndexingWorkers()
		{
			if (backgroundWorkersSpun)
				throw new InvalidOperationException("The background workers has already been spun and cannot be spun again");

			backgroundWorkersSpun = true;

			workContext.StartIndexing();
			indexingBackgroundTask = Task.Factory.StartNew(indexingExecuter.Execute, CancellationToken.None, TaskCreationOptions.LongRunning, backgroundTaskScheduler);

			ReducingExecuter = new ReducingExecuter(workContext);

			reducingBackgroundTask = Task.Factory.StartNew(ReducingExecuter.Execute, CancellationToken.None, TaskCreationOptions.LongRunning, backgroundTaskScheduler);
		}

		public void StopBackgroundWorkers()
		{
			workContext.StopWork();
			if (indexingBackgroundTask != null)
				indexingBackgroundTask.Wait();

			if (reducingBackgroundTask != null)
				reducingBackgroundTask.Wait();

			backgroundWorkersSpun = false;
		}

		public void StopIndexingWorkers()
		{
			workContext.StopIndexing();
			try
			{
				indexingBackgroundTask.Wait();
			}
			catch (Exception e)
			{
				Log.WarnException("Error while trying to stop background indexing", e);
			}

			try
			{
				reducingBackgroundTask.Wait();
			}
			catch (Exception e)
			{
				Log.WarnException("Error while trying to stop background reducing", e);
			}

			backgroundWorkersSpun = false;
		}

		protected void RaiseIndexingWiringComplete()
		{
			Action indexingWiringComplete = OnIndexingWiringComplete;
			OnIndexingWiringComplete = null; // we can only init once, release all actions
			if (indexingWiringComplete != null)
				indexingWiringComplete();
		}

		private static int GetBuildVersion()
		{
			string location = AssemblyHelper.GetAssemblyLocationFor<DocumentDatabase>();

			FileVersionInfo fileVersionInfo = FileVersionInfo.GetVersionInfo(location);
			if (fileVersionInfo.FilePrivatePart != 0)
				return fileVersionInfo.FilePrivatePart;

<<<<<<< HEAD
			return fileVersionInfo.FileBuildPart;
		}
=======
                transactionalStorage.Restore(backupLocation, databaseLocation, output, defrag);
            }
        }

        public void ResetIndex(string index)
        {
            var indexDefinition = IndexDefinitionStorage.GetIndexDefinition(index);
            if (indexDefinition == null)
                throw new InvalidOperationException("There is no index named: " + index);
            DeleteIndex(index);
            PutIndex(index, indexDefinition);
        }

        public IndexDefinition GetIndexDefinition(string index)
        {
            return IndexDefinitionStorage.GetIndexDefinition(index);
        }

        static string buildVersion;
        public static string BuildVersion
        {
            get
            {
                return buildVersion ??
                       (buildVersion = GetBuildVersion().ToString(CultureInfo.InvariantCulture));
            }
        }

        private static int GetBuildVersion()
        {
            var fileVersionInfo = FileVersionInfo.GetVersionInfo(typeof(DocumentDatabase).Assembly.Location);
            if (fileVersionInfo.FilePrivatePart != 0)
                return fileVersionInfo.FilePrivatePart;
            return fileVersionInfo.FileBuildPart;
        }

        private volatile bool disposed;
        private readonly ValidateLicense validateLicense;
        public string ServerUrl
        {
            get
            {
                var serverUrl = Configuration.ServerUrl;
                if (string.IsNullOrEmpty(Name))
                    return serverUrl;
                if (serverUrl.EndsWith("/"))
                    return serverUrl + "databases/" + Name;
                return serverUrl + "/databases/" + Name;
            }
        }

        static string productVersion;
        private readonly SequentialUuidGenerator sequentialUuidGenerator;
        private readonly TransportState transportState;

        private DisposableAction exitDocumentSerialLock;

        public static string ProductVersion
        {
            get
            {
                return productVersion ??
                       (productVersion = FileVersionInfo.GetVersionInfo(typeof(DocumentDatabase).Assembly.Location).ProductVersion);
            }
        }

        public string[] GetIndexFields(string index)
        {
            var abstractViewGenerator = IndexDefinitionStorage.GetViewGenerator(index);
            if (abstractViewGenerator == null)
                return new string[0];
            return abstractViewGenerator.Fields;
        }

        /// <summary>
        /// This API is provided solely for the use of bundles that might need to run
        /// without any other bundle interfering. Specifically, the replication bundle
        /// need to be able to run without interference from any other bundle.
        /// </summary>
        /// <returns></returns>
        public IDisposable DisableAllTriggersForCurrentThread()
        {
            if (disposed)
                return new DisposableAction(() => { });
            var old = disableAllTriggers.Value;
            disableAllTriggers.Value = true;
            return new DisposableAction(() =>
            {
                if (disposed)
                    return;
                try
                {
                    disableAllTriggers.Value = old;
                }
                catch (ObjectDisposedException)
                {
                }
            });
        }

        /// <summary>
        /// Whatever this database has been disposed
        /// </summary>
        public bool Disposed
        {
            get { return disposed; }
        }

        public TransportState TransportState
        {
            get
            {
                return transportState;
            }
        }

	    /// <summary>
        /// Get the total index storage size taken by the indexes on the disk.
        /// This explicitly does NOT include in memory indexes.
        /// </summary>
        /// <remarks>
        /// This is a potentially a very expensive call, avoid making it if possible.
        /// </remarks>
        public long GetIndexStorageSizeOnDisk()
        {
            if (Configuration.RunInMemory)
                return 0;
            var indexes = Directory.GetFiles(Configuration.IndexStoragePath, "*.*", SearchOption.AllDirectories);
            var totalIndexSize = indexes.Sum(file =>
            {
                try
                {
                    return new FileInfo(file).Length;
                }
                catch (UnauthorizedAccessException)
                {
                    return 0;
                }
                catch (FileNotFoundException)
                {
                    return 0;
                }
            });

            return totalIndexSize;
        }

        /// <summary>
        /// Get the total size taken by the database on the disk.
        /// This explicitly does NOT include in memory database.
        /// It does include any reserved space on the file system, which may significantly increase
        /// the database size.
        /// </summary>
        /// <remarks>
        /// This is a potentially a very expensive call, avoid making it if possible.
        /// </remarks>
        public long GetTransactionalStorageSizeOnDisk()
        {
            return Configuration.RunInMemory ? 0 : TransactionalStorage.GetDatabaseSizeInBytes();
        }

        /// <summary>
        /// Get the total size taken by the database on the disk.
        /// This explicitly does NOT include in memory indexes or in memory database.
        /// It does include any reserved space on the file system, which may significantly increase
        /// the database size.
        /// </summary>
        /// <remarks>
        /// This is a potentially a very expensive call, avoid making it if possible.
        /// </remarks>
        public long GetTotalSizeOnDisk()
        {
            if (Configuration.RunInMemory)
                return 0;
            return GetIndexStorageSizeOnDisk() + GetTransactionalStorageSizeOnDisk();
        }

        public Etag GetIndexEtag(string indexName, Etag previousEtag, string resultTransformer = null)
        {
            var fixedName = IndexDefinitionStorage.FixupIndexName(indexName);

            Etag lastDocEtag = Etag.Empty;
            Etag lastReducedEtag = null;
            bool isStale = false;
            int touchCount = 0;
            TransactionalStorage.Batch(accessor =>
            {
                var indexInstance = IndexStorage.GetIndexInstance(fixedName);
                isStale = (indexInstance != null && indexInstance.IsMapIndexingInProgress) ||
                          accessor.Staleness.IsIndexStale(fixedName, null, null);
                lastDocEtag = accessor.Staleness.GetMostRecentDocumentEtag();
                var indexStats = accessor.Indexing.GetIndexStats(fixedName);
                if (indexStats != null)
                {
                    lastReducedEtag = indexStats.LastReducedEtag;
                }
                touchCount = accessor.Staleness.GetIndexTouchCount(fixedName);
            });


            var indexDefinition = GetIndexDefinition(fixedName);
            if (indexDefinition == null)
                return Etag.Empty; // this ensures that we will get the normal reaction of IndexNotFound later on.
            using (var md5 = MD5.Create())
            {
                var list = new List<byte>();
                list.AddRange(indexDefinition.GetIndexHash());
                list.AddRange(Encoding.Unicode.GetBytes(indexName));
                if (string.IsNullOrWhiteSpace(resultTransformer) == false)
                {
                    var abstractTransformer = IndexDefinitionStorage.GetTransformer(resultTransformer);
                    if (abstractTransformer == null)
                        throw new InvalidOperationException("The result transformer: " + resultTransformer + " was not found");
                    list.AddRange(abstractTransformer.GetHashCodeBytes());
                }
                list.AddRange(lastDocEtag.ToByteArray());
                list.AddRange(BitConverter.GetBytes(touchCount));
                list.AddRange(BitConverter.GetBytes(isStale));
                if (lastReducedEtag != null)
                {
                    list.AddRange(lastReducedEtag.ToByteArray());
                }
>>>>>>> d03d8165

		private BatchResult[] BatchWithRetriesOnConcurrencyErrorsAndNoTransactionMerging(IList<ICommandData> commands, CancellationToken token)
		{
			int retries = 128;
			Random rand = null;
			while (true)
			{
				token.ThrowIfCancellationRequested();

				try
				{
					BatchResult[] results = null;
					TransactionalStorage.Batch(_ => results = ProcessBatch(commands, token));
					return results;
				}
				catch (ConcurrencyException)
				{
					if (retries-- >= 0)
					{
						if (rand == null)
							rand = new Random();

						Thread.Sleep(rand.Next(5, Math.Max(retries * 2, 10)));
						continue;
					}

					throw;
				}
			}
		}

		private void CompleteWorkContextSetup()
		{
			workContext.RaiseIndexChangeNotification = Notifications.RaiseNotifications;
			workContext.IndexStorage = IndexStorage;
			workContext.TransactionalStorage = TransactionalStorage;
			workContext.IndexDefinitionStorage = IndexDefinitionStorage;
		}

		private static decimal ConvertBytesToMBs(long bytes)
		{
			return Math.Round(bytes / 1024.0m / 1024.0m, 2);
		}


		private void ExecuteStartupTasks()
		{
			using (LogContext.WithDatabase(Name))
			{
				foreach (var task in StartupTasks)
				{
					var disposable = task.Value as IDisposable;
					if (disposable != null)
					{
						toDispose.Add(disposable);
					}

					task.Value.Execute(this);
				}
			}
		}

		private void InitializeIndexCodecTriggers()
		{
			IndexCodecs.Init(disableAllTriggers).OfType<IRequiresDocumentDatabaseInitialization>().Apply(initialization => initialization.Initialize(this));
		}

		private void InitializeTriggersExceptIndexCodecs()
		{
			DocumentCodecs // .Init(disableAllTriggers) // Document codecs should always be activated (RavenDB-576)
				.OfType<IRequiresDocumentDatabaseInitialization>().Apply(initialization => initialization.Initialize(this));

<<<<<<< HEAD
			PutTriggers.Init(disableAllTriggers).OfType<IRequiresDocumentDatabaseInitialization>().Apply(initialization => initialization.Initialize(this));

			DeleteTriggers.Init(disableAllTriggers).OfType<IRequiresDocumentDatabaseInitialization>().Apply(initialization => initialization.Initialize(this));

			ReadTriggers.Init(disableAllTriggers).OfType<IRequiresDocumentDatabaseInitialization>().Apply(initialization => initialization.Initialize(this));

			IndexQueryTriggers.Init(disableAllTriggers).OfType<IRequiresDocumentDatabaseInitialization>().Apply(initialization => initialization.Initialize(this));

			AttachmentPutTriggers.Init(disableAllTriggers).OfType<IRequiresDocumentDatabaseInitialization>().Apply(initialization => initialization.Initialize(this));

			AttachmentDeleteTriggers.Init(disableAllTriggers).OfType<IRequiresDocumentDatabaseInitialization>().Apply(initialization => initialization.Initialize(this));

			AttachmentReadTriggers.Init(disableAllTriggers).OfType<IRequiresDocumentDatabaseInitialization>().Apply(initialization => initialization.Initialize(this));

			IndexUpdateTriggers.Init(disableAllTriggers).OfType<IRequiresDocumentDatabaseInitialization>().Apply(initialization => initialization.Initialize(this));
		}

		private static bool IsScriptedPatchCommandDataWithoutEtagProperty(ICommandData commandData)
		{
			var scriptedPatchCommandData = commandData as ScriptedPatchCommandData;

			const string ScriptEtagKey = "'@etag':";
			const string EtagKey = "etag";

			return scriptedPatchCommandData != null && scriptedPatchCommandData.Patch.Script.Replace(" ", string.Empty).Contains(ScriptEtagKey) == false && scriptedPatchCommandData.Patch.Values.ContainsKey(EtagKey) == false;
		}

		private BatchResult[] ProcessBatch(IList<ICommandData> commands, CancellationToken token)
		{
			var results = new BatchResult[commands.Count];
			for (int index = 0; index < commands.Count; index++)
			{
				token.ThrowIfCancellationRequested();

				ICommandData command = commands[index];
				results[index] = command.ExecuteBatch(this);
			}

			return results;
		}

		private void SecondStageInitialization()
		{
			DocumentCodecs
				.OfType<IRequiresDocumentDatabaseInitialization>()
				.Concat(PutTriggers.OfType<IRequiresDocumentDatabaseInitialization>())
				.Concat(DeleteTriggers.OfType<IRequiresDocumentDatabaseInitialization>())
				.Concat(IndexCodecs.OfType<IRequiresDocumentDatabaseInitialization>())
				.Concat(IndexQueryTriggers.OfType<IRequiresDocumentDatabaseInitialization>())
				.Concat(AttachmentPutTriggers.OfType<IRequiresDocumentDatabaseInitialization>())
				.Concat(AttachmentDeleteTriggers.OfType<IRequiresDocumentDatabaseInitialization>())
				.Concat(AttachmentReadTriggers.OfType<IRequiresDocumentDatabaseInitialization>())
				.Concat(IndexUpdateTriggers.OfType<IRequiresDocumentDatabaseInitialization>())
				.Apply(initialization => initialization.SecondStageInit());
		}

		private class DocumentDatabaseInitializer
		{
			private readonly DocumentDatabase database;

			private readonly InMemoryRavenConfiguration configuration;

			private ValidateLicense validateLicense;

			public DocumentDatabaseInitializer(DocumentDatabase database, InMemoryRavenConfiguration configuration)
			{
				this.database = database;
				this.configuration = configuration;
			}

			public void ValidateLicense()
			{
				if (configuration.IsTenantDatabase)
					return;

				validateLicense = new ValidateLicense();
				validateLicense.Execute(configuration);
			}

			public void Dispose()
			{
				if (validateLicense != null)
					validateLicense.Dispose();
			}

			public void SubscribeToDomainUnloadOrProcessExit()
			{
				AppDomain.CurrentDomain.DomainUnload += DomainUnloadOrProcessExit;
				AppDomain.CurrentDomain.ProcessExit += DomainUnloadOrProcessExit;
			}

			public void UnsubscribeToDomainUnloadOrProcessExit()
			{
				AppDomain.CurrentDomain.DomainUnload -= DomainUnloadOrProcessExit;
				AppDomain.CurrentDomain.ProcessExit -= DomainUnloadOrProcessExit;
			}

			public void InitializeEncryption()
			{
				string fipsAsString;
				bool fips;
				if (Commercial.ValidateLicense.CurrentLicense.Attributes.TryGetValue("fips", out fipsAsString) && bool.TryParse(fipsAsString, out fips))
				{
					if (!fips && configuration.UseFips)
						throw new InvalidOperationException("Your license does not allow you to use FIPS compliant encryption on the server.");
				}

				Encryptor.Initialize(configuration.UseFips);
				Cryptography.FIPSCompliant = configuration.UseFips;
			}

			private void DomainUnloadOrProcessExit(object sender, EventArgs eventArgs)
			{
				Dispose();
			}

			public void ExecuteAlterConfiguration()
			{
				foreach (IAlterConfiguration alterConfiguration in configuration.Container.GetExportedValues<IAlterConfiguration>())
				{
					alterConfiguration.AlterConfiguration(configuration);
				}
			}

			public void SatisfyImportsOnce()
			{
				configuration.Container.SatisfyImportsOnce(database);
			}

			public void InitializeTransactionalStorage(IUuidGenerator uuidGenerator)
			{
				string storageEngineTypeName = configuration.SelectStorageEngineAndFetchTypeName();
				database.TransactionalStorage = configuration.CreateTransactionalStorage(storageEngineTypeName, database.WorkContext.HandleWorkNotifications);
				database.TransactionalStorage.Initialize(uuidGenerator, database.DocumentCodecs);
			}

			public void InitializeIndexStorage()
			{
				database.IndexDefinitionStorage = new IndexDefinitionStorage(configuration, database.TransactionalStorage, configuration.DataDirectory, configuration.Container.GetExportedValues<AbstractViewGenerator>(), database.Extensions);
				database.IndexStorage = new IndexStorage(database.IndexDefinitionStorage, configuration, database);
			}
		}
	}
=======
                RaiseNotifications(new BulkInsertChangeNotification
                {
                    OperationId = operationId,
                    Type = DocumentChangeTypes.BulkInsertEnded
                });
                if (documents == 0)
                    return;
                workContext.ShouldNotifyAboutWork(() => "BulkInsert of " + documents + " docs");
            });
            return documents;
        }

        public TouchedDocumentInfo GetRecentTouchesFor(string key)
        {
            TouchedDocumentInfo info;
            recentTouches.TryGetValue(key, out info);
            return info;
        }

        public void AddTask(Task task, object state, out long id)
        {
            if (task.Status == TaskStatus.Created)
                throw new ArgumentException("Task must be started before it gets added to the database.", "task");
            var localId = id = Interlocked.Increment(ref pendingTaskCounter);
            pendingTasks.TryAdd(localId, new PendingTaskAndState
            {
                Task = task,
                State = state
            });
        }

        public object GetTaskState(long id)
        {
            PendingTaskAndState value;
            if (pendingTasks.TryGetValue(id, out value))
            {
                if (value.Task.IsFaulted || value.Task.IsCanceled)
                    value.Task.Wait(); //throws
                return value.State;
            }
            return null;
        }

        public RavenJArray GetTransformerNames(int start, int pageSize)
        {
            return new RavenJArray(
            IndexDefinitionStorage.TransformerNames.Skip(start).Take(pageSize)
                .Select(s => new RavenJValue(s))
            );
        }

        public RavenJArray GetTransformers(int start, int pageSize)
        {
            return new RavenJArray(
            IndexDefinitionStorage.TransformerNames.Skip(start).Take(pageSize)
                .Select(
                    indexName => new RavenJObject
							{
								{"name", new RavenJValue(indexName) },
								{"definition", RavenJObject.FromObject(IndexDefinitionStorage.GetTransformerDefinition(indexName))}
							}));

        }

        public JsonDocument GetWithTransformer(string key, string transformer, TransactionInformation transactionInformation, Dictionary<string, RavenJToken> queryInputs)
        {
            JsonDocument result = null;
            TransactionalStorage.Batch(
            actions =>
            {
                var docRetriever = new DocumentRetriever(actions, ReadTriggers, inFlightTransactionalState, queryInputs);
                using (new CurrentTransformationScope(this, docRetriever))
                {
                    var document = Get(key, transactionInformation);
                    if (document == null)
                        return;

                    if (document.Metadata.ContainsKey("Raven-Read-Veto"))
                    {
                        result = document;
                        return;
                    }

                    var storedTransformer = IndexDefinitionStorage.GetTransformer(transformer);
                    if (storedTransformer == null)
                        throw new InvalidOperationException("No transformer with the name: " + transformer);

                    var transformed = storedTransformer.TransformResultsDefinition(new[] { new DynamicJsonObject(document.ToJson()) })
                                     .Select(x => JsonExtensions.ToJObject(x))
                                     .ToArray();

                    if (transformed.Length == 0)
                        return;

                    result = new JsonDocument
                    {
                        Etag = document.Etag.HashWith(storedTransformer.GetHashCodeBytes()).HashWith(docRetriever.Etag),
                        NonAuthoritativeInformation = document.NonAuthoritativeInformation,
                        LastModified = document.LastModified,
                        DataAsJson = new RavenJObject { { "$values", new RavenJArray(transformed) } },
                    };
                }
            });
            return result;
        }

        public TransformerDefinition GetTransformerDefinition(string name)
        {
            return IndexDefinitionStorage.GetTransformerDefinition(name);
        }

    }
>>>>>>> d03d8165
}<|MERGE_RESOLUTION|>--- conflicted
+++ resolved
@@ -44,8 +44,8 @@
 
 namespace Raven.Database
 {
-	public class DocumentDatabase : IDisposable
-	{
+    public class DocumentDatabase : IDisposable
+    {
 		private static readonly ILog Log = LogManager.GetCurrentClassLogger();
 
 		private static string buildVersion;
@@ -68,11 +68,11 @@
 
 		private readonly SequentialUuidGenerator uuidGenerator;
 
-		private readonly List<IDisposable> toDispose = new List<IDisposable>();
+        private readonly List<IDisposable> toDispose = new List<IDisposable>();
 
 		private readonly TransportState transportState;
 
-		private readonly WorkContext workContext;
+        private readonly WorkContext workContext;
 
 		private volatile bool backgroundWorkersSpun;
 
@@ -84,18 +84,18 @@
 
 		private readonly DocumentDatabaseInitializer initializer;
 
-		private readonly SizeLimitedConcurrentDictionary<string, TouchedDocumentInfo> recentTouches;
+        private readonly SizeLimitedConcurrentDictionary<string, TouchedDocumentInfo> recentTouches;
 
 		public DocumentDatabase(InMemoryRavenConfiguration configuration, TransportState recievedTransportState = null)
-		{
-			DocumentLock = new PutSerialLock();
+        {
+            DocumentLock = new PutSerialLock();
 			Name = configuration.DatabaseName;
 			Configuration = configuration;
 			transportState = recievedTransportState ?? new TransportState();
 			ExtensionsState = new AtomicDictionary<object>();
 
 			using (LogManager.OpenMappedContext("database", Name ?? Constants.SystemDatabase))
-			{
+            {
 				Log.Debug("Start loading the following database: {0}", Name ?? Constants.SystemDatabase);
 
 				initializer = new DocumentDatabaseInitializer(this, configuration);
@@ -110,40 +110,40 @@
 				backgroundTaskScheduler = configuration.CustomTaskScheduler ?? TaskScheduler.Default;
 
 
-				recentTouches = new SizeLimitedConcurrentDictionary<string, TouchedDocumentInfo>(configuration.MaxRecentTouchesToRemember, StringComparer.OrdinalIgnoreCase);
-
-				configuration.Container.SatisfyImportsOnce(this);
-
-				workContext = new WorkContext
-				{
-					Database = this,
-					DatabaseName = Name,
-					IndexUpdateTriggers = IndexUpdateTriggers,
-					ReadTriggers = ReadTriggers,
-					TaskScheduler = backgroundTaskScheduler,
-					Configuration = configuration,
-					IndexReaderWarmers = IndexReaderWarmers
-				};
-
-				try
-				{
+                recentTouches = new SizeLimitedConcurrentDictionary<string, TouchedDocumentInfo>(configuration.MaxRecentTouchesToRemember, StringComparer.OrdinalIgnoreCase);
+
+                configuration.Container.SatisfyImportsOnce(this);
+
+                workContext = new WorkContext
+                {
+                    Database = this,
+                    DatabaseName = Name,
+                    IndexUpdateTriggers = IndexUpdateTriggers,
+                    ReadTriggers = ReadTriggers,
+                    TaskScheduler = backgroundTaskScheduler,
+                    Configuration = configuration,
+                    IndexReaderWarmers = IndexReaderWarmers
+                };
+
+                try
+                {
 					uuidGenerator = new SequentialUuidGenerator();
 					initializer.InitializeTransactionalStorage(uuidGenerator);
 					lastCollectionEtags = new LastCollectionEtags(TransactionalStorage, WorkContext);
-				}
-				catch (Exception)
-				{
+                }
+                catch (Exception)
+                {
 					if (TransactionalStorage != null)
-						TransactionalStorage.Dispose();
-					throw;
-				}
-
-				try
-				{
+                    TransactionalStorage.Dispose();
+                    throw;
+                }
+
+                try
+                {
 					TransactionalStorage.Batch(actions => uuidGenerator.EtagBase = actions.General.GetNextIdentityValue("Raven/Etag"));
 
-					// Index codecs must be initialized before we try to read an index
-					InitializeIndexCodecTriggers();
+                    // Index codecs must be initialized before we try to read an index
+                    InitializeIndexCodecTriggers();
 					initializer.InitializeIndexStorage();
 
 					Attachments = new AttachmentActions(this, recentTouches, uuidGenerator, Log);
@@ -158,60 +158,60 @@
 
 					inFlightTransactionalState = TransactionalStorage.GetInFlightTransactionalState(this, Documents.Put, Documents.Delete);
 
-					CompleteWorkContextSetup();
-
-					prefetcher = new Prefetcher(workContext);
-					indexingExecuter = new IndexingExecuter(workContext, prefetcher);
+                    CompleteWorkContextSetup();
+
+                    prefetcher = new Prefetcher(workContext);
+                    indexingExecuter = new IndexingExecuter(workContext, prefetcher);
 
 					RaiseIndexingWiringComplete();
 
-					InitializeTriggersExceptIndexCodecs();
-					SecondStageInitialization();
-					ExecuteStartupTasks();
+                    InitializeTriggersExceptIndexCodecs();
+                    SecondStageInitialization();
+                    ExecuteStartupTasks();
 					lastCollectionEtags.Initialize();
 
 					Log.Debug("Finish loading the following database: {0}", configuration.DatabaseName ?? Constants.SystemDatabase);
-				}
-				catch (Exception)
-				{
-					Dispose();
-					throw;
-				}
-			}
-		}
+                }
+                catch (Exception)
+                {
+                    Dispose();
+                    throw;
+                }
+            }
+        }
 
 		public event EventHandler Disposing;
 
 		public event Action OnIndexingWiringComplete;
 
 		public static string BuildVersion
-		{
+        {
 			get { return buildVersion ?? (buildVersion = GetBuildVersion().ToString(CultureInfo.InvariantCulture)); }
-		}
+        }
 
 		public static string ProductVersion
-		{
+        {
 			get
-			{
+        {
 				if (!string.IsNullOrEmpty(productVersion))
 				{
 					return productVersion;
-				}
+        }
 
 				productVersion = FileVersionInfo.GetVersionInfo(AssemblyHelper.GetAssemblyLocationFor<DocumentDatabase>()).ProductVersion;
 				return productVersion;
-			}
-		}
+            }
+        }
 
 		public long ApproximateTaskCount
-		{
+        {
 			get
-			{
+            {
 				long approximateTaskCount = 0;
 				TransactionalStorage.Batch(actions => { approximateTaskCount = actions.Tasks.ApproximateTaskCount; });
 				return approximateTaskCount;
-			}
-		}
+                }
+            }
 
 		[ImportMany]
 		public OrderedPartCollection<AbstractAttachmentDeleteTrigger> AttachmentDeleteTriggers { get; set; }
@@ -227,9 +227,9 @@
 		public AttachmentActions Attachments { get; private set; }
 
 		public TaskScheduler BackgroundTaskScheduler
-		{
+        {
 			get { return backgroundTaskScheduler; }
-		}
+        }
 
 		public InMemoryRavenConfiguration Configuration { get; private set; }
 
@@ -240,9 +240,9 @@
 		///     Whatever this database has been disposed
 		/// </summary>
 		public bool Disposed
-		{
+        {
 			get { return disposed; }
-		}
+                }
 
 		[ImportMany]
 		public OrderedPartCollection<AbstractDocumentCodec> DocumentCodecs { get; set; }
@@ -258,19 +258,19 @@
 		public AtomicDictionary<object> ExtensionsState { get; private set; }
 
 		public bool HasTasks
-		{
+            {
 			get
-			{
+                {
 				bool hasTasks = false;
 				TransactionalStorage.Batch(actions => { hasTasks = actions.Tasks.HasTasks; });
 				return hasTasks;
-			}
-		}
+                }
+                }
 
 		public InFlightTransactionalState InFlightTransactionalState
-		{
+            {
 			get { return inFlightTransactionalState; }
-		}
+                        }
 
 		[ImportMany]
 		public OrderedPartCollection<AbstractIndexCodec> IndexCodecs { get; set; }
@@ -291,14 +291,14 @@
 		public IndexActions Indexes { get; private set; }
 
 		public IndexingExecuter IndexingExecuter
-		{
+        {
 			get { return indexingExecuter; }
-		}
+        }
 
 		public LastCollectionEtags LastCollectionEtags
-		{
+        {
 			get { return lastCollectionEtags; }
-		}
+            }
 
 		public MaintenanceActions Maintenance { get; private set; }
 
@@ -314,9 +314,9 @@
 		public PatchActions Patches { get; private set; }
 
 		public Prefetcher Prefetcher
-		{
+        {
 			get { return prefetcher; }
-		}
+        }
 
 		[ImportMany]
 		public OrderedPartCollection<AbstractPutTrigger> PutTriggers { get; set; }
@@ -329,48 +329,48 @@
 		public ReducingExecuter ReducingExecuter { get; private set; }
 
 		public string ServerUrl
-		{
+        {
 			get
-			{
+            {
 				string serverUrl = Configuration.ServerUrl;
 				if (string.IsNullOrEmpty(Name))
-				{
+            {
 					return serverUrl;
-				}
+            }
 
 				if (serverUrl.EndsWith("/"))
-				{
+        {
 					return serverUrl + "databases/" + Name;
-				}
+                }
 
 				return serverUrl + "/databases/" + Name;
-			}
-		}
+            }
+        }
 
 		[ImportMany]
 		public OrderedPartCollection<IStartupTask> StartupTasks { get; set; }
 
 		public PluginsInfo PluginsInfo
-		{
+        {
 			get
-			{
+            {
 				var triggerInfos = PutTriggers.Select(x => new TriggerInfo
-				{
+                {
 					Name = x.ToString(),
 					Type = "Put"
 				})
 				   .Concat(DeleteTriggers.Select(x => new TriggerInfo
-					{
+                    {
 						Name = x.ToString(),
 						Type = "Delete"
 					}))
 				   .Concat(ReadTriggers.Select(x => new TriggerInfo
-					{
+                    {
 						Name = x.ToString(),
 						Type = "Read"
 					}))
 				   .Concat(IndexUpdateTriggers.Select(x => new TriggerInfo
-						{
+                        {
 							Name = x.ToString(),
 							Type = "Index Update"
 						})).ToList();
@@ -392,19 +392,19 @@
 					typeof(AbstractBackgroundTask),
 					typeof(IAlterConfiguration)).ToList();
 				return new PluginsInfo
-							{
+                            {
 								Triggers = triggerInfos,
 								Extensions = extensions,
-							};
-			}
-		}
+                };
+            }
+        }
 
 		public DatabaseStatistics Statistics
-		{
+        {
 			get
-			{
+            {
 				var result = new DatabaseStatistics
-				{
+                {
 					CurrentNumberOfItemsToIndexInSingleBatch = workContext.CurrentNumberOfItemsToIndexInSingleBatch,
 					CurrentNumberOfItemsToReduceInSingleBatch = workContext.CurrentNumberOfItemsToReduceInSingleBatch,
 					IndexingBatchInfo = workContext.LastActualIndexingBatchInfo.ToArray(),
@@ -419,7 +419,7 @@
 				};
 
 				TransactionalStorage.Batch(actions =>
-				{
+                {
 					result.LastDocEtag = actions.Staleness.GetMostRecentDocumentEtag();
 					result.LastAttachmentEtag = actions.Staleness.GetMostRecentAttachmentEtag();
 
@@ -427,16 +427,16 @@
 					result.CountOfDocuments = actions.Documents.GetDocumentsCount();
 					result.CountOfAttachments = actions.Attachments.GetAttachmentsCount();
 					result.StaleIndexes = IndexStorage.Indexes.Where(indexId =>
-		{
+        {
 			Index indexInstance = IndexStorage.GetIndexInstance(indexId);
 			return (indexInstance != null && indexInstance.IsMapIndexingInProgress) || actions.Staleness.IsIndexStale(indexId, null, null);
 		}).Select(indexId =>
-		{
+        {
 			Index index = IndexStorage.GetIndexInstance(indexId);
 			return index == null ? null : index.PublicName;
 		}).ToArray();
 					result.Indexes = actions.Indexing.GetIndexesStats().Where(x => x != null).Select(x =>
-			{
+            {
 				Index indexInstance = IndexStorage.GetIndexInstance(x.Id);
 				if (indexInstance != null)
 					x.PublicName = indexInstance.PublicName;
@@ -446,11 +446,11 @@
 				});
 
 				if (result.Indexes != null)
-				{
+        {
 					foreach (IndexStats index in result.Indexes)
-					{
+            {
 						try
-						{
+        {
 							IndexDefinition indexDefinition = IndexDefinitionStorage.GetIndexDefinition(index.Id);
 							index.LastQueryTimestamp = IndexStorage.GetLastQueryTime(index.Id);
 							index.Performance = IndexStorage.GetIndexingPerformance(index.Id);
@@ -462,18 +462,18 @@
 							IndexSearcher searcher;
 							using (IndexStorage.GetCurrentIndexSearcher(index.Id, out searcher))
 								index.DocsCount = searcher.IndexReader.NumDocs();
-						}
+            }
 						catch (Exception)
-						{
+        {
 							// might happen if the index was deleted mid operation
 							// we don't really care for that, so we ignore this
-						}
-					}
-				}
+            }
+        }
+        }
 
 				return result;
-			}
-		}
+            }
+        }
 
 		public TaskActions Tasks { get; private set; }
 
@@ -482,93 +482,93 @@
 		public TransformerActions Transformers { get; private set; }
 
 		public TransportState TransportState
-		{
+            {
 			get { return transportState; }
-		}
+                                }
 
 		public WorkContext WorkContext
-		{
+                                {
 			get { return workContext; }
-		}
+                            }
 
 		public BatchResult[] Batch(IList<ICommandData> commands, CancellationToken token)
-		{
+                            {
 			using (DocumentLock.Lock())
-			{
+                                {
 				bool shouldRetryIfGotConcurrencyError = commands.All(x => ((x is PatchCommandData || IsScriptedPatchCommandDataWithoutEtagProperty(x)) && (x.Etag == null)));
 				if (shouldRetryIfGotConcurrencyError)
-				{
+                    {
 					Stopwatch sp = Stopwatch.StartNew();
 					BatchResult[] result = BatchWithRetriesOnConcurrencyErrorsAndNoTransactionMerging(commands, token);
 					Log.Debug("Successfully executed {0} patch commands in {1}", commands.Count, sp.Elapsed);
 					return result;
-				}
+                    }
 
 				BatchResult[] results = null;
 				TransactionalStorage.Batch(
 					actions => { results = ProcessBatch(commands, token); });
 
 				return results;
-			}
-		}
-
-		public void PrepareTransaction(string txId, Guid? resourceManagerId = null, byte[] recoveryInformation = null)
-		{
-			using (DocumentLock.Lock())
-			{
-				try
-				{
-					inFlightTransactionalState.Prepare(txId, resourceManagerId, recoveryInformation);
+            }
+        }
+
+        public void PrepareTransaction(string txId, Guid? resourceManagerId = null, byte[] recoveryInformation = null)
+        {
+            using (DocumentLock.Lock())
+            {
+                try
+                {
+                    inFlightTransactionalState.Prepare(txId, resourceManagerId, recoveryInformation);
 					Log.Debug("Prepare of tx {0} completed", txId);
-				}
-				catch (Exception e)
-				{
-					if (TransactionalStorage.HandleException(e))
-						return;
-					throw;
-				}
-			}
-		}
-
-		public void Commit(string txId)
-		{
+                }
+                catch (Exception e)
+                {
+                    if (TransactionalStorage.HandleException(e))
+                        return;
+                    throw;
+                }
+            }
+        }
+
+        public void Commit(string txId)
+        {
 			if (TransactionalStorage.SupportsDtc == false)
 				throw new InvalidOperationException("DTC is not supported by " + TransactionalStorage.FriendlyName + " storage.");
 
-			try
-			{
-				using (DocumentLock.Lock())
-				{
-					try
-					{
-						inFlightTransactionalState.Commit(txId);
+            try
+            {
+                using (DocumentLock.Lock())
+                {
+                    try
+                    {
+                        inFlightTransactionalState.Commit(txId);
 						Log.Debug("Commit of tx {0} completed", txId);
-						workContext.ShouldNotifyAboutWork(() => "DTC transaction commited");
-					}
-					finally
-					{
-						inFlightTransactionalState.Rollback(txId); // this is where we actually remove the tx
-					}
-				}
-			}
-			catch (Exception e)
-			{
-				if (TransactionalStorage.HandleException(e))
-					return;
-
-				throw;
-			}
-			finally
-			{
-				workContext.HandleWorkNotifications();
-			}
-		}
+                        workContext.ShouldNotifyAboutWork(() => "DTC transaction commited");
+                    }
+                    finally
+                    {
+                        inFlightTransactionalState.Rollback(txId); // this is where we actually remove the tx
+                    }
+                }
+            }
+            catch (Exception e)
+            {
+                if (TransactionalStorage.HandleException(e))
+                    return;
+
+                throw;
+            }
+            finally
+            {
+                workContext.HandleWorkNotifications();
+            }
+        }
 
 		public DatabaseMetrics CreateMetrics()
-		{
+        {
 			MetricsCountersManager metrics = WorkContext.MetricsCounters;
 			return new DatabaseMetrics
-		{
+        {
 			RequestsPerSecond = Math.Round(metrics.RequestsPerSecondCounter.CurrentValue, 3),
 			DocsWritesPerSecond = Math.Round(metrics.DocsPerSecond.CurrentValue, 3),
 			IndexedPerSecond = Math.Round(metrics.IndexedPerSecond.CurrentValue, 3),
@@ -583,14 +583,14 @@
 			ReplicationBatchSizeHistogram = metrics.ReplicationBatchSizeHistogram.ToDictionary(x => x.Key, x => CreateHistogramData(x.Value)),
 			ReplicationDurationHistogram = metrics.ReplicationDurationHistogram.ToDictionary(x => x.Key, x => CreateHistogramData(x.Value)),
 		};
-		}
+        }
 
 		private static HistogramData CreateHistogramData(HistogramMetric histogram)
-		{
+        {
 			double[] percentiles = histogram.Percentiles(0.5, 0.75, 0.95, 0.99, 0.999, 0.9999);
 
 			return new HistogramData
-			{
+            {
 				Counter = histogram.Count,
 				Max = histogram.Max,
 				Mean = histogram.Mean,
@@ -606,19 +606,19 @@
                         {"99.99%", percentiles[5]},
                 }
 			};
-		}
+            }
 
 		private static MeterData CreateMeterData(MeterMetric metric)
-		{
+            {
 			return new MeterData
-				   {
+            {
 					   Count = metric.Count,
 					   FifteenMinuteRate = Math.Round(metric.FifteenMinuteRate, 3),
 					   FiveMinuteRate = Math.Round(metric.FiveMinuteRate, 3),
 					   MeanRate = Math.Round(metric.MeanRate, 3),
 					   OneMinuteRate = Math.Round(metric.OneMinuteRate, 3),
 				   };
-		}
+        }
 
 		/// <summary>
 		///     This API is provided solely for the use of bundles that might need to run
@@ -627,112 +627,112 @@
 		/// </summary>
 		/// <returns></returns>
 		public IDisposable DisableAllTriggersForCurrentThread()
-		{
+        {
 			if (disposed)
 				return new DisposableAction(() => { });
 
 			bool old = disableAllTriggers.Value;
 			disableAllTriggers.Value = true;
 			return new DisposableAction(() =>
-			{
+        {
 				if (disposed)
 					return;
 
-				try
-				{
+                try
+                {
 					disableAllTriggers.Value = old;
-				}
+                    }
 				catch (ObjectDisposedException)
-				{
-				}
-			});
-		}
+                        {
+                            }
+                                });
+                            }
 
 		public void Dispose()
-		{
+                    {
 			if (disposed)
-				return;
+                return;
 
 			Log.Debug("Start shutdown the following database: {0}", Name ?? Constants.SystemDatabase);
 
 			EventHandler onDisposing = Disposing;
 			if (onDisposing != null)
-			{
+        {
 				try
-				{
+            {
 					onDisposing(this, EventArgs.Empty);
-				}
+            }
 				catch (Exception e)
-				{
+            {
 					Log.WarnException("Error when notifying about db disposal, ignoring error and continuing with disposal", e);
-				}
-			}
+            }
+            }
 
 			var exceptionAggregator = new ExceptionAggregator(Log, "Could not properly dispose of DatabaseDocument");
 
 			exceptionAggregator.Execute(() =>
-							{
+            {
 								if (lastCollectionEtags != null)
 									lastCollectionEtags.Flush();
 							});
 
 			exceptionAggregator.Execute(() =>
-								{
+        {
 									if (prefetcher != null)
 										prefetcher.Dispose();
 								});
 
 			exceptionAggregator.Execute(() =>
-							{
+                        {
 								initializer.UnsubscribeToDomainUnloadOrProcessExit();
 								disposed = true;
 
 								if (workContext != null)
 									workContext.StopWorkRude();
-							});
+                    });
 
 			if (initializer != null)
-			{
+        {
 				exceptionAggregator.Execute(initializer.Dispose);
-			}
+        }
 
 			exceptionAggregator.Execute(() =>
-		{
+        {
 			if (ExtensionsState == null)
 				return;
 
 			foreach (IDisposable value in ExtensionsState.Values.OfType<IDisposable>())
 				exceptionAggregator.Execute(value.Dispose);
-		});
+                        });
 
 			exceptionAggregator.Execute(() =>
-		{
+                        {
 			if (toDispose == null)
-				return;
+                        return;
 
 			foreach (IDisposable shouldDispose in toDispose)
 				exceptionAggregator.Execute(shouldDispose.Dispose);
-		});
+            });
 
 			exceptionAggregator.Execute(() =>
-			{
+        {
 				if (Tasks != null)
 					Tasks.Dispose(exceptionAggregator);
-			});
+            });
 
 			exceptionAggregator.Execute(() =>
-			{
+        {
 				if (indexingBackgroundTask != null)
 					indexingBackgroundTask.Wait();
 			});
 			exceptionAggregator.Execute(() =>
-			{
+            {
 				if (reducingBackgroundTask != null)
 					reducingBackgroundTask.Wait();
 			});
 
 			exceptionAggregator.Execute(() =>
-		{
+        {
 			var disposable = backgroundTaskScheduler as IDisposable;
 			if (disposable != null)
 				disposable.Dispose();
@@ -755,7 +755,7 @@
 			exceptionAggregator.ThrowIfNeeded();
 
 			Log.Debug("Finished shutdown the following database: {0}", Name ?? Constants.SystemDatabase);
-		}
+            }
 
 		/// <summary>
 		///     Get the total index storage size taken by the indexes on the disk.
@@ -765,29 +765,29 @@
 		///     This is a potentially a very expensive call, avoid making it if possible.
 		/// </remarks>
 		public long GetIndexStorageSizeOnDisk()
-		{
+        {
 			if (Configuration.RunInMemory)
 				return 0;
 
 			string[] indexes = Directory.GetFiles(Configuration.IndexStoragePath, "*.*", SearchOption.AllDirectories);
 			long totalIndexSize = indexes.Sum(file =>
 				{
-					try
-					{
+            try
+            {
 						return new FileInfo(file).Length;
 					}
 					catch (UnauthorizedAccessException)
-					{
+                {
 						return 0;
-					}
+            }
 					catch (FileNotFoundException)
-					{
+            {
 						return 0;
-					}
+            }
 				});
 
 			return totalIndexSize;
-		}
+        }
 
 		/// <summary>
 		///     Get the total size taken by the database on the disk.
@@ -799,12 +799,12 @@
 		///     This is a potentially a very expensive call, avoid making it if possible.
 		/// </remarks>
 		public long GetTotalSizeOnDisk()
-		{
+        {
 			if (Configuration.RunInMemory)
 				return 0;
 
 			return GetIndexStorageSizeOnDisk() + GetTransactionalStorageSizeOnDisk().AllocatedSizeInBytes;
-		}
+        }
 
 		/// <summary>
 		///     Get the total size taken by the database on the disk.
@@ -816,25 +816,25 @@
 		///     This is a potentially a very expensive call, avoid making it if possible.
 		/// </remarks>
 		public DatabaseSizeInformation GetTransactionalStorageSizeOnDisk()
-		{
+        {
 			return Configuration.RunInMemory ? DatabaseSizeInformation.Empty : TransactionalStorage.GetDatabaseSize();
-		}
+        }
 
 		public bool HasTransaction(string txId)
-		{
+        {
 			return inFlightTransactionalState.HasTransaction(txId);
 		}
 
 		public void Rollback(string txId)
-		{
+                {
 			inFlightTransactionalState.Rollback(txId);
 		}
 
 		public void RunIdleOperations()
-		{
+                    {
 			bool tryEnter = Monitor.TryEnter(idleLocker);
 			try
-			{
+                        {
 				if (tryEnter == false)
 					return;
 
@@ -842,18 +842,18 @@
 				IndexStorage.RunIdleOperations();
 				Tasks.ClearCompletedPendingTasks();
 				lastCollectionEtags.Flush();
-			}
+                        }
 			finally
-			{
+        {
 				if (tryEnter)
-				{
+        {
 					Monitor.Exit(idleLocker);
-				}
-			}
-		}
+                    }
+                }
+        }
 
 		public void SpinBackgroundWorkers()
-		{
+        {
 			if (backgroundWorkersSpun)
 				throw new InvalidOperationException("The background workers has already been spun and cannot be spun again");
 
@@ -865,10 +865,10 @@
 			ReducingExecuter = new ReducingExecuter(workContext);
 
 			reducingBackgroundTask = Task.Factory.StartNew(ReducingExecuter.Execute, CancellationToken.None, TaskCreationOptions.LongRunning, backgroundTaskScheduler);
-		}
+        }
 
 		public void SpinIndexingWorkers()
-		{
+        {
 			if (backgroundWorkersSpun)
 				throw new InvalidOperationException("The background workers has already been spun and cannot be spun again");
 
@@ -880,10 +880,10 @@
 			ReducingExecuter = new ReducingExecuter(workContext);
 
 			reducingBackgroundTask = Task.Factory.StartNew(ReducingExecuter.Execute, CancellationToken.None, TaskCreationOptions.LongRunning, backgroundTaskScheduler);
-		}
+        }
 
 		public void StopBackgroundWorkers()
-		{
+        {
 			workContext.StopWork();
 			if (indexingBackgroundTask != null)
 				indexingBackgroundTask.Wait();
@@ -892,348 +892,122 @@
 				reducingBackgroundTask.Wait();
 
 			backgroundWorkersSpun = false;
-		}
+                    }
 
 		public void StopIndexingWorkers()
-		{
+                    {
 			workContext.StopIndexing();
 			try
-			{
+                    {
 				indexingBackgroundTask.Wait();
-			}
+                        }
 			catch (Exception e)
-			{
+                        {
 				Log.WarnException("Error while trying to stop background indexing", e);
 			}
 
-			try
-			{
+                            try
+                            {
 				reducingBackgroundTask.Wait();
-			}
+                                    }
 			catch (Exception e)
-			{
+                            {
 				Log.WarnException("Error while trying to stop background reducing", e);
-			}
+                                }
 
 			backgroundWorkersSpun = false;
-		}
+        }
 
 		protected void RaiseIndexingWiringComplete()
-		{
+        {
 			Action indexingWiringComplete = OnIndexingWiringComplete;
 			OnIndexingWiringComplete = null; // we can only init once, release all actions
 			if (indexingWiringComplete != null)
 				indexingWiringComplete();
-		}
+                }
 
 		private static int GetBuildVersion()
-		{
+                    {
 			string location = AssemblyHelper.GetAssemblyLocationFor<DocumentDatabase>();
 
 			FileVersionInfo fileVersionInfo = FileVersionInfo.GetVersionInfo(location);
 			if (fileVersionInfo.FilePrivatePart != 0)
 				return fileVersionInfo.FilePrivatePart;
 
-<<<<<<< HEAD
 			return fileVersionInfo.FileBuildPart;
-		}
-=======
-                transactionalStorage.Restore(backupLocation, databaseLocation, output, defrag);
-            }
-        }
-
-        public void ResetIndex(string index)
-        {
-            var indexDefinition = IndexDefinitionStorage.GetIndexDefinition(index);
-            if (indexDefinition == null)
-                throw new InvalidOperationException("There is no index named: " + index);
-            DeleteIndex(index);
-            PutIndex(index, indexDefinition);
-        }
-
-        public IndexDefinition GetIndexDefinition(string index)
-        {
-            return IndexDefinitionStorage.GetIndexDefinition(index);
-        }
-
-        static string buildVersion;
-        public static string BuildVersion
-        {
-            get
-            {
-                return buildVersion ??
-                       (buildVersion = GetBuildVersion().ToString(CultureInfo.InvariantCulture));
-            }
-        }
-
-        private static int GetBuildVersion()
-        {
-            var fileVersionInfo = FileVersionInfo.GetVersionInfo(typeof(DocumentDatabase).Assembly.Location);
-            if (fileVersionInfo.FilePrivatePart != 0)
-                return fileVersionInfo.FilePrivatePart;
-            return fileVersionInfo.FileBuildPart;
-        }
-
-        private volatile bool disposed;
-        private readonly ValidateLicense validateLicense;
-        public string ServerUrl
-        {
-            get
-            {
-                var serverUrl = Configuration.ServerUrl;
-                if (string.IsNullOrEmpty(Name))
-                    return serverUrl;
-                if (serverUrl.EndsWith("/"))
-                    return serverUrl + "databases/" + Name;
-                return serverUrl + "/databases/" + Name;
-            }
-        }
-
-        static string productVersion;
-        private readonly SequentialUuidGenerator sequentialUuidGenerator;
-        private readonly TransportState transportState;
-
-        private DisposableAction exitDocumentSerialLock;
-
-        public static string ProductVersion
-        {
-            get
-            {
-                return productVersion ??
-                       (productVersion = FileVersionInfo.GetVersionInfo(typeof(DocumentDatabase).Assembly.Location).ProductVersion);
-            }
-        }
-
-        public string[] GetIndexFields(string index)
-        {
-            var abstractViewGenerator = IndexDefinitionStorage.GetViewGenerator(index);
-            if (abstractViewGenerator == null)
-                return new string[0];
-            return abstractViewGenerator.Fields;
-        }
-
-        /// <summary>
-        /// This API is provided solely for the use of bundles that might need to run
-        /// without any other bundle interfering. Specifically, the replication bundle
-        /// need to be able to run without interference from any other bundle.
-        /// </summary>
-        /// <returns></returns>
-        public IDisposable DisableAllTriggersForCurrentThread()
-        {
-            if (disposed)
-                return new DisposableAction(() => { });
-            var old = disableAllTriggers.Value;
-            disableAllTriggers.Value = true;
-            return new DisposableAction(() =>
-            {
-                if (disposed)
-                    return;
+            }
+
+		private BatchResult[] BatchWithRetriesOnConcurrencyErrorsAndNoTransactionMerging(IList<ICommandData> commands, CancellationToken token)
+        {
+            int retries = 128;
+            Random rand = null;
+            while (true)
+            {
+				token.ThrowIfCancellationRequested();
+
                 try
                 {
-                    disableAllTriggers.Value = old;
-                }
-                catch (ObjectDisposedException)
-                {
-                }
-            });
-        }
-
-        /// <summary>
-        /// Whatever this database has been disposed
-        /// </summary>
-        public bool Disposed
-        {
-            get { return disposed; }
-        }
-
-        public TransportState TransportState
-        {
-            get
-            {
-                return transportState;
-            }
-        }
-
-	    /// <summary>
-        /// Get the total index storage size taken by the indexes on the disk.
-        /// This explicitly does NOT include in memory indexes.
-        /// </summary>
-        /// <remarks>
-        /// This is a potentially a very expensive call, avoid making it if possible.
-        /// </remarks>
-        public long GetIndexStorageSizeOnDisk()
-        {
-            if (Configuration.RunInMemory)
-                return 0;
-            var indexes = Directory.GetFiles(Configuration.IndexStoragePath, "*.*", SearchOption.AllDirectories);
-            var totalIndexSize = indexes.Sum(file =>
-            {
-                try
-                {
-                    return new FileInfo(file).Length;
-                }
-                catch (UnauthorizedAccessException)
-                {
-                    return 0;
-                }
-                catch (FileNotFoundException)
-                {
-                    return 0;
-                }
-            });
-
-            return totalIndexSize;
-        }
-
-        /// <summary>
-        /// Get the total size taken by the database on the disk.
-        /// This explicitly does NOT include in memory database.
-        /// It does include any reserved space on the file system, which may significantly increase
-        /// the database size.
-        /// </summary>
-        /// <remarks>
-        /// This is a potentially a very expensive call, avoid making it if possible.
-        /// </remarks>
-        public long GetTransactionalStorageSizeOnDisk()
-        {
-            return Configuration.RunInMemory ? 0 : TransactionalStorage.GetDatabaseSizeInBytes();
-        }
-
-        /// <summary>
-        /// Get the total size taken by the database on the disk.
-        /// This explicitly does NOT include in memory indexes or in memory database.
-        /// It does include any reserved space on the file system, which may significantly increase
-        /// the database size.
-        /// </summary>
-        /// <remarks>
-        /// This is a potentially a very expensive call, avoid making it if possible.
-        /// </remarks>
-        public long GetTotalSizeOnDisk()
-        {
-            if (Configuration.RunInMemory)
-                return 0;
-            return GetIndexStorageSizeOnDisk() + GetTransactionalStorageSizeOnDisk();
-        }
-
-        public Etag GetIndexEtag(string indexName, Etag previousEtag, string resultTransformer = null)
-        {
-            var fixedName = IndexDefinitionStorage.FixupIndexName(indexName);
-
-            Etag lastDocEtag = Etag.Empty;
-            Etag lastReducedEtag = null;
-            bool isStale = false;
-            int touchCount = 0;
-            TransactionalStorage.Batch(accessor =>
-            {
-                var indexInstance = IndexStorage.GetIndexInstance(fixedName);
-                isStale = (indexInstance != null && indexInstance.IsMapIndexingInProgress) ||
-                          accessor.Staleness.IsIndexStale(fixedName, null, null);
-                lastDocEtag = accessor.Staleness.GetMostRecentDocumentEtag();
-                var indexStats = accessor.Indexing.GetIndexStats(fixedName);
-                if (indexStats != null)
-                {
-                    lastReducedEtag = indexStats.LastReducedEtag;
-                }
-                touchCount = accessor.Staleness.GetIndexTouchCount(fixedName);
-            });
-
-
-            var indexDefinition = GetIndexDefinition(fixedName);
-            if (indexDefinition == null)
-                return Etag.Empty; // this ensures that we will get the normal reaction of IndexNotFound later on.
-            using (var md5 = MD5.Create())
-            {
-                var list = new List<byte>();
-                list.AddRange(indexDefinition.GetIndexHash());
-                list.AddRange(Encoding.Unicode.GetBytes(indexName));
-                if (string.IsNullOrWhiteSpace(resultTransformer) == false)
-                {
-                    var abstractTransformer = IndexDefinitionStorage.GetTransformer(resultTransformer);
-                    if (abstractTransformer == null)
-                        throw new InvalidOperationException("The result transformer: " + resultTransformer + " was not found");
-                    list.AddRange(abstractTransformer.GetHashCodeBytes());
-                }
-                list.AddRange(lastDocEtag.ToByteArray());
-                list.AddRange(BitConverter.GetBytes(touchCount));
-                list.AddRange(BitConverter.GetBytes(isStale));
-                if (lastReducedEtag != null)
-                {
-                    list.AddRange(lastReducedEtag.ToByteArray());
-                }
->>>>>>> d03d8165
-
-		private BatchResult[] BatchWithRetriesOnConcurrencyErrorsAndNoTransactionMerging(IList<ICommandData> commands, CancellationToken token)
-		{
-			int retries = 128;
-			Random rand = null;
-			while (true)
-			{
-				token.ThrowIfCancellationRequested();
-
-				try
-				{
-					BatchResult[] results = null;
+                    BatchResult[] results = null;
 					TransactionalStorage.Batch(_ => results = ProcessBatch(commands, token));
-					return results;
-				}
-				catch (ConcurrencyException)
-				{
-					if (retries-- >= 0)
-					{
-						if (rand == null)
-							rand = new Random();
-
-						Thread.Sleep(rand.Next(5, Math.Max(retries * 2, 10)));
-						continue;
-					}
-
-					throw;
-				}
-			}
-		}
+                    return results;
+                }
+                catch (ConcurrencyException)
+                {
+                    if (retries-- >= 0)
+                    {
+                        if (rand == null)
+                            rand = new Random();
+
+                        Thread.Sleep(rand.Next(5, Math.Max(retries * 2, 10)));
+                        continue;
+                    }
+
+                    throw;
+                }
+            }
+        }
 
 		private void CompleteWorkContextSetup()
-		{
+        {
 			workContext.RaiseIndexChangeNotification = Notifications.RaiseNotifications;
 			workContext.IndexStorage = IndexStorage;
 			workContext.TransactionalStorage = TransactionalStorage;
 			workContext.IndexDefinitionStorage = IndexDefinitionStorage;
-		}
+            }
 
 		private static decimal ConvertBytesToMBs(long bytes)
-		{
+        {
 			return Math.Round(bytes / 1024.0m / 1024.0m, 2);
-		}
+            }
 
 
 		private void ExecuteStartupTasks()
-		{
+        {
 			using (LogContext.WithDatabase(Name))
-			{
+            {
 				foreach (var task in StartupTasks)
-				{
+                {
 					var disposable = task.Value as IDisposable;
 					if (disposable != null)
-					{
+            {
 						toDispose.Add(disposable);
-					}
+            }
 
 					task.Value.Execute(this);
-				}
-			}
-		}
+        }
+                }
+            }
 
 		private void InitializeIndexCodecTriggers()
-		{
+        {
 			IndexCodecs.Init(disableAllTriggers).OfType<IRequiresDocumentDatabaseInitialization>().Apply(initialization => initialization.Initialize(this));
-		}
+        }
 
 		private void InitializeTriggersExceptIndexCodecs()
-		{
+        {
 			DocumentCodecs // .Init(disableAllTriggers) // Document codecs should always be activated (RavenDB-576)
 				.OfType<IRequiresDocumentDatabaseInitialization>().Apply(initialization => initialization.Initialize(this));
 
-<<<<<<< HEAD
 			PutTriggers.Init(disableAllTriggers).OfType<IRequiresDocumentDatabaseInitialization>().Apply(initialization => initialization.Initialize(this));
 
 			DeleteTriggers.Init(disableAllTriggers).OfType<IRequiresDocumentDatabaseInitialization>().Apply(initialization => initialization.Initialize(this));
@@ -1249,34 +1023,34 @@
 			AttachmentReadTriggers.Init(disableAllTriggers).OfType<IRequiresDocumentDatabaseInitialization>().Apply(initialization => initialization.Initialize(this));
 
 			IndexUpdateTriggers.Init(disableAllTriggers).OfType<IRequiresDocumentDatabaseInitialization>().Apply(initialization => initialization.Initialize(this));
-		}
+                }
 
 		private static bool IsScriptedPatchCommandDataWithoutEtagProperty(ICommandData commandData)
-		{
+        {
 			var scriptedPatchCommandData = commandData as ScriptedPatchCommandData;
 
 			const string ScriptEtagKey = "'@etag':";
 			const string EtagKey = "etag";
 
 			return scriptedPatchCommandData != null && scriptedPatchCommandData.Patch.Script.Replace(" ", string.Empty).Contains(ScriptEtagKey) == false && scriptedPatchCommandData.Patch.Values.ContainsKey(EtagKey) == false;
-		}
+            }
 
 		private BatchResult[] ProcessBatch(IList<ICommandData> commands, CancellationToken token)
-		{
+        {
 			var results = new BatchResult[commands.Count];
 			for (int index = 0; index < commands.Count; index++)
-			{
+            {
 				token.ThrowIfCancellationRequested();
 
 				ICommandData command = commands[index];
 				results[index] = command.ExecuteBatch(this);
-			}
+        }
 
 			return results;
-		}
+        }
 
 		private void SecondStageInitialization()
-		{
+        {
 			DocumentCodecs
 				.OfType<IRequiresDocumentDatabaseInitialization>()
 				.Concat(PutTriggers.OfType<IRequiresDocumentDatabaseInitialization>())
@@ -1288,10 +1062,10 @@
 				.Concat(AttachmentReadTriggers.OfType<IRequiresDocumentDatabaseInitialization>())
 				.Concat(IndexUpdateTriggers.OfType<IRequiresDocumentDatabaseInitialization>())
 				.Apply(initialization => initialization.SecondStageInit());
-		}
+        }
 
 		private class DocumentDatabaseInitializer
-		{
+        {
 			private readonly DocumentDatabase database;
 
 			private readonly InMemoryRavenConfiguration configuration;
@@ -1299,196 +1073,82 @@
 			private ValidateLicense validateLicense;
 
 			public DocumentDatabaseInitializer(DocumentDatabase database, InMemoryRavenConfiguration configuration)
-			{
+            {
 				this.database = database;
 				this.configuration = configuration;
-			}
+                }
 
 			public void ValidateLicense()
-			{
+                {
 				if (configuration.IsTenantDatabase)
 					return;
 
 				validateLicense = new ValidateLicense();
 				validateLicense.Execute(configuration);
-			}
+                }
 
 			public void Dispose()
 			{
 				if (validateLicense != null)
 					validateLicense.Dispose();
-			}
+            }
 
 			public void SubscribeToDomainUnloadOrProcessExit()
-			{
+        {
 				AppDomain.CurrentDomain.DomainUnload += DomainUnloadOrProcessExit;
 				AppDomain.CurrentDomain.ProcessExit += DomainUnloadOrProcessExit;
-			}
+                                }
 
 			public void UnsubscribeToDomainUnloadOrProcessExit()
-			{
+                                {
 				AppDomain.CurrentDomain.DomainUnload -= DomainUnloadOrProcessExit;
 				AppDomain.CurrentDomain.ProcessExit -= DomainUnloadOrProcessExit;
-			}
+                                }
 
 			public void InitializeEncryption()
-			{
+                        {
 				string fipsAsString;
 				bool fips;
 				if (Commercial.ValidateLicense.CurrentLicense.Attributes.TryGetValue("fips", out fipsAsString) && bool.TryParse(fipsAsString, out fips))
-				{
+                            {
 					if (!fips && configuration.UseFips)
 						throw new InvalidOperationException("Your license does not allow you to use FIPS compliant encryption on the server.");
-				}
+                            }
 
 				Encryptor.Initialize(configuration.UseFips);
 				Cryptography.FIPSCompliant = configuration.UseFips;
-			}
+                    }
 
 			private void DomainUnloadOrProcessExit(object sender, EventArgs eventArgs)
-			{
+                {
 				Dispose();
-			}
+        }
 
 			public void ExecuteAlterConfiguration()
-			{
+        {
 				foreach (IAlterConfiguration alterConfiguration in configuration.Container.GetExportedValues<IAlterConfiguration>())
-				{
+        {
 					alterConfiguration.AlterConfiguration(configuration);
-				}
-			}
+        }
+            }
 
 			public void SatisfyImportsOnce()
-			{
+        {
 				configuration.Container.SatisfyImportsOnce(database);
-			}
+        }
 
 			public void InitializeTransactionalStorage(IUuidGenerator uuidGenerator)
-			{
+        {
 				string storageEngineTypeName = configuration.SelectStorageEngineAndFetchTypeName();
 				database.TransactionalStorage = configuration.CreateTransactionalStorage(storageEngineTypeName, database.WorkContext.HandleWorkNotifications);
 				database.TransactionalStorage.Initialize(uuidGenerator, database.DocumentCodecs);
-			}
+        }
 
 			public void InitializeIndexStorage()
-			{
+        {
 				database.IndexDefinitionStorage = new IndexDefinitionStorage(configuration, database.TransactionalStorage, configuration.DataDirectory, configuration.Container.GetExportedValues<AbstractViewGenerator>(), database.Extensions);
 				database.IndexStorage = new IndexStorage(database.IndexDefinitionStorage, configuration, database);
-			}
-		}
-	}
-=======
-                RaiseNotifications(new BulkInsertChangeNotification
-                {
-                    OperationId = operationId,
-                    Type = DocumentChangeTypes.BulkInsertEnded
-                });
-                if (documents == 0)
-                    return;
-                workContext.ShouldNotifyAboutWork(() => "BulkInsert of " + documents + " docs");
-            });
-            return documents;
-        }
-
-        public TouchedDocumentInfo GetRecentTouchesFor(string key)
-        {
-            TouchedDocumentInfo info;
-            recentTouches.TryGetValue(key, out info);
-            return info;
-        }
-
-        public void AddTask(Task task, object state, out long id)
-        {
-            if (task.Status == TaskStatus.Created)
-                throw new ArgumentException("Task must be started before it gets added to the database.", "task");
-            var localId = id = Interlocked.Increment(ref pendingTaskCounter);
-            pendingTasks.TryAdd(localId, new PendingTaskAndState
-            {
-                Task = task,
-                State = state
-            });
-        }
-
-        public object GetTaskState(long id)
-        {
-            PendingTaskAndState value;
-            if (pendingTasks.TryGetValue(id, out value))
-            {
-                if (value.Task.IsFaulted || value.Task.IsCanceled)
-                    value.Task.Wait(); //throws
-                return value.State;
-            }
-            return null;
-        }
-
-        public RavenJArray GetTransformerNames(int start, int pageSize)
-        {
-            return new RavenJArray(
-            IndexDefinitionStorage.TransformerNames.Skip(start).Take(pageSize)
-                .Select(s => new RavenJValue(s))
-            );
-        }
-
-        public RavenJArray GetTransformers(int start, int pageSize)
-        {
-            return new RavenJArray(
-            IndexDefinitionStorage.TransformerNames.Skip(start).Take(pageSize)
-                .Select(
-                    indexName => new RavenJObject
-							{
-								{"name", new RavenJValue(indexName) },
-								{"definition", RavenJObject.FromObject(IndexDefinitionStorage.GetTransformerDefinition(indexName))}
-							}));
-
-        }
-
-        public JsonDocument GetWithTransformer(string key, string transformer, TransactionInformation transactionInformation, Dictionary<string, RavenJToken> queryInputs)
-        {
-            JsonDocument result = null;
-            TransactionalStorage.Batch(
-            actions =>
-            {
-                var docRetriever = new DocumentRetriever(actions, ReadTriggers, inFlightTransactionalState, queryInputs);
-                using (new CurrentTransformationScope(this, docRetriever))
-                {
-                    var document = Get(key, transactionInformation);
-                    if (document == null)
-                        return;
-
-                    if (document.Metadata.ContainsKey("Raven-Read-Veto"))
-                    {
-                        result = document;
-                        return;
                     }
-
-                    var storedTransformer = IndexDefinitionStorage.GetTransformer(transformer);
-                    if (storedTransformer == null)
-                        throw new InvalidOperationException("No transformer with the name: " + transformer);
-
-                    var transformed = storedTransformer.TransformResultsDefinition(new[] { new DynamicJsonObject(document.ToJson()) })
-                                     .Select(x => JsonExtensions.ToJObject(x))
-                                     .ToArray();
-
-                    if (transformed.Length == 0)
-                        return;
-
-                    result = new JsonDocument
-                    {
-                        Etag = document.Etag.HashWith(storedTransformer.GetHashCodeBytes()).HashWith(docRetriever.Etag),
-                        NonAuthoritativeInformation = document.NonAuthoritativeInformation,
-                        LastModified = document.LastModified,
-                        DataAsJson = new RavenJObject { { "$values", new RavenJArray(transformed) } },
-                    };
-                }
-            });
-            return result;
-        }
-
-        public TransformerDefinition GetTransformerDefinition(string name)
-        {
-            return IndexDefinitionStorage.GetTransformerDefinition(name);
-        }
-
-    }
->>>>>>> d03d8165
-}+                }
+        }
+        }