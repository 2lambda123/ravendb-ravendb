--- conflicted
+++ resolved
@@ -1266,12 +1266,9 @@
 
         public QueryResultWithIncludes Query(string index, IndexQuery query, Action<QueryHeaderInformation> headerInfo, Action<RavenJObject> onResult)
         {
-<<<<<<< HEAD
             var queryStartTime = AddToCurrentlyRunningQueryList(index, query);
 
             index = IndexDefinitionStorage.FixupIndexName(index);
-=======
->>>>>>> f1b2505f
             var highlightings = new Dictionary<string, Dictionary<string, string[]>>();
             Func<IndexQueryResult, object> tryRecordHighlighting = queryResult =>
             {
@@ -1448,11 +1445,7 @@
 
         public IEnumerable<string> QueryDocumentIds(string index, IndexQuery query, out bool stale)
         {
-<<<<<<< HEAD
-            index = IndexDefinitionStorage.FixupIndexName(index);
             var queryStartTime = AddToCurrentlyRunningQueryList(index,query);
-=======
->>>>>>> f1b2505f
             bool isStale = false;
             HashSet<string> loadedIds = null;
             TransactionalStorage.Batch(
