//-----------------------------------------------------------------------
// <copyright file="DocumentDatabase.cs" company="Hibernating Rhinos LTD">
//     Copyright (c) Hibernating Rhinos LTD. All rights reserved.
// </copyright>
//-----------------------------------------------------------------------

using System;
using System.Collections.Generic;
using System.ComponentModel.Composition;
using System.Diagnostics;
using System.Globalization;
using System.IO;
using System.Linq;
using System.Threading;
using System.Threading.Tasks;

using Lucene.Net.Search;
<<<<<<< HEAD
using Lucene.Net.Support;

=======
using Raven.Abstractions.Logging;
using Raven.Abstractions.Util;
using Raven.Database.Commercial;
using Raven.Database.Impl.DTC;
using Raven.Database.Prefetching;
using Raven.Database.Queries;
using Raven.Database.Server;
using Raven.Database.Server.Connections;
using Raven.Database.Server.Responders.Debugging;
using Raven.Database.Util;
using Raven.Abstractions;
>>>>>>> 8e28908c
using Raven.Abstractions.Commands;
using Raven.Abstractions.Data;
using Raven.Abstractions.Exceptions;
using Raven.Abstractions.Extensions;
using Raven.Abstractions.Logging;
using Raven.Abstractions.MEF;
using Raven.Abstractions.Util;
using Raven.Abstractions.Util.Encryptors;
using Raven.Database.Actions;
using Raven.Database.Commercial;
using Raven.Database.Config;
using Raven.Database.Data;
using Raven.Database.Extensions;
using Raven.Database.Impl;
using Raven.Database.Impl.DTC;
using Raven.Database.Impl.Synchronization;
using Raven.Database.Indexing;
using Raven.Database.Linq;
using Raven.Database.Plugins;
using Raven.Database.Prefetching;
using Raven.Database.Server;
using Raven.Database.Server.Connections;
using Raven.Database.Storage;
using Raven.Database.Util;

namespace Raven.Database
{
    public class DocumentDatabase : IDisposable
    {
        private static readonly ILog Log = LogManager.GetCurrentClassLogger();

        private static string buildVersion;

        private static string productVersion;

        private readonly TaskScheduler backgroundTaskScheduler;

        private readonly ThreadLocal<bool> disableAllTriggers = new ThreadLocal<bool>(() => false);

        private readonly DatabaseEtagSynchronizer etagSynchronizer;

        private readonly object idleLocker = new object();

        private readonly InFlightTransactionalState inFlightTransactionalState;

        private readonly IndexingExecuter indexingExecuter;

        private readonly LastCollectionEtags lastCollectionEtags;

        private readonly Prefetcher prefetcher;

        private readonly SequentialUuidGenerator uuidGenerator;

        private readonly List<IDisposable> toDispose = new List<IDisposable>();

        private readonly TransportState transportState;

        private readonly WorkContext workContext;
<<<<<<< HEAD

        private volatile bool backgroundWorkersSpun;
=======
        private readonly IndexingExecuter indexingExecuter;
        public IndexingExecuter IndexingExecuter
        {
            get { return indexingExecuter; }
        }

		private readonly Prefetcher prefetcher;
		public Prefetcher Prefetcher
		{
			get { return prefetcher; }
		}

        /// <summary>
        /// Requires to avoid having serialize writes to the same attachments
        /// </summary>
        private readonly ConcurrentDictionary<string, object> putAttachmentSerialLock = new ConcurrentDictionary<string, object>(StringComparer.OrdinalIgnoreCase);

        internal PutSerialLock DocumentLock { get; private set; }

        /// <summary>
        /// This is used to hold state associated with this instance by external extensions
        /// </summary>
        public AtomicDictionary<object> ExtensionsState { get; private set; }
>>>>>>> 8e28908c

        private volatile bool disposed;

        private Task indexingBackgroundTask;

        private Task reducingBackgroundTask;

        private readonly DocumentDatabaseInitializer initializer;

        public DocumentDatabase(InMemoryRavenConfiguration configuration, TransportState transportState = null)
        {
<<<<<<< HEAD
            Name = configuration.DatabaseName;
            Configuration = configuration;
=======
            DocumentLock = new PutSerialLock();
            this.configuration = configuration;
>>>>>>> 8e28908c
            this.transportState = transportState ?? new TransportState();
            ExtensionsState = new AtomicDictionary<object>();
            var recentTouches = new SizeLimitedConcurrentDictionary<string, TouchedDocumentInfo>(1024, StringComparer.OrdinalIgnoreCase);

            using (LogManager.OpenMappedContext("database", Name ?? Constants.SystemDatabase))
            {
                Log.Debug("Start loading the following database: {0}", Name ?? Constants.SystemDatabase);

                initializer = new DocumentDatabaseInitializer(this, configuration);

                initializer.InitializeEncryption();
                initializer.ValidateLicense();

                initializer.SubscribeToDomainUnloadOrProcessExit();
                initializer.ExecuteAlterConfiguration();
                initializer.SatisfyImportsOnce();

                backgroundTaskScheduler = configuration.CustomTaskScheduler ?? TaskScheduler.Default;

                workContext = new WorkContext
                              {
                                  Database = this, 
                                  DatabaseName = Name, 
                                  IndexUpdateTriggers = IndexUpdateTriggers, 
                                  ReadTriggers = ReadTriggers, 
                                  TaskScheduler = backgroundTaskScheduler, 
                                  Configuration = configuration, 
                                  IndexReaderWarmers = IndexReaderWarmers
                              };

                try
                {
                    uuidGenerator = new SequentialUuidGenerator();
                    initializer.InitializeTransactionalStorage(uuidGenerator);
                    lastCollectionEtags = new LastCollectionEtags(TransactionalStorage);
                }
                catch (Exception)
                {
                    TransactionalStorage.Dispose();
                    throw;
                }

                try
                {
                    TransactionalStorage.Batch(actions => uuidGenerator.EtagBase = actions.General.GetNextIdentityValue("Raven/Etag"));

                    // Index codecs must be initialized before we try to read an index
                    InitializeIndexCodecTriggers();
                    initializer.InitializeIndexStorage();
                    
                    Attachments = new AttachmentActions(this, recentTouches, uuidGenerator, Log);
                    Documents = new DocumentActions(this, recentTouches, uuidGenerator, Log);
                    Indexes = new IndexActions(this, recentTouches, uuidGenerator, Log);
                    Maintenance = new MaintenanceActions(this, recentTouches, uuidGenerator, Log);
                    Notifications = new NotificationActions(this, recentTouches, uuidGenerator, Log);
                    Patches = new PatchActions(this, recentTouches, uuidGenerator, Log);
                    Queries = new QueryActions(this, recentTouches, uuidGenerator, Log);
                    Tasks = new TaskActions(this, recentTouches, uuidGenerator, Log);
                    Transformers = new TransformerActions(this, recentTouches, uuidGenerator, Log);

                    inFlightTransactionalState = TransactionalStorage.GetInFlightTransactionalState(Documents.Put, Documents.Delete);
                    
                    CompleteWorkContextSetup();

<<<<<<< HEAD
                    etagSynchronizer = new DatabaseEtagSynchronizer(TransactionalStorage);
                    prefetcher = new Prefetcher(workContext);
                    indexingExecuter = new IndexingExecuter(workContext, etagSynchronizer, prefetcher);
=======
					prefetcher = new Prefetcher(workContext);
                    indexingExecuter = new IndexingExecuter(workContext, prefetcher);
>>>>>>> 8e28908c

                    RaiseIndexingWiringComplete();

                    InitializeTriggersExceptIndexCodecs();
                    SecondStageInitialization();
                    ExecuteStartupTasks();
                    lastCollectionEtags.Initialize();

                    Log.Debug("Finish loading the following database: {0}", configuration.DatabaseName ?? Constants.SystemDatabase);
                }
                catch (Exception)
                {
                    Dispose();
                    throw;
                }
            }
        }

        public event EventHandler Disposing;

        public event Action OnIndexingWiringComplete;

        public static string BuildVersion
        {
            get
            {
                return buildVersion ?? (buildVersion = GetBuildVersion().ToString(CultureInfo.InvariantCulture));
            }
        }

        public static string ProductVersion
        {
            get
            {
                if (!string.IsNullOrEmpty(productVersion))
                {
                    return productVersion;
                }

                productVersion = FileVersionInfo.GetVersionInfo(AssemblyHelper.GetAssemblyLocationFor<DocumentDatabase>()).ProductVersion;
                return productVersion;
            }
        }

        public long ApproximateTaskCount
        {
            get
            {
                long approximateTaskCount = 0;
                TransactionalStorage.Batch(actions =>
                {
                    approximateTaskCount = actions.Tasks.ApproximateTaskCount;
                });
                return approximateTaskCount;
            }
        }

        [ImportMany]
        public OrderedPartCollection<AbstractAttachmentDeleteTrigger> AttachmentDeleteTriggers { get; set; }

        [ImportMany]
        public OrderedPartCollection<AbstractAttachmentPutTrigger> AttachmentPutTriggers { get; set; }

        [ImportMany]
        public OrderedPartCollection<AbstractAttachmentReadTrigger> AttachmentReadTriggers { get; set; }

        public AttachmentActions Attachments { get; private set; }

        public TaskScheduler BackgroundTaskScheduler
        {
            get
            {
                return backgroundTaskScheduler;
            }
        }

        public InMemoryRavenConfiguration Configuration { get; private set; }

        [ImportMany]
        public OrderedPartCollection<AbstractDeleteTrigger> DeleteTriggers { get; set; }

        /// <summary>
        /// Whatever this database has been disposed
        /// </summary>
        public bool Disposed
        {
            get
            {
                return disposed;
            }
        }

        [ImportMany]
        public OrderedPartCollection<AbstractDocumentCodec> DocumentCodecs { get; set; }

        public DocumentActions Documents { get; private set; }

        public DatabaseEtagSynchronizer EtagSynchronizer
        {
            get
            {
                return etagSynchronizer;
            }
        }

        [ImportMany]
        public OrderedPartCollection<AbstractDynamicCompilationExtension> Extensions { get; set; }

        /// <summary>
        /// This is used to hold state associated with this instance by external extensions
        /// </summary>
        public AtomicDictionary<object> ExtensionsState { get; private set; }

        public bool HasTasks
        {
            get
            {
                bool hasTasks = false;
                TransactionalStorage.Batch(actions => { hasTasks = actions.Tasks.HasTasks; });
                return hasTasks;
            }
        }

        public InFlightTransactionalState InFlightTransactionalState
        {
            get
            {
                return inFlightTransactionalState;
            }
        }

        [ImportMany]
        public OrderedPartCollection<AbstractIndexCodec> IndexCodecs { get; set; }

        public IndexDefinitionStorage IndexDefinitionStorage { get; private set; }

        [ImportMany]
        public OrderedPartCollection<AbstractIndexQueryTrigger> IndexQueryTriggers { get; set; }

        [ImportMany]
        public OrderedPartCollection<AbstractIndexReaderWarmer> IndexReaderWarmers { get; set; }

        public IndexStorage IndexStorage { get; set; }

        [ImportMany]
        public OrderedPartCollection<AbstractIndexUpdateTrigger> IndexUpdateTriggers { get; set; }

        public IndexActions Indexes { get; private set; }

        public IndexingExecuter IndexingExecuter
        {
            get
            {
                return indexingExecuter;
            }
        }

        public LastCollectionEtags LastCollectionEtags
        {
            get
            {
                return lastCollectionEtags;
            }
        }

        public MaintenanceActions Maintenance { get; private set; }

        /// <summary>
        /// The name of the database.
        /// Defaults to null for the root database (or embedded database), or the name of the database if this db is a tenant database
        /// </summary>
        public string Name { get; private set; }

        public NotificationActions Notifications { get; private set; }

        public PatchActions Patches { get; private set; }

        public Prefetcher Prefetcher
        {
            get
            {
                return prefetcher;
            }
        }

        [ImportMany]
        public OrderedPartCollection<AbstractPutTrigger> PutTriggers { get; set; }

        public QueryActions Queries { get; private set; }

        [ImportMany]
        public OrderedPartCollection<AbstractReadTrigger> ReadTriggers { get; set; }

        public ReducingExecuter ReducingExecuter { get; private set; }

        public string ServerUrl
        {
            get
            {
                var serverUrl = Configuration.ServerUrl;
                if (string.IsNullOrEmpty(Name))
                {
                    return serverUrl;
                }

                if (serverUrl.EndsWith("/"))
                {
                    return serverUrl + "databases/" + Name;
                }

                return serverUrl + "/databases/" + Name;
            }
        }

        [ImportMany]
        public OrderedPartCollection<IStartupTask> StartupTasks { get; set; }

        public DatabaseStatistics Statistics
        {
            get
            {
                var result = new DatabaseStatistics
                             {
                                 CurrentNumberOfItemsToIndexInSingleBatch = workContext.CurrentNumberOfItemsToIndexInSingleBatch, 
                                 CurrentNumberOfItemsToReduceInSingleBatch = workContext.CurrentNumberOfItemsToReduceInSingleBatch, 
                                 ActualIndexingBatchSize = workContext.LastActualIndexingBatchSize.ToArray(), 
                                 InMemoryIndexingQueueSize = prefetcher.GetInMemoryIndexingQueueSize(PrefetchingUser.Indexer), 
                                 Prefetches = workContext.FutureBatchStats.OrderBy(x => x.Timestamp).ToArray(), 
                                 CountOfIndexes = IndexStorage.Indexes.Length, 
                                 DatabaseTransactionVersionSizeInMB = ConvertBytesToMBs(workContext.TransactionalStorage.GetDatabaseTransactionVersionSizeInBytes()), 
                                 Errors = workContext.Errors, 
                                 DatabaseId = TransactionalStorage.Id, 
                                 SupportsDtc = TransactionalStorage.SupportsDtc, 
                                 Triggers = PutTriggers.Select(x => new DatabaseStatistics.TriggerInfo
                                                                    {
                                                                        Name = x.ToString(), 
                                                                        Type = "Put"
                                                                    })
                                                                    .Concat(DeleteTriggers.Select(x => new DatabaseStatistics.TriggerInfo
                                                                                                       {
                                                                                                           Name = x.ToString(), 
                                                                                                           Type = "Delete"
                                                                                                       }))
                                                                    .Concat(ReadTriggers.Select(x => new DatabaseStatistics.TriggerInfo
                                                                                                    {
                                                                                                        Name = x.ToString(), 
                                                                                                        Type = "Read"
                                                                                                    }))
                                                                    .Concat(IndexUpdateTriggers.Select(x => new DatabaseStatistics.TriggerInfo
                                                                                                            {
                                                                                                                Name = x.ToString(), 
                                                                                                                Type = "Index Update"
                                                                                                            })).ToArray(), 
                                Extensions = Configuration.ReportExtensions(
                                typeof(IStartupTask),
                                typeof(AbstractReadTrigger),
                                typeof(AbstractDeleteTrigger),
                                typeof(AbstractPutTrigger),
                                typeof(AbstractDocumentCodec),
                                typeof(AbstractIndexCodec),
                                typeof(AbstractDynamicCompilationExtension),
                                typeof(AbstractIndexQueryTrigger),
                                typeof(AbstractIndexUpdateTrigger),
                                typeof(AbstractAnalyzerGenerator),
                                typeof(AbstractAttachmentDeleteTrigger),
                                typeof(AbstractAttachmentPutTrigger),
                                typeof(AbstractAttachmentReadTrigger),
                                typeof(AbstractBackgroundTask),
                                typeof(IAlterConfiguration)),
                             };

                TransactionalStorage.Batch(actions =>
                {
                    result.LastDocEtag = actions.Staleness.GetMostRecentDocumentEtag();
                    result.LastAttachmentEtag = actions.Staleness.GetMostRecentAttachmentEtag();

                    result.ApproximateTaskCount = actions.Tasks.ApproximateTaskCount;
                    result.CountOfDocuments = actions.Documents.GetDocumentsCount();
                    result.CountOfAttachments = actions.Attachments.GetAttachmentsCount();
                    result.StaleIndexes = IndexStorage.Indexes.Where(indexId =>
                    {
                        var indexInstance = IndexStorage.GetIndexInstance(indexId);
                        return (indexInstance != null && indexInstance.IsMapIndexingInProgress) || actions.Staleness.IsIndexStale(indexId, null, null);
                    }).Select(indexId =>
                    {
                        var index = IndexStorage.GetIndexInstance(indexId);
                        return index == null ? null : index.PublicName;
                    }).ToArray();
                    result.Indexes = actions.Indexing.GetIndexesStats().Where(x => x != null).Select(x =>
                    {
                        var indexInstance = IndexStorage.GetIndexInstance(x.Id);
                        if (indexInstance != null)
                            x.PublicName = indexInstance.PublicName;

                        return x;
                    }).ToArray();
                });

                if (result.Indexes != null)
                {
                    foreach (var index in result.Indexes)
                    {
                        try
                        {
                            var indexDefinition = IndexDefinitionStorage.GetIndexDefinition(index.Id);
                            index.LastQueryTimestamp = IndexStorage.GetLastQueryTime(index.Id);
                            index.Performance = IndexStorage.GetIndexingPerformance(index.Id);
                            index.IsOnRam = IndexStorage.IndexOnRam(index.Id);
                            if (indexDefinition != null)
                                index.LockMode = indexDefinition.LockMode;

                            index.ForEntityName = IndexDefinitionStorage.GetViewGenerator(index.Id).ForEntityNames.ToList();
                            IndexSearcher searcher;
                            using (IndexStorage.GetCurrentIndexSearcher(index.Id, out searcher))
                                index.DocsCount = searcher.IndexReader.NumDocs();
                        }
                        catch (Exception)
                        {
                            // might happen if the index was deleted mid operation
                            // we don't really care for that, so we ignore this
                        }
                    }
                }

                return result;
            }
        }

        public TaskActions Tasks { get; private set; }

        public ITransactionalStorage TransactionalStorage { get; private set; }

        public TransformerActions Transformers { get; private set; }

        public TransportState TransportState
        {
            get
            {
                return transportState;
            }
        }

        public WorkContext WorkContext
        {
            get
            {
                return workContext;
            }
        }

        public BatchResult[] Batch(IList<ICommandData> commands)
        {
            using (TransactionalStorage.WriteLock())
            {
                var shouldRetryIfGotConcurrencyError = commands.All(x => ((x is PatchCommandData || IsScriptedPatchCommandDataWithoutEtagProperty(x)) && (x.Etag == null)));
                if (shouldRetryIfGotConcurrencyError)
                {
                    var sp = Stopwatch.StartNew();
                    var result = BatchWithRetriesOnConcurrencyErrorsAndNoTransactionMerging(commands);
                    Log.Debug("Successfully executed {0} patch commands in {1}", commands.Count, sp.Elapsed);
                    return result;
                }

                BatchResult[] results = null;
                TransactionalStorage.Batch(actions => { results = ProcessBatch(commands); });

                return results;
            }
        }

        public void Commit(string txId)
        {
            if (TransactionalStorage.SupportsDtc == false)
                throw new InvalidOperationException("DTC is not supported by " + TransactionalStorage.FriendlyName + " storage.");

            try
            {
                try
                {
                    inFlightTransactionalState.Commit(txId);
                    Log.Debug("Commit of tx {0} completed", txId);
                    workContext.ShouldNotifyAboutWork(() => "DTC transaction commited");
                }
                finally
                {
                    inFlightTransactionalState.Rollback(txId); // this is where we actually remove the tx
                }
            }
            catch (Exception e)
            {
                if (TransactionalStorage.HandleException(e))
                    return;

                throw;
            }
            finally
            {
                workContext.HandleWorkNotifications();
            }
        }

        public DatabaseMetrics CreateMetrics()
        {
            var metrics = WorkContext.MetricsCounters;

            var percentiles = metrics.RequestDuationMetric.Percentiles(0.5, 0.75, 0.95, 0.99, 0.999, 0.9999);

            return new DatabaseMetrics
                   {
                       RequestsPerSecond = Math.Round(metrics.RequestsPerSecondCounter.CurrentValue, 3), 
                       DocsWritesPerSecond = Math.Round(metrics.DocsPerSecond.CurrentValue, 3), 
                       IndexedPerSecond = Math.Round(metrics.IndexedPerSecond.CurrentValue, 3), 
                       ReducedPerSecond = Math.Round(metrics.ReducedPerSecond.CurrentValue, 3), 
                       RequestsDuration = new HistogramData
                                          {
                                              Counter = metrics.RequestDuationMetric.Count, 
                                              Max = metrics.RequestDuationMetric.Max, 
                                              Mean = metrics.RequestDuationMetric.Mean, 
                                              Min = metrics.RequestDuationMetric.Min, 
                                              Stdev = metrics.RequestDuationMetric.StdDev, 
                                              Percentiles = new Dictionary<string, double>
                                                            {
                                                                { "50%", percentiles[0] }, 
                                                                { "75%", percentiles[1] }, 
                                                                { "95%", percentiles[2] }, 
                                                                { "99%", percentiles[3] }, 
                                                                { "99.9%", percentiles[4] }, 
                                                                { "99.99%", percentiles[5] },
                                                            }
                                          }, 
                                          Requests = new MeterData
                                                     {
                                                         Count = metrics.ConcurrentRequests.Count, 
                                                         FifteenMinuteRate = Math.Round(metrics.ConcurrentRequests.FifteenMinuteRate, 3), 
                                                         FiveMinuteRate = Math.Round(metrics.ConcurrentRequests.FiveMinuteRate, 3), 
                                                         MeanRate = Math.Round(metrics.ConcurrentRequests.MeanRate, 3), 
                                                         OneMinuteRate = Math.Round(metrics.ConcurrentRequests.OneMinuteRate, 3),
                                                     }
                   };
        }

        /// <summary>
        /// This API is provided solely for the use of bundles that might need to run
        /// without any other bundle interfering. Specifically, the replication bundle
        /// need to be able to run without interference from any other bundle.
        /// </summary>
        /// <returns></returns>
        public IDisposable DisableAllTriggersForCurrentThread()
        {
            if (disposed)
                return new DisposableAction(() => { });

            var old = disableAllTriggers.Value;
            disableAllTriggers.Value = true;
            return new DisposableAction(() =>
            {
                if (disposed)
                    return;

                try
                {
                    disableAllTriggers.Value = old;
                }
                catch (ObjectDisposedException)
                {
                }
            });
        }

        public void Dispose()
        {
            if (disposed)
                return;

            Log.Debug("Start shutdown the following database: {0}", Name ?? Constants.SystemDatabase);

            var onDisposing = Disposing;
            if (onDisposing != null)
            {
                try
                {
                    onDisposing(this, EventArgs.Empty);
                }
                catch (Exception e)
                {
                    Log.WarnException("Error when notifying about db disposal, ignoring error and continuing with disposal", e);
                }
            }

            var exceptionAggregator = new ExceptionAggregator(Log, "Could not properly dispose of DatabaseDocument");

            exceptionAggregator.Execute(() =>
            {
                if (lastCollectionEtags != null)
                    lastCollectionEtags.Flush();
            });

			exceptionAggregator.Execute(() =>
			{
				if (prefetcher != null)
					prefetcher.Dispose();
			});

            exceptionAggregator.Execute(() =>
            {
                initializer.UnsubscribeToDomainUnloadOrProcessExit();
                disposed = true;

                if (workContext != null)
                    workContext.StopWorkRude();
            });

            if (initializer != null)
            {
                exceptionAggregator.Execute(initializer.Dispose);
            }

            exceptionAggregator.Execute(() =>
            {
                if (ExtensionsState == null)
                    return;

                foreach (var value in ExtensionsState.Values.OfType<IDisposable>())
                    exceptionAggregator.Execute(value.Dispose);
            });

            exceptionAggregator.Execute(() =>
            {
                if (toDispose == null)
                    return;

                foreach (var shouldDispose in toDispose)
                    exceptionAggregator.Execute(shouldDispose.Dispose);
            });

            exceptionAggregator.Execute(() =>
            {
                if (Tasks != null)
                    Tasks.Dispose(exceptionAggregator);
            });

            exceptionAggregator.Execute(() =>
            {
                if (indexingBackgroundTask != null)
                    indexingBackgroundTask.Wait();
            });
            exceptionAggregator.Execute(() =>
            {
                if (reducingBackgroundTask != null)
                    reducingBackgroundTask.Wait();
            });

            exceptionAggregator.Execute(() =>
            {
                var disposable = backgroundTaskScheduler as IDisposable;
                if (disposable != null)
                    disposable.Dispose();
            });

            if (TransactionalStorage != null)
                exceptionAggregator.Execute(TransactionalStorage.Dispose);

            if (IndexStorage != null)
                exceptionAggregator.Execute(IndexStorage.Dispose);

            if (Configuration != null)
                exceptionAggregator.Execute(Configuration.Dispose);

            exceptionAggregator.Execute(disableAllTriggers.Dispose);

            if (workContext != null)
                exceptionAggregator.Execute(workContext.Dispose);

            exceptionAggregator.ThrowIfNeeded();

            Log.Debug("Finished shutdown the following database: {0}", Name ?? Constants.SystemDatabase);
        }

        /// <summary>
        /// Get the total index storage size taken by the indexes on the disk.
        /// This explicitly does NOT include in memory indexes.
        /// </summary>
        /// <remarks>
        /// This is a potentially a very expensive call, avoid making it if possible.
        /// </remarks>
        public long GetIndexStorageSizeOnDisk()
        {
            if (Configuration.RunInMemory)
                return 0;

            var indexes = Directory.GetFiles(Configuration.IndexStoragePath, "*.*", SearchOption.AllDirectories);
            var totalIndexSize = indexes.Sum(file =>
            {
                try
                {
                    return new FileInfo(file).Length;
                }
                catch (UnauthorizedAccessException)
                {
                    return 0;
                }
                catch (FileNotFoundException)
                {
                    return 0;
                }
            });

            return totalIndexSize;
        }

<<<<<<< HEAD
        /// <summary>
        /// Get the total size taken by the database on the disk.
        /// This explicitly does NOT include in memory indexes or in memory database.
        /// It does include any reserved space on the file system, which may significantly increase
        /// the database size.
        /// </summary>
        /// <remarks>
        /// This is a potentially a very expensive call, avoid making it if possible.
        /// </remarks>
        public long GetTotalSizeOnDisk()
=======
        private volatile bool backgroundWorkersSpun;

        public void SpinBackgroundWorkers()
        {
            if (backgroundWorkersSpun)
                throw new InvalidOperationException("The background workers has already been spun and cannot be spun again");

            backgroundWorkersSpun = true;

            workContext.StartWork();
            indexingBackgroundTask = Task.Factory.StartNew(
                indexingExecuter.Execute,
                CancellationToken.None, TaskCreationOptions.LongRunning, backgroundTaskScheduler);
            reducingBackgroundTask = Task.Factory.StartNew(
                new ReducingExecuter(workContext).Execute,
                CancellationToken.None, TaskCreationOptions.LongRunning, backgroundTaskScheduler);
        }

        public void SpinIndexingWorkers()
        {
            if (backgroundWorkersSpun)
                throw new InvalidOperationException("The background workers has already been spun and cannot be spun again");

            backgroundWorkersSpun = true;

            workContext.StartIndexing();
            indexingBackgroundTask = System.Threading.Tasks.Task.Factory.StartNew(
                indexingExecuter.Execute,
                CancellationToken.None, TaskCreationOptions.LongRunning, backgroundTaskScheduler);
            reducingBackgroundTask = System.Threading.Tasks.Task.Factory.StartNew(
                new ReducingExecuter(workContext).Execute,
                CancellationToken.None, TaskCreationOptions.LongRunning, backgroundTaskScheduler);
        }

        public void RaiseNotifications(DocumentChangeNotification obj, RavenJObject metadata)
        {
            TransportState.Send(obj);
            var onDocumentChange = OnDocumentChange;
            if (onDocumentChange != null)
                onDocumentChange(this, obj, metadata);
        }

        public void RaiseNotifications(IndexChangeNotification obj)
        {
            TransportState.Send(obj);
        }

        public void RaiseNotifications(ReplicationConflictNotification obj)
        {
            TransportState.Send(obj);
        }

		public void RaiseNotifications(BulkInsertChangeNotification obj)
		{
			TransportState.Send(obj);
		}

        public event Action<DocumentDatabase, DocumentChangeNotification, RavenJObject> OnDocumentChange;

        public void RunIdleOperations()
        {
            var tryEnter = Monitor.TryEnter(idleLocker);
            try
            {
                if (tryEnter == false)
                    return;
                TransportState.OnIdle();
                IndexStorage.RunIdleOperations();
                ClearCompletedPendingTasks();
            }
            finally
            {
                if (tryEnter)
                    Monitor.Exit(idleLocker);
            }
        }

        private void ClearCompletedPendingTasks()
        {
            foreach (var taskAndState in pendingTasks)
            {
                var task = taskAndState.Value.Task;
                if (task.IsCompleted || task.IsCanceled || task.IsFaulted)
                {
                    PendingTaskAndState value;
                    pendingTasks.TryRemove(taskAndState.Key, out value);
                }
                if (task.Exception != null)
                {
                    log.InfoException("Failed to execute background task " + taskAndState.Key, task.Exception);
                }
            }
        }

        public JsonDocument Get(string key, TransactionInformation transactionInformation)
        {
            if (key == null)
                throw new ArgumentNullException("key");
            key = key.Trim();

            JsonDocument document = null;
            if (transactionInformation == null ||
                inFlightTransactionalState.TryGet(key, transactionInformation, out document) == false)
            {
                // first we check the dtc state, then the storage, to avoid race conditions
                var nonAuthoritativeInformationBehavior = inFlightTransactionalState.GetNonAuthoritativeInformationBehavior<JsonDocument>(transactionInformation, key);

                TransactionalStorage.Batch(actions => { document = actions.Documents.DocumentByKey(key, transactionInformation); });

                if (nonAuthoritativeInformationBehavior != null)
                    document = nonAuthoritativeInformationBehavior(document);
            }

            DocumentRetriever.EnsureIdInMetadata(document);

            return new DocumentRetriever(null, ReadTriggers, inFlightTransactionalState)
                .ExecuteReadTriggers(document, transactionInformation, ReadOperation.Load);
        }

        public JsonDocumentMetadata GetDocumentMetadata(string key, TransactionInformation transactionInformation)
        {
            if (key == null)
                throw new ArgumentNullException("key");
            key = key.Trim();
            JsonDocumentMetadata document = null;
            if (transactionInformation == null ||
                inFlightTransactionalState.TryGet(key, transactionInformation, out document) == false)
            {
                var nonAuthoritativeInformationBehavior = inFlightTransactionalState.GetNonAuthoritativeInformationBehavior<JsonDocumentMetadata>(transactionInformation, key);
                TransactionalStorage.Batch(actions =>
                {
                    document = actions.Documents.DocumentMetadataByKey(key, transactionInformation);
                });
                if (nonAuthoritativeInformationBehavior != null)
                    document = nonAuthoritativeInformationBehavior(document);
            }

            DocumentRetriever.EnsureIdInMetadata(document);
            return new DocumentRetriever(null, ReadTriggers, inFlightTransactionalState)
                .ProcessReadVetoes(document, transactionInformation, ReadOperation.Load);
        }

        public PutResult Put(string key, Etag etag, RavenJObject document, RavenJObject metadata, TransactionInformation transactionInformation)
        {
            workContext.PerformanceCounters.DocsPerSecond.Increment();
            key = string.IsNullOrWhiteSpace(key) ? Guid.NewGuid().ToString() : key.Trim();
            RemoveReservedProperties(document);
            RemoveMetadataReservedProperties(metadata);
            Etag newEtag = Etag.Empty;

            using (DocumentLock.Lock())
            {
                TransactionalStorage.Batch(actions =>
                {
                    if (key.EndsWith("/"))
                    {
                        key += GetNextIdentityValueWithoutOverwritingOnExistingDocuments(key, actions,
                                                                                         transactionInformation);
                    }
                    AssertPutOperationNotVetoed(key, metadata, document, transactionInformation);
                    if (transactionInformation == null)
                    {
                        if (inFlightTransactionalState.IsModified(key))
                            throw new ConcurrencyException("PUT attempted on : " + key +
                                                           " while it is being locked by another transaction");

                        PutTriggers.Apply(trigger => trigger.OnPut(key, document, metadata, null));

                        var addDocumentResult = actions.Documents.AddDocument(key, etag, document, metadata);
                        newEtag = addDocumentResult.Etag;

                        CheckReferenceBecauseOfDocumentUpdate(key, actions);
                        metadata[Constants.LastModified] = addDocumentResult.SavedAt;
                        metadata.EnsureSnapshot(
                            "Metadata was written to the database, cannot modify the document after it was written (changes won't show up in the db). Did you forget to call CreateSnapshot() to get a clean copy?");
                        document.EnsureSnapshot(
                            "Document was written to the database, cannot modify the document after it was written (changes won't show up in the db). Did you forget to call CreateSnapshot() to get a clean copy?");

                        actions.AfterStorageCommitBeforeWorkNotifications(new JsonDocument
                        {
                            Metadata = metadata,
                            Key = key,
                            DataAsJson = document,
                            Etag = newEtag,
                            LastModified = addDocumentResult.SavedAt,
                            SkipDeleteFromIndex = addDocumentResult.Updated == false
                        }, documents => prefetcher.AfterStorageCommitBeforeWorkNotifications(PrefetchingUser.Indexer, documents));

						if (addDocumentResult.Updated)
							prefetcher.AfterUpdate(key, addDocumentResult.PrevEtag);

                        PutTriggers.Apply(trigger => trigger.AfterPut(key, document, metadata, newEtag, null));

                        TransactionalStorage
                            .ExecuteImmediatelyOrRegisterForSynchronization(() =>
                            {
                                PutTriggers.Apply(trigger => trigger.AfterCommit(key, document, metadata, newEtag));
                                RaiseNotifications(new DocumentChangeNotification
                                {
                                    Id = key,
                                    Type = DocumentChangeTypes.Put,
                                    Etag = newEtag,
                                }, metadata);
                            });

                        workContext.ShouldNotifyAboutWork(() => "PUT " + key);
                    }
                    else
                    {
                        var doc = actions.Documents.DocumentMetadataByKey(key, null);
                        newEtag = inFlightTransactionalState.AddDocumentInTransaction(key, etag, document, metadata,
                                                                                      transactionInformation,
                                                                                      doc == null
                                                                                          ? Etag.Empty
                                                                                          : doc.Etag,
                                                                                      sequentialUuidGenerator);
                    }
                });

                log.Debug("Put document {0} with etag {1}", key, newEtag);

                return new PutResult
                {
                    Key = key,
                    ETag = newEtag
                };
            }
        }

        internal void CheckReferenceBecauseOfDocumentUpdate(string key, IStorageActionsAccessor actions)
        {
            TouchedDocumentInfo touch;
            recentTouches.TryRemove(key, out touch);

            foreach (var referencing in actions.Indexing.GetDocumentsReferencing(key))
            {
                Etag preTouchEtag;
                Etag afterTouchEtag;
                try
                {
                    actions.Documents.TouchDocument(referencing, out preTouchEtag, out afterTouchEtag);
                }
                catch (ConcurrencyException)
                {
                    continue;
                }

                if (preTouchEtag == null || afterTouchEtag == null)
                    continue;

                actions.General.MaybePulseTransaction();

                recentTouches.Set(referencing, new TouchedDocumentInfo
                {
                    PreTouchEtag = preTouchEtag,
                    TouchedEtag = afterTouchEtag
                });
            }
        }

        public long GetNextIdentityValueWithoutOverwritingOnExistingDocuments(string key,
            IStorageActionsAccessor actions,
            TransactionInformation transactionInformation)
        {
            int tries;
            return GetNextIdentityValueWithoutOverwritingOnExistingDocuments(key, actions, transactionInformation, out tries);
        }

        public long GetNextIdentityValueWithoutOverwritingOnExistingDocuments(string key,
            IStorageActionsAccessor actions,
            TransactionInformation transactionInformation,
            out int tries)
        {
            long nextIdentityValue = actions.General.GetNextIdentityValue(key);

            if (actions.Documents.DocumentMetadataByKey(key + nextIdentityValue, transactionInformation) == null)
            {
                tries = 1;
                return nextIdentityValue;
            }
            tries = 1;
            // there is already a document with this id, this means that we probably need to search
            // for an opening in potentially large data set. 
            var lastKnownBusy = nextIdentityValue;
            var maybeFree = nextIdentityValue * 2;
            var lastKnownFree = long.MaxValue;
            while (true)
            {
                tries++;
                if (actions.Documents.DocumentMetadataByKey(key + maybeFree, transactionInformation) == null)
                {
                    if (lastKnownBusy + 1 == maybeFree)
                    {
                        actions.General.SetIdentityValue(key, maybeFree);
                        return maybeFree;
                    }
                    lastKnownFree = maybeFree;
                    maybeFree = Math.Max(maybeFree - (maybeFree - lastKnownBusy) / 2, lastKnownBusy + 1);

                }
                else
                {
                    lastKnownBusy = maybeFree;
                    maybeFree = Math.Min(lastKnownFree, maybeFree * 2);
                }
            }
        }

        private void AssertPutOperationNotVetoed(string key, RavenJObject metadata, RavenJObject document, TransactionInformation transactionInformation)
        {
            var vetoResult = PutTriggers
                .Select(trigger => new { Trigger = trigger, VetoResult = trigger.AllowPut(key, document, metadata, transactionInformation) })
                .FirstOrDefault(x => x.VetoResult.IsAllowed == false);
            if (vetoResult != null)
            {
                throw new OperationVetoedException("PUT vetoed on document " + key + " by " + vetoResult.Trigger + " because: " + vetoResult.VetoResult.Reason);
            }
        }

        private void AssertAttachmentPutOperationNotVetoed(string key, RavenJObject metadata, Stream data)
        {
            var vetoResult = AttachmentPutTriggers
                .Select(trigger => new { Trigger = trigger, VetoResult = trigger.AllowPut(key, data, metadata) })
                .FirstOrDefault(x => x.VetoResult.IsAllowed == false);
            if (vetoResult != null)
            {
	            throw new OperationVetoedException("PUT vetoed on attachment " + key + " by " + vetoResult.Trigger +
	                                               " because: " + vetoResult.VetoResult.Reason);
            }
        }

        private void AssertAttachmentDeleteOperationNotVetoed(string key)
        {
            var vetoResult = AttachmentDeleteTriggers
                .Select(trigger => new { Trigger = trigger, VetoResult = trigger.AllowDelete(key) })
                .FirstOrDefault(x => x.VetoResult.IsAllowed == false);
            if (vetoResult != null)
            {
	            throw new OperationVetoedException("DELETE vetoed on attachment " + key + " by " + vetoResult.Trigger +
	                                               " because: " + vetoResult.VetoResult.Reason);
            }
        }

        private void AssertDeleteOperationNotVetoed(string key, TransactionInformation transactionInformation)
        {
            var vetoResult = DeleteTriggers
                .Select(trigger => new { Trigger = trigger, VetoResult = trigger.AllowDelete(key, transactionInformation) })
                .FirstOrDefault(x => x.VetoResult.IsAllowed == false);
            if (vetoResult != null)
            {
	            throw new OperationVetoedException("DELETE vetoed on document " + key + " by " + vetoResult.Trigger +
	                                               " because: " + vetoResult.VetoResult.Reason);
            }
        }

        private static void RemoveMetadataReservedProperties(RavenJObject metadata)
        {
            RemoveReservedProperties(metadata);
            metadata.Remove("Raven-Last-Modified");
            metadata.Remove("Last-Modified");
        }

        private static void RemoveReservedProperties(RavenJObject document)
        {
            document.Remove(string.Empty);
            var toRemove = document.Keys.Where(propertyName => propertyName.StartsWith("@") || headersToIgnoreServer.Contains(propertyName)).ToList();
            foreach (var propertyName in toRemove)
            {
                document.Remove(propertyName);
            }
        }

        private static readonly HashSet<string> headersToIgnoreServer = new HashSet<string>(StringComparer.OrdinalIgnoreCase)
		{
			Constants.RavenLastModified,
		};

        public bool Delete(string key, Etag etag, TransactionInformation transactionInformation)
        {
            RavenJObject metadata;
            return Delete(key, etag, transactionInformation, out metadata);
        }

        public bool Delete(string key, Etag etag, TransactionInformation transactionInformation, out RavenJObject metadata)
        {
            if (key == null)
                throw new ArgumentNullException("key");
            key = key.Trim();

            var deleted = false;
            log.Debug("Delete a document with key: {0} and etag {1}", key, etag);
            RavenJObject metadataVar = null;

            using (DocumentLock.Lock())
            {
                TransactionalStorage.Batch(actions =>
                {
                    AssertDeleteOperationNotVetoed(key, transactionInformation);
                    if (transactionInformation == null)
                    {
                        DeleteTriggers.Apply(trigger => trigger.OnDelete(key, null));

                        Etag deletedETag;
                        if (actions.Documents.DeleteDocument(key, etag, out metadataVar, out deletedETag))
                        {
                            deleted = true;
                            actions.Indexing.RemoveAllDocumentReferencesFrom(key);
                            WorkContext.MarkDeleted(key);

                            CheckReferenceBecauseOfDocumentUpdate(key, actions);

                            foreach (var indexName in IndexDefinitionStorage.IndexNames)
                            {
                                AbstractViewGenerator abstractViewGenerator =
                                    IndexDefinitionStorage.GetViewGenerator(indexName);
                                if (abstractViewGenerator == null)
                                    continue;

                                var token = metadataVar.Value<string>(Constants.RavenEntityName);

                                if (token != null && // the document has a entity name
                                    abstractViewGenerator.ForEntityNames.Count > 0)
                                    // the index operations on specific entities
                                {
                                    if (abstractViewGenerator.ForEntityNames.Contains(token) == false)
                                        continue;
                                }

                                string indexNameCopy = indexName;
                                var task = actions.GetTask(x => x.Index == indexNameCopy, new RemoveFromIndexTask
                                {
                                    Index = indexNameCopy
                                });
                                task.Keys.Add(key);
                            }
                            if (deletedETag != null)
                                prefetcher.AfterDelete(key, deletedETag);
                            DeleteTriggers.Apply(trigger => trigger.AfterDelete(key, null));
                        }

                        TransactionalStorage
                            .ExecuteImmediatelyOrRegisterForSynchronization(() =>
                            {
                                DeleteTriggers.Apply(trigger => trigger.AfterCommit(key));
                                RaiseNotifications(new DocumentChangeNotification
                                {
                                    Id = key,
                                    Type = DocumentChangeTypes.Delete,
                                }, metadataVar);
                            });

                    }
                    else
                    {
                        var doc = actions.Documents.DocumentMetadataByKey(key, null);

                        inFlightTransactionalState.DeleteDocumentInTransaction(transactionInformation, key,
                                                                               etag,
                                                                               doc == null ? Etag.Empty : doc.Etag,
                                                                               sequentialUuidGenerator);
                        deleted = doc != null;
                    }

                    workContext.ShouldNotifyAboutWork(() => "DEL " + key);
                });

                metadata = metadataVar;
                return deleted;
            }
        }

        public bool HasTransaction(string txId)
        {
            return inFlightTransactionalState.HasTransaction(txId);
        }

		public void PrepareTransaction(string txId)
		{
			try
			{
				inFlightTransactionalState.Prepare(txId);
				log.Debug("Prepare of tx {0} completed", txId);
			}
			catch (Exception e)
			{
				if (TransactionalStorage.HandleException(e))
					return;
				throw;
			}
		}

        public void Commit(string txId)
        {
            try
            {
                using (DocumentLock.Lock())
                {
                    try
                    {
                        inFlightTransactionalState.Commit(txId);
                        log.Debug("Commit of tx {0} completed", txId);
                        workContext.ShouldNotifyAboutWork(() => "DTC transaction commited");
                    }
                    finally
                    {
                        inFlightTransactionalState.Rollback(txId); // this is where we actually remove the tx
                    }
                }
            }
            catch (Exception e)
            {
	            if (TransactionalStorage.HandleException(e))
		            return;
	            throw;
            }
            finally
            {
	            workContext.HandleWorkNotifications();
            }
        }


        public void Rollback(string txId)
        {
            inFlightTransactionalState.Rollback(txId);
        }

        [MethodImpl(MethodImplOptions.Synchronized)]
        public string PutTransform(string name, TransformerDefinition definition)
        {
            if (name == null) throw new ArgumentNullException("name");
            if (definition == null) throw new ArgumentNullException("definition");

            name = name.Trim();

            var existingDefinition = IndexDefinitionStorage.GetTransformerDefinition(name);
            if (existingDefinition != null && existingDefinition.Equals(definition))
                return name; // no op for the same transformer

            IndexDefinitionStorage.CreateAndPersistTransform(definition);
            IndexDefinitionStorage.AddTransform(name, definition);

            return name;
        }

        // only one index can be created at any given time
        // the method already handle attempts to create the same index, so we don't have to 
        // worry about this.
        [MethodImpl(MethodImplOptions.Synchronized)]
        public string PutIndex(string name, IndexDefinition definition)
        {
            if (name == null)
                throw new ArgumentNullException("name");

	        var fixedName = IndexDefinitionStorage.FixupIndexName(name);

			var existingIndex = IndexDefinitionStorage.GetIndexDefinition(fixedName);

            if (existingIndex != null)
            {
                switch (existingIndex.LockMode)
                {
                    case IndexLockMode.LockedIgnore:
                        log.Info("Index {0} not saved because it was lock (with ignore)", name);
                        return name;

                    case IndexLockMode.LockedError:
                        throw new InvalidOperationException("Can not overwrite locked index: " + name);
                }
            }

            name = name.Trim();

            switch (FindIndexCreationOptions(definition, ref name))
            {
                case IndexCreationOptions.Noop:
                    return name;
                case IndexCreationOptions.Update:
                    // ensure that the code can compile
					new DynamicViewCompiler(fixedName, definition, Extensions, IndexDefinitionStorage.IndexDefinitionsPath, Configuration).GenerateInstance();
                    DeleteIndex(name);
                    break;
            }

			IndexDefinitionStorage.RegisterNewIndexInThisSession(fixedName, definition);

            // this has to happen in this fashion so we will expose the in memory status after the commit, but 
            // before the rest of the world is notified about this.
            IndexDefinitionStorage.CreateAndPersistIndex(definition);
            IndexStorage.CreateIndexImplementation(definition);
			InvokeSuggestionIndexing(fixedName, definition);

            TransactionalStorage.Batch(actions =>
            {
				actions.Indexing.AddIndex(fixedName, definition.IsMapReduce);
                workContext.ShouldNotifyAboutWork(() => "PUT INDEX " + name);
            });

            // The act of adding it here make it visible to other threads
            // we have to do it in this way so first we prepare all the elements of the 
            // index, then we add it to the storage in a way that make it public
			IndexDefinitionStorage.AddIndex(fixedName, definition);


			workContext.ClearErrorsFor(fixedName);

            TransactionalStorage.ExecuteImmediatelyOrRegisterForSynchronization(() => RaiseNotifications(new IndexChangeNotification
            {
                Name = name,
                Type = IndexChangeTypes.IndexAdded,
            }));

            return name;
        }

        private void InvokeSuggestionIndexing(string name, IndexDefinition definition)
        {
            foreach (var suggestion in definition.Suggestions)
            {
                var field = suggestion.Key;
                var suggestionOption = suggestion.Value;

                if (suggestionOption.Distance == StringDistanceTypes.None)
                    continue;

                var indexExtensionKey = MonoHttpUtility.UrlEncode(field + "-" + suggestionOption.Distance + "-" + suggestionOption.Accuracy);

                var suggestionQueryIndexExtension = new SuggestionQueryIndexExtension(
                    workContext,
                    Path.Combine(configuration.IndexStoragePath, "Raven-Suggestions", name, indexExtensionKey),
                    configuration.RunInMemory,
                    SuggestionQueryRunner.GetStringDistance(suggestionOption.Distance),
                    field,
                    suggestionOption.Accuracy);

                IndexStorage.SetIndexExtension(name, indexExtensionKey, suggestionQueryIndexExtension);
            }
        }

        private IndexCreationOptions FindIndexCreationOptions(IndexDefinition definition, ref string name)
        {
	        definition.Name = name;
            definition.RemoveDefaultValues();
            IndexDefinitionStorage.ResolveAnalyzers(definition);
            var findIndexCreationOptions = IndexDefinitionStorage.FindIndexCreationOptions(definition);
            return findIndexCreationOptions;
        }

        public QueryResultWithIncludes Query(string index, IndexQuery query, CancellationToken token)
>>>>>>> 8e28908c
        {
            if (Configuration.RunInMemory)
                return 0;

            return GetIndexStorageSizeOnDisk() + GetTransactionalStorageSizeOnDisk().AllocatedSizeInBytes;
        }

        /// <summary>
        /// Get the total size taken by the database on the disk.
        /// This explicitly does NOT include in memory database.
        /// It does include any reserved space on the file system, which may significantly increase
        /// the database size.
        /// </summary>
        /// <remarks>
        /// This is a potentially a very expensive call, avoid making it if possible.
        /// </remarks>
        public DatabaseSizeInformation GetTransactionalStorageSizeOnDisk()
        {
            return Configuration.RunInMemory ? DatabaseSizeInformation.Empty : TransactionalStorage.GetDatabaseSize();
        }

        public bool HasTransaction(string txId)
        {
            return inFlightTransactionalState.HasTransaction(txId);
        }

        public void PrepareTransaction(string txId)
        {
            if (TransactionalStorage.SupportsDtc == false)
                throw new InvalidOperationException("DTC is not supported by " + TransactionalStorage.FriendlyName + " storage.");

            try
            {
                inFlightTransactionalState.Prepare(txId);
                Log.Debug("Prepare of tx {0} completed", txId);
            }
            catch (Exception e)
            {
                if (TransactionalStorage.HandleException(e))
                {
                    return;
                }

                throw;
            }
        }

        public static void Restore(RavenConfiguration configuration, string backupLocation, string databaseLocation, Action<string> output, bool defrag)
        {
            MaintenanceActions.Restore(configuration, backupLocation, databaseLocation, output, defrag);
        }

        public void Rollback(string txId)
        {
            inFlightTransactionalState.Rollback(txId);
        }

        public void RunIdleOperations()
        {
            var tryEnter = Monitor.TryEnter(idleLocker);
            try
            {
                if (tryEnter == false)
                    return;

                TransportState.OnIdle();
                IndexStorage.RunIdleOperations();
                Tasks.ClearCompletedPendingTasks();
                lastCollectionEtags.Flush();
            }
            finally
            {
                if (tryEnter)
                {
                    Monitor.Exit(idleLocker);
                }
            }
        }

        public void SpinBackgroundWorkers()
        {
            if (backgroundWorkersSpun)
                throw new InvalidOperationException("The background workers has already been spun and cannot be spun again");

            backgroundWorkersSpun = true;

            workContext.StartWork();
            indexingBackgroundTask = Task.Factory.StartNew(indexingExecuter.Execute, CancellationToken.None, TaskCreationOptions.LongRunning, backgroundTaskScheduler);

            ReducingExecuter = new ReducingExecuter(workContext);

            reducingBackgroundTask = Task.Factory.StartNew(ReducingExecuter.Execute, CancellationToken.None, TaskCreationOptions.LongRunning, backgroundTaskScheduler);
        }

        public void SpinIndexingWorkers()
        {
<<<<<<< HEAD
            if (backgroundWorkersSpun)
                throw new InvalidOperationException("The background workers has already been spun and cannot be spun again");
=======
            using (DocumentLock.Lock())
            {
                var shouldRetryIfGotConcurrencyError = commands.All(x => (x is PatchCommandData || x is ScriptedPatchCommandData));

                if (shouldRetryIfGotConcurrencyError)
                {
                    var sp = Stopwatch.StartNew();
                    var result = BatchWithRetriesOnConcurrencyErrorsAndNoTransactionMerging(commands);
                    log.Debug("Successfully executed {0} patch commands in {1}", commands.Count, sp.Elapsed);
                    return result;
                }

                BatchResult[] results = null;
                TransactionalStorage.Batch(
                    actions =>
                    {
                        results = ProcessBatch(commands);
                    });

                return results;
            }
        }
>>>>>>> 8e28908c

            backgroundWorkersSpun = true;

            workContext.StartIndexing();
            indexingBackgroundTask = Task.Factory.StartNew(indexingExecuter.Execute, CancellationToken.None, TaskCreationOptions.LongRunning, backgroundTaskScheduler);

            ReducingExecuter = new ReducingExecuter(workContext);

            reducingBackgroundTask = Task.Factory.StartNew(ReducingExecuter.Execute, CancellationToken.None, TaskCreationOptions.LongRunning, backgroundTaskScheduler);
        }

        public void StopBackgroundWorkers()
        {
            workContext.StopWork();
            if (indexingBackgroundTask != null)
                indexingBackgroundTask.Wait();

            if (reducingBackgroundTask != null)
                reducingBackgroundTask.Wait();

            backgroundWorkersSpun = false;
        }

        public void StopIndexingWorkers()
        {
            workContext.StopIndexing();
            try
            {
                indexingBackgroundTask.Wait();
            }
            catch (Exception e)
            {
                Log.WarnException("Error while trying to stop background indexing", e);
            }

            try
            {
                reducingBackgroundTask.Wait();
            }
            catch (Exception e)
            {
                Log.WarnException("Error while trying to stop background reducing", e);
            }

            backgroundWorkersSpun = false;
        }

        protected void RaiseIndexingWiringComplete()
        {
            var indexingWiringComplete = OnIndexingWiringComplete;
            OnIndexingWiringComplete = null; // we can only init once, release all actions
            if (indexingWiringComplete != null)
                indexingWiringComplete();
        }

        private static int GetBuildVersion()
        {
            var location = AssemblyHelper.GetAssemblyLocationFor<DocumentDatabase>();

            var fileVersionInfo = FileVersionInfo.GetVersionInfo(location);
            if (fileVersionInfo.FilePrivatePart != 0)
                return fileVersionInfo.FilePrivatePart;

            return fileVersionInfo.FileBuildPart;
        }

        private BatchResult[] BatchWithRetriesOnConcurrencyErrorsAndNoTransactionMerging(IList<ICommandData> commands)
        {
            int retries = 128;
            Random rand = null;
            while (true)
            {
                try
                {
                    BatchResult[] results = null;
                    TransactionalStorage.Batch(_ => results = ProcessBatch(commands));
                    return results;
                }
                catch (ConcurrencyException)
                {
                    if (retries-- >= 0)
                    {
                        if (rand == null)
                            rand = new Random();

                        Thread.Sleep(rand.Next(5, Math.Max(retries * 2, 10)));
                        continue;
                    }

                    throw;
                }
            }
        }

<<<<<<< HEAD
        private void CompleteWorkContextSetup()
=======
        static string productVersion;
        private readonly SequentialUuidGenerator sequentialUuidGenerator;
        private readonly TransportState transportState;

        private DisposableAction exitDocumentSerialLock;

        public static string ProductVersion
>>>>>>> 8e28908c
        {
            workContext.RaiseIndexChangeNotification = Notifications.RaiseNotifications;
            workContext.IndexStorage = IndexStorage;
            workContext.TransactionalStorage = TransactionalStorage;
            workContext.IndexDefinitionStorage = IndexDefinitionStorage;
        }

        private static decimal ConvertBytesToMBs(long bytes)
        {
            return Math.Round(bytes / 1024.0m / 1024.0m, 2);
        }

        

        private void ExecuteStartupTasks()
        {
            using (LogContext.WithDatabase(Name))
            {
                foreach (var task in StartupTasks)
                {
                    var disposable = task.Value as IDisposable;
                    if (disposable != null)
                    {
                        toDispose.Add(disposable);
                    }

                    task.Value.Execute(this);
                }
            }
        }

        private void InitializeIndexCodecTriggers()
        {
            IndexCodecs.Init(disableAllTriggers).OfType<IRequiresDocumentDatabaseInitialization>().Apply(initialization => initialization.Initialize(this));
        }

        private void InitializeTriggersExceptIndexCodecs()
        {
            DocumentCodecs // .Init(disableAllTriggers) // Document codecs should always be activated (RavenDB-576)
                .OfType<IRequiresDocumentDatabaseInitialization>().Apply(initialization => initialization.Initialize(this));

            PutTriggers.Init(disableAllTriggers).OfType<IRequiresDocumentDatabaseInitialization>().Apply(initialization => initialization.Initialize(this));

            DeleteTriggers.Init(disableAllTriggers).OfType<IRequiresDocumentDatabaseInitialization>().Apply(initialization => initialization.Initialize(this));

            ReadTriggers.Init(disableAllTriggers).OfType<IRequiresDocumentDatabaseInitialization>().Apply(initialization => initialization.Initialize(this));

            IndexQueryTriggers.Init(disableAllTriggers).OfType<IRequiresDocumentDatabaseInitialization>().Apply(initialization => initialization.Initialize(this));

            AttachmentPutTriggers.Init(disableAllTriggers).OfType<IRequiresDocumentDatabaseInitialization>().Apply(initialization => initialization.Initialize(this));

            AttachmentDeleteTriggers.Init(disableAllTriggers).OfType<IRequiresDocumentDatabaseInitialization>().Apply(initialization => initialization.Initialize(this));

            AttachmentReadTriggers.Init(disableAllTriggers).OfType<IRequiresDocumentDatabaseInitialization>().Apply(initialization => initialization.Initialize(this));

            IndexUpdateTriggers.Init(disableAllTriggers).OfType<IRequiresDocumentDatabaseInitialization>().Apply(initialization => initialization.Initialize(this));
        }

        private static bool IsScriptedPatchCommandDataWithoutEtagProperty(ICommandData commandData)
        {
            var scriptedPatchCommandData = commandData as ScriptedPatchCommandData;

            const string ScriptEtagKey = "'@etag':";
            const string EtagKey = "etag";

            return scriptedPatchCommandData != null && scriptedPatchCommandData.Patch.Script.Replace(" ", string.Empty).Contains(ScriptEtagKey) == false && scriptedPatchCommandData.Patch.Values.ContainsKey(EtagKey) == false;
        }

        private BatchResult[] ProcessBatch(IList<ICommandData> commands)
        {
            var results = new BatchResult[commands.Count];
            for (int index = 0; index < commands.Count; index++)
            {
                var command = commands[index];
                results[index] = command.ExecuteBatch(this);
            }

            return results;
        }

        private void SecondStageInitialization()
        {
            DocumentCodecs
                .OfType<IRequiresDocumentDatabaseInitialization>()
                .Concat(PutTriggers.OfType<IRequiresDocumentDatabaseInitialization>())
                .Concat(DeleteTriggers.OfType<IRequiresDocumentDatabaseInitialization>())
                .Concat(IndexCodecs.OfType<IRequiresDocumentDatabaseInitialization>())
                .Concat(IndexQueryTriggers.OfType<IRequiresDocumentDatabaseInitialization>())
                .Concat(AttachmentPutTriggers.OfType<IRequiresDocumentDatabaseInitialization>())
                .Concat(AttachmentDeleteTriggers.OfType<IRequiresDocumentDatabaseInitialization>())
                .Concat(AttachmentReadTriggers.OfType<IRequiresDocumentDatabaseInitialization>())
                .Concat(IndexUpdateTriggers.OfType<IRequiresDocumentDatabaseInitialization>())
                .Apply(initialization => initialization.SecondStageInit());
        }

        private class DocumentDatabaseInitializer
        {
            private readonly DocumentDatabase database;

            private readonly InMemoryRavenConfiguration configuration;

            private ValidateLicense validateLicense;

            public DocumentDatabaseInitializer(DocumentDatabase database, InMemoryRavenConfiguration configuration)
            {
                this.database = database;
                this.configuration = configuration;
            }

            public void ValidateLicense()
            {
                if (configuration.IsTenantDatabase)
                    return;

                validateLicense = new ValidateLicense();
                validateLicense.Execute(configuration);
            }

            public void Dispose()
            {
                if (validateLicense != null)
                    validateLicense.Dispose();
            }

<<<<<<< HEAD
            public void SubscribeToDomainUnloadOrProcessExit()
            {
                AppDomain.CurrentDomain.DomainUnload += DomainUnloadOrProcessExit;
                AppDomain.CurrentDomain.ProcessExit += DomainUnloadOrProcessExit;
            }

            public void UnsubscribeToDomainUnloadOrProcessExit()
            {
                AppDomain.CurrentDomain.DomainUnload -= DomainUnloadOrProcessExit;
                AppDomain.CurrentDomain.ProcessExit -= DomainUnloadOrProcessExit;
            }

            public void InitializeEncryption()
            {
                string fipsAsString;
                bool fips;
                if (Commercial.ValidateLicense.CurrentLicense.Attributes.TryGetValue("fips", out fipsAsString) && bool.TryParse(fipsAsString, out fips))
=======
                    using (DocumentLock.Lock())
                    {
                        var inserts = 0;
                        var batch = 0;
                        var keys = new HashSet<string>(StringComparer.OrdinalIgnoreCase);

                        var docsToInsert = docs.ToArray();

                        foreach (var doc in docsToInsert)
                        {
                            try
                            {
                                RemoveReservedProperties(doc.DataAsJson);
                                RemoveMetadataReservedProperties(doc.Metadata);

                                if (options.CheckReferencesInIndexes) keys.Add(doc.Key);
                                documents++;
                                batch++;
                                AssertPutOperationNotVetoed(doc.Key, doc.Metadata, doc.DataAsJson, null);
                                foreach (var trigger in PutTriggers)
                                {
                                    trigger.Value.OnPut(doc.Key, doc.DataAsJson, doc.Metadata, null);
                                }
                                var result = accessor.Documents.InsertDocument(doc.Key, doc.DataAsJson, doc.Metadata, options.CheckForUpdates);
                                if (result.Updated == false) inserts++;

                                doc.Etag = result.Etag;

                                doc.Metadata.EnsureSnapshot(
                                    "Metadata was written to the database, cannot modify the document after it was written (changes won't show up in the db). Did you forget to call CreateSnapshot() to get a clean copy?");
                                doc.DataAsJson.EnsureSnapshot(
                                    "Document was written to the database, cannot modify the document after it was written (changes won't show up in the db). Did you forget to call CreateSnapshot() to get a clean copy?");


                                foreach (var trigger in PutTriggers)
                                {
                                    trigger.Value.AfterPut(doc.Key, doc.DataAsJson, doc.Metadata, result.Etag, null);
                                }
                            }
                            catch (Exception e)
                            {
                                RaiseNotifications(
                                    new BulkInsertChangeNotification
                                    {
                                        OperationId = operationId,
                                        Message = e.Message,
                                        Etag = doc.Etag,
                                        Id = doc.Key,
                                        Type = DocumentChangeTypes.BulkInsertError
                                    });

                                throw;
                            }
                        }
                        if (options.CheckReferencesInIndexes)
                        {
                            foreach (var key in keys)
                            {
                                CheckReferenceBecauseOfDocumentUpdate(key, accessor);
                            }
                        }
                        accessor.Documents.IncrementDocumentCount(inserts);
                        accessor.General.PulseTransaction();

                        workContext.ShouldNotifyAboutWork(() => "BulkInsert batch of " + batch + " docs");
                        workContext.NotifyAboutWork(); // forcing notification so we would start indexing right away
                    }
                }

                RaiseNotifications(new BulkInsertChangeNotification
>>>>>>> 8e28908c
                {
                    if (!fips && configuration.UseFips)
                        throw new InvalidOperationException("Your license does not allow you to use FIPS compliant encryption on the server.");
                }

                Encryptor.Initialize(configuration.UseFips);
                Cryptography.FIPSCompliant = configuration.UseFips;
            }

            private void DomainUnloadOrProcessExit(object sender, EventArgs eventArgs)
            {
                Dispose();
            }

            public void ExecuteAlterConfiguration()
            {
                foreach (var alterConfiguration in configuration.Container.GetExportedValues<IAlterConfiguration>())
                {
                    alterConfiguration.AlterConfiguration(configuration);
                }
            }

            public void SatisfyImportsOnce()
            {
                configuration.Container.SatisfyImportsOnce(database);
            }

            public void InitializeTransactionalStorage(IUuidGenerator uuidGenerator)
            {
                var storageEngineTypeName = configuration.SelectStorageEngineAndFetchTypeName();
                if (string.Equals(InMemoryRavenConfiguration.VoronTypeName, storageEngineTypeName, StringComparison.OrdinalIgnoreCase) == false)
                {
                    if (Directory.Exists(configuration.DataDirectory) && Directory.EnumerateFileSystemEntries(configuration.DataDirectory).Any())
                        throw new InvalidOperationException(string.Format("We do not allow to run on a storage engine other then Voron, while we are in the early pre-release phase of RavenDB 3.0. You are currently running on {0}", storageEngineTypeName));

                    Trace.WriteLine("Forcing database to run on Voron - pre release behavior only, mind " + Path.GetFileName(Path.GetDirectoryName(configuration.DataDirectory)));
                    storageEngineTypeName = InMemoryRavenConfiguration.VoronTypeName;
                }

                database.TransactionalStorage = configuration.CreateTransactionalStorage(storageEngineTypeName, database.WorkContext.HandleWorkNotifications);
                database.TransactionalStorage.Initialize(uuidGenerator, database.DocumentCodecs);
            }

            public void InitializeIndexStorage()
            {
                database.IndexDefinitionStorage = new IndexDefinitionStorage(configuration, database.TransactionalStorage, configuration.DataDirectory, configuration.Container.GetExportedValues<AbstractViewGenerator>(), database.Extensions);
                database.IndexStorage = new IndexStorage(database.IndexDefinitionStorage, configuration, database);
            }
        }
    }

    
}<|MERGE_RESOLUTION|>--- conflicted
+++ resolved
@@ -15,22 +15,8 @@
 using System.Threading.Tasks;
 
 using Lucene.Net.Search;
-<<<<<<< HEAD
 using Lucene.Net.Support;
 
-=======
-using Raven.Abstractions.Logging;
-using Raven.Abstractions.Util;
-using Raven.Database.Commercial;
-using Raven.Database.Impl.DTC;
-using Raven.Database.Prefetching;
-using Raven.Database.Queries;
-using Raven.Database.Server;
-using Raven.Database.Server.Connections;
-using Raven.Database.Server.Responders.Debugging;
-using Raven.Database.Util;
-using Raven.Abstractions;
->>>>>>> 8e28908c
 using Raven.Abstractions.Commands;
 using Raven.Abstractions.Data;
 using Raven.Abstractions.Exceptions;
@@ -46,7 +32,6 @@
 using Raven.Database.Extensions;
 using Raven.Database.Impl;
 using Raven.Database.Impl.DTC;
-using Raven.Database.Impl.Synchronization;
 using Raven.Database.Indexing;
 using Raven.Database.Linq;
 using Raven.Database.Plugins;
@@ -70,8 +55,6 @@
 
         private readonly ThreadLocal<bool> disableAllTriggers = new ThreadLocal<bool>(() => false);
 
-        private readonly DatabaseEtagSynchronizer etagSynchronizer;
-
         private readonly object idleLocker = new object();
 
         private readonly InFlightTransactionalState inFlightTransactionalState;
@@ -89,34 +72,8 @@
         private readonly TransportState transportState;
 
         private readonly WorkContext workContext;
-<<<<<<< HEAD
 
         private volatile bool backgroundWorkersSpun;
-=======
-        private readonly IndexingExecuter indexingExecuter;
-        public IndexingExecuter IndexingExecuter
-        {
-            get { return indexingExecuter; }
-        }
-
-		private readonly Prefetcher prefetcher;
-		public Prefetcher Prefetcher
-		{
-			get { return prefetcher; }
-		}
-
-        /// <summary>
-        /// Requires to avoid having serialize writes to the same attachments
-        /// </summary>
-        private readonly ConcurrentDictionary<string, object> putAttachmentSerialLock = new ConcurrentDictionary<string, object>(StringComparer.OrdinalIgnoreCase);
-
-        internal PutSerialLock DocumentLock { get; private set; }
-
-        /// <summary>
-        /// This is used to hold state associated with this instance by external extensions
-        /// </summary>
-        public AtomicDictionary<object> ExtensionsState { get; private set; }
->>>>>>> 8e28908c
 
         private volatile bool disposed;
 
@@ -128,13 +85,10 @@
 
         public DocumentDatabase(InMemoryRavenConfiguration configuration, TransportState transportState = null)
         {
-<<<<<<< HEAD
+            DocumentLock = new PutSerialLock();
+            this.configuration = configuration;
             Name = configuration.DatabaseName;
             Configuration = configuration;
-=======
-            DocumentLock = new PutSerialLock();
-            this.configuration = configuration;
->>>>>>> 8e28908c
             this.transportState = transportState ?? new TransportState();
             ExtensionsState = new AtomicDictionary<object>();
             var recentTouches = new SizeLimitedConcurrentDictionary<string, TouchedDocumentInfo>(1024, StringComparer.OrdinalIgnoreCase);
@@ -199,14 +153,8 @@
                     
                     CompleteWorkContextSetup();
 
-<<<<<<< HEAD
-                    etagSynchronizer = new DatabaseEtagSynchronizer(TransactionalStorage);
                     prefetcher = new Prefetcher(workContext);
-                    indexingExecuter = new IndexingExecuter(workContext, etagSynchronizer, prefetcher);
-=======
-					prefetcher = new Prefetcher(workContext);
                     indexingExecuter = new IndexingExecuter(workContext, prefetcher);
->>>>>>> 8e28908c
 
                     RaiseIndexingWiringComplete();
 
@@ -273,6 +221,8 @@
         [ImportMany]
         public OrderedPartCollection<AbstractAttachmentReadTrigger> AttachmentReadTriggers { get; set; }
 
+        internal PutSerialLock DocumentLock { get; private set; }
+
         public AttachmentActions Attachments { get; private set; }
 
         public TaskScheduler BackgroundTaskScheduler
@@ -303,14 +253,6 @@
         public OrderedPartCollection<AbstractDocumentCodec> DocumentCodecs { get; set; }
 
         public DocumentActions Documents { get; private set; }
-
-        public DatabaseEtagSynchronizer EtagSynchronizer
-        {
-            get
-            {
-                return etagSynchronizer;
-            }
-        }
 
         [ImportMany]
         public OrderedPartCollection<AbstractDynamicCompilationExtension> Extensions { get; set; }
@@ -559,7 +501,7 @@
 
         public BatchResult[] Batch(IList<ICommandData> commands)
         {
-            using (TransactionalStorage.WriteLock())
+            using (DocumentLock.Lock())
             {
                 var shouldRetryIfGotConcurrencyError = commands.All(x => ((x is PatchCommandData || IsScriptedPatchCommandDataWithoutEtagProperty(x)) && (x.Etag == null)));
                 if (shouldRetryIfGotConcurrencyError)
@@ -571,7 +513,11 @@
                 }
 
                 BatchResult[] results = null;
-                TransactionalStorage.Batch(actions => { results = ProcessBatch(commands); });
+                TransactionalStorage.Batch(
+                    actions =>
+                    {
+                        results = ProcessBatch(commands);
+                    });
 
                 return results;
             }
@@ -584,15 +530,18 @@
 
             try
             {
-                try
-                {
-                    inFlightTransactionalState.Commit(txId);
-                    Log.Debug("Commit of tx {0} completed", txId);
-                    workContext.ShouldNotifyAboutWork(() => "DTC transaction commited");
-                }
-                finally
-                {
-                    inFlightTransactionalState.Rollback(txId); // this is where we actually remove the tx
+                using (DocumentLock.Lock())
+                {
+                    try
+                    {
+                        inFlightTransactionalState.Commit(txId);
+                        log.Debug("Commit of tx {0} completed", txId);
+                        workContext.ShouldNotifyAboutWork(() => "DTC transaction commited");
+                    }
+                    finally
+                    {
+                        inFlightTransactionalState.Rollback(txId); // this is where we actually remove the tx
+                    }
                 }
             }
             catch (Exception e)
@@ -817,7 +766,6 @@
             return totalIndexSize;
         }
 
-<<<<<<< HEAD
         /// <summary>
         /// Get the total size taken by the database on the disk.
         /// This explicitly does NOT include in memory indexes or in memory database.
@@ -828,657 +776,6 @@
         /// This is a potentially a very expensive call, avoid making it if possible.
         /// </remarks>
         public long GetTotalSizeOnDisk()
-=======
-        private volatile bool backgroundWorkersSpun;
-
-        public void SpinBackgroundWorkers()
-        {
-            if (backgroundWorkersSpun)
-                throw new InvalidOperationException("The background workers has already been spun and cannot be spun again");
-
-            backgroundWorkersSpun = true;
-
-            workContext.StartWork();
-            indexingBackgroundTask = Task.Factory.StartNew(
-                indexingExecuter.Execute,
-                CancellationToken.None, TaskCreationOptions.LongRunning, backgroundTaskScheduler);
-            reducingBackgroundTask = Task.Factory.StartNew(
-                new ReducingExecuter(workContext).Execute,
-                CancellationToken.None, TaskCreationOptions.LongRunning, backgroundTaskScheduler);
-        }
-
-        public void SpinIndexingWorkers()
-        {
-            if (backgroundWorkersSpun)
-                throw new InvalidOperationException("The background workers has already been spun and cannot be spun again");
-
-            backgroundWorkersSpun = true;
-
-            workContext.StartIndexing();
-            indexingBackgroundTask = System.Threading.Tasks.Task.Factory.StartNew(
-                indexingExecuter.Execute,
-                CancellationToken.None, TaskCreationOptions.LongRunning, backgroundTaskScheduler);
-            reducingBackgroundTask = System.Threading.Tasks.Task.Factory.StartNew(
-                new ReducingExecuter(workContext).Execute,
-                CancellationToken.None, TaskCreationOptions.LongRunning, backgroundTaskScheduler);
-        }
-
-        public void RaiseNotifications(DocumentChangeNotification obj, RavenJObject metadata)
-        {
-            TransportState.Send(obj);
-            var onDocumentChange = OnDocumentChange;
-            if (onDocumentChange != null)
-                onDocumentChange(this, obj, metadata);
-        }
-
-        public void RaiseNotifications(IndexChangeNotification obj)
-        {
-            TransportState.Send(obj);
-        }
-
-        public void RaiseNotifications(ReplicationConflictNotification obj)
-        {
-            TransportState.Send(obj);
-        }
-
-		public void RaiseNotifications(BulkInsertChangeNotification obj)
-		{
-			TransportState.Send(obj);
-		}
-
-        public event Action<DocumentDatabase, DocumentChangeNotification, RavenJObject> OnDocumentChange;
-
-        public void RunIdleOperations()
-        {
-            var tryEnter = Monitor.TryEnter(idleLocker);
-            try
-            {
-                if (tryEnter == false)
-                    return;
-                TransportState.OnIdle();
-                IndexStorage.RunIdleOperations();
-                ClearCompletedPendingTasks();
-            }
-            finally
-            {
-                if (tryEnter)
-                    Monitor.Exit(idleLocker);
-            }
-        }
-
-        private void ClearCompletedPendingTasks()
-        {
-            foreach (var taskAndState in pendingTasks)
-            {
-                var task = taskAndState.Value.Task;
-                if (task.IsCompleted || task.IsCanceled || task.IsFaulted)
-                {
-                    PendingTaskAndState value;
-                    pendingTasks.TryRemove(taskAndState.Key, out value);
-                }
-                if (task.Exception != null)
-                {
-                    log.InfoException("Failed to execute background task " + taskAndState.Key, task.Exception);
-                }
-            }
-        }
-
-        public JsonDocument Get(string key, TransactionInformation transactionInformation)
-        {
-            if (key == null)
-                throw new ArgumentNullException("key");
-            key = key.Trim();
-
-            JsonDocument document = null;
-            if (transactionInformation == null ||
-                inFlightTransactionalState.TryGet(key, transactionInformation, out document) == false)
-            {
-                // first we check the dtc state, then the storage, to avoid race conditions
-                var nonAuthoritativeInformationBehavior = inFlightTransactionalState.GetNonAuthoritativeInformationBehavior<JsonDocument>(transactionInformation, key);
-
-                TransactionalStorage.Batch(actions => { document = actions.Documents.DocumentByKey(key, transactionInformation); });
-
-                if (nonAuthoritativeInformationBehavior != null)
-                    document = nonAuthoritativeInformationBehavior(document);
-            }
-
-            DocumentRetriever.EnsureIdInMetadata(document);
-
-            return new DocumentRetriever(null, ReadTriggers, inFlightTransactionalState)
-                .ExecuteReadTriggers(document, transactionInformation, ReadOperation.Load);
-        }
-
-        public JsonDocumentMetadata GetDocumentMetadata(string key, TransactionInformation transactionInformation)
-        {
-            if (key == null)
-                throw new ArgumentNullException("key");
-            key = key.Trim();
-            JsonDocumentMetadata document = null;
-            if (transactionInformation == null ||
-                inFlightTransactionalState.TryGet(key, transactionInformation, out document) == false)
-            {
-                var nonAuthoritativeInformationBehavior = inFlightTransactionalState.GetNonAuthoritativeInformationBehavior<JsonDocumentMetadata>(transactionInformation, key);
-                TransactionalStorage.Batch(actions =>
-                {
-                    document = actions.Documents.DocumentMetadataByKey(key, transactionInformation);
-                });
-                if (nonAuthoritativeInformationBehavior != null)
-                    document = nonAuthoritativeInformationBehavior(document);
-            }
-
-            DocumentRetriever.EnsureIdInMetadata(document);
-            return new DocumentRetriever(null, ReadTriggers, inFlightTransactionalState)
-                .ProcessReadVetoes(document, transactionInformation, ReadOperation.Load);
-        }
-
-        public PutResult Put(string key, Etag etag, RavenJObject document, RavenJObject metadata, TransactionInformation transactionInformation)
-        {
-            workContext.PerformanceCounters.DocsPerSecond.Increment();
-            key = string.IsNullOrWhiteSpace(key) ? Guid.NewGuid().ToString() : key.Trim();
-            RemoveReservedProperties(document);
-            RemoveMetadataReservedProperties(metadata);
-            Etag newEtag = Etag.Empty;
-
-            using (DocumentLock.Lock())
-            {
-                TransactionalStorage.Batch(actions =>
-                {
-                    if (key.EndsWith("/"))
-                    {
-                        key += GetNextIdentityValueWithoutOverwritingOnExistingDocuments(key, actions,
-                                                                                         transactionInformation);
-                    }
-                    AssertPutOperationNotVetoed(key, metadata, document, transactionInformation);
-                    if (transactionInformation == null)
-                    {
-                        if (inFlightTransactionalState.IsModified(key))
-                            throw new ConcurrencyException("PUT attempted on : " + key +
-                                                           " while it is being locked by another transaction");
-
-                        PutTriggers.Apply(trigger => trigger.OnPut(key, document, metadata, null));
-
-                        var addDocumentResult = actions.Documents.AddDocument(key, etag, document, metadata);
-                        newEtag = addDocumentResult.Etag;
-
-                        CheckReferenceBecauseOfDocumentUpdate(key, actions);
-                        metadata[Constants.LastModified] = addDocumentResult.SavedAt;
-                        metadata.EnsureSnapshot(
-                            "Metadata was written to the database, cannot modify the document after it was written (changes won't show up in the db). Did you forget to call CreateSnapshot() to get a clean copy?");
-                        document.EnsureSnapshot(
-                            "Document was written to the database, cannot modify the document after it was written (changes won't show up in the db). Did you forget to call CreateSnapshot() to get a clean copy?");
-
-                        actions.AfterStorageCommitBeforeWorkNotifications(new JsonDocument
-                        {
-                            Metadata = metadata,
-                            Key = key,
-                            DataAsJson = document,
-                            Etag = newEtag,
-                            LastModified = addDocumentResult.SavedAt,
-                            SkipDeleteFromIndex = addDocumentResult.Updated == false
-                        }, documents => prefetcher.AfterStorageCommitBeforeWorkNotifications(PrefetchingUser.Indexer, documents));
-
-						if (addDocumentResult.Updated)
-							prefetcher.AfterUpdate(key, addDocumentResult.PrevEtag);
-
-                        PutTriggers.Apply(trigger => trigger.AfterPut(key, document, metadata, newEtag, null));
-
-                        TransactionalStorage
-                            .ExecuteImmediatelyOrRegisterForSynchronization(() =>
-                            {
-                                PutTriggers.Apply(trigger => trigger.AfterCommit(key, document, metadata, newEtag));
-                                RaiseNotifications(new DocumentChangeNotification
-                                {
-                                    Id = key,
-                                    Type = DocumentChangeTypes.Put,
-                                    Etag = newEtag,
-                                }, metadata);
-                            });
-
-                        workContext.ShouldNotifyAboutWork(() => "PUT " + key);
-                    }
-                    else
-                    {
-                        var doc = actions.Documents.DocumentMetadataByKey(key, null);
-                        newEtag = inFlightTransactionalState.AddDocumentInTransaction(key, etag, document, metadata,
-                                                                                      transactionInformation,
-                                                                                      doc == null
-                                                                                          ? Etag.Empty
-                                                                                          : doc.Etag,
-                                                                                      sequentialUuidGenerator);
-                    }
-                });
-
-                log.Debug("Put document {0} with etag {1}", key, newEtag);
-
-                return new PutResult
-                {
-                    Key = key,
-                    ETag = newEtag
-                };
-            }
-        }
-
-        internal void CheckReferenceBecauseOfDocumentUpdate(string key, IStorageActionsAccessor actions)
-        {
-            TouchedDocumentInfo touch;
-            recentTouches.TryRemove(key, out touch);
-
-            foreach (var referencing in actions.Indexing.GetDocumentsReferencing(key))
-            {
-                Etag preTouchEtag;
-                Etag afterTouchEtag;
-                try
-                {
-                    actions.Documents.TouchDocument(referencing, out preTouchEtag, out afterTouchEtag);
-                }
-                catch (ConcurrencyException)
-                {
-                    continue;
-                }
-
-                if (preTouchEtag == null || afterTouchEtag == null)
-                    continue;
-
-                actions.General.MaybePulseTransaction();
-
-                recentTouches.Set(referencing, new TouchedDocumentInfo
-                {
-                    PreTouchEtag = preTouchEtag,
-                    TouchedEtag = afterTouchEtag
-                });
-            }
-        }
-
-        public long GetNextIdentityValueWithoutOverwritingOnExistingDocuments(string key,
-            IStorageActionsAccessor actions,
-            TransactionInformation transactionInformation)
-        {
-            int tries;
-            return GetNextIdentityValueWithoutOverwritingOnExistingDocuments(key, actions, transactionInformation, out tries);
-        }
-
-        public long GetNextIdentityValueWithoutOverwritingOnExistingDocuments(string key,
-            IStorageActionsAccessor actions,
-            TransactionInformation transactionInformation,
-            out int tries)
-        {
-            long nextIdentityValue = actions.General.GetNextIdentityValue(key);
-
-            if (actions.Documents.DocumentMetadataByKey(key + nextIdentityValue, transactionInformation) == null)
-            {
-                tries = 1;
-                return nextIdentityValue;
-            }
-            tries = 1;
-            // there is already a document with this id, this means that we probably need to search
-            // for an opening in potentially large data set. 
-            var lastKnownBusy = nextIdentityValue;
-            var maybeFree = nextIdentityValue * 2;
-            var lastKnownFree = long.MaxValue;
-            while (true)
-            {
-                tries++;
-                if (actions.Documents.DocumentMetadataByKey(key + maybeFree, transactionInformation) == null)
-                {
-                    if (lastKnownBusy + 1 == maybeFree)
-                    {
-                        actions.General.SetIdentityValue(key, maybeFree);
-                        return maybeFree;
-                    }
-                    lastKnownFree = maybeFree;
-                    maybeFree = Math.Max(maybeFree - (maybeFree - lastKnownBusy) / 2, lastKnownBusy + 1);
-
-                }
-                else
-                {
-                    lastKnownBusy = maybeFree;
-                    maybeFree = Math.Min(lastKnownFree, maybeFree * 2);
-                }
-            }
-        }
-
-        private void AssertPutOperationNotVetoed(string key, RavenJObject metadata, RavenJObject document, TransactionInformation transactionInformation)
-        {
-            var vetoResult = PutTriggers
-                .Select(trigger => new { Trigger = trigger, VetoResult = trigger.AllowPut(key, document, metadata, transactionInformation) })
-                .FirstOrDefault(x => x.VetoResult.IsAllowed == false);
-            if (vetoResult != null)
-            {
-                throw new OperationVetoedException("PUT vetoed on document " + key + " by " + vetoResult.Trigger + " because: " + vetoResult.VetoResult.Reason);
-            }
-        }
-
-        private void AssertAttachmentPutOperationNotVetoed(string key, RavenJObject metadata, Stream data)
-        {
-            var vetoResult = AttachmentPutTriggers
-                .Select(trigger => new { Trigger = trigger, VetoResult = trigger.AllowPut(key, data, metadata) })
-                .FirstOrDefault(x => x.VetoResult.IsAllowed == false);
-            if (vetoResult != null)
-            {
-	            throw new OperationVetoedException("PUT vetoed on attachment " + key + " by " + vetoResult.Trigger +
-	                                               " because: " + vetoResult.VetoResult.Reason);
-            }
-        }
-
-        private void AssertAttachmentDeleteOperationNotVetoed(string key)
-        {
-            var vetoResult = AttachmentDeleteTriggers
-                .Select(trigger => new { Trigger = trigger, VetoResult = trigger.AllowDelete(key) })
-                .FirstOrDefault(x => x.VetoResult.IsAllowed == false);
-            if (vetoResult != null)
-            {
-	            throw new OperationVetoedException("DELETE vetoed on attachment " + key + " by " + vetoResult.Trigger +
-	                                               " because: " + vetoResult.VetoResult.Reason);
-            }
-        }
-
-        private void AssertDeleteOperationNotVetoed(string key, TransactionInformation transactionInformation)
-        {
-            var vetoResult = DeleteTriggers
-                .Select(trigger => new { Trigger = trigger, VetoResult = trigger.AllowDelete(key, transactionInformation) })
-                .FirstOrDefault(x => x.VetoResult.IsAllowed == false);
-            if (vetoResult != null)
-            {
-	            throw new OperationVetoedException("DELETE vetoed on document " + key + " by " + vetoResult.Trigger +
-	                                               " because: " + vetoResult.VetoResult.Reason);
-            }
-        }
-
-        private static void RemoveMetadataReservedProperties(RavenJObject metadata)
-        {
-            RemoveReservedProperties(metadata);
-            metadata.Remove("Raven-Last-Modified");
-            metadata.Remove("Last-Modified");
-        }
-
-        private static void RemoveReservedProperties(RavenJObject document)
-        {
-            document.Remove(string.Empty);
-            var toRemove = document.Keys.Where(propertyName => propertyName.StartsWith("@") || headersToIgnoreServer.Contains(propertyName)).ToList();
-            foreach (var propertyName in toRemove)
-            {
-                document.Remove(propertyName);
-            }
-        }
-
-        private static readonly HashSet<string> headersToIgnoreServer = new HashSet<string>(StringComparer.OrdinalIgnoreCase)
-		{
-			Constants.RavenLastModified,
-		};
-
-        public bool Delete(string key, Etag etag, TransactionInformation transactionInformation)
-        {
-            RavenJObject metadata;
-            return Delete(key, etag, transactionInformation, out metadata);
-        }
-
-        public bool Delete(string key, Etag etag, TransactionInformation transactionInformation, out RavenJObject metadata)
-        {
-            if (key == null)
-                throw new ArgumentNullException("key");
-            key = key.Trim();
-
-            var deleted = false;
-            log.Debug("Delete a document with key: {0} and etag {1}", key, etag);
-            RavenJObject metadataVar = null;
-
-            using (DocumentLock.Lock())
-            {
-                TransactionalStorage.Batch(actions =>
-                {
-                    AssertDeleteOperationNotVetoed(key, transactionInformation);
-                    if (transactionInformation == null)
-                    {
-                        DeleteTriggers.Apply(trigger => trigger.OnDelete(key, null));
-
-                        Etag deletedETag;
-                        if (actions.Documents.DeleteDocument(key, etag, out metadataVar, out deletedETag))
-                        {
-                            deleted = true;
-                            actions.Indexing.RemoveAllDocumentReferencesFrom(key);
-                            WorkContext.MarkDeleted(key);
-
-                            CheckReferenceBecauseOfDocumentUpdate(key, actions);
-
-                            foreach (var indexName in IndexDefinitionStorage.IndexNames)
-                            {
-                                AbstractViewGenerator abstractViewGenerator =
-                                    IndexDefinitionStorage.GetViewGenerator(indexName);
-                                if (abstractViewGenerator == null)
-                                    continue;
-
-                                var token = metadataVar.Value<string>(Constants.RavenEntityName);
-
-                                if (token != null && // the document has a entity name
-                                    abstractViewGenerator.ForEntityNames.Count > 0)
-                                    // the index operations on specific entities
-                                {
-                                    if (abstractViewGenerator.ForEntityNames.Contains(token) == false)
-                                        continue;
-                                }
-
-                                string indexNameCopy = indexName;
-                                var task = actions.GetTask(x => x.Index == indexNameCopy, new RemoveFromIndexTask
-                                {
-                                    Index = indexNameCopy
-                                });
-                                task.Keys.Add(key);
-                            }
-                            if (deletedETag != null)
-                                prefetcher.AfterDelete(key, deletedETag);
-                            DeleteTriggers.Apply(trigger => trigger.AfterDelete(key, null));
-                        }
-
-                        TransactionalStorage
-                            .ExecuteImmediatelyOrRegisterForSynchronization(() =>
-                            {
-                                DeleteTriggers.Apply(trigger => trigger.AfterCommit(key));
-                                RaiseNotifications(new DocumentChangeNotification
-                                {
-                                    Id = key,
-                                    Type = DocumentChangeTypes.Delete,
-                                }, metadataVar);
-                            });
-
-                    }
-                    else
-                    {
-                        var doc = actions.Documents.DocumentMetadataByKey(key, null);
-
-                        inFlightTransactionalState.DeleteDocumentInTransaction(transactionInformation, key,
-                                                                               etag,
-                                                                               doc == null ? Etag.Empty : doc.Etag,
-                                                                               sequentialUuidGenerator);
-                        deleted = doc != null;
-                    }
-
-                    workContext.ShouldNotifyAboutWork(() => "DEL " + key);
-                });
-
-                metadata = metadataVar;
-                return deleted;
-            }
-        }
-
-        public bool HasTransaction(string txId)
-        {
-            return inFlightTransactionalState.HasTransaction(txId);
-        }
-
-		public void PrepareTransaction(string txId)
-		{
-			try
-			{
-				inFlightTransactionalState.Prepare(txId);
-				log.Debug("Prepare of tx {0} completed", txId);
-			}
-			catch (Exception e)
-			{
-				if (TransactionalStorage.HandleException(e))
-					return;
-				throw;
-			}
-		}
-
-        public void Commit(string txId)
-        {
-            try
-            {
-                using (DocumentLock.Lock())
-                {
-                    try
-                    {
-                        inFlightTransactionalState.Commit(txId);
-                        log.Debug("Commit of tx {0} completed", txId);
-                        workContext.ShouldNotifyAboutWork(() => "DTC transaction commited");
-                    }
-                    finally
-                    {
-                        inFlightTransactionalState.Rollback(txId); // this is where we actually remove the tx
-                    }
-                }
-            }
-            catch (Exception e)
-            {
-	            if (TransactionalStorage.HandleException(e))
-		            return;
-	            throw;
-            }
-            finally
-            {
-	            workContext.HandleWorkNotifications();
-            }
-        }
-
-
-        public void Rollback(string txId)
-        {
-            inFlightTransactionalState.Rollback(txId);
-        }
-
-        [MethodImpl(MethodImplOptions.Synchronized)]
-        public string PutTransform(string name, TransformerDefinition definition)
-        {
-            if (name == null) throw new ArgumentNullException("name");
-            if (definition == null) throw new ArgumentNullException("definition");
-
-            name = name.Trim();
-
-            var existingDefinition = IndexDefinitionStorage.GetTransformerDefinition(name);
-            if (existingDefinition != null && existingDefinition.Equals(definition))
-                return name; // no op for the same transformer
-
-            IndexDefinitionStorage.CreateAndPersistTransform(definition);
-            IndexDefinitionStorage.AddTransform(name, definition);
-
-            return name;
-        }
-
-        // only one index can be created at any given time
-        // the method already handle attempts to create the same index, so we don't have to 
-        // worry about this.
-        [MethodImpl(MethodImplOptions.Synchronized)]
-        public string PutIndex(string name, IndexDefinition definition)
-        {
-            if (name == null)
-                throw new ArgumentNullException("name");
-
-	        var fixedName = IndexDefinitionStorage.FixupIndexName(name);
-
-			var existingIndex = IndexDefinitionStorage.GetIndexDefinition(fixedName);
-
-            if (existingIndex != null)
-            {
-                switch (existingIndex.LockMode)
-                {
-                    case IndexLockMode.LockedIgnore:
-                        log.Info("Index {0} not saved because it was lock (with ignore)", name);
-                        return name;
-
-                    case IndexLockMode.LockedError:
-                        throw new InvalidOperationException("Can not overwrite locked index: " + name);
-                }
-            }
-
-            name = name.Trim();
-
-            switch (FindIndexCreationOptions(definition, ref name))
-            {
-                case IndexCreationOptions.Noop:
-                    return name;
-                case IndexCreationOptions.Update:
-                    // ensure that the code can compile
-					new DynamicViewCompiler(fixedName, definition, Extensions, IndexDefinitionStorage.IndexDefinitionsPath, Configuration).GenerateInstance();
-                    DeleteIndex(name);
-                    break;
-            }
-
-			IndexDefinitionStorage.RegisterNewIndexInThisSession(fixedName, definition);
-
-            // this has to happen in this fashion so we will expose the in memory status after the commit, but 
-            // before the rest of the world is notified about this.
-            IndexDefinitionStorage.CreateAndPersistIndex(definition);
-            IndexStorage.CreateIndexImplementation(definition);
-			InvokeSuggestionIndexing(fixedName, definition);
-
-            TransactionalStorage.Batch(actions =>
-            {
-				actions.Indexing.AddIndex(fixedName, definition.IsMapReduce);
-                workContext.ShouldNotifyAboutWork(() => "PUT INDEX " + name);
-            });
-
-            // The act of adding it here make it visible to other threads
-            // we have to do it in this way so first we prepare all the elements of the 
-            // index, then we add it to the storage in a way that make it public
-			IndexDefinitionStorage.AddIndex(fixedName, definition);
-
-
-			workContext.ClearErrorsFor(fixedName);
-
-            TransactionalStorage.ExecuteImmediatelyOrRegisterForSynchronization(() => RaiseNotifications(new IndexChangeNotification
-            {
-                Name = name,
-                Type = IndexChangeTypes.IndexAdded,
-            }));
-
-            return name;
-        }
-
-        private void InvokeSuggestionIndexing(string name, IndexDefinition definition)
-        {
-            foreach (var suggestion in definition.Suggestions)
-            {
-                var field = suggestion.Key;
-                var suggestionOption = suggestion.Value;
-
-                if (suggestionOption.Distance == StringDistanceTypes.None)
-                    continue;
-
-                var indexExtensionKey = MonoHttpUtility.UrlEncode(field + "-" + suggestionOption.Distance + "-" + suggestionOption.Accuracy);
-
-                var suggestionQueryIndexExtension = new SuggestionQueryIndexExtension(
-                    workContext,
-                    Path.Combine(configuration.IndexStoragePath, "Raven-Suggestions", name, indexExtensionKey),
-                    configuration.RunInMemory,
-                    SuggestionQueryRunner.GetStringDistance(suggestionOption.Distance),
-                    field,
-                    suggestionOption.Accuracy);
-
-                IndexStorage.SetIndexExtension(name, indexExtensionKey, suggestionQueryIndexExtension);
-            }
-        }
-
-        private IndexCreationOptions FindIndexCreationOptions(IndexDefinition definition, ref string name)
-        {
-	        definition.Name = name;
-            definition.RemoveDefaultValues();
-            IndexDefinitionStorage.ResolveAnalyzers(definition);
-            var findIndexCreationOptions = IndexDefinitionStorage.FindIndexCreationOptions(definition);
-            return findIndexCreationOptions;
-        }
-
-        public QueryResultWithIncludes Query(string index, IndexQuery query, CancellationToken token)
->>>>>>> 8e28908c
         {
             if (Configuration.RunInMemory)
                 return 0;
@@ -1575,33 +872,8 @@
 
         public void SpinIndexingWorkers()
         {
-<<<<<<< HEAD
             if (backgroundWorkersSpun)
                 throw new InvalidOperationException("The background workers has already been spun and cannot be spun again");
-=======
-            using (DocumentLock.Lock())
-            {
-                var shouldRetryIfGotConcurrencyError = commands.All(x => (x is PatchCommandData || x is ScriptedPatchCommandData));
-
-                if (shouldRetryIfGotConcurrencyError)
-                {
-                    var sp = Stopwatch.StartNew();
-                    var result = BatchWithRetriesOnConcurrencyErrorsAndNoTransactionMerging(commands);
-                    log.Debug("Successfully executed {0} patch commands in {1}", commands.Count, sp.Elapsed);
-                    return result;
-                }
-
-                BatchResult[] results = null;
-                TransactionalStorage.Batch(
-                    actions =>
-                    {
-                        results = ProcessBatch(commands);
-                    });
-
-                return results;
-            }
-        }
->>>>>>> 8e28908c
 
             backgroundWorkersSpun = true;
 
@@ -1696,17 +968,7 @@
             }
         }
 
-<<<<<<< HEAD
         private void CompleteWorkContextSetup()
-=======
-        static string productVersion;
-        private readonly SequentialUuidGenerator sequentialUuidGenerator;
-        private readonly TransportState transportState;
-
-        private DisposableAction exitDocumentSerialLock;
-
-        public static string ProductVersion
->>>>>>> 8e28908c
         {
             workContext.RaiseIndexChangeNotification = Notifications.RaiseNotifications;
             workContext.IndexStorage = IndexStorage;
@@ -1831,7 +1093,6 @@
                     validateLicense.Dispose();
             }
 
-<<<<<<< HEAD
             public void SubscribeToDomainUnloadOrProcessExit()
             {
                 AppDomain.CurrentDomain.DomainUnload += DomainUnloadOrProcessExit;
@@ -1849,78 +1110,6 @@
                 string fipsAsString;
                 bool fips;
                 if (Commercial.ValidateLicense.CurrentLicense.Attributes.TryGetValue("fips", out fipsAsString) && bool.TryParse(fipsAsString, out fips))
-=======
-                    using (DocumentLock.Lock())
-                    {
-                        var inserts = 0;
-                        var batch = 0;
-                        var keys = new HashSet<string>(StringComparer.OrdinalIgnoreCase);
-
-                        var docsToInsert = docs.ToArray();
-
-                        foreach (var doc in docsToInsert)
-                        {
-                            try
-                            {
-                                RemoveReservedProperties(doc.DataAsJson);
-                                RemoveMetadataReservedProperties(doc.Metadata);
-
-                                if (options.CheckReferencesInIndexes) keys.Add(doc.Key);
-                                documents++;
-                                batch++;
-                                AssertPutOperationNotVetoed(doc.Key, doc.Metadata, doc.DataAsJson, null);
-                                foreach (var trigger in PutTriggers)
-                                {
-                                    trigger.Value.OnPut(doc.Key, doc.DataAsJson, doc.Metadata, null);
-                                }
-                                var result = accessor.Documents.InsertDocument(doc.Key, doc.DataAsJson, doc.Metadata, options.CheckForUpdates);
-                                if (result.Updated == false) inserts++;
-
-                                doc.Etag = result.Etag;
-
-                                doc.Metadata.EnsureSnapshot(
-                                    "Metadata was written to the database, cannot modify the document after it was written (changes won't show up in the db). Did you forget to call CreateSnapshot() to get a clean copy?");
-                                doc.DataAsJson.EnsureSnapshot(
-                                    "Document was written to the database, cannot modify the document after it was written (changes won't show up in the db). Did you forget to call CreateSnapshot() to get a clean copy?");
-
-
-                                foreach (var trigger in PutTriggers)
-                                {
-                                    trigger.Value.AfterPut(doc.Key, doc.DataAsJson, doc.Metadata, result.Etag, null);
-                                }
-                            }
-                            catch (Exception e)
-                            {
-                                RaiseNotifications(
-                                    new BulkInsertChangeNotification
-                                    {
-                                        OperationId = operationId,
-                                        Message = e.Message,
-                                        Etag = doc.Etag,
-                                        Id = doc.Key,
-                                        Type = DocumentChangeTypes.BulkInsertError
-                                    });
-
-                                throw;
-                            }
-                        }
-                        if (options.CheckReferencesInIndexes)
-                        {
-                            foreach (var key in keys)
-                            {
-                                CheckReferenceBecauseOfDocumentUpdate(key, accessor);
-                            }
-                        }
-                        accessor.Documents.IncrementDocumentCount(inserts);
-                        accessor.General.PulseTransaction();
-
-                        workContext.ShouldNotifyAboutWork(() => "BulkInsert batch of " + batch + " docs");
-                        workContext.NotifyAboutWork(); // forcing notification so we would start indexing right away
-                    }
-                }
-
-                RaiseNotifications(new BulkInsertChangeNotification
->>>>>>> 8e28908c
                 {
                     if (!fips && configuration.UseFips)
                         throw new InvalidOperationException("Your license does not allow you to use FIPS compliant encryption on the server.");
@@ -1970,6 +1159,8 @@
                 database.IndexStorage = new IndexStorage(database.IndexDefinitionStorage, configuration, database);
             }
         }
+
+        private DisposableAction exitDocumentSerialLock;
     }
 
     
