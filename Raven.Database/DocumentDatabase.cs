//-----------------------------------------------------------------------
// <copyright file="DocumentDatabase.cs" company="Hibernating Rhinos LTD">
//     Copyright (c) Hibernating Rhinos LTD. All rights reserved.
// </copyright>
//-----------------------------------------------------------------------
using System;
using System.Collections.Concurrent;
using System.Collections.Generic;
using System.ComponentModel.Composition;
using System.Diagnostics;
using System.Globalization;
using System.IO;
using System.Linq;
using System.Runtime.CompilerServices;
using System.Security.Cryptography;
using System.Text;
using System.Threading;
using System.Threading.Tasks;
using Lucene.Net.Search;
using Raven.Abstractions.Logging;
using Raven.Abstractions.Util;
using Raven.Abstractions.Util.Encryptors;
using Raven.Database.Commercial;
using Raven.Database.Impl.DTC;
using Raven.Database.Impl.Synchronization;
using Raven.Database.Prefetching;
using Raven.Database.Queries;
using Raven.Database.Server;
using Raven.Database.Server.Connections;
using Raven.Database.Server.Responders.Debugging;
using Raven.Database.Util;
using Raven.Abstractions;
using Raven.Abstractions.Commands;
using Raven.Abstractions.Data;
using Raven.Abstractions.Exceptions;
using Raven.Abstractions.Extensions;
using Raven.Abstractions.Indexing;
using Raven.Abstractions.Linq;
using Raven.Abstractions.MEF;
using Raven.Database.Config;
using Raven.Database.Data;
using Raven.Database.Extensions;
using Raven.Database.Impl;
using Raven.Database.Indexing;
using Raven.Database.Json;
using Raven.Database.Linq;
using Raven.Database.Plugins;
using Raven.Database.Storage;
using Raven.Database.Tasks;
using Constants = Raven.Abstractions.Data.Constants;
using Raven.Json.Linq;
using BitConverter = System.BitConverter;
using Index = Raven.Database.Indexing.Index;
using Task = System.Threading.Tasks.Task;
using TransactionInformation = Raven.Abstractions.Data.TransactionInformation;

namespace Raven.Database
{
    public class DocumentDatabase : IDisposable
    {
        private readonly InMemoryRavenConfiguration configuration;

        [ImportMany]
        public OrderedPartCollection<AbstractRequestResponder> RequestResponders { get; set; }

        [ImportMany]
        public OrderedPartCollection<IStartupTask> StartupTasks { get; set; }

        [ImportMany]
        public OrderedPartCollection<AbstractAttachmentPutTrigger> AttachmentPutTriggers { get; set; }
        public InFlightTransactionalState InFlightTransactionalState
        {
            get { return inFlightTransactionalState; }
        }

        [ImportMany]
        public OrderedPartCollection<AbstractIndexQueryTrigger> IndexQueryTriggers { get; set; }

        [ImportMany]
        public OrderedPartCollection<AbstractAttachmentDeleteTrigger> AttachmentDeleteTriggers { get; set; }

        [ImportMany]
        public OrderedPartCollection<AbstractAttachmentReadTrigger> AttachmentReadTriggers { get; set; }

        [ImportMany]
        public OrderedPartCollection<AbstractPutTrigger> PutTriggers { get; set; }

        [ImportMany]
        public OrderedPartCollection<AbstractDeleteTrigger> DeleteTriggers { get; set; }

        [ImportMany]
        public OrderedPartCollection<AbstractIndexUpdateTrigger> IndexUpdateTriggers { get; set; }

        [ImportMany]
        public OrderedPartCollection<AbstractReadTrigger> ReadTriggers { get; set; }

        [ImportMany]
        public OrderedPartCollection<AbstractDynamicCompilationExtension> Extensions { get; set; }

        [ImportMany]
        public OrderedPartCollection<AbstractIndexCodec> IndexCodecs { get; set; }

        [ImportMany]
        public OrderedPartCollection<AbstractDocumentCodec> DocumentCodecs { get; set; }

        [ImportMany]
        public OrderedPartCollection<AbstractIndexReaderWarmer> IndexReaderWarmers { get; set; }

        private readonly List<IDisposable> toDispose = new List<IDisposable>();

        private long pendingTaskCounter;
        private readonly ConcurrentDictionary<long, PendingTaskAndState> pendingTasks = new ConcurrentDictionary<long, PendingTaskAndState>();

	    private readonly InFlightTransactionalState inFlightTransactionalState;

        private class PendingTaskAndState
        {
            public Task Task;
            public object State;
        }

        /// <summary>
        /// The name of the database.
        /// Defaults to null for the root database (or embedded database), or the name of the database if this db is a tenant database
        /// </summary>
        public string Name { get; private set; }

        private readonly WorkContext workContext;
        private readonly IndexingExecuter indexingExecuter;
        public IndexingExecuter IndexingExecuter
        {
            get { return indexingExecuter; }
        }

        private readonly DatabaseEtagSynchronizer etagSynchronizer;
        public DatabaseEtagSynchronizer EtagSynchronizer
        {
            get { return etagSynchronizer; }
        }

		private readonly Prefetcher prefetcher;
		public Prefetcher Prefetcher
		{
			get { return prefetcher; }
		}

        /// <summary>
        /// Requires to avoid having serialize writes to the same attachments
        /// </summary>
        private readonly ConcurrentDictionary<string, object> putAttachmentSerialLock = new ConcurrentDictionary<string, object>(StringComparer.OrdinalIgnoreCase);

        /// <summary>
        /// This is used to hold state associated with this instance by external extensions
        /// </summary>
        public AtomicDictionary<object> ExtensionsState { get; private set; }

        public TaskScheduler BackgroundTaskScheduler { get { return backgroundTaskScheduler; } }

        private readonly ThreadLocal<bool> disableAllTriggers = new ThreadLocal<bool>(() => false);
        private System.Threading.Tasks.Task indexingBackgroundTask;
        private System.Threading.Tasks.Task reducingBackgroundTask;
        private readonly TaskScheduler backgroundTaskScheduler;
        private readonly object idleLocker = new object();

        private static readonly ILog log = LogManager.GetCurrentClassLogger();

        private readonly SizeLimitedConcurrentDictionary<string, TouchedDocumentInfo> recentTouches =
            new SizeLimitedConcurrentDictionary<string, TouchedDocumentInfo>(1024, StringComparer.OrdinalIgnoreCase);

        public DocumentDatabase(InMemoryRavenConfiguration configuration, TransportState transportState = null)
        {
            this.configuration = configuration;
            this.transportState = transportState ?? new TransportState();
            InitializeEncryption(configuration);
            using (LogManager.OpenMappedContext("database", configuration.DatabaseName ?? Constants.SystemDatabase))
            {
                if (configuration.IsTenantDatabase == false)
                {
                    validateLicense = new ValidateLicense();
                    validateLicense.Execute(configuration);
                }
                AppDomain.CurrentDomain.DomainUnload += DomainUnloadOrProcessExit;
                AppDomain.CurrentDomain.ProcessExit += DomainUnloadOrProcessExit;

                Name = configuration.DatabaseName;
                backgroundTaskScheduler = configuration.CustomTaskScheduler ?? TaskScheduler.Current;

                ExtensionsState = new AtomicDictionary<object>();
                Configuration = configuration;

                ExecuteAlterConfiguration();

                configuration.Container.SatisfyImportsOnce(this);

                workContext = new WorkContext
                {
                    Database = this,
                    DatabaseName = Name,
                    IndexUpdateTriggers = IndexUpdateTriggers,
                    ReadTriggers = ReadTriggers,
                    RaiseIndexChangeNotification = RaiseNotifications,
                    TaskScheduler = backgroundTaskScheduler,
                    Configuration = configuration,
                    IndexReaderWarmers = IndexReaderWarmers
                };

                TransactionalStorage = configuration.CreateTransactionalStorage(workContext.HandleWorkNotifications);

                try
                {
                    sequentialUuidGenerator = new SequentialUuidGenerator();
                    TransactionalStorage.Initialize(sequentialUuidGenerator, DocumentCodecs);
                }
                catch (Exception)
                {
                    TransactionalStorage.Dispose();
                    throw;
                }

                try
                {

	                inFlightTransactionalState = TransactionalStorage.GetInFlightTransactionalState(Put, Delete);

                    TransactionalStorage.Batch(actions =>
                        sequentialUuidGenerator.EtagBase = actions.General.GetNextIdentityValue("Raven/Etag"));

                    // Index codecs must be initialized before we try to read an index
                    InitializeIndexCodecTriggers();

                    IndexDefinitionStorage = new IndexDefinitionStorage(
                        configuration,
                        TransactionalStorage,
                        configuration.DataDirectory,
                        configuration.Container.GetExportedValues<AbstractViewGenerator>(),
                        Extensions);
                    IndexStorage = new IndexStorage(IndexDefinitionStorage, configuration, this);

                    CompleteWorkContextSetup();

                    etagSynchronizer = new DatabaseEtagSynchronizer(TransactionalStorage);
					prefetcher = new Prefetcher(workContext);
                    indexingExecuter = new IndexingExecuter(workContext, etagSynchronizer, prefetcher);

                    InitializeTriggersExceptIndexCodecs();
                    SecondStageInitialization();

                    ExecuteStartupTasks();
                }
                catch (Exception)
                {
                    Dispose();
                    throw;
                }
            }
        }

		private static void InitializeEncryption(InMemoryRavenConfiguration configuration)
		{
			string fipsAsString;
			bool fips;
			if (ValidateLicense.CurrentLicense.Attributes.TryGetValue("fips", out fipsAsString) && bool.TryParse(fipsAsString, out fips))
			{
				if (!fips && configuration.UseFips)
					throw new InvalidOperationException(
						"Your license does not allow you to use FIPS compliant encryption on the server.");
			}

			Encryptor.Initialize(configuration.UseFips);
			Lucene.Net.Support.Cryptography.FIPSCompliant = configuration.UseFips;
		}

        private void SecondStageInitialization()
        {
            DocumentCodecs.OfType<IRequiresDocumentDatabaseInitialization>()
                .Concat(PutTriggers.OfType<IRequiresDocumentDatabaseInitialization>())
                .Concat(DeleteTriggers.OfType<IRequiresDocumentDatabaseInitialization>())
                .Concat(IndexCodecs.OfType<IRequiresDocumentDatabaseInitialization>())
                .Concat(IndexQueryTriggers.OfType<IRequiresDocumentDatabaseInitialization>())
                .Concat(AttachmentPutTriggers.OfType<IRequiresDocumentDatabaseInitialization>())
                .Concat(AttachmentDeleteTriggers.OfType<IRequiresDocumentDatabaseInitialization>())
                .Concat(AttachmentReadTriggers.OfType<IRequiresDocumentDatabaseInitialization>())
                .Concat(IndexUpdateTriggers.OfType<IRequiresDocumentDatabaseInitialization>())
            .Apply(initialization => initialization.SecondStageInit());
        }

        private void CompleteWorkContextSetup()
        {
            workContext.IndexStorage = IndexStorage;
            workContext.TransactionalStorage = TransactionalStorage;
            workContext.IndexDefinitionStorage = IndexDefinitionStorage;

            workContext.Init(Name);
        }

        private void DomainUnloadOrProcessExit(object sender, EventArgs eventArgs)
        {
            Dispose();
        }

        private void InitializeTriggersExceptIndexCodecs()
        {
            DocumentCodecs
                //.Init(disableAllTriggers) // Document codecs should always be activated (RavenDB-576)
                .OfType<IRequiresDocumentDatabaseInitialization>().Apply(initialization => initialization.Initialize(this));

            PutTriggers
                .Init(disableAllTriggers)
                .OfType<IRequiresDocumentDatabaseInitialization>().Apply(initialization => initialization.Initialize(this));

            DeleteTriggers
                .Init(disableAllTriggers)
                .OfType<IRequiresDocumentDatabaseInitialization>().Apply(initialization => initialization.Initialize(this));

            ReadTriggers
                .Init(disableAllTriggers)
                .OfType<IRequiresDocumentDatabaseInitialization>().Apply(initialization => initialization.Initialize(this));

            IndexQueryTriggers
                .Init(disableAllTriggers)
                .OfType<IRequiresDocumentDatabaseInitialization>().Apply(initialization => initialization.Initialize(this));

            AttachmentPutTriggers
                .Init(disableAllTriggers)
                .OfType<IRequiresDocumentDatabaseInitialization>().Apply(initialization => initialization.Initialize(this));

            AttachmentDeleteTriggers
                .Init(disableAllTriggers)
                .OfType<IRequiresDocumentDatabaseInitialization>().Apply(initialization => initialization.Initialize(this));

            AttachmentReadTriggers
                .Init(disableAllTriggers)
                .OfType<IRequiresDocumentDatabaseInitialization>().Apply(initialization => initialization.Initialize(this));

            IndexUpdateTriggers
                .Init(disableAllTriggers)
                .OfType<IRequiresDocumentDatabaseInitialization>().Apply(initialization => initialization.Initialize(this));
        }

        private void InitializeIndexCodecTriggers()
        {
            IndexCodecs
                .Init(disableAllTriggers)
                .OfType<IRequiresDocumentDatabaseInitialization>().Apply(initialization => initialization.Initialize(this));
        }

        private void ExecuteAlterConfiguration()
        {
            foreach (var alterConfiguration in Configuration.Container.GetExportedValues<IAlterConfiguration>())
            {
                alterConfiguration.AlterConfiguration(Configuration);
            }
        }

        private void ExecuteStartupTasks()
        {
            using (LogContext.WithDatabase(Name))
            {
                foreach (var task in StartupTasks)
                {
                    var disposable = task.Value as IDisposable;
                    if (disposable != null)
                        toDispose.Add(disposable);
                    task.Value.Execute(this);
                }
            }
        }

        public DatabaseStatistics Statistics
        {
            get
            {
                var result = new DatabaseStatistics
                {
                    CurrentNumberOfItemsToIndexInSingleBatch = workContext.CurrentNumberOfItemsToIndexInSingleBatch,
                    CurrentNumberOfItemsToReduceInSingleBatch = workContext.CurrentNumberOfItemsToReduceInSingleBatch,
                    ActualIndexingBatchSize = workContext.LastActualIndexingBatchSize.ToArray(),
                    InMemoryIndexingQueueSize = prefetcher.GetPrefetchingBehavior(PrefetchingUser.Indexer).InMemoryIndexingQueueSize,
                    Prefetches = workContext.FutureBatchStats.OrderBy(x => x.Timestamp).ToArray(),
                    CountOfIndexes = IndexStorage.Indexes.Length,
                    DatabaseTransactionVersionSizeInMB = ConvertBytesToMBs(workContext.TransactionalStorage.GetDatabaseTransactionVersionSizeInBytes()),
                    Errors = workContext.Errors,
                    DatabaseId = TransactionalStorage.Id,
                    Triggers = PutTriggers.Select(x => new DatabaseStatistics.TriggerInfo { Name = x.ToString(), Type = "Put" })
                        .Concat(DeleteTriggers.Select(x => new DatabaseStatistics.TriggerInfo { Name = x.ToString(), Type = "Delete" }))
                        .Concat(ReadTriggers.Select(x => new DatabaseStatistics.TriggerInfo { Name = x.ToString(), Type = "Read" }))
                        .Concat(IndexUpdateTriggers.Select(x => new DatabaseStatistics.TriggerInfo { Name = x.ToString(), Type = "Index Update" }))
                        .ToArray(),
                    Extensions = Configuration.ReportExtensions(
                        typeof(IStartupTask),
                        typeof(AbstractReadTrigger),
                        typeof(AbstractDeleteTrigger),
                        typeof(AbstractPutTrigger),
                        typeof(AbstractDocumentCodec),
                        typeof(AbstractIndexCodec),
                        typeof(AbstractDynamicCompilationExtension),
                        typeof(AbstractIndexQueryTrigger),
                        typeof(AbstractIndexUpdateTrigger),
                        typeof(AbstractAnalyzerGenerator),
                        typeof(AbstractAttachmentDeleteTrigger),
                        typeof(AbstractAttachmentPutTrigger),
                        typeof(AbstractAttachmentReadTrigger),
                        typeof(AbstractBackgroundTask),
                        typeof(IAlterConfiguration)
                        ),
                };
                TransactionalStorage.Batch(actions =>
                {
                    result.LastDocEtag = actions.Staleness.GetMostRecentDocumentEtag();
                    result.LastAttachmentEtag = actions.Staleness.GetMostRecentAttachmentEtag();

                    result.ApproximateTaskCount = actions.Tasks.ApproximateTaskCount;
                    result.CountOfDocuments = actions.Documents.GetDocumentsCount();
                    result.StaleIndexes = IndexStorage.Indexes
	                                                  .Where(indexId =>
                        {
		                                                  var indexInstance = IndexStorage.GetIndexInstance(indexId);
	                        return (indexInstance != null && indexInstance.IsMapIndexingInProgress) ||
		                                                         actions.Staleness.IsIndexStale(indexId, null, null);
	                                                  })
	                                                  .Select(indexId =>
	                                                  {
		                                                  var index = IndexStorage.GetIndexInstance(indexId);
		                                                  return index == null ? null : index.PublicName;
	                                                  })
	                                                  .ToArray();
					result.Indexes = actions.Indexing.GetIndexesStats().Where(x => x != null)
                        .Select(x =>
                            {
                                var indexInstance = IndexStorage.GetIndexInstance(x.Id);
                                if (indexInstance != null)
                                    x.PublicName = indexInstance.PublicName;
                                return x;
                            })
                        .ToArray();
                });

                if (result.Indexes != null)
                {
                    foreach (var index in result.Indexes)
                    {
	                    try
	                    {
		                    var indexDefinition = IndexDefinitionStorage.GetIndexDefinition(index.Id);
		                    index.LastQueryTimestamp = IndexStorage.GetLastQueryTime(index.Id);
		                    index.Performance = IndexStorage.GetIndexingPerformance(index.Id);
		                    index.IsOnRam = IndexStorage.IndexOnRam(index.Id);
		                    if (indexDefinition != null)
			                    index.LockMode = indexDefinition.LockMode;
		                    index.ForEntityName = IndexDefinitionStorage.GetViewGenerator(index.Id).ForEntityNames.ToList();
		                    IndexSearcher searcher;
		                    using (IndexStorage.GetCurrentIndexSearcher(index.Id, out searcher))
		                    {
			                    index.DocsCount = searcher.IndexReader.NumDocs();
		                    }
		                   
	                    }
	                    catch (Exception)
	                    {
		                    // might happen if the index was deleted mid operation
							// we don't really care for that, so we ignore this
	                    }
                    }
                }

                return result;
            }
        }


        private decimal ConvertBytesToMBs(long bytes)
        {
            return Math.Round(bytes / 1024.0m / 1024.0m, 2);
        }

        public InMemoryRavenConfiguration Configuration
        {
            get;
            private set;
        }

        public ITransactionalStorage TransactionalStorage { get; private set; }

        public IndexDefinitionStorage IndexDefinitionStorage { get; private set; }

        public IndexStorage IndexStorage { get; private set; }

        public event EventHandler Disposing;

        public void Dispose()
        {
            if (disposed)
                return;
            var onDisposing = Disposing;
            if (onDisposing != null)
            {
                try
                {
                    onDisposing(this, EventArgs.Empty);
                }
                catch (Exception e)
                {
                    log.WarnException("Error when notifying about db disposal, ignoring error and continuing with disposal", e);
                }
            }

            var exceptionAggregator = new ExceptionAggregator(log, "Could not properly dispose of DatabaseDocument");

            exceptionAggregator.Execute(() =>
            {
                AppDomain.CurrentDomain.DomainUnload -= DomainUnloadOrProcessExit;
                AppDomain.CurrentDomain.ProcessExit -= DomainUnloadOrProcessExit;
                disposed = true;

                if (workContext != null)
                    workContext.StopWorkRude();
            });

            if (validateLicense != null)
                exceptionAggregator.Execute(validateLicense.Dispose);

            exceptionAggregator.Execute(() =>
            {
                if (ExtensionsState == null)
                    return;

                foreach (var value in ExtensionsState.Values.OfType<IDisposable>())
                {
                    exceptionAggregator.Execute(value.Dispose);
                }
            });

            exceptionAggregator.Execute(() =>
            {
                if (toDispose == null)
                    return;
                foreach (var shouldDispose in toDispose)
                {
                    exceptionAggregator.Execute(shouldDispose.Dispose);
                }
            });


            exceptionAggregator.Execute(() =>
            {
                foreach (var shouldDispose in pendingTasks)
                {
					var pendingTaskAndState = shouldDispose.Value;
					exceptionAggregator.Execute(() =>
                    {
	                    try
	                    {
		                    pendingTaskAndState.Task.Wait();
	                    }
	                    catch (Exception)
	                    {
		                    // we explictly don't care about this during shutdown
	                    }
                    });
                }
                pendingTasks.Clear();
            });

            exceptionAggregator.Execute(() =>
            {
                if (indexingBackgroundTask != null)
                    indexingBackgroundTask.Wait();
            });
            exceptionAggregator.Execute(() =>
            {
                if (reducingBackgroundTask != null)
                    reducingBackgroundTask.Wait();
            });

            exceptionAggregator.Execute(() =>
            {
                var disposable = backgroundTaskScheduler as IDisposable;
                if (disposable != null)
                    disposable.Dispose();
            });

            if (TransactionalStorage != null)
                exceptionAggregator.Execute(TransactionalStorage.Dispose);
            if (IndexStorage != null)
                exceptionAggregator.Execute(IndexStorage.Dispose);

            if (Configuration != null)
                exceptionAggregator.Execute(Configuration.Dispose);

            exceptionAggregator.Execute(disableAllTriggers.Dispose);

            if (workContext != null)
                exceptionAggregator.Execute(workContext.Dispose);

            exceptionAggregator.ThrowIfNeeded();
        }

        public void StopBackgroundWorkers()
        {
            workContext.StopWork();
            if (indexingBackgroundTask != null)
                indexingBackgroundTask.Wait();
            if (reducingBackgroundTask != null)
                reducingBackgroundTask.Wait();

            backgroundWorkersSpun = false;
        }

        public void StopIndexingWorkers()
        {
            workContext.StopIndexing();
            try
            {
                indexingBackgroundTask.Wait();
            }
            catch (Exception e)
            {
                log.WarnException("Error while trying to stop background indexing", e);
            }
            try
            {
                reducingBackgroundTask.Wait();
            }
            catch (Exception e)
            {
                log.WarnException("Error while trying to stop background reducing", e);
            }

            backgroundWorkersSpun = false;
        }

        public WorkContext WorkContext
        {
            get { return workContext; }
        }

        private volatile bool backgroundWorkersSpun;

        public void SpinBackgroundWorkers()
        {
            if (backgroundWorkersSpun)
                throw new InvalidOperationException("The background workers has already been spun and cannot be spun again");

            backgroundWorkersSpun = true;

            workContext.StartWork();
            indexingBackgroundTask = Task.Factory.StartNew(
                indexingExecuter.Execute,
                CancellationToken.None, TaskCreationOptions.LongRunning, backgroundTaskScheduler);
            reducingBackgroundTask = Task.Factory.StartNew(
                new ReducingExecuter(workContext).Execute,
                CancellationToken.None, TaskCreationOptions.LongRunning, backgroundTaskScheduler);
        }

        public void SpinIndexingWorkers()
        {
            if (backgroundWorkersSpun)
                throw new InvalidOperationException("The background workers has already been spun and cannot be spun again");

            backgroundWorkersSpun = true;

            workContext.StartIndexing();
            indexingBackgroundTask = System.Threading.Tasks.Task.Factory.StartNew(
                indexingExecuter.Execute,
                CancellationToken.None, TaskCreationOptions.LongRunning, backgroundTaskScheduler);
            reducingBackgroundTask = System.Threading.Tasks.Task.Factory.StartNew(
                new ReducingExecuter(workContext).Execute,
                CancellationToken.None, TaskCreationOptions.LongRunning, backgroundTaskScheduler);
        }

        public void RaiseNotifications(DocumentChangeNotification obj, RavenJObject metadata)
        {
            TransportState.Send(obj);
            var onDocumentChange = OnDocumentChange;
            if (onDocumentChange != null)
                onDocumentChange(this, obj, metadata);
        }

        public void RaiseNotifications(IndexChangeNotification obj)
        {
            TransportState.Send(obj);
        }

        public void RaiseNotifications(ReplicationConflictNotification obj)
        {
            TransportState.Send(obj);
        }

		public void RaiseNotifications(BulkInsertChangeNotification obj)
		{
			TransportState.Send(obj);
		}

        public event Action<DocumentDatabase, DocumentChangeNotification, RavenJObject> OnDocumentChange;

        public void RunIdleOperations()
        {
            var tryEnter = Monitor.TryEnter(idleLocker);
            try
            {
                if (tryEnter == false)
                    return;
                TransportState.OnIdle();
                IndexStorage.RunIdleOperations();
                ClearCompletedPendingTasks();
            }
            finally
            {
                if (tryEnter)
                    Monitor.Exit(idleLocker);
            }
        }

        private void ClearCompletedPendingTasks()
        {
            foreach (var taskAndState in pendingTasks)
            {
                var task = taskAndState.Value.Task;
                if (task.IsCompleted || task.IsCanceled || task.IsFaulted)
                {
                    PendingTaskAndState value;
                    pendingTasks.TryRemove(taskAndState.Key, out value);
                }
                if (task.Exception != null)
                {
                    log.InfoException("Failed to execute background task " + taskAndState.Key, task.Exception);
                }
            }
        }

        public JsonDocument Get(string key, TransactionInformation transactionInformation)
        {
            if (key == null)
                throw new ArgumentNullException("key");
            key = key.Trim();

            JsonDocument document = null;
            if (transactionInformation == null ||
                inFlightTransactionalState.TryGet(key, transactionInformation, out document) == false)
            {
                // first we check the dtc state, then the storage, to avoid race conditions
                var nonAuthoritativeInformationBehavior = inFlightTransactionalState.GetNonAuthoritativeInformationBehavior<JsonDocument>(transactionInformation, key);

                TransactionalStorage.Batch(actions => { document = actions.Documents.DocumentByKey(key, transactionInformation); });

                if (nonAuthoritativeInformationBehavior != null)
                    document = nonAuthoritativeInformationBehavior(document);
            }

            DocumentRetriever.EnsureIdInMetadata(document);

            return new DocumentRetriever(null, ReadTriggers, inFlightTransactionalState)
                .ExecuteReadTriggers(document, transactionInformation, ReadOperation.Load);
        }

        public JsonDocumentMetadata GetDocumentMetadata(string key, TransactionInformation transactionInformation)
        {
            if (key == null)
                throw new ArgumentNullException("key");
            key = key.Trim();
            JsonDocumentMetadata document = null;
            if (transactionInformation == null ||
                inFlightTransactionalState.TryGet(key, transactionInformation, out document) == false)
            {
                var nonAuthoritativeInformationBehavior = inFlightTransactionalState.GetNonAuthoritativeInformationBehavior<JsonDocumentMetadata>(transactionInformation, key);
                TransactionalStorage.Batch(actions =>
                {
                    document = actions.Documents.DocumentMetadataByKey(key, transactionInformation);
                });
                if (nonAuthoritativeInformationBehavior != null)
                    document = nonAuthoritativeInformationBehavior(document);
            }

            DocumentRetriever.EnsureIdInMetadata(document);
            return new DocumentRetriever(null, ReadTriggers, inFlightTransactionalState)
                .ProcessReadVetoes(document, transactionInformation, ReadOperation.Load);
        }


        public void PutDocumentMetadata(string key, RavenJObject metadata)
        {
            if (key == null)
                throw new ArgumentNullException("key");
            key = key.Trim();
            TransactionalStorage.Batch(actions =>
            {
                actions.Documents.PutDocumentMetadata(key, metadata);
                workContext.ShouldNotifyAboutWork(() => "PUT (metadata) " + key);
            });
        }

        public PutResult Put(string key, Etag etag, RavenJObject document, RavenJObject metadata, TransactionInformation transactionInformation)
        {
            workContext.DocsPerSecIncreaseBy(1);
            key = string.IsNullOrWhiteSpace(key) ? Guid.NewGuid().ToString() : key.Trim();
            RemoveReservedProperties(document);
            RemoveMetadataReservedProperties(metadata);
            Etag newEtag = Etag.Empty;

            using (TransactionalStorage.WriteLock())
            {
                TransactionalStorage.Batch(actions =>
                {
                    if (key.EndsWith("/"))
                    {
                        key += GetNextIdentityValueWithoutOverwritingOnExistingDocuments(key, actions,
                                                                                         transactionInformation);
                    }
                    AssertPutOperationNotVetoed(key, metadata, document, transactionInformation);
                    if (transactionInformation == null)
                    {
                        if (inFlightTransactionalState.IsModified(key))
                            throw new ConcurrencyException("PUT attempted on : " + key +
                                                           " while it is being locked by another transaction");

                        PutTriggers.Apply(trigger => trigger.OnPut(key, document, metadata, null));

                        var addDocumentResult = actions.Documents.AddDocument(key, etag, document, metadata);
                        newEtag = addDocumentResult.Etag;

                        CheckReferenceBecauseOfDocumentUpdate(key, actions);
                        metadata[Constants.LastModified] = addDocumentResult.SavedAt;
                        metadata.EnsureSnapshot(
                            "Metadata was written to the database, cannot modify the document after it was written (changes won't show up in the db). Did you forget to call CreateSnapshot() to get a clean copy?");
                        document.EnsureSnapshot(
                            "Document was written to the database, cannot modify the document after it was written (changes won't show up in the db). Did you forget to call CreateSnapshot() to get a clean copy?");

                        actions.AfterStorageCommitBeforeWorkNotifications(new JsonDocument
                        {
                            Metadata = metadata,
                            Key = key,
                            DataAsJson = document,
                            Etag = newEtag,
                            LastModified = addDocumentResult.SavedAt,
                            SkipDeleteFromIndex = addDocumentResult.Updated == false
                        }, documents =>
                        {
                            etagSynchronizer.UpdateSynchronizationState(documents);
							prefetcher.GetPrefetchingBehavior(PrefetchingUser.Indexer).AfterStorageCommitBeforeWorkNotifications(documents);
                        });

						if (addDocumentResult.Updated)
							prefetcher.AfterUpdate(key, addDocumentResult.PrevEtag);

                        PutTriggers.Apply(trigger => trigger.AfterPut(key, document, metadata, newEtag, null));

                        TransactionalStorage
                            .ExecuteImmediatelyOrRegisterForSynchronization(() =>
                            {
                                PutTriggers.Apply(trigger => trigger.AfterCommit(key, document, metadata, newEtag));
                                RaiseNotifications(new DocumentChangeNotification
                                {
                                    Id = key,
                                    Type = DocumentChangeTypes.Put,
                                    Etag = newEtag,
                                }, metadata);
                            });

                        ScheduleDocumentsForReindexIfNeeded(key);
                        workContext.ShouldNotifyAboutWork(() => "PUT " + key);
                    }
                    else
                    {
                        var doc = actions.Documents.DocumentMetadataByKey(key, null);
                        newEtag = inFlightTransactionalState.AddDocumentInTransaction(key, etag, document, metadata,
                                                                                      transactionInformation,
                                                                                      doc == null
                                                                                          ? Etag.Empty
                                                                                          : doc.Etag,
                                                                                      sequentialUuidGenerator);
                    }
                });

                log.Debug("Put document {0} with etag {1}", key, newEtag);
                return new PutResult
                {
                    Key = key,
                    ETag = newEtag
                };
            }
        }

        internal void CheckReferenceBecauseOfDocumentUpdate(string key, IStorageActionsAccessor actions)
        {
            TouchedDocumentInfo touch;
            recentTouches.TryRemove(key, out touch);

            foreach (var referencing in actions.Indexing.GetDocumentsReferencing(key))
            {
                Etag preTouchEtag;
                Etag afterTouchEtag;
                actions.Documents.TouchDocument(referencing, out preTouchEtag, out afterTouchEtag);
                if (preTouchEtag == null || afterTouchEtag == null)
                    continue;

                actions.General.MaybePulseTransaction();

                recentTouches.Set(referencing, new TouchedDocumentInfo
                {
                    PreTouchEtag = preTouchEtag,
                    TouchedEtag = afterTouchEtag
                });
            }
        }

        public long GetNextIdentityValueWithoutOverwritingOnExistingDocuments(string key,
            IStorageActionsAccessor actions,
            TransactionInformation transactionInformation)
        {
            int tries;
            return GetNextIdentityValueWithoutOverwritingOnExistingDocuments(key, actions, transactionInformation, out tries);
        }

        public long GetNextIdentityValueWithoutOverwritingOnExistingDocuments(string key,
            IStorageActionsAccessor actions,
            TransactionInformation transactionInformation,
            out int tries)
        {
            long nextIdentityValue = actions.General.GetNextIdentityValue(key);

            if (actions.Documents.DocumentMetadataByKey(key + nextIdentityValue, transactionInformation) == null)
            {
                tries = 1;
                return nextIdentityValue;
            }
            tries = 1;
            // there is already a document with this id, this means that we probably need to search
            // for an opening in potentially large data set. 
            var lastKnownBusy = nextIdentityValue;
            var maybeFree = nextIdentityValue * 2;
            var lastKnownFree = long.MaxValue;
            while (true)
            {
                tries++;
                if (actions.Documents.DocumentMetadataByKey(key + maybeFree, transactionInformation) == null)
                {
                    if (lastKnownBusy + 1 == maybeFree)
                    {
                        actions.General.SetIdentityValue(key, maybeFree);
                        return maybeFree;
                    }
                    lastKnownFree = maybeFree;
                    maybeFree = Math.Max(maybeFree - (maybeFree - lastKnownBusy) / 2, lastKnownBusy + 1);

                }
                else
                {
                    lastKnownBusy = maybeFree;
                    maybeFree = Math.Min(lastKnownFree, maybeFree * 2);
                }
            }
        }

        private void AssertPutOperationNotVetoed(string key, RavenJObject metadata, RavenJObject document, TransactionInformation transactionInformation)
        {
            var vetoResult = PutTriggers
                .Select(trigger => new { Trigger = trigger, VetoResult = trigger.AllowPut(key, document, metadata, transactionInformation) })
                .FirstOrDefault(x => x.VetoResult.IsAllowed == false);
            if (vetoResult != null)
            {
                throw new OperationVetoedException("PUT vetoed by " + vetoResult.Trigger + " because: " + vetoResult.VetoResult.Reason);
            }
        }

        private void AssertAttachmentPutOperationNotVetoed(string key, RavenJObject metadata, Stream data)
        {
            var vetoResult = AttachmentPutTriggers
                .Select(trigger => new { Trigger = trigger, VetoResult = trigger.AllowPut(key, data, metadata) })
                .FirstOrDefault(x => x.VetoResult.IsAllowed == false);
            if (vetoResult != null)
            {
                throw new OperationVetoedException("PUT vetoed by " + vetoResult.Trigger + " because: " + vetoResult.VetoResult.Reason);
            }
        }

        private void AssertAttachmentDeleteOperationNotVetoed(string key)
        {
            var vetoResult = AttachmentDeleteTriggers
                .Select(trigger => new { Trigger = trigger, VetoResult = trigger.AllowDelete(key) })
                .FirstOrDefault(x => x.VetoResult.IsAllowed == false);
            if (vetoResult != null)
            {
                throw new OperationVetoedException("DELETE vetoed by " + vetoResult.Trigger + " because: " + vetoResult.VetoResult.Reason);
            }
        }

        private void AssertDeleteOperationNotVetoed(string key, TransactionInformation transactionInformation)
        {
            var vetoResult = DeleteTriggers
                .Select(trigger => new { Trigger = trigger, VetoResult = trigger.AllowDelete(key, transactionInformation) })
                .FirstOrDefault(x => x.VetoResult.IsAllowed == false);
            if (vetoResult != null)
            {
                throw new OperationVetoedException("DELETE vetoed by " + vetoResult.Trigger + " because: " + vetoResult.VetoResult.Reason);
            }
        }

        private static void RemoveMetadataReservedProperties(RavenJObject metadata)
        {
            RemoveReservedProperties(metadata);
            metadata.Remove("Raven-Last-Modified");
            metadata.Remove("Last-Modified");
        }

        private static void RemoveReservedProperties(RavenJObject document)
        {
            document.Remove(string.Empty);
            var toRemove = document.Keys.Where(propertyName => propertyName.StartsWith("@") || headersToIgnoreServer.Contains(propertyName)).ToList();
            foreach (var propertyName in toRemove)
            {
                document.Remove(propertyName);
            }
        }

        private static readonly HashSet<string> headersToIgnoreServer = new HashSet<string>(StringComparer.OrdinalIgnoreCase)
		{
			Constants.RavenLastModified,
		};

        public bool Delete(string key, Etag etag, TransactionInformation transactionInformation)
        {
            RavenJObject metadata;
            return Delete(key, etag, transactionInformation, out metadata);
        }

        public bool Delete(string key, Etag etag, TransactionInformation transactionInformation, out RavenJObject metadata)
        {
            if (key == null)
                throw new ArgumentNullException("key");
            key = key.Trim();

            var deleted = false;
            log.Debug("Delete a document with key: {0} and etag {1}", key, etag);
            RavenJObject metadataVar = null;
            using (TransactionalStorage.WriteLock())
            {
                TransactionalStorage.Batch(actions =>
                {
                    AssertDeleteOperationNotVetoed(key, transactionInformation);
                    if (transactionInformation == null)
                    {
                        DeleteTriggers.Apply(trigger => trigger.OnDelete(key, null));

                        Etag deletedETag;
                        if (actions.Documents.DeleteDocument(key, etag, out metadataVar, out deletedETag))
                        {
                            deleted = true;
                            actions.Indexing.RemoveAllDocumentReferencesFrom(key);
                            WorkContext.MarkDeleted(key);

                            CheckReferenceBecauseOfDocumentUpdate(key, actions);

                            foreach (var indexName in IndexDefinitionStorage.IndexNames)
                            {
                                AbstractViewGenerator abstractViewGenerator =
                                    IndexDefinitionStorage.GetViewGenerator(indexName);
                                if (abstractViewGenerator == null)
                                    continue;

                                var token = metadataVar.Value<string>(Constants.RavenEntityName);

                                if (token != null && // the document has a entity name
                                    abstractViewGenerator.ForEntityNames.Count > 0)
                                    // the index operations on specific entities
                                {
                                    if (abstractViewGenerator.ForEntityNames.Contains(token) == false)
                                        continue;
                                }

                                var instance = IndexDefinitionStorage.GetIndexDefinition(indexName);
                                var task = actions.GetTask(x => x.Index == instance.IndexId, new RemoveFromIndexTask
                                {
                                    Index = instance.IndexId
                                });
                                task.Keys.Add(key);
                            }
                            if (deletedETag != null)
                                prefetcher .AfterDelete(key, deletedETag);
                            DeleteTriggers.Apply(trigger => trigger.AfterDelete(key, null));
                        }

                        TransactionalStorage
                            .ExecuteImmediatelyOrRegisterForSynchronization(() =>
                            {
                                DeleteTriggers.Apply(trigger => trigger.AfterCommit(key));
                                RaiseNotifications(new DocumentChangeNotification
                                {
                                    Id = key,
                                    Type = DocumentChangeTypes.Delete,
                                }, metadataVar);
                            });

                    }
                    else
                    {
                        var doc = actions.Documents.DocumentMetadataByKey(key, null);

                        inFlightTransactionalState.DeleteDocumentInTransaction(transactionInformation, key,
                                                                               etag,
                                                                               doc == null ? Etag.Empty : doc.Etag,
                                                                               sequentialUuidGenerator);
                        deleted = doc != null;
                    }

                    ScheduleDocumentsForReindexIfNeeded(key);
                    workContext.ShouldNotifyAboutWork(() => "DEL " + key);
                });

                metadata = metadataVar;
                return deleted;
            }
        }

        private void ScheduleDocumentsForReindexIfNeeded(string key)
        {
            log.Debug("[Document Reindexing] DocumentDatabase::ScheduleDocumentsForReindexIfNeeded() started (key = {0})",key);

            bool wasKeyEnqueued = false;
            var queue = workContext.DocumentKeysAddedWhileIndexingInProgress_SimpleIndex;
            if (queue != null)
            {
                log.Debug("[Document Reindexing] workContext.DocumentKeysAddedWhileIndexingInProgress_SimpleIndex is not null, key enqueued (key = {0})", key);
                wasKeyEnqueued = true;
                queue.Enqueue(key);
            }

            queue = workContext.DocumentKeysAddedWhileIndexingInProgress_ReduceIndex;
            if (queue != null)
            {
                log.Debug("[Document Reindexing] workContext.DocumentKeysAddedWhileIndexingInProgress_ReduceIndex is not null, key enqueued (key = {0})", key);
                wasKeyEnqueued = true;
                queue.Enqueue(key);
            }

            if (!wasKeyEnqueued) log.Debug("[Document Reindexing] DocumentDatabase::ScheduleDocumentsForReindexIfNeeded() finished without key enqueue (key = {0})", key);
        }

        public bool HasTransaction(string txId)
        {
            return inFlightTransactionalState.HasTransaction(txId);
        }

		public void PrepareTransaction(string txId)
		{
			try
			{
				inFlightTransactionalState.Prepare(txId);
				log.Debug("Prepare of tx {0} completed", txId);
			}
			catch (Exception e)
			{
				if (TransactionalStorage.HandleException(e))
					return;
				throw;
			}
		}

        public void Commit(string txId)
        {
            try
            {
	            try
	            {
		            inFlightTransactionalState.Commit(txId);
		            log.Debug("Commit of tx {0} completed", txId);
		            workContext.ShouldNotifyAboutWork(() => "DTC transaction commited");
	            }
	            finally
	            {
		            inFlightTransactionalState.Rollback(txId); // this is where we actually remove the tx
	            }
            }
            catch (Exception e)
            {
	            if (TransactionalStorage.HandleException(e))
		            return;
	            throw;
            }
            finally
            {
	            workContext.HandleWorkNotifications();
            }
        }


        public void Rollback(string txId)
        {
            inFlightTransactionalState.Rollback(txId);
        }

        [MethodImpl(MethodImplOptions.Synchronized)]
        public string PutTransform(string name, TransformerDefinition definition)
        {
            if (name == null) throw new ArgumentNullException("name");
            if (definition == null) throw new ArgumentNullException("definition");

            name = name.Trim();

            var existingDefinition = IndexDefinitionStorage.GetTransformerDefinition(name);
            if (existingDefinition != null && existingDefinition.Equals(definition))
                return name; // no op for the same transformer

            IndexDefinitionStorage.CreateAndPersistTransform(definition);
            IndexDefinitionStorage.AddTransform(definition.IndexId, definition);

            return name;
        }

        // only one index can be created at any given time
        // the method already handle attempts to create the same index, so we don't have to 
        // worry about this.
        [MethodImpl(MethodImplOptions.Synchronized)]
        public string PutIndex(string name, IndexDefinition definition)
        {
            if (name == null)
                throw new ArgumentNullException("name");

<<<<<<< HEAD
			var existingIndex = IndexDefinitionStorage.GetIndexDefinition(name);
=======
	        var fixedName = IndexDefinitionStorage.FixupIndexName(name);

			var existingIndex = IndexDefinitionStorage.GetIndexDefinition(fixedName);
>>>>>>> 04121733

            if (existingIndex != null)
            {
                switch (existingIndex.LockMode)
                {
                    case IndexLockMode.LockedIgnore:
                        log.Info("Index {0} not saved because it was lock (with ignore)", name);
                        return name;

                    case IndexLockMode.LockedError:
                        throw new InvalidOperationException("Can not overwrite locked index: " + name);
                }
            }

            name = name.Trim();

            switch (FindIndexCreationOptions(definition, ref name))
            {
                case IndexCreationOptions.Noop:
                    return name;
                case IndexCreationOptions.Update:
                    // ensure that the code can compile
<<<<<<< HEAD
                    new DynamicViewCompiler(definition.Name, definition, Extensions, IndexDefinitionStorage.IndexDefinitionsPath, Configuration).GenerateInstance();
=======
					new DynamicViewCompiler(fixedName, definition, Extensions, IndexDefinitionStorage.IndexDefinitionsPath, Configuration).GenerateInstance();
>>>>>>> 04121733
                    DeleteIndex(name);
                    break;
            }

			IndexDefinitionStorage.RegisterNewIndexInThisSession(fixedName, definition);

            // this has to happen in this fashion so we will expose the in memory status after the commit, but 
            // before the rest of the world is notified about this.
            IndexDefinitionStorage.CreateAndPersistIndex(definition);
            IndexStorage.CreateIndexImplementation(definition);

            TransactionalStorage.Batch(actions =>
            {
<<<<<<< HEAD
                actions.Indexing.AddIndex(definition.IndexId, definition.IsMapReduce);
=======
				actions.Indexing.AddIndex(fixedName, definition.IsMapReduce);
>>>>>>> 04121733
                workContext.ShouldNotifyAboutWork(() => "PUT INDEX " + name);
            });

            // The act of adding it here make it visible to other threads
            // we have to do it in this way so first we prepare all the elements of the 
            // index, then we add it to the storage in a way that make it public
<<<<<<< HEAD
            IndexDefinitionStorage.AddIndex(definition.IndexId, definition);

			InvokeSuggestionIndexing(name, definition);

			workContext.ClearErrorsFor(name);
=======
			IndexDefinitionStorage.AddIndex(fixedName, definition);

			InvokeSuggestionIndexing(fixedName, definition);

			workContext.ClearErrorsFor(fixedName);
>>>>>>> 04121733

            TransactionalStorage.ExecuteImmediatelyOrRegisterForSynchronization(() => RaiseNotifications(new IndexChangeNotification
            {
                Name = name,
                Type = IndexChangeTypes.IndexAdded,
            }));

            return name;
        }

        private void InvokeSuggestionIndexing(string name, IndexDefinition definition)
        {
            foreach (var suggestion in definition.Suggestions)
            {
                var field = suggestion.Key;
                var suggestionOption = suggestion.Value;

                if (suggestionOption.Distance == StringDistanceTypes.None)
                    continue;

                var indexExtensionKey =
                    MonoHttpUtility.UrlEncode(field + "-" + suggestionOption.Distance + "-" +
                                              suggestionOption.Accuracy);

                var suggestionQueryIndexExtension = new SuggestionQueryIndexExtension(
                    workContext,
                    Path.Combine(configuration.IndexStoragePath, "Raven-Suggestions", name, indexExtensionKey),
                    configuration.RunInMemory,
                    field);

                IndexStorage.SetIndexExtension(name, indexExtensionKey, suggestionQueryIndexExtension);
            }
        }

        private IndexCreationOptions FindIndexCreationOptions(IndexDefinition definition, ref string name)
        {
	        definition.Name = name;
            definition.IndexId = IndexDefinitionStorage.NextIndexId();
            definition.RemoveDefaultValues();
            IndexDefinitionStorage.ResolveAnalyzers(definition);
            var findIndexCreationOptions = IndexDefinitionStorage.FindIndexCreationOptions(definition);
            return findIndexCreationOptions;
        }

        public QueryResultWithIncludes Query(string index, IndexQuery query)
        {
            var list = new List<RavenJObject>();
            var result = Query(index, query, null, list.Add);
            result.Results = list;
            return result;
        }

        public QueryResultWithIncludes Query(string indexName, IndexQuery query, Action<QueryHeaderInformation> headerInfo, Action<RavenJObject> onResult)
        {
            var queryStat = AddToCurrentlyRunningQueryList(indexName, query);

            try
            {
<<<<<<< HEAD

                indexName = indexName != null ? indexName.Trim() : null;
=======
	            var fixedName = IndexDefinitionStorage.FixupIndexName(index);
>>>>>>> 04121733
                var highlightings = new Dictionary<string, Dictionary<string, string[]>>();
                var scoreExplanations = new Dictionary<string, string>();
                Func<IndexQueryResult, object> tryRecordHighlightingAndScoreExplanation = queryResult =>
                {
                        if (queryResult.Key == null)
                            return null;
                        if (queryResult.Highligtings != null)
                        highlightings.Add(queryResult.Key, queryResult.Highligtings);
                        if (queryResult.ScoreExplanation != null)
                            scoreExplanations.Add(queryResult.Key, queryResult.ScoreExplanation);
                    return null;
                };
                var stale = false;
                Tuple<DateTime, Etag> indexTimestamp = Tuple.Create(DateTime.MinValue, Etag.Empty);
                Etag resultEtag = Etag.Empty;
                var nonAuthoritativeInformation = false;

                if (string.IsNullOrEmpty(query.ResultsTransformer) == false)
                {
                    query.FieldsToFetch = new[] { Constants.AllFields };
                }

                var duration = Stopwatch.StartNew();
                var idsToLoad = new HashSet<string>(StringComparer.OrdinalIgnoreCase);
                TransactionalStorage.Batch(
                    actions =>
                    {
<<<<<<< HEAD
                        var viewGenerator = IndexDefinitionStorage.GetViewGenerator(indexName);
                        var index = IndexDefinitionStorage.GetIndexDefinition(indexName);
=======
                        var viewGenerator = IndexDefinitionStorage.GetViewGenerator(fixedName);
>>>>>>> 04121733
                        if (viewGenerator == null)
                            throw new IndexDoesNotExistsException("Could not find index named: " + indexName);

<<<<<<< HEAD
                        resultEtag = GetIndexEtag(index.Name, null, query.ResultsTransformer);

                        stale = actions.Staleness.IsIndexStale(index.IndexId, query.Cutoff, query.CutoffEtag);

                        if (stale == false && query.Cutoff == null && query.CutoffEtag == null)
                        {
                            var indexInstance = IndexStorage.GetIndexInstance(indexName);
                            stale = stale || (indexInstance != null && indexInstance.IsMapIndexingInProgress);
                        }

                        indexTimestamp = actions.Staleness.IndexLastUpdatedAt(index.IndexId);
                        var indexFailureInformation = actions.Indexing.GetFailureRate(index.IndexId);
=======
						resultEtag = GetIndexEtag(fixedName, null, query.ResultsTransformer);

						stale = actions.Staleness.IsIndexStale(fixedName, query.Cutoff, query.CutoffEtag);

                        if (stale == false && query.Cutoff == null && query.CutoffEtag == null)
                        {
							var indexInstance = IndexStorage.GetIndexInstance(fixedName);
                            stale = stale || (indexInstance != null && indexInstance.IsMapIndexingInProgress);
                        }

						indexTimestamp = actions.Staleness.IndexLastUpdatedAt(fixedName);
						var indexFailureInformation = actions.Indexing.GetFailureRate(fixedName);
>>>>>>> 04121733
                        if (indexFailureInformation.IsInvalidIndex)
                        {
                            throw new IndexDisabledException(indexFailureInformation);
                        }
                        var docRetriever = new DocumentRetriever(actions, ReadTriggers, inFlightTransactionalState, query.QueryInputs, idsToLoad);
<<<<<<< HEAD
=======
						var indexDefinition = GetIndexDefinition(fixedName);
>>>>>>> 04121733
                        var fieldsToFetch = new FieldsToFetch(query.FieldsToFetch, query.AggregationOperation,
                                                              viewGenerator.ReduceDefinition == null
                                                                ? Constants.DocumentIdFieldName
                                                                : Constants.ReduceKeyFieldName);
                        Func<IndexQueryResult, bool> shouldIncludeInResults =
<<<<<<< HEAD
                            result => docRetriever.ShouldIncludeResultInQuery(result, index, fieldsToFetch);
                        var indexQueryResults = IndexStorage.Query(indexName, query, shouldIncludeInResults, fieldsToFetch, IndexQueryTriggers);
=======
                            result => docRetriever.ShouldIncludeResultInQuery(result, indexDefinition, fieldsToFetch);
						var indexQueryResults = IndexStorage.Query(fixedName, query, shouldIncludeInResults, fieldsToFetch, IndexQueryTriggers);
>>>>>>> 04121733
                        indexQueryResults = new ActiveEnumerable<IndexQueryResult>(indexQueryResults);

                        var transformerErrors = new List<string>();
                        var results = GetQueryResults(query, viewGenerator, docRetriever,
                                                      from queryResult in indexQueryResults
                                                      let doc = docRetriever.RetrieveDocumentForQuery(queryResult, index, fieldsToFetch)
                                                      where doc != null
                                                      let _ = nonAuthoritativeInformation |= (doc.NonAuthoritativeInformation ?? false)
                                                      let __ = tryRecordHighlightingAndScoreExplanation(queryResult)
                                                      select doc, transformerErrors);

                        if (headerInfo != null)
                        {
                            headerInfo(new QueryHeaderInformation
                            {
                                Index = indexName,
                                IsStable = stale,
                                ResultEtag = resultEtag,
                                IndexTimestamp = indexTimestamp.Item1,
                                IndexEtag = indexTimestamp.Item2,
                                TotalResults = query.TotalSize.Value
                            });
                        }
                        using (new CurrentTransformationScope(docRetriever))
                        {
                            foreach (var result in results)
                            {
                                onResult(result);
                            }
                            if (transformerErrors.Count > 0)
                            {
                                throw new InvalidOperationException("The transform results function failed.\r\n" + string.Join("\r\n", transformerErrors));
                            }

                        }


                    });

                return new QueryResultWithIncludes
                {
                    IndexName = indexName,
                    IsStale = stale,
                    NonAuthoritativeInformation = nonAuthoritativeInformation,
                    SkippedResults = query.SkippedResults.Value,
                    TotalResults = query.TotalSize.Value,
                    IndexTimestamp = indexTimestamp.Item1,
                    IndexEtag = indexTimestamp.Item2,
                    ResultEtag = resultEtag,
                    IdsToInclude = idsToLoad,
                    LastQueryTime = SystemTime.UtcNow,
                    Highlightings = highlightings,
                    DurationMilliseconds = duration.ElapsedMilliseconds,
                    ScoreExplanations = scoreExplanations
                };
            }
            finally
            {
                RemoveFromCurrentlyRunningQueryList(indexName, queryStat);
            }
        }


        private void RemoveFromCurrentlyRunningQueryList(string index, ExecutingQueryInfo queryStat)
        {
            ConcurrentSet<ExecutingQueryInfo> set;
            if(workContext.CurrentlyRunningQueries.TryGetValue(index, out set) == false)
                return;
            set.TryRemove(queryStat);
        }

        private ExecutingQueryInfo AddToCurrentlyRunningQueryList(string index, IndexQuery query)
        {
            var set = workContext.CurrentlyRunningQueries.GetOrAdd(index, x => new ConcurrentSet<ExecutingQueryInfo>());
            var queryStartTime = DateTime.UtcNow;
            var executingQueryInfo = new ExecutingQueryInfo(queryStartTime, query);
            set.Add(executingQueryInfo);
            return executingQueryInfo;
        }

        private IEnumerable<RavenJObject> GetQueryResults(IndexQuery query,
            AbstractViewGenerator viewGenerator,
            DocumentRetriever docRetriever,
            IEnumerable<JsonDocument> results,
            List<string> transformerErrors)
        {
            if (query.PageSize <= 0) // maybe they just want the stats? 
            {
                return Enumerable.Empty<RavenJObject>();
            }

            IndexingFunc transformFunc = null;

            // Check an explicitly declared one first
            if (string.IsNullOrEmpty(query.ResultsTransformer) == false)
            {
                var transformGenerator = IndexDefinitionStorage.GetTransformer(query.ResultsTransformer);

                if (transformGenerator != null && transformGenerator.TransformResultsDefinition != null)
                    transformFunc = transformGenerator.TransformResultsDefinition;
                else
                    throw new InvalidOperationException("The transformer " + query.ResultsTransformer + " was not found");
            }
            else if (query.SkipTransformResults == false && viewGenerator.TransformResultsDefinition != null)
            {
                transformFunc = source => viewGenerator.TransformResultsDefinition(docRetriever, source);
            }

            if (transformFunc == null)
                return results.Select(x => x.ToJson());

            var dynamicJsonObjects = results.Select(x => new DynamicLuceneOrParentDocumntObject(docRetriever, x.ToJson())).ToArray();
            var robustEnumerator = new RobustEnumerator(workContext.CancellationToken, dynamicJsonObjects.Length)
            {
                OnError =
                    (exception, o) =>
                    transformerErrors.Add(string.Format("Doc '{0}', Error: {1}", Index.TryGetDocKey(o),
                                                        exception.Message))
            };
            return robustEnumerator.RobustEnumeration(
                dynamicJsonObjects.Cast<object>().GetEnumerator(),
                transformFunc)
                .Select(JsonExtensions.ToJObject);
        }

        public IEnumerable<string> QueryDocumentIds(string index, IndexQuery query, out bool stale)
        {
            var queryStat = AddToCurrentlyRunningQueryList(index,query);
            try
            {
                bool isStale = false;
                HashSet<string> loadedIds = null;
                TransactionalStorage.Batch(
                    actions =>
                    {
                        var definition = IndexDefinitionStorage.GetIndexDefinition(index); 
                        isStale = actions.Staleness.IsIndexStale(definition.IndexId, query.Cutoff, null);

                        if (isStale == false && query.Cutoff == null)
                        {
                            var indexInstance = IndexStorage.GetIndexInstance(index);
                            isStale = isStale || (indexInstance != null && indexInstance.IsMapIndexingInProgress);
                        }

                         var indexFailureInformation = actions.Indexing.GetFailureRate(definition.IndexId);

                        if (indexFailureInformation.IsInvalidIndex)
                        {
                            throw new IndexDisabledException(indexFailureInformation);
                        }
                        loadedIds = new HashSet<string>(from queryResult in IndexStorage.Query(index, query, result => true, new FieldsToFetch(null, AggregationOperation.None, Constants.DocumentIdFieldName), IndexQueryTriggers)
                                                        select queryResult.Key);
                    });
                stale = isStale;
                return loadedIds;
            }
            finally
            {
                RemoveFromCurrentlyRunningQueryList(index, queryStat);
            }
        }


        public void DeleteTransfom(string name)
		{
			IndexDefinitionStorage.RemoveTransformer(name);
        }

        public void DeleteIndex(string name)
        {
            using (IndexDefinitionStorage.TryRemoveIndexContext())
            {
<<<<<<< HEAD
                var instance = IndexDefinitionStorage.GetIndexDefinition(name);
                if (instance == null) return;
                IndexDefinitionStorage.RemoveIndex(name);
                IndexStorage.DeleteIndex(name);
=======
				var fixedName = IndexDefinitionStorage.FixupIndexName(name);

				IndexDefinitionStorage.RemoveIndex(fixedName);
				IndexStorage.DeleteIndex(fixedName);
>>>>>>> 04121733
                //we may run into a conflict when trying to delete if the index is currently
                //busy indexing documents, worst case scenario, we will have an orphaned index
                //row which will get cleaned up on next db restart.
                for (var i = 0; i < 10; i++)
                {
                    try
                    {
                        TransactionalStorage.Batch(action =>
                        {
<<<<<<< HEAD
                            action.Indexing.DeleteIndex(instance.IndexId);
=======
							action.Indexing.DeleteIndex(fixedName);

>>>>>>> 04121733
                            workContext.ShouldNotifyAboutWork(() => "DELETE INDEX " + name);
                        });

                        TransactionalStorage.ExecuteImmediatelyOrRegisterForSynchronization(() => RaiseNotifications(new IndexChangeNotification
                        {
                            Name = name,
                            Type = IndexChangeTypes.IndexRemoved,
                        }));

                        return;
                    }
                    catch (ConcurrencyException)
                    {
                        Thread.Sleep(100);
                    }
                }
                workContext.ClearErrorsFor(name);
            }
        }

        public Attachment GetStatic(string name)
        {
            if (name == null)
                throw new ArgumentNullException("name");
            name = name.Trim();
            Attachment attachment = null;
            TransactionalStorage.Batch(actions =>
            {
                attachment = actions.Attachments.GetAttachment(name);

                attachment = ProcessAttachmentReadVetoes(name, attachment);

                ExecuteAttachmentReadTriggers(name, attachment);
            });
            return attachment;
        }

        public IEnumerable<AttachmentInformation> GetStaticsStartingWith(string idPrefix, int start, int pageSize)
        {
            if (idPrefix == null) throw new ArgumentNullException("idPrefix");
            IEnumerable<AttachmentInformation> attachments = null;
            TransactionalStorage.Batch(actions =>
            {
                attachments = actions.Attachments.GetAttachmentsStartingWith(idPrefix, start, pageSize)
                    .Select(information =>
                    {
                        var processAttachmentReadVetoes = ProcessAttachmentReadVetoes(information);
                        ExecuteAttachmentReadTriggers(processAttachmentReadVetoes);
                        return processAttachmentReadVetoes;
                    })
                    .Where(x => x != null)
                    .ToList();
            });
            return attachments;
        }

        private Attachment ProcessAttachmentReadVetoes(string name, Attachment attachment)
        {
            if (attachment == null)
                return null;

            var foundResult = false;
            foreach (var attachmentReadTriggerLazy in AttachmentReadTriggers)
            {
                if (foundResult)
                    break;
                var attachmentReadTrigger = attachmentReadTriggerLazy.Value;
                var readVetoResult = attachmentReadTrigger.AllowRead(name, attachment.Data(), attachment.Metadata,
                                                                     ReadOperation.Load);
                switch (readVetoResult.Veto)
                {
                    case ReadVetoResult.ReadAllow.Allow:
                        break;
                    case ReadVetoResult.ReadAllow.Deny:
                        attachment.Data = () => new MemoryStream(new byte[0]);
                        attachment.Size = 0;
                        attachment.Metadata = new RavenJObject
												{
													{
														"Raven-Read-Veto",
														new RavenJObject
															{
																{"Reason", readVetoResult.Reason},
																{"Trigger", attachmentReadTrigger.ToString()}
															}
														}
												};
                        foundResult = true;
                        break;
                    case ReadVetoResult.ReadAllow.Ignore:
                        attachment = null;
                        foundResult = true;
                        break;
                    default:
                        throw new ArgumentOutOfRangeException(readVetoResult.Veto.ToString());
                }
            }
            return attachment;
        }

        private void ExecuteAttachmentReadTriggers(string name, Attachment attachment)
        {
            if (attachment == null)
                return;

            foreach (var attachmentReadTrigger in AttachmentReadTriggers)
            {
                attachmentReadTrigger.Value.OnRead(name, attachment);
            }
        }


        private AttachmentInformation ProcessAttachmentReadVetoes(AttachmentInformation attachment)
        {
            if (attachment == null)
                return null;

            var foundResult = false;
            foreach (var attachmentReadTriggerLazy in AttachmentReadTriggers)
            {
                if (foundResult)
                    break;
                var attachmentReadTrigger = attachmentReadTriggerLazy.Value;
                var readVetoResult = attachmentReadTrigger.AllowRead(attachment.Key, null, attachment.Metadata,
                                                                     ReadOperation.Load);
                switch (readVetoResult.Veto)
                {
                    case ReadVetoResult.ReadAllow.Allow:
                        break;
                    case ReadVetoResult.ReadAllow.Deny:
                        attachment.Size = 0;
                        attachment.Metadata = new RavenJObject
												{
													{
														"Raven-Read-Veto",
														new RavenJObject
															{
																{"Reason", readVetoResult.Reason},
																{"Trigger", attachmentReadTrigger.ToString()}
															}
														}
												};
                        foundResult = true;
                        break;
                    case ReadVetoResult.ReadAllow.Ignore:
                        attachment = null;
                        foundResult = true;
                        break;
                    default:
                        throw new ArgumentOutOfRangeException(readVetoResult.Veto.ToString());
                }
            }
            return attachment;
        }

        private void ExecuteAttachmentReadTriggers(AttachmentInformation information)
        {
            if (information == null)
                return;

            foreach (var attachmentReadTrigger in AttachmentReadTriggers)
            {
                attachmentReadTrigger.Value.OnRead(information);
            }
        }

        public Etag PutStatic(string name, Etag etag, Stream data, RavenJObject metadata)
        {
            if (name == null)
                throw new ArgumentNullException("name");
            name = name.Trim();

            if (Encoding.Unicode.GetByteCount(name) >= 2048)
                throw new ArgumentException("The key must be a maximum of 2,048 bytes in Unicode, 1,024 characters", "name");

            var locker = putAttachmentSerialLock.GetOrAdd(name, s => new object());
            Monitor.Enter(locker);
            try
            {
                Etag newEtag = Etag.Empty;
                TransactionalStorage.Batch(actions =>
                {
                    AssertAttachmentPutOperationNotVetoed(name, metadata, data);

                    AttachmentPutTriggers.Apply(trigger => trigger.OnPut(name, data, metadata));

                    newEtag = actions.Attachments.AddAttachment(name, etag, data, metadata);

                    AttachmentPutTriggers.Apply(trigger => trigger.AfterPut(name, data, metadata, newEtag));

                    workContext.ShouldNotifyAboutWork(() => "PUT ATTACHMENT " + name);
                });

                TransactionalStorage
                    .ExecuteImmediatelyOrRegisterForSynchronization(() => AttachmentPutTriggers.Apply(trigger => trigger.AfterCommit(name, data, metadata, newEtag)));
                return newEtag;
            }
            finally
            {
                Monitor.Exit(locker);
                putAttachmentSerialLock.TryRemove(name, out locker);
            }
        }

        public void DeleteStatic(string name, Etag etag)
        {
            if (name == null)
                throw new ArgumentNullException("name");
            name = name.Trim();
            TransactionalStorage.Batch(actions =>
            {
                AssertAttachmentDeleteOperationNotVetoed(name);

                AttachmentDeleteTriggers.Apply(x => x.OnDelete(name));

                actions.Attachments.DeleteAttachment(name, etag);

                AttachmentDeleteTriggers.Apply(x => x.AfterDelete(name));

                workContext.ShouldNotifyAboutWork(() => "DELETE ATTACHMENT " + name);
            });

            TransactionalStorage
                .ExecuteImmediatelyOrRegisterForSynchronization(
                    () => AttachmentDeleteTriggers.Apply(trigger => trigger.AfterCommit(name)));

        }

        public RavenJArray GetDocumentsWithIdStartingWith(string idPrefix, string matches, string exclude, int start, int pageSize)
        {
            var list = new RavenJArray();
            GetDocumentsWithIdStartingWith(idPrefix, matches, exclude, start, pageSize, list.Add);
            return list;
        }

        public void GetDocumentsWithIdStartingWith(string idPrefix, string matches, string exclude, int start, int pageSize, Action<RavenJObject> addDoc)
        {
            if (idPrefix == null)
                throw new ArgumentNullException("idPrefix");
            idPrefix = idPrefix.Trim();
            TransactionalStorage.Batch(actions =>
            {
                bool returnedDocs = false;
                while (true)
                {
                    int docCount = 0;
                    var documents = actions.Documents.GetDocumentsWithIdStartingWith(idPrefix, start, pageSize);
                    var documentRetriever = new DocumentRetriever(actions, ReadTriggers, inFlightTransactionalState);
                    foreach (var doc in documents)
                    {
                        docCount++;
                        string keyTest = doc.Key.Substring(idPrefix.Length);
                        if (!WildcardMatcher.Matches(matches, keyTest) || WildcardMatcher.MatchesExclusion(exclude, keyTest))
                            continue;
                        DocumentRetriever.EnsureIdInMetadata(doc);
                        var nonAuthoritativeInformationBehavior = inFlightTransactionalState.GetNonAuthoritativeInformationBehavior<JsonDocument>(null, doc.Key);
                        JsonDocument document = nonAuthoritativeInformationBehavior != null ? nonAuthoritativeInformationBehavior(doc) : doc;
                        document = documentRetriever
                            .ExecuteReadTriggers(doc, null, ReadOperation.Load);
                        if (document == null)
                            continue;

                        addDoc(document.ToJson());
                        returnedDocs = true;
                    }
                    if (returnedDocs || docCount == 0)
                        break;
                    start += docCount;
                }
            });
        }

        public RavenJArray GetDocuments(int start, int pageSize, Etag etag)
        {
            var list = new RavenJArray();
            GetDocuments(start, pageSize, etag, list.Add);
            return list;
        }

        public void GetDocuments(int start, int pageSize, Etag etag, Action<RavenJObject> addDocument)
        {
            TransactionalStorage.Batch(actions =>
            {
                bool returnedDocs = false;
                while (true)
                {
                    var documents = etag == null
                                        ? actions.Documents.GetDocumentsByReverseUpdateOrder(start, pageSize)
                                        : actions.Documents.GetDocumentsAfter(etag, pageSize);
                    var documentRetriever = new DocumentRetriever(actions, ReadTriggers, inFlightTransactionalState);
                    int docCount = 0;
                    foreach (var doc in documents)
                    {
                        docCount++;
                        if (etag != null)
                            etag = doc.Etag;
                        DocumentRetriever.EnsureIdInMetadata(doc);
                        var nonAuthoritativeInformationBehavior = inFlightTransactionalState.GetNonAuthoritativeInformationBehavior<JsonDocument>(null, doc.Key);
                        var document = nonAuthoritativeInformationBehavior == null ? doc : nonAuthoritativeInformationBehavior(doc);
                        document = documentRetriever
                            .ExecuteReadTriggers(document, null, ReadOperation.Load);
                        if (document == null)
                            continue;

                        addDocument(document.ToJson());
                        returnedDocs = true;
                    }
                    if (returnedDocs || docCount == 0)
                        break;
                    start += docCount;
                }
            });
        }

        public AttachmentInformation[] GetAttachments(int start, int pageSize, Etag etag, string startsWith, long maxSize)
        {
            AttachmentInformation[] attachments = null;

            TransactionalStorage.Batch(actions =>
            {
                if (string.IsNullOrEmpty(startsWith) == false)
                    attachments = actions.Attachments.GetAttachmentsStartingWith(startsWith, start, pageSize).ToArray();
                else if (etag != null)
                    attachments = actions.Attachments.GetAttachmentsAfter(etag, pageSize, maxSize).ToArray();
                else
                    attachments = actions.Attachments.GetAttachmentsByReverseUpdateOrder(start).Take(pageSize).ToArray();

            });
            return attachments;
        }

        public RavenJArray GetIndexNames(int start, int pageSize)
        {
            return new RavenJArray(
                IndexDefinitionStorage.IndexNames.Skip(start).Take(pageSize)
                    .Select(s => new RavenJValue(s))
                );
        }

        public RavenJArray GetIndexes(int start, int pageSize)
        {
	        return new RavenJArray(
		        from indexName in IndexDefinitionStorage.IndexNames.Skip(start).Take(pageSize)
		        let indexDefinition = IndexDefinitionStorage.GetIndexDefinition(indexName)
		        select new RavenJObject
		        {
			        {"name", new RavenJValue(indexName)},
			        {"definition", indexDefinition != null ? RavenJObject.FromObject(indexDefinition) : null},
		        });
        }

		public Tuple<PatchResultData, List<string>> ApplyPatch(string docId, Etag etag, ScriptedPatchRequest patch,
															   TransactionInformation transactionInformation, bool debugMode = false)
		{
			ScriptedJsonPatcher scriptedJsonPatcher = null;
			var applyPatchInternal = ApplyPatchInternal(docId, etag, transactionInformation,
				(jsonDoc, size) =>
				{
					scriptedJsonPatcher = new ScriptedJsonPatcher(this);
					return scriptedJsonPatcher.Apply(jsonDoc, patch, size, docId);
				},
				() => null,
				() =>
				{
					if (scriptedJsonPatcher == null)
						return null;
					return scriptedJsonPatcher.CreatedDocs;
				}, debugMode);
			return Tuple.Create(applyPatchInternal, scriptedJsonPatcher == null ? new List<string>() : scriptedJsonPatcher.Debug);
		}

		public Tuple<PatchResultData, List<string>> ApplyPatch(string docId, Etag etag,
															   ScriptedPatchRequest patchExisting, ScriptedPatchRequest patchDefault, RavenJObject defaultMetadata,
															   TransactionInformation transactionInformation, bool debugMode = false)
		{
			ScriptedJsonPatcher scriptedJsonPatcher = null;
			var applyPatchInternal = ApplyPatchInternal(docId, etag, transactionInformation,
				(jsonDoc, size) =>
				{
					scriptedJsonPatcher = new ScriptedJsonPatcher(this);
					return scriptedJsonPatcher.Apply(jsonDoc, patchExisting, size, docId);
				},
				() =>
				{
					if (patchDefault == null)
						return null;

					scriptedJsonPatcher = new ScriptedJsonPatcher(this);
					var jsonDoc = new RavenJObject();
					jsonDoc[Constants.Metadata] = defaultMetadata ?? new RavenJObject();
					return scriptedJsonPatcher.Apply(new RavenJObject(), patchDefault, 0, docId);
				},
				() =>
				{
					if (scriptedJsonPatcher == null)
						return null;
					return scriptedJsonPatcher.CreatedDocs;
				}, debugMode);
			return Tuple.Create(applyPatchInternal, scriptedJsonPatcher == null ? new List<string>() : scriptedJsonPatcher.Debug);
		}

		public PatchResultData ApplyPatch(string docId, Etag etag, PatchRequest[] patchDoc,
										  TransactionInformation transactionInformation, bool debugMode = false)
		{
			if (docId == null)
				throw new ArgumentNullException("docId");
			return ApplyPatchInternal(docId, etag, transactionInformation,
									  (jsonDoc, size) => new JsonPatcher(jsonDoc).Apply(patchDoc),
									  () => null, () => null, debugMode);
		}

		public PatchResultData ApplyPatch(string docId, Etag etag,
										  PatchRequest[] patchExistingDoc, PatchRequest[] patchDefaultDoc, RavenJObject defaultMetadata,
										  TransactionInformation transactionInformation, bool debugMode = false)
		{
			if (docId == null)
				throw new ArgumentNullException("docId");
			return ApplyPatchInternal(docId, etag, transactionInformation,
									  (jsonDoc, size) => new JsonPatcher(jsonDoc).Apply(patchExistingDoc),
									  () =>
									  {
										  if (patchDefaultDoc == null || patchDefaultDoc.Length == 0)
											  return null;

										  var jsonDoc = new RavenJObject();
										  jsonDoc[Constants.Metadata] = defaultMetadata ?? new RavenJObject();
										  return new JsonPatcher(jsonDoc).Apply(patchDefaultDoc);
									  },
									  () => null, debugMode);
		}

		private PatchResultData ApplyPatchInternal(string docId, Etag etag,
												   TransactionInformation transactionInformation,
												   Func<RavenJObject, int, RavenJObject> patcher,
												   Func<RavenJObject> patcherIfMissing,
												   Func<IList<JsonDocument>> getDocsCreatedInPatch,
												   bool debugMode)
		{
			if (docId == null) throw new ArgumentNullException("docId");
			docId = docId.Trim();
            var result = new PatchResultData
            {
                PatchResult = PatchResult.Patched
            };

            bool shouldRetry = false;
            int[] retries = { 128 };
			Random rand = null;
            do
            {
                TransactionalStorage.Batch(actions =>
				{
					var doc = actions.Documents.DocumentByKey(docId, transactionInformation);
					if (etag != null && doc != null && doc.Etag != etag)
					{
						Debug.Assert(doc.Etag != null);
						throw new ConcurrencyException("Could not patch document '" + docId + "' because non current etag was used")
						{
							ActualETag = doc.Etag,
							ExpectedETag = etag,
						};
					}

					var jsonDoc = (doc != null ? patcher(doc.ToJson(), doc.SerializedSizeOnDisk) : patcherIfMissing());
					if (jsonDoc == null)
					{
						result.PatchResult = PatchResult.DocumentDoesNotExists;
					}
					else
					{
						if (debugMode)
						{
							result.Document = jsonDoc;
							result.PatchResult = PatchResult.Tested;
						}
						else
						{
							try
							{
								Put(doc == null ? docId : doc.Key, (doc == null ? null : doc.Etag), jsonDoc, jsonDoc.Value<RavenJObject>(Constants.Metadata), transactionInformation);

								var docsCreatedInPatch = getDocsCreatedInPatch();
								if (docsCreatedInPatch != null && docsCreatedInPatch.Count > 0)
								{
									foreach (var docFromPatch in docsCreatedInPatch)
									{
										Put(docFromPatch.Key, docFromPatch.Etag, docFromPatch.DataAsJson,
											docFromPatch.Metadata, transactionInformation);
									}
								}
							}
							catch (ConcurrencyException)
							{
								if (actions.IsNested)
									throw;
								if (retries[0]-- > 0)
								{
									shouldRetry = true;
									if (rand == null)
										rand = new Random();
                                    Thread.Sleep(rand.Next(5, Math.Max(retries[0] * 2, 10)));
									return;
								}
								throw;
							}
							result.PatchResult = PatchResult.Patched;
						}
					}
					if (shouldRetry == false)
						workContext.ShouldNotifyAboutWork(() => "PATCH " + docId);
				});

            } while (shouldRetry);
            return result;
        }

        public BatchResult[] Batch(IList<ICommandData> commands)
        {
           using (TransactionalStorage.WriteLock())
           {
               var shouldRetryIfGotConcurrencyError =
               commands.All(x => (x is PatchCommandData || x is ScriptedPatchCommandData));
               if (shouldRetryIfGotConcurrencyError)
               {
                   var sp = Stopwatch.StartNew();
                   var result = BatchWithRetriesOnConcurrencyErrorsAndNoTransactionMerging(commands);
                   log.Debug("Successfully executed {0} patch commands in {1}", commands.Count, sp.Elapsed);
                   return result;
               }

               BatchResult[] results = null;
               TransactionalStorage.Batch(actions =>
               {
                   results = ProcessBatch(commands);
               });

               return results;
           }
        }

        private BatchResult[] BatchWithRetriesOnConcurrencyErrorsAndNoTransactionMerging(IList<ICommandData> commands)
        {
            int retries = 128;
		    Random rand = null;
            while (true)
            {
                try
                {
                    BatchResult[] results = null;
                    TransactionalStorage.Batch(_ => results = ProcessBatch(commands));
                    return results;
                }
                catch (ConcurrencyException)
                {
                    if (retries-- >= 0)
                    {
                        if(rand == null)
                            rand = new Random();
                        Thread.Sleep(rand.Next(5, Math.Max(retries * 2, 10)));
                        continue;
                    }
                    throw;
                }
            }
        }

        private BatchResult[] ProcessBatch(IList<ICommandData> commands)
        {
            var results = new BatchResult[commands.Count];
            for (int index = 0; index < commands.Count; index++)
            {
                var command = commands[index];
                results[index] = command.ExecuteBatch(this);
            }
            return results;
        }

        public bool HasTasks
        {
            get
            {
                bool hasTasks = false;
                TransactionalStorage.Batch(actions =>
                {
                    hasTasks = actions.Tasks.HasTasks;
                });
                return hasTasks;
            }
        }

        public long ApproximateTaskCount
        {
            get
            {
                long approximateTaskCount = 0;
                TransactionalStorage.Batch(actions =>
                {
                    approximateTaskCount = actions.Tasks.ApproximateTaskCount;
                });
                return approximateTaskCount;
            }
        }

        public void StartBackup(string backupDestinationDirectory, bool incrementalBackup, DatabaseDocument databaseDocument)
        {
            var document = Get(BackupStatus.RavenBackupStatusDocumentKey, null);
            if (document != null)
            {
                var backupStatus = document.DataAsJson.JsonDeserialization<BackupStatus>();
                if (backupStatus.IsRunning)
                {
                    throw new InvalidOperationException("Backup is already running");
                }
            }

            bool circularLogging;
            if (incrementalBackup &&
                TransactionalStorage is Raven.Storage.Esent.TransactionalStorage &&
                (bool.TryParse(Configuration.Settings["Raven/Esent/CircularLog"], out circularLogging) == false || circularLogging))
            {
                throw new InvalidOperationException("In order to run incremental backups using Esent you must have circular logging disabled");
            }

            Put(BackupStatus.RavenBackupStatusDocumentKey, null, RavenJObject.FromObject(new BackupStatus
            {
                Started = SystemTime.UtcNow,
                IsRunning = true,
            }), new RavenJObject(), null);
            IndexStorage.FlushMapIndexes();
            IndexStorage.FlushReduceIndexes();
            TransactionalStorage.StartBackupOperation(this, backupDestinationDirectory, incrementalBackup, databaseDocument);
        }

        public static void Restore(RavenConfiguration configuration, string backupLocation, string databaseLocation, Action<string> output, bool defrag)
        {
            using (var transactionalStorage = configuration.CreateTransactionalStorage(() => { }))
            {
                if (!string.IsNullOrWhiteSpace(databaseLocation))
                {
                    configuration.DataDirectory = databaseLocation;
                }

                transactionalStorage.Restore(backupLocation, databaseLocation, output, defrag);
            }
        }

        public void ResetIndex(string index)
        {
            var indexDefinition = IndexDefinitionStorage.GetIndexDefinition(index);
            if (indexDefinition == null)
                throw new InvalidOperationException("There is no index named: " + index);
            DeleteIndex(index);
            PutIndex(index, indexDefinition);
        }

        public IndexDefinition GetIndexDefinition(string index)
        {
            return IndexDefinitionStorage.GetIndexDefinition(index);
        }

        static string buildVersion;
        public static string BuildVersion
        {
            get
            {
                return buildVersion ??
                       (buildVersion = GetBuildVersion().ToString(CultureInfo.InvariantCulture));
            }
        }

        private static int GetBuildVersion()
        {
            var fileVersionInfo = FileVersionInfo.GetVersionInfo(typeof(DocumentDatabase).Assembly.Location);
            if (fileVersionInfo.FilePrivatePart != 0)
                return fileVersionInfo.FilePrivatePart;
            return fileVersionInfo.FileBuildPart;
        }

        private volatile bool disposed;
        private readonly ValidateLicense validateLicense;
        public string ServerUrl
        {
            get
            {
                var serverUrl = Configuration.ServerUrl;
                if (string.IsNullOrEmpty(Name))
                    return serverUrl;
                if (serverUrl.EndsWith("/"))
                    return serverUrl + "databases/" + Name;
                return serverUrl + "/databases/" + Name;
            }
        }

        static string productVersion;
        private readonly SequentialUuidGenerator sequentialUuidGenerator;
        private readonly TransportState transportState;
        public static string ProductVersion
        {
            get
            {
                return productVersion ??
                       (productVersion = FileVersionInfo.GetVersionInfo(typeof(DocumentDatabase).Assembly.Location).ProductVersion);
            }
        }

        public string[] GetIndexFields(string index)
        {
            var abstractViewGenerator = IndexDefinitionStorage.GetViewGenerator(index);
            if (abstractViewGenerator == null)
                return new string[0];
            return abstractViewGenerator.Fields;
        }

        /// <summary>
        /// This API is provided solely for the use of bundles that might need to run
        /// without any other bundle interfering. Specifically, the replication bundle
        /// need to be able to run without interference from any other bundle.
        /// </summary>
        /// <returns></returns>
        public IDisposable DisableAllTriggersForCurrentThread()
        {
            if (disposed)
                return new DisposableAction(() => { });
            var old = disableAllTriggers.Value;
            disableAllTriggers.Value = true;
            return new DisposableAction(() =>
            {
                if (disposed)
                    return;
                try
                {
                    disableAllTriggers.Value = old;
                }
                catch (ObjectDisposedException)
                {
                }
            });
        }

        /// <summary>
        /// Whatever this database has been disposed
        /// </summary>
        public bool Disposed
        {
            get { return disposed; }
        }

        public TransportState TransportState
        {
            get
            {
                return transportState;
            }
        }

        /// <summary>
        /// Get the total index storage size taken by the indexes on the disk.
        /// This explicitly does NOT include in memory indexes.
        /// </summary>
        /// <remarks>
        /// This is a potentially a very expensive call, avoid making it if possible.
        /// </remarks>
        public long GetIndexStorageSizeOnDisk()
        {
            if (Configuration.RunInMemory)
                return 0;
            var indexes = Directory.GetFiles(Configuration.IndexStoragePath, "*.*", SearchOption.AllDirectories);
            var totalIndexSize = indexes.Sum(file =>
            {
                try
                {
                    return new FileInfo(file).Length;
                }
                catch (FileNotFoundException)
                {
                    return 0;
                }
            });

            return totalIndexSize;
        }

        /// <summary>
        /// Get the total size taken by the database on the disk.
        /// This explicitly does NOT include in memory database.
        /// It does include any reserved space on the file system, which may significantly increase
        /// the database size.
        /// </summary>
        /// <remarks>
        /// This is a potentially a very expensive call, avoid making it if possible.
        /// </remarks>
        public long GetTransactionalStorageSizeOnDisk()
        {
            return Configuration.RunInMemory ? 0 : TransactionalStorage.GetDatabaseSizeInBytes();
        }

        /// <summary>
        /// Get the total size taken by the database on the disk.
        /// This explicitly does NOT include in memory indexes or in memory database.
        /// It does include any reserved space on the file system, which may significantly increase
        /// the database size.
        /// </summary>
        /// <remarks>
        /// This is a potentially a very expensive call, avoid making it if possible.
        /// </remarks>
        public long GetTotalSizeOnDisk()
        {
            if (Configuration.RunInMemory)
                return 0;
            return GetIndexStorageSizeOnDisk() + GetTransactionalStorageSizeOnDisk();
        }

        public Etag GetIndexEtag(string indexName, Etag previousEtag, string resultTransformer = null)
        {
	        var fixedName = IndexDefinitionStorage.FixupIndexName(indexName);

            Etag lastDocEtag = Etag.Empty;
            Etag lastReducedEtag = null;
            bool isStale = false;
            int touchCount = 0;
            TransactionalStorage.Batch(accessor =>
            {
<<<<<<< HEAD
				var indexInstance = IndexStorage.GetIndexInstance(indexName);
	            if (indexInstance == null)
		            return;
	            isStale = (indexInstance.IsMapIndexingInProgress) ||
	                      accessor.Staleness.IsIndexStale(indexInstance.indexId, null, null);
                lastDocEtag = accessor.Staleness.GetMostRecentDocumentEtag();
                var indexStats = accessor.Indexing.GetIndexStats(indexInstance.indexId);
=======
				var indexInstance = IndexStorage.GetIndexInstance(fixedName);
	            isStale = (indexInstance != null && indexInstance.IsMapIndexingInProgress) ||
						  accessor.Staleness.IsIndexStale(fixedName, null, null);
                lastDocEtag = accessor.Staleness.GetMostRecentDocumentEtag();
				var indexStats = accessor.Indexing.GetIndexStats(fixedName);
>>>>>>> 04121733
                if (indexStats != null)
                {
                    lastReducedEtag = indexStats.LastReducedEtag;
                }
<<<<<<< HEAD
                touchCount = accessor.Staleness.GetIndexTouchCount(indexInstance.indexId);
            });


			var indexDefinition = GetIndexDefinition(indexName);
=======
				touchCount = accessor.Staleness.GetIndexTouchCount(fixedName);
            });


			var indexDefinition = GetIndexDefinition(fixedName);
>>>>>>> 04121733
            if (indexDefinition == null)
                return Etag.Empty; // this ensures that we will get the normal reaction of IndexNotFound later on.
            using (var md5 = MD5.Create())
            {
                var list = new List<byte>();
                list.AddRange(indexDefinition.GetIndexHash());
                list.AddRange(Encoding.Unicode.GetBytes(indexName));
                if (string.IsNullOrWhiteSpace(resultTransformer) == false)
                {
                    var abstractTransformer = IndexDefinitionStorage.GetTransformer(resultTransformer);
                    if (abstractTransformer == null)
                        throw new InvalidOperationException("The result transformer: " + resultTransformer + " was not found");
                    list.AddRange(abstractTransformer.GetHashCodeBytes());
                }
                list.AddRange(lastDocEtag.ToByteArray());
                list.AddRange(BitConverter.GetBytes(touchCount));
                list.AddRange(BitConverter.GetBytes(isStale));
                if (lastReducedEtag != null)
                {
                    list.AddRange(lastReducedEtag.ToByteArray());
                }

                var indexEtag = Etag.Parse(md5.ComputeHash(list.ToArray()));

                if (previousEtag != null && previousEtag != indexEtag)
                {
                    // the index changed between the time when we got it and the time 
                    // we actually call this, we need to return something random so that
                    // the next time we won't get 304

                    return Etag.InvalidEtag;
                }

                return indexEtag;
            }
        }

        public int BulkInsert(BulkInsertOptions options, IEnumerable<IEnumerable<JsonDocument>> docBatches, Guid operationId)
        {
            var documents = 0;
            TransactionalStorage.Batch(accessor =>
            {
	            RaiseNotifications(new BulkInsertChangeNotification
	            {
		            OperationId = operationId,
		            Type = DocumentChangeTypes.BulkInsertStarted
	            });
                foreach (var docs in docBatches)
                {
                    WorkContext.CancellationToken.ThrowIfCancellationRequested();

                    var inserts = 0;
                    var batch = 0;
                    var keys = new HashSet<string>(StringComparer.OrdinalIgnoreCase);
	                
					var docsToInsert = docs.ToArray();

					foreach (var doc in docsToInsert)
                    {
	                    try
	                    {
							RemoveReservedProperties(doc.DataAsJson);
							RemoveMetadataReservedProperties(doc.Metadata);                                                       

                            ScheduleDocumentsForReindexIfNeeded(doc.Key);

							if (options.CheckReferencesInIndexes)
								keys.Add(doc.Key);
							documents++;
							batch++;
							AssertPutOperationNotVetoed(doc.Key, doc.Metadata, doc.DataAsJson, null);
							foreach (var trigger in PutTriggers)
							{
								trigger.Value.OnPut(doc.Key, doc.DataAsJson, doc.Metadata, null);
							}
							var result = accessor.Documents.InsertDocument(doc.Key, doc.DataAsJson, doc.Metadata, options.CheckForUpdates);
							if (result.Updated == false)
								inserts++;

							doc.Etag = result.Etag;
							
							doc.Metadata.EnsureSnapshot(
								"Metadata was written to the database, cannot modify the document after it was written (changes won't show up in the db). Did you forget to call CreateSnapshot() to get a clean copy?");
							doc.DataAsJson.EnsureSnapshot(
								"Document was written to the database, cannot modify the document after it was written (changes won't show up in the db). Did you forget to call CreateSnapshot() to get a clean copy?");


							foreach (var trigger in PutTriggers)
							{
								trigger.Value.AfterPut(doc.Key, doc.DataAsJson, doc.Metadata, result.Etag, null);
							}
	                    }
						catch (Exception e)
						{
							RaiseNotifications(new BulkInsertChangeNotification
							{
								OperationId = operationId,
								Message = e.Message,
								Etag = doc.Etag,
								Id = doc.Key,
								Type = DocumentChangeTypes.BulkInsertError
							});

							throw;
						}
                    }
                    if (options.CheckReferencesInIndexes)
                    {
                        foreach (var key in keys)
                        {
                            CheckReferenceBecauseOfDocumentUpdate(key, accessor);
                        }
                    }
                    accessor.Documents.IncrementDocumentCount(inserts);
                    accessor.General.PulseTransaction();
					etagSynchronizer.UpdateSynchronizationState(docsToInsert);
					
                    workContext.ShouldNotifyAboutWork(() => "BulkInsert batch of " + batch + " docs");
                    workContext.NotifyAboutWork(); // forcing notification so we would start indexing right away
                }

				RaiseNotifications(new BulkInsertChangeNotification
                {
					OperationId = operationId,
                    Type = DocumentChangeTypes.BulkInsertEnded
                });
                if (documents == 0)
                    return;
                workContext.ShouldNotifyAboutWork(() => "BulkInsert of " + documents + " docs");
            });
            return documents;
        }

        public TouchedDocumentInfo GetRecentTouchesFor(string key)
        {
            TouchedDocumentInfo info;
            recentTouches.TryGetValue(key, out info);
            return info;
        }

        public void AddTask(Task task, object state, out long id)
        {
            if (task.Status == TaskStatus.Created)
                throw new ArgumentException("Task must be started before it gets added to the database.", "task");
            var localId = id = Interlocked.Increment(ref pendingTaskCounter);
            pendingTasks.TryAdd(localId, new PendingTaskAndState
            {
                Task = task,
                State = state
            });
        }

        public object GetTaskState(long id)
        {
            PendingTaskAndState value;
            if (pendingTasks.TryGetValue(id, out value))
            {
	            if (value.Task.IsFaulted || value.Task.IsCanceled)
		            value.Task.Wait(); //throws
	            return value.State;
            }
            return null;
        }

        public RavenJArray GetTransformerNames(int start, int pageSize)
        {
            return new RavenJArray(
            IndexDefinitionStorage.TransformerNames.Skip(start).Take(pageSize)
                .Select(s => new RavenJValue(s))
            );
        }

        public RavenJArray GetTransformers(int start, int pageSize)
        {
            return new RavenJArray(
            IndexDefinitionStorage.TransformerNames.Skip(start).Take(pageSize)
                .Select(
                    indexName => new RavenJObject
							{
								{"name", new RavenJValue(indexName) },
								{"definition", RavenJObject.FromObject(IndexDefinitionStorage.GetTransformerDefinition(indexName))}
							}));

        }

        public JsonDocument GetWithTransformer(string key, string transformer, TransactionInformation transactionInformation, Dictionary<string, RavenJToken> queryInputs)
        {
            JsonDocument result = null;
            TransactionalStorage.Batch(
            actions =>
            {
                var docRetriever = new DocumentRetriever(actions, ReadTriggers, inFlightTransactionalState, queryInputs);
                using (new CurrentTransformationScope(docRetriever))
                {
                    var document = Get(key, transactionInformation);
                    if (document == null)
                        return;

                    var storedTransformer = IndexDefinitionStorage.GetTransformer(transformer);
                    if (storedTransformer == null)
                        throw new InvalidOperationException("No transformer with the name: " + transformer);

                    var transformed = storedTransformer.TransformResultsDefinition(new[] { new DynamicJsonObject(document.ToJson()) })
                                     .Select(x => JsonExtensions.ToJObject(x))
                                     .ToArray();

                    if (transformed.Length == 0)
                        return;

					result = new JsonDocument
					{
						Etag = document.Etag.HashWith(storedTransformer.GetHashCodeBytes()).HashWith(docRetriever.Etag),
						NonAuthoritativeInformation = document.NonAuthoritativeInformation,
						LastModified = document.LastModified,
						DataAsJson = new RavenJObject {{"$values", new RavenJArray(transformed)}},
					};
				}
			});
			return result;
		}

        public TransformerDefinition GetTransformerDefinition(string name)
        {
            return IndexDefinitionStorage.GetTransformerDefinition(name);
        }
    }
}<|MERGE_RESOLUTION|>--- conflicted
+++ resolved
@@ -1215,13 +1215,9 @@
             if (name == null)
                 throw new ArgumentNullException("name");
 
-<<<<<<< HEAD
-			var existingIndex = IndexDefinitionStorage.GetIndexDefinition(name);
-=======
 	        var fixedName = IndexDefinitionStorage.FixupIndexName(name);
 
 			var existingIndex = IndexDefinitionStorage.GetIndexDefinition(fixedName);
->>>>>>> 04121733
 
             if (existingIndex != null)
             {
@@ -1244,11 +1240,7 @@
                     return name;
                 case IndexCreationOptions.Update:
                     // ensure that the code can compile
-<<<<<<< HEAD
                     new DynamicViewCompiler(definition.Name, definition, Extensions, IndexDefinitionStorage.IndexDefinitionsPath, Configuration).GenerateInstance();
-=======
-					new DynamicViewCompiler(fixedName, definition, Extensions, IndexDefinitionStorage.IndexDefinitionsPath, Configuration).GenerateInstance();
->>>>>>> 04121733
                     DeleteIndex(name);
                     break;
             }
@@ -1262,30 +1254,18 @@
 
             TransactionalStorage.Batch(actions =>
             {
-<<<<<<< HEAD
                 actions.Indexing.AddIndex(definition.IndexId, definition.IsMapReduce);
-=======
-				actions.Indexing.AddIndex(fixedName, definition.IsMapReduce);
->>>>>>> 04121733
                 workContext.ShouldNotifyAboutWork(() => "PUT INDEX " + name);
             });
 
             // The act of adding it here make it visible to other threads
             // we have to do it in this way so first we prepare all the elements of the 
             // index, then we add it to the storage in a way that make it public
-<<<<<<< HEAD
             IndexDefinitionStorage.AddIndex(definition.IndexId, definition);
 
 			InvokeSuggestionIndexing(name, definition);
 
 			workContext.ClearErrorsFor(name);
-=======
-			IndexDefinitionStorage.AddIndex(fixedName, definition);
-
-			InvokeSuggestionIndexing(fixedName, definition);
-
-			workContext.ClearErrorsFor(fixedName);
->>>>>>> 04121733
 
             TransactionalStorage.ExecuteImmediatelyOrRegisterForSynchronization(() => RaiseNotifications(new IndexChangeNotification
             {
@@ -1344,12 +1324,8 @@
 
             try
             {
-<<<<<<< HEAD
 
                 indexName = indexName != null ? indexName.Trim() : null;
-=======
-	            var fixedName = IndexDefinitionStorage.FixupIndexName(index);
->>>>>>> 04121733
                 var highlightings = new Dictionary<string, Dictionary<string, string[]>>();
                 var scoreExplanations = new Dictionary<string, string>();
                 Func<IndexQueryResult, object> tryRecordHighlightingAndScoreExplanation = queryResult =>
@@ -1377,16 +1353,11 @@
                 TransactionalStorage.Batch(
                     actions =>
                     {
-<<<<<<< HEAD
                         var viewGenerator = IndexDefinitionStorage.GetViewGenerator(indexName);
                         var index = IndexDefinitionStorage.GetIndexDefinition(indexName);
-=======
-                        var viewGenerator = IndexDefinitionStorage.GetViewGenerator(fixedName);
->>>>>>> 04121733
                         if (viewGenerator == null)
                             throw new IndexDoesNotExistsException("Could not find index named: " + indexName);
 
-<<<<<<< HEAD
                         resultEtag = GetIndexEtag(index.Name, null, query.ResultsTransformer);
 
                         stale = actions.Staleness.IsIndexStale(index.IndexId, query.Cutoff, query.CutoffEtag);
@@ -1399,41 +1370,18 @@
 
                         indexTimestamp = actions.Staleness.IndexLastUpdatedAt(index.IndexId);
                         var indexFailureInformation = actions.Indexing.GetFailureRate(index.IndexId);
-=======
-						resultEtag = GetIndexEtag(fixedName, null, query.ResultsTransformer);
-
-						stale = actions.Staleness.IsIndexStale(fixedName, query.Cutoff, query.CutoffEtag);
-
-                        if (stale == false && query.Cutoff == null && query.CutoffEtag == null)
-                        {
-							var indexInstance = IndexStorage.GetIndexInstance(fixedName);
-                            stale = stale || (indexInstance != null && indexInstance.IsMapIndexingInProgress);
-                        }
-
-						indexTimestamp = actions.Staleness.IndexLastUpdatedAt(fixedName);
-						var indexFailureInformation = actions.Indexing.GetFailureRate(fixedName);
->>>>>>> 04121733
                         if (indexFailureInformation.IsInvalidIndex)
                         {
                             throw new IndexDisabledException(indexFailureInformation);
                         }
                         var docRetriever = new DocumentRetriever(actions, ReadTriggers, inFlightTransactionalState, query.QueryInputs, idsToLoad);
-<<<<<<< HEAD
-=======
-						var indexDefinition = GetIndexDefinition(fixedName);
->>>>>>> 04121733
                         var fieldsToFetch = new FieldsToFetch(query.FieldsToFetch, query.AggregationOperation,
                                                               viewGenerator.ReduceDefinition == null
                                                                 ? Constants.DocumentIdFieldName
                                                                 : Constants.ReduceKeyFieldName);
                         Func<IndexQueryResult, bool> shouldIncludeInResults =
-<<<<<<< HEAD
                             result => docRetriever.ShouldIncludeResultInQuery(result, index, fieldsToFetch);
                         var indexQueryResults = IndexStorage.Query(indexName, query, shouldIncludeInResults, fieldsToFetch, IndexQueryTriggers);
-=======
-                            result => docRetriever.ShouldIncludeResultInQuery(result, indexDefinition, fieldsToFetch);
-						var indexQueryResults = IndexStorage.Query(fixedName, query, shouldIncludeInResults, fieldsToFetch, IndexQueryTriggers);
->>>>>>> 04121733
                         indexQueryResults = new ActiveEnumerable<IndexQueryResult>(indexQueryResults);
 
                         var transformerErrors = new List<string>();
@@ -1606,17 +1554,10 @@
         {
             using (IndexDefinitionStorage.TryRemoveIndexContext())
             {
-<<<<<<< HEAD
                 var instance = IndexDefinitionStorage.GetIndexDefinition(name);
                 if (instance == null) return;
                 IndexDefinitionStorage.RemoveIndex(name);
                 IndexStorage.DeleteIndex(name);
-=======
-				var fixedName = IndexDefinitionStorage.FixupIndexName(name);
-
-				IndexDefinitionStorage.RemoveIndex(fixedName);
-				IndexStorage.DeleteIndex(fixedName);
->>>>>>> 04121733
                 //we may run into a conflict when trying to delete if the index is currently
                 //busy indexing documents, worst case scenario, we will have an orphaned index
                 //row which will get cleaned up on next db restart.
@@ -1626,12 +1567,7 @@
                     {
                         TransactionalStorage.Batch(action =>
                         {
-<<<<<<< HEAD
                             action.Indexing.DeleteIndex(instance.IndexId);
-=======
-							action.Indexing.DeleteIndex(fixedName);
-
->>>>>>> 04121733
                             workContext.ShouldNotifyAboutWork(() => "DELETE INDEX " + name);
                         });
 
@@ -2454,38 +2390,22 @@
             int touchCount = 0;
             TransactionalStorage.Batch(accessor =>
             {
-<<<<<<< HEAD
-				var indexInstance = IndexStorage.GetIndexInstance(indexName);
+				var indexInstance = IndexStorage.GetIndexInstance(fixedName);
 	            if (indexInstance == null)
 		            return;
 	            isStale = (indexInstance.IsMapIndexingInProgress) ||
 	                      accessor.Staleness.IsIndexStale(indexInstance.indexId, null, null);
                 lastDocEtag = accessor.Staleness.GetMostRecentDocumentEtag();
                 var indexStats = accessor.Indexing.GetIndexStats(indexInstance.indexId);
-=======
-				var indexInstance = IndexStorage.GetIndexInstance(fixedName);
-	            isStale = (indexInstance != null && indexInstance.IsMapIndexingInProgress) ||
-						  accessor.Staleness.IsIndexStale(fixedName, null, null);
-                lastDocEtag = accessor.Staleness.GetMostRecentDocumentEtag();
-				var indexStats = accessor.Indexing.GetIndexStats(fixedName);
->>>>>>> 04121733
                 if (indexStats != null)
                 {
                     lastReducedEtag = indexStats.LastReducedEtag;
                 }
-<<<<<<< HEAD
                 touchCount = accessor.Staleness.GetIndexTouchCount(indexInstance.indexId);
             });
 
 
 			var indexDefinition = GetIndexDefinition(indexName);
-=======
-				touchCount = accessor.Staleness.GetIndexTouchCount(fixedName);
-            });
-
-
-			var indexDefinition = GetIndexDefinition(fixedName);
->>>>>>> 04121733
             if (indexDefinition == null)
                 return Etag.Empty; // this ensures that we will get the normal reaction of IndexNotFound later on.
             using (var md5 = MD5.Create())
