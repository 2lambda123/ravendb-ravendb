--- conflicted
+++ resolved
@@ -44,22 +44,10 @@
             IdGenerator = idGenerator;
         }
 
-<<<<<<< HEAD
-		protected string CreateKey(params object[] values)
-		{
-			if (values == null || values.Length == 0)
-				throw new InvalidOperationException("Cannot create an empty key.");
-=======
-        protected string ConvertToKey(HashKey hashKey)
-        {
-            return CreateKey(Encoding.UTF8.GetString(hashKey.Strong), hashKey.Weak);
-        }
-
         protected string CreateKey(params object[] values)
         {
             if (values == null || values.Length == 0)
                 throw new InvalidOperationException("Cannot create an empty key.");
->>>>>>> 68f1ca50
 
             if (values.Length == 1)
                 return ConvertValueToString(values[0]);
