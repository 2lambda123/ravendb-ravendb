--- conflicted
+++ resolved
@@ -225,13 +225,10 @@
     <Compile Include="Actions\QueryActions.cs" />
     <Compile Include="Actions\SubscriptionActions.cs" />
     <Compile Include="Actions\TaskActions.cs" />
-<<<<<<< HEAD
     <Compile Include="Plugins\Builtins\ReplicateIndexesAndTransformers.cs" />
-=======
     <Compile Include="Indexing\Sorting\Custom\CustomSortField.cs" />
     <Compile Include="Indexing\Sorting\Custom\CustomSortFieldCompartor.cs" />
     <Compile Include="Indexing\Sorting\Custom\IndexEntriesToComparablesGenerator.cs" />
->>>>>>> a4708e00
     <Compile Include="Server\WebApi\RavenInlineConstraintResolver.cs" />
     <Compile Include="Server\WebApi\Attributes\RavenRouteAttribute.cs" />
     <Compile Include="DiskIO\DiskPerformanceTester.cs" />
