--- conflicted
+++ resolved
@@ -718,11 +718,8 @@
     <Compile Include="Tasks\Task.cs" />
     <Compile Include="Indexing\IndexStorage.cs" />
     <Compile Include="Util\DatabaseMemoryTarget.cs" />
-<<<<<<< HEAD
-=======
     <Compile Include="Util\ComparableByteArray.cs" />
     <Compile Include="Util\PerformanceCountersUtils.cs" />
->>>>>>> 4514c5cf
     <Compile Include="Util\PortUtil.cs" />
     <Compile Include="Util\Streams\BufferPool.cs" />
     <Compile Include="Util\Streams\BufferPoolStream.cs" />
