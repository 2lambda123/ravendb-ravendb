using System;
using System.Diagnostics;
using System.IO;
using System.Linq;
using System.Net;
using System.Net.Http;
using System.Text;
using System.Threading;
using System.Threading.Tasks;
using System.Web.Http;
using Raven.Abstractions;
using Raven.Abstractions.Data;
using Raven.Abstractions.Exceptions;
using Raven.Abstractions.Extensions;
using Raven.Abstractions.Logging;
using Raven.Database.Actions;
using Raven.Database.Data;
using Raven.Database.Extensions;
using Raven.Database.Impl;
using Raven.Database.Server.WebApi.Attributes;
using Raven.Json.Linq;

namespace Raven.Database.Server.Controllers
{
    public class DocumentsBatchController : ClusterAwareRavenDbApiController
    {
        [HttpPost]
        [RavenRoute("bulk_docs")]
        [RavenRoute("databases/{databaseName}/bulk_docs")]
        public async Task<HttpResponseMessage> BulkPost()
        {
            using (var cts = new CancellationTokenSource())
            using (cts.TimeoutAfter(DatabasesLandlord.SystemConfiguration.DatabaseOperationTimeout))
            {
                RavenJArray jsonCommandArray;

<<<<<<< HEAD
	            try
	            {
		            jsonCommandArray = await ReadJsonArrayAsync().ConfigureAwait(false);
	            }
	            catch (InvalidOperationException e)
	            {
					if (Log.IsDebugEnabled)
						Log.DebugException("Failed to deserialize document batch request." , e);
					return GetMessageWithObject(new
					{
						Message = "Could not understand json, please check its validity."
					}, (HttpStatusCode)422); //http code 422 - Unprocessable entity
		            
	            }
	            catch (InvalidDataException e)
	            {
					if (Log.IsDebugEnabled)
						Log.DebugException("Failed to deserialize document batch request." , e);
		            return GetMessageWithObject(new
		            {
			            e.Message
					}, (HttpStatusCode)422); //http code 422 - Unprocessable entity
	            }

	            cts.Token.ThrowIfCancellationRequested();
=======
                try
                {
                    jsonCommandArray = await ReadJsonArrayAsync();
                }
                catch (InvalidOperationException e)
                {
                    Log.DebugException("Failed to deserialize document batch request." , e);
                    return GetMessageWithObject(new
                    {
                        Message = "Could not understand json, please check its validity."
                    }, (HttpStatusCode)422); //http code 422 - Unprocessable entity
                    
                }
                catch (InvalidDataException e)
                {
                    Log.DebugException("Failed to deserialize document batch request." , e);
                    return GetMessageWithObject(new
                    {
                        e.Message
                    }, (HttpStatusCode)422); //http code 422 - Unprocessable entity
                }

                cts.Token.ThrowIfCancellationRequested();
>>>>>>> b19bf61a

                var transactionInformation = GetRequestTransaction();
                var commands =
                    (from RavenJObject jsonCommand in jsonCommandArray select CommandDataFactory.CreateCommand(jsonCommand, transactionInformation)).ToArray();

				if (Log.IsDebugEnabled)
					Log.Debug(
                    () =>
                    {
                        if (commands.Length > 15) // this is probably an import method, we will input minimal information, to avoid filling up the log
                        {
                            return "\tExecuted "
                                   + string.Join(
                                       ", ", commands.GroupBy(x => x.Method).Select(x => string.Format("{0:#,#;;0} {1} operations", x.Count(), x.Key)));
                        }

                        var sb = new StringBuilder();
                        foreach (var commandData in commands)
                        {
                            sb.AppendFormat("\t{0} {1}{2}", commandData.Method, commandData.Key, Environment.NewLine);
                        }
                        return sb.ToString();
                    });

                var batchResult = Database.Batch(commands, cts.Token);
                return GetMessageWithObject(batchResult);
            }
        }

        [HttpDelete]
        [RavenRoute("bulk_docs/{*id}")]
        [RavenRoute("databases/{databaseName}/bulk_docs/{*id}")]
        public HttpResponseMessage BulkDelete(string id)
        {
            var indexDefinition = Database.IndexDefinitionStorage.GetIndexDefinition(id);
            if (indexDefinition == null)
                throw new IndexDoesNotExistsException(string.Format("Index '{0}' does not exist.", id));

            if (indexDefinition.IsMapReduce)
                throw new InvalidOperationException("Cannot execute DeleteByIndex operation on Map-Reduce indexes.");

            // we don't use using because execution is async
            var cts = new CancellationTokenSource();
            var timeout = cts.TimeoutAfter(DatabasesLandlord.SystemConfiguration.DatabaseOperationTimeout);

            var databaseBulkOperations = new DatabaseBulkOperations(Database, GetRequestTransaction(), cts, timeout);
            return OnBulkOperation(databaseBulkOperations.DeleteByIndex, id, timeout);
        }

        [HttpPatch]
        [RavenRoute("bulk_docs/{*id}")]
        [RavenRoute("databases/{databaseName}/bulk_docs/{*id}")]
        public async Task<HttpResponseMessage> BulkPatch(string id)
        {
            RavenJArray patchRequestJson;
<<<<<<< HEAD
	        try
			{
				patchRequestJson = await ReadJsonArrayAsync().ConfigureAwait(false);
			}
			catch (InvalidOperationException e)
			{
				if (Log.IsDebugEnabled)
					Log.DebugException("Failed to deserialize document batch request." , e);
				return GetMessageWithObject(new
				{
					Message = "Could not understand json, please check its validity."
				}, (HttpStatusCode)422); //http code 422 - Unprocessable entity

			}
			catch (InvalidDataException e)
			{
				if (Log.IsDebugEnabled)
					Log.DebugException("Failed to deserialize document batch request." , e);
				return GetMessageWithObject(new
				{
					e.Message
				}, (HttpStatusCode)422); //http code 422 - Unprocessable entity
			}

			// we don't use using because execution is async
			var cts = new CancellationTokenSource();
			var timeout = cts.TimeoutAfter(DatabasesLandlord.SystemConfiguration.DatabaseOperationTimeout);

			var databaseBulkOperations = new DatabaseBulkOperations(Database, GetRequestTransaction(), cts, timeout);
=======
            try
            {
                patchRequestJson = await ReadJsonArrayAsync();
            }
            catch (InvalidOperationException e)
            {
                Log.DebugException("Failed to deserialize document batch request." , e);
                return GetMessageWithObject(new
                {
                    Message = "Could not understand json, please check its validity."
                }, (HttpStatusCode)422); //http code 422 - Unprocessable entity

            }
            catch (InvalidDataException e)
            {
                Log.DebugException("Failed to deserialize document batch request." , e);
                return GetMessageWithObject(new
                {
                    e.Message
                }, (HttpStatusCode)422); //http code 422 - Unprocessable entity
            }

            // we don't use using because execution is async
            var cts = new CancellationTokenSource();
            var timeout = cts.TimeoutAfter(DatabasesLandlord.SystemConfiguration.DatabaseOperationTimeout);

            var databaseBulkOperations = new DatabaseBulkOperations(Database, GetRequestTransaction(), cts, timeout);
>>>>>>> b19bf61a

            var patchRequests = patchRequestJson.Cast<RavenJObject>().Select(PatchRequest.FromJson).ToArray();
            return OnBulkOperation((index, query, options) => databaseBulkOperations.UpdateByIndex(index, query, patchRequests, options), id, timeout);
        }

        [HttpEval]
        [RavenRoute("bulk_docs/{*id}")]
        [RavenRoute("databases/{databaseName}/bulk_docs/{*id}")]
        public async Task<HttpResponseMessage> BulkEval(string id)
        {
<<<<<<< HEAD
	        RavenJObject advPatchRequestJson;

	        try
	        {
				advPatchRequestJson = await ReadJsonObjectAsync<RavenJObject>().ConfigureAwait(false);
			}
			catch (InvalidOperationException e)
			{
				if (Log.IsDebugEnabled)
					Log.DebugException("Failed to deserialize document batch request." , e);
				return GetMessageWithObject(new
				{
					Message = "Could not understand json, please check its validity."
				}, (HttpStatusCode)422); //http code 422 - Unprocessable entity

			}
			catch (InvalidDataException e)
			{
				if (Log.IsDebugEnabled)
					Log.DebugException("Failed to deserialize document batch request." , e);
				return GetMessageWithObject(new
				{
					e.Message
				}, (HttpStatusCode)422); //http code 422 - Unprocessable entity
			}

			// we don't use using because execution is async
			var cts = new CancellationTokenSource();
			var timeout = cts.TimeoutAfter(DatabasesLandlord.SystemConfiguration.DatabaseOperationTimeout);

			var databaseBulkOperations = new DatabaseBulkOperations(Database, GetRequestTransaction(), cts, timeout);

	        var advPatch = ScriptedPatchRequest.FromJson(advPatchRequestJson);
=======
            RavenJObject advPatchRequestJson;

            try
            {
                advPatchRequestJson = await ReadJsonObjectAsync<RavenJObject>();
            }
            catch (InvalidOperationException e)
            {
                Log.DebugException("Failed to deserialize document batch request." , e);
                return GetMessageWithObject(new
                {
                    Message = "Could not understand json, please check its validity."
                }, (HttpStatusCode)422); //http code 422 - Unprocessable entity

            }
            catch (InvalidDataException e)
            {
                Log.DebugException("Failed to deserialize document batch request." , e);
                return GetMessageWithObject(new
                {
                    e.Message
                }, (HttpStatusCode)422); //http code 422 - Unprocessable entity
            }

            // we don't use using because execution is async
            var cts = new CancellationTokenSource();
            var timeout = cts.TimeoutAfter(DatabasesLandlord.SystemConfiguration.DatabaseOperationTimeout);

            var databaseBulkOperations = new DatabaseBulkOperations(Database, GetRequestTransaction(), cts, timeout);

            var advPatch = ScriptedPatchRequest.FromJson(advPatchRequestJson);
>>>>>>> b19bf61a
            return OnBulkOperation((index, query, options) => databaseBulkOperations.UpdateByIndex(index, query, advPatch, options), id, timeout);
        }

        private HttpResponseMessage OnBulkOperation(Func<string, IndexQuery, BulkOperationOptions, RavenJArray> batchOperation, string index, CancellationTimeout timeout)
        {
            if (string.IsNullOrEmpty(index))
                return GetEmptyMessage(HttpStatusCode.BadRequest);

            var option = new BulkOperationOptions
            {
                AllowStale = GetAllowStale(),
                MaxOpsPerSec = GetMaxOpsPerSec(),
                StaleTimeout = GetStaleTimeout(),
                RetrieveDetails = GetRetrieveDetails()
            };

            var indexQuery = GetIndexQuery(maxPageSize: int.MaxValue);

            var status = new BulkOperationStatus();
            long id;

            var task = Task.Factory.StartNew(() =>
            {
                status.State = batchOperation(index, indexQuery, option);
            }).ContinueWith(t =>
            {
                if (timeout != null)
                    timeout.Dispose();

                if (t.IsFaulted == false)
                {
                    status.Completed = true;
                    return;
                }

                var exception = t.Exception.ExtractSingleInnerException();

                status.State = RavenJObject.FromObject(new { Error = exception.Message });
                status.Faulted = true;
                status.Completed = true;
            });

            Database.Tasks.AddTask(task, status, new TaskActions.PendingTaskDescription
                                                 {
                                                     StartTime = SystemTime.UtcNow,
                                                     TaskType = TaskActions.PendingTaskType.IndexBulkOperation,
                                                     Payload = index
                                                 }, out id, timeout.CancellationTokenSource);

            return GetMessageWithObject(new { OperationId = id }, HttpStatusCode.Accepted);
        }

        public class BulkOperationStatus : IOperationState
        {
            public RavenJToken State { get; set; }
            public bool Completed { get; set; }
            public bool Faulted { get; set; }
        }
    }
}<|MERGE_RESOLUTION|>--- conflicted
+++ resolved
@@ -34,7 +34,6 @@
             {
                 RavenJArray jsonCommandArray;
 
-<<<<<<< HEAD
 	            try
 	            {
 		            jsonCommandArray = await ReadJsonArrayAsync().ConfigureAwait(false);
@@ -60,31 +59,6 @@
 	            }
 
 	            cts.Token.ThrowIfCancellationRequested();
-=======
-                try
-                {
-                    jsonCommandArray = await ReadJsonArrayAsync();
-                }
-                catch (InvalidOperationException e)
-                {
-                    Log.DebugException("Failed to deserialize document batch request." , e);
-                    return GetMessageWithObject(new
-                    {
-                        Message = "Could not understand json, please check its validity."
-                    }, (HttpStatusCode)422); //http code 422 - Unprocessable entity
-                    
-                }
-                catch (InvalidDataException e)
-                {
-                    Log.DebugException("Failed to deserialize document batch request." , e);
-                    return GetMessageWithObject(new
-                    {
-                        e.Message
-                    }, (HttpStatusCode)422); //http code 422 - Unprocessable entity
-                }
-
-                cts.Token.ThrowIfCancellationRequested();
->>>>>>> b19bf61a
 
                 var transactionInformation = GetRequestTransaction();
                 var commands =
@@ -140,7 +114,6 @@
         public async Task<HttpResponseMessage> BulkPatch(string id)
         {
             RavenJArray patchRequestJson;
-<<<<<<< HEAD
 	        try
 			{
 				patchRequestJson = await ReadJsonArrayAsync().ConfigureAwait(false);
@@ -170,35 +143,6 @@
 			var timeout = cts.TimeoutAfter(DatabasesLandlord.SystemConfiguration.DatabaseOperationTimeout);
 
 			var databaseBulkOperations = new DatabaseBulkOperations(Database, GetRequestTransaction(), cts, timeout);
-=======
-            try
-            {
-                patchRequestJson = await ReadJsonArrayAsync();
-            }
-            catch (InvalidOperationException e)
-            {
-                Log.DebugException("Failed to deserialize document batch request." , e);
-                return GetMessageWithObject(new
-                {
-                    Message = "Could not understand json, please check its validity."
-                }, (HttpStatusCode)422); //http code 422 - Unprocessable entity
-
-            }
-            catch (InvalidDataException e)
-            {
-                Log.DebugException("Failed to deserialize document batch request." , e);
-                return GetMessageWithObject(new
-                {
-                    e.Message
-                }, (HttpStatusCode)422); //http code 422 - Unprocessable entity
-            }
-
-            // we don't use using because execution is async
-            var cts = new CancellationTokenSource();
-            var timeout = cts.TimeoutAfter(DatabasesLandlord.SystemConfiguration.DatabaseOperationTimeout);
-
-            var databaseBulkOperations = new DatabaseBulkOperations(Database, GetRequestTransaction(), cts, timeout);
->>>>>>> b19bf61a
 
             var patchRequests = patchRequestJson.Cast<RavenJObject>().Select(PatchRequest.FromJson).ToArray();
             return OnBulkOperation((index, query, options) => databaseBulkOperations.UpdateByIndex(index, query, patchRequests, options), id, timeout);
@@ -209,7 +153,6 @@
         [RavenRoute("databases/{databaseName}/bulk_docs/{*id}")]
         public async Task<HttpResponseMessage> BulkEval(string id)
         {
-<<<<<<< HEAD
 	        RavenJObject advPatchRequestJson;
 
 	        try
@@ -243,39 +186,6 @@
 			var databaseBulkOperations = new DatabaseBulkOperations(Database, GetRequestTransaction(), cts, timeout);
 
 	        var advPatch = ScriptedPatchRequest.FromJson(advPatchRequestJson);
-=======
-            RavenJObject advPatchRequestJson;
-
-            try
-            {
-                advPatchRequestJson = await ReadJsonObjectAsync<RavenJObject>();
-            }
-            catch (InvalidOperationException e)
-            {
-                Log.DebugException("Failed to deserialize document batch request." , e);
-                return GetMessageWithObject(new
-                {
-                    Message = "Could not understand json, please check its validity."
-                }, (HttpStatusCode)422); //http code 422 - Unprocessable entity
-
-            }
-            catch (InvalidDataException e)
-            {
-                Log.DebugException("Failed to deserialize document batch request." , e);
-                return GetMessageWithObject(new
-                {
-                    e.Message
-                }, (HttpStatusCode)422); //http code 422 - Unprocessable entity
-            }
-
-            // we don't use using because execution is async
-            var cts = new CancellationTokenSource();
-            var timeout = cts.TimeoutAfter(DatabasesLandlord.SystemConfiguration.DatabaseOperationTimeout);
-
-            var databaseBulkOperations = new DatabaseBulkOperations(Database, GetRequestTransaction(), cts, timeout);
-
-            var advPatch = ScriptedPatchRequest.FromJson(advPatchRequestJson);
->>>>>>> b19bf61a
             return OnBulkOperation((index, query, options) => databaseBulkOperations.UpdateByIndex(index, query, advPatch, options), id, timeout);
         }
 
