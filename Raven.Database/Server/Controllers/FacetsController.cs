using System;
using System.Collections.Generic;
using System.Linq;
using System.Net;
using System.Net.Http;
using System.Security.Cryptography;
using System.Text;
using System.Threading.Tasks;
using System.Web.Http;
using Raven.Imports.Newtonsoft.Json;
using Raven.Abstractions.Data;
using Raven.Abstractions.Exceptions;
using Raven.Abstractions.Extensions;
using Raven.Abstractions.Util.Encryptors;
using Raven.Database.Queries;
using Raven.Database.Server.WebApi.Attributes;
using Sparrow;
using Raven.Json.Linq;

namespace Raven.Database.Server.Controllers
{
    public class FacetsController : ClusterAwareRavenDbApiController
    {
        [HttpGet]
        [RavenRoute("facets/{*id}")]
        [RavenRoute("databases/{databaseName}/facets/{*id}")]
        public async Task<HttpResponseMessage> FacetsGet(string id)
        {
            List<Facet> facets = null;
            byte[] additionalEtagBytes = null;
           
            var facetSetupDoc = GetQueryStringValue("facetDoc") ;
            if (string.IsNullOrEmpty(facetSetupDoc))
            {
                var facetsJson = GetQueryStringValue("facets");
                if (string.IsNullOrEmpty(facetsJson) == false)
                {
                    additionalEtagBytes = Encoding.UTF8.GetBytes(facetsJson);

                    var msg = TryGetFacetsFromString(facetsJson, out facets);
                    if (msg != null)
                        return msg;
                }
            }
            else
            {
<<<<<<< HEAD
                var jsonDocument = Database.Documents.Get(facetSetupDoc);
	            if (jsonDocument == null)
		            return GetMessageWithString("Could not find facet document: " + facetSetupDoc, HttpStatusCode.NotFound);
=======
                var jsonDocument = Database.Documents.Get(facetSetupDoc, null);
                if (jsonDocument == null)
                    return GetMessageWithString("Could not find facet document: " + facetSetupDoc, HttpStatusCode.NotFound);
>>>>>>> 68f1ca50

                additionalEtagBytes = jsonDocument.Etag.ToByteArray();
                facets = jsonDocument.DataAsJson.JsonDeserialization<FacetSetup>().Facets;
            }

            var etag = GetFacetsEtag(id, additionalEtagBytes);
            if (MatchEtag(etag))
            {
                return GetEmptyMessage(HttpStatusCode.NotModified);
            }

            if (facets == null || !facets.Any())
                return GetMessageWithString("No facets found in facets setup document:" + facetSetupDoc, HttpStatusCode.NotFound);

            return await ExecuteFacetsQuery(id, facets, etag).ConfigureAwait(false);
        }

        [HttpPost]
        [RavenRoute("facets/{*id}")]
        [RavenRoute("databases/{databaseName}/facets/{*id}")]
        public async Task<HttpResponseMessage> FacetsPost(string id)
        {
            List<Facet> facets;
            var facetsJson = await ReadStringAsync().ConfigureAwait(false);
            var msg = TryGetFacetsFromString(facetsJson, out facets);
            if (msg != null)
                return msg;

            var etag = GetFacetsEtag(id, Encoding.UTF8.GetBytes(facetsJson));
            if (MatchEtag(etag))
            {
                return GetEmptyMessage(HttpStatusCode.NotModified);
            }

            return await ExecuteFacetsQuery(id, facets, etag).ConfigureAwait(false);
        }

        [HttpPost]
        [RavenRoute("facets/multisearch")]
        [RavenRoute("databases/{databaseName}/facets/multisearch")]
        public async Task<HttpResponseMessage> MultiSearch()
        {
            var str = await ReadStringAsync().ConfigureAwait(false);
            
            var facetedQueries = JsonConvert.DeserializeObject<FacetQuery[]>(str);
            
            var results =
                facetedQueries.Select(
                    facetedQuery =>
                    {
                        FacetResults facetResults = null;

                        var curFacetEtag = GetFacetsEtag(facetedQuery.IndexName, Encoding.UTF8.GetBytes(facetedQuery.Query.Query + string.Concat(facetedQuery.Facets.Select(x => x.Name).ToArray())));

                        if (Database.IndexDefinitionStorage.Contains(facetedQuery.IndexName) == false)
                            throw new IndexDoesNotExistsException(string.Format("Index '{0}' does not exist.", facetedQuery.IndexName));

                        if (facetedQuery.FacetSetupDoc != null)
                            facetResults =  Database.ExecuteGetTermsQuery(facetedQuery.IndexName, facetedQuery.Query, facetedQuery.FacetSetupDoc,
                                facetedQuery.PageStart, facetedQuery.PageSize);
                        if (facetedQuery.Facets != null)
                            facetResults =  Database.ExecuteGetTermsQuery(facetedQuery.IndexName, facetedQuery.Query, facetedQuery.Facets,
                                facetedQuery.PageStart,
                                facetedQuery.PageSize);

                        if (facetResults != null)
                        {
                            facetResults.IndexStateEtag = curFacetEtag;
                            return facetResults;
                        }

                        throw new InvalidOperationException("Missing a facet setup document or a list of facets");
                    }).ToArray();

            return GetMessageWithObject(results, HttpStatusCode.OK);
        }

        private Task<HttpResponseMessage> ExecuteFacetsQuery(string index, List<Facet> facets, Etag indexEtag)
        {
            if (Database.IndexDefinitionStorage.Contains(index) == false)
                return GetMessageWithStringAsTask(string.Format("Index '{0}' does not exist.", index), HttpStatusCode.BadRequest);

            var indexQuery = GetIndexQuery(Database.Configuration.Core.MaxPageSize);
            var facetStart = GetFacetStart();
            var facetPageSize = GetFacetPageSize();
            var results = Database.ExecuteGetTermsQuery(index, indexQuery, facets, facetStart, facetPageSize);
            return GetMessageWithObjectAsTask(results, HttpStatusCode.OK, indexEtag);
        }

        private HttpResponseMessage TryGetFacetsFromString(string facetsJson, out List<Facet> facets)
        {
            facets = JsonConvert.DeserializeObject<List<Facet>>(facetsJson);

            if (facets == null || !facets.Any())
                return GetMessageWithString("No facets found in request", HttpStatusCode.BadRequest);

            return null;
        }

        private Etag GetFacetsEtag(string index, byte[] additionalEtagBytes)
        {
            var bytes = Database.Indexes.GetIndexEtag(index, null).ToByteArray().Concat(additionalEtagBytes).ToArray();
            return Etag.FromHash(Hashing.Metro128.Calculate(bytes));
        }

        private int GetFacetStart()
        {
            int start;
            return int.TryParse(GetQueryStringValue("facetStart"), out start) ? start : 0;
        }

        private int? GetFacetPageSize()
        {
            int pageSize;
            if (int.TryParse(GetQueryStringValue("facetPageSize"), out pageSize))
                return pageSize;
            return null;
        }
    }
}<|MERGE_RESOLUTION|>--- conflicted
+++ resolved
@@ -44,15 +44,9 @@
             }
             else
             {
-<<<<<<< HEAD
                 var jsonDocument = Database.Documents.Get(facetSetupDoc);
-	            if (jsonDocument == null)
-		            return GetMessageWithString("Could not find facet document: " + facetSetupDoc, HttpStatusCode.NotFound);
-=======
-                var jsonDocument = Database.Documents.Get(facetSetupDoc, null);
                 if (jsonDocument == null)
                     return GetMessageWithString("Could not find facet document: " + facetSetupDoc, HttpStatusCode.NotFound);
->>>>>>> 68f1ca50
 
                 additionalEtagBytes = jsonDocument.Etag.ToByteArray();
                 facets = jsonDocument.DataAsJson.JsonDeserialization<FacetSetup>().Facets;
