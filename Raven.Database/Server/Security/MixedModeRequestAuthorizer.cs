using System;
using System.Collections.Concurrent;
using System.Collections.Generic;
using System.Diagnostics;
using System.IO;
using System.Net;
using System.Net.Http;
using System.Security.Principal;
using System.Text;
using Raven.Abstractions.Data;
using Raven.Database.Extensions;
using Raven.Database.Server.Controllers;
using Raven.Database.Server.Security.OAuth;
using Raven.Database.Server.Security.Windows;
using System.Linq;

namespace Raven.Database.Server.Security
{
    public class MixedModeRequestAuthorizer : AbstractRequestAuthorizer
    {
        private readonly WindowsRequestAuthorizer windowsRequestAuthorizer = new WindowsRequestAuthorizer();
        private readonly OAuthRequestAuthorizer oAuthRequestAuthorizer = new OAuthRequestAuthorizer();
        private readonly ConcurrentDictionary<string, OneTimeToken> singleUseAuthTokens = new ConcurrentDictionary<string, OneTimeToken>();

        private class OneTimeToken
        {
            readonly Stopwatch age = Stopwatch.StartNew();

            private IPrincipal user;
            public string ResourceName { get; set; }
            public IPrincipal User
            {
                get
                {
                    return user;
                }
                set
                {
                    if (value == null)
                    {
                        user = null;
                        return;
                    }
                    
                    user = new OneTimetokenPrincipal
                    {
                        Name = value.Identity.Name,
                        IsAdministratorInAnonymouseMode = value.IsAdministrator(AnonymousUserAccessMode.None)
                    };
                }
            }
            public TimeSpan Age
            {
                get { return age.Elapsed; }
        }
        }

        public class OneTimetokenPrincipal : IPrincipal, IIdentity
        {
            public bool IsInRole(string role)
            {
                if (role == "Administrators")
                {
                    return IsAdministratorInAnonymouseMode;
                }
                return false;
            }

            public bool IsAdministratorInAnonymouseMode { get; set; }
            public IIdentity Identity { get { return this; } }
            public string Name { get; set; }
            public string AuthenticationType { get { return "one-time-token"; } }
            public bool IsAuthenticated { get { return true; } }
        }

        protected override void Initialize()
        {
            windowsRequestAuthorizer.Initialize(database, settings, tenantId, server);
            oAuthRequestAuthorizer.Initialize(database, settings, tenantId, server);
            base.Initialize();
        }

        public bool TryAuthorize(RavenBaseApiController controller, out HttpResponseMessage msg)
<<<<<<< HEAD
		{
			var requestUrl = controller.GetRequestUrl();
			if (NeverSecret.IsNeverSecretUrl(requestUrl))
			{
				msg = controller.GetEmptyMessage();
				return true;
			}

			//CORS pre-flight (ignore creds if using cors).
			if (Settings.Server.AccessControlAllowOrigin.Count > 0 && controller.InnerRequest.Method.Method == "OPTIONS")
			{
				msg = controller.GetEmptyMessage();
				return true;
			}

			var oneTimeToken = controller.GetHeader("Single-Use-Auth-Token");
=======
        {
            var requestUrl = controller.GetRequestUrl();
            if (NeverSecret.IsNeverSecretUrl(requestUrl))
            {
                msg = controller.GetEmptyMessage();
                return true;
            }

            //CORS pre-flight (ignore creds if using cors).
            if (Settings.AccessControlAllowOrigin.Count > 0 && controller.InnerRequest.Method.Method == "OPTIONS")
            {
                msg = controller.GetEmptyMessage();
                return true;
            }

            var oneTimeToken = controller.GetHeader("Single-Use-Auth-Token");
>>>>>>> 68f1ca50
            if (string.IsNullOrEmpty(oneTimeToken))
            {
                oneTimeToken = controller.GetQueryStringValue("singleUseAuthToken");
            }

            if (string.IsNullOrEmpty(oneTimeToken) == false)
            {
                return TryAuthorizeSingleUseAuthToken(controller, oneTimeToken, out msg);
            }

            var authHeader = controller.GetHeader("Authorization");
            var hasApiKey = "True".Equals(controller.GetHeader("Has-Api-Key"), StringComparison.CurrentCultureIgnoreCase);
            var hasOAuthTokenInCookie = controller.HasCookie("OAuth-Token");
            if (hasApiKey || hasOAuthTokenInCookie ||
                string.IsNullOrEmpty(authHeader) == false && authHeader.StartsWith("Bearer "))
            {
                return oAuthRequestAuthorizer.TryAuthorize(controller, hasApiKey, IgnoreDb.Urls.Contains(requestUrl), out msg);
            }
            return windowsRequestAuthorizer.TryAuthorize(controller, IgnoreDb.Urls.Contains(requestUrl), out msg);
        }

        public bool TryAuthorizeSingleUseAuthToken(string token, string tenantName, out object msg, out HttpStatusCode statusCode, out IPrincipal user)
        {
            user = null;
            OneTimeToken value;
            if (singleUseAuthTokens.TryRemove(token, out value) == false)
            {
                msg = new
                {
                    Error = "Unknown single use token, maybe it was already used?"
                };
                statusCode = HttpStatusCode.Forbidden;
                return false;
            }

            if (string.Equals(value.ResourceName, tenantName, StringComparison.InvariantCultureIgnoreCase) == false &&
                (value.ResourceName == Constants.SystemDatabase && tenantName == null) == false)
            {
                msg = new
                {
                    Error = "This single use token cannot be used for this resource!"
                };
                statusCode = HttpStatusCode.Forbidden;
                return false;
            }

            if (value.Age.TotalMinutes > 2.5) // if the value is over 2.5 minutes old, reject it
            {
                msg = new
                {
                    Error = "This single use token has expired after " + value.Age.TotalSeconds + " seconds"
                };
                statusCode = HttpStatusCode.Forbidden;
                return false;
            }

            msg = null;
            statusCode = HttpStatusCode.OK;

            CurrentOperationContext.User.Value = user = value.User;
            return true;
        }

        private bool TryAuthorizeSingleUseAuthToken(RavenBaseApiController controller, string token, out HttpResponseMessage msg)
        {
            if (controller.WasAlreadyAuthorizedUsingSingleAuthToken)
            {
                msg = controller.GetEmptyMessage();
                return true;
            }

            object result;
            HttpStatusCode statusCode;
            IPrincipal user;
            var resourceName = controller.ResourceName == null ? null : controller.ResourcePrefix + controller.ResourceName;
            var success = TryAuthorizeSingleUseAuthToken(token, resourceName, out result, out statusCode, out user);
            controller.User = user;
            msg = success == false ? controller.GetMessageWithObject(result, statusCode) : controller.GetEmptyMessage();

            controller.WasAlreadyAuthorizedUsingSingleAuthToken = success;
            return success;
        }

        public IPrincipal GetUser(RavenBaseApiController controller)
        {
            if (controller.WasAlreadyAuthorizedUsingSingleAuthToken)
            {
                return controller.User;
            }

            var hasApiKey = "True".Equals(controller.GetQueryStringValue("Has-Api-Key"), StringComparison.CurrentCultureIgnoreCase);
            var authHeader = controller.GetHeader("Authorization");
            var hasOAuthTokenInCookie = controller.HasCookie("OAuth-Token");
            if (hasApiKey || hasOAuthTokenInCookie ||
                string.IsNullOrEmpty(authHeader) == false && authHeader.StartsWith("Bearer "))
            {
                return oAuthRequestAuthorizer.GetUser(controller, hasApiKey);
            }
            return windowsRequestAuthorizer.GetUser(controller);
        }

        public List<string> GetApprovedResources(IPrincipal user, BaseDatabaseApiController controller, string[] databases)
        {
            var authHeader = controller.GetHeader("Authorization");

            List<string> approved;
            if (string.IsNullOrEmpty(authHeader) == false && authHeader.StartsWith("Bearer "))
                approved = oAuthRequestAuthorizer.GetApprovedResources(user);
            else
                approved = windowsRequestAuthorizer.GetApprovedResources(user);

            if (approved.Contains("*"))
                return databases.ToList();

            return approved;
        }

        public List<string> GetApprovedResources(IPrincipal user, string authHeader, string[] databases)
        {
            List<string> approved;
            if (string.IsNullOrEmpty(authHeader) == false && authHeader.StartsWith("Bearer "))
                approved = oAuthRequestAuthorizer.GetApprovedResources(user);
            else
                approved = windowsRequestAuthorizer.GetApprovedResources(user);

            if (approved.Contains("*"))
                return databases.ToList();

            return approved;
        }

        public override void Dispose()
        {
            windowsRequestAuthorizer.Dispose();
            oAuthRequestAuthorizer.Dispose();
        }

        public string GenerateSingleUseAuthToken(string resourceName, IPrincipal user)
        {
            var token = new OneTimeToken
            {
                ResourceName = string.IsNullOrEmpty(resourceName)?"<system>" : resourceName,
                User = user
            };
            var tokenString = Guid.NewGuid().ToString();

            singleUseAuthTokens.TryAdd(tokenString, token);

            if (singleUseAuthTokens.Count > 25)
            {
                foreach (var oneTimeToken in singleUseAuthTokens.Where(x => x.Value.Age.TotalMinutes > 3))
                {
                    OneTimeToken value;
                    singleUseAuthTokens.TryRemove(oneTimeToken.Key, out value);
                }
            }

            return tokenString;
        }
    }
}<|MERGE_RESOLUTION|>--- conflicted
+++ resolved
@@ -81,24 +81,6 @@
         }
 
         public bool TryAuthorize(RavenBaseApiController controller, out HttpResponseMessage msg)
-<<<<<<< HEAD
-		{
-			var requestUrl = controller.GetRequestUrl();
-			if (NeverSecret.IsNeverSecretUrl(requestUrl))
-			{
-				msg = controller.GetEmptyMessage();
-				return true;
-			}
-
-			//CORS pre-flight (ignore creds if using cors).
-			if (Settings.Server.AccessControlAllowOrigin.Count > 0 && controller.InnerRequest.Method.Method == "OPTIONS")
-			{
-				msg = controller.GetEmptyMessage();
-				return true;
-			}
-
-			var oneTimeToken = controller.GetHeader("Single-Use-Auth-Token");
-=======
         {
             var requestUrl = controller.GetRequestUrl();
             if (NeverSecret.IsNeverSecretUrl(requestUrl))
@@ -108,14 +90,13 @@
             }
 
             //CORS pre-flight (ignore creds if using cors).
-            if (Settings.AccessControlAllowOrigin.Count > 0 && controller.InnerRequest.Method.Method == "OPTIONS")
+            if (Settings.Server.AccessControlAllowOrigin.Count > 0 && controller.InnerRequest.Method.Method == "OPTIONS")
             {
                 msg = controller.GetEmptyMessage();
                 return true;
             }
 
             var oneTimeToken = controller.GetHeader("Single-Use-Auth-Token");
->>>>>>> 68f1ca50
             if (string.IsNullOrEmpty(oneTimeToken))
             {
                 oneTimeToken = controller.GetQueryStringValue("singleUseAuthToken");
