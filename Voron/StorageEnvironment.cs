--- conflicted
+++ resolved
@@ -1,4 +1,3 @@
-<<<<<<< HEAD
 ﻿using System;
 using System.Collections.Concurrent;
 using System.Collections.Generic;
@@ -45,7 +44,6 @@
 	    private DebugJournal _debugJournal;
 	    private EndOfDiskSpaceEvent _endOfDiskSpace;
 	    private int _sizeOfUnflushedTransactionsInJournalFile;
-	    private bool disposed;
 
 
 	    public TemporaryPage TemporaryPage { get; private set; }
@@ -106,7 +104,7 @@
                 Dispose();
                 throw;
             }
-        }
+		}
 
         public ScratchBufferPool ScratchBufferPool
         {
@@ -285,7 +283,6 @@
 
         public void Dispose()
         {
-	        disposed = true;
 			if(DebugJournal != null)
 				DebugJournal.Dispose();
 
@@ -346,9 +343,6 @@
 
         public Transaction NewTransaction(TransactionFlags flags, TimeSpan? timeout = null)
         {
-			if(disposed)
-				throw new ObjectDisposedException("StorageEnvironment");
-
             bool txLockTaken = false;
             try
             {
@@ -538,541 +532,4 @@
 			_endOfDiskSpace = new EndOfDiskSpaceEvent(exception.DriveInfo);
 	    }
     }
-}
-=======
-﻿using System;
-using System.Collections.Concurrent;
-using System.Collections.Generic;
-using System.Diagnostics;
-using System.IO;
-using System.Linq;
-using System.Threading;
-using System.Threading.Tasks;
-using Voron.Debugging;
-using Voron.Exceptions;
-using Voron.Impl;
-using Voron.Impl.Backup;
-using Voron.Impl.FileHeaders;
-using Voron.Impl.FreeSpace;
-using Voron.Impl.Journal;
-using Voron.Impl.Paging;
-using Voron.Trees;
-using Voron.Util;
-
-namespace Voron
-{
-    public class StorageEnvironment : IDisposable
-    {
-        private readonly StorageEnvironmentOptions _options;
-
-        private readonly ConcurrentSet<Transaction> _activeTransactions = new ConcurrentSet<Transaction>();
-
-        private readonly IVirtualPager _dataPager;
-        internal readonly SliceComparer _sliceComparer;
-
-        private readonly WriteAheadJournal _journal;
-        private readonly SemaphoreSlim _txWriter = new SemaphoreSlim(1);
-		private readonly ManualResetEventSlim _flushWriter = new ManualResetEventSlim();
-
-        private readonly ReaderWriterLockSlim _txCommit = new ReaderWriterLockSlim();
-
-        private long _transactionsCounter;
-        private readonly IFreeSpaceHandling _freeSpaceHandling;
-        private Task _flushingTask;
-        private readonly HeaderAccessor _headerAccessor;
-
-        private CancellationTokenSource _cancellationTokenSource = new CancellationTokenSource();
-        private ScratchBufferPool _scratchBufferPool;
-	    private DebugJournal _debugJournal;
-	    private EndOfDiskSpaceEvent _endOfDiskSpace;
-	    private int _sizeOfUnflushedTransactionsInJournalFile;
-
-
-	    public TemporaryPage TemporaryPage { get; private set; }
-
-
-        public TransactionMergingWriter Writer { get; private set; }
-
-        public StorageEnvironmentState State { get; private set; }
-
-        public SnapshotReader CreateSnapshot()
-        {
-            return new SnapshotReader(NewTransaction(TransactionFlags.Read));
-        }
-
-#if DEBUG
-	    public StorageEnvironment(StorageEnvironmentOptions options,string debugJournalName)
-			: this(options)
-	    {
-			DebugJournal = new DebugJournal(debugJournalName,this);
-			
-			if(Writer != null)
-				Writer.Dispose();
-			Writer = new TransactionMergingWriter(this, DebugJournal);
-	    }
-#endif
-
-        public unsafe StorageEnvironment(StorageEnvironmentOptions options)
-        {
-            try
-            {
-                TemporaryPage = new TemporaryPage();
-                _options = options;
-                _dataPager = options.DataPager;
-                _freeSpaceHandling = new FreeSpaceHandling(this);
-                _sliceComparer = NativeMethods.memcmp;
-                _headerAccessor = new HeaderAccessor(this);
-                var isNew = _headerAccessor.Initialize();
-
-                _scratchBufferPool = new ScratchBufferPool(this);
-
-                _journal = new WriteAheadJournal(this);
-
-                if (isNew)
-                    CreateNewDatabase();
-                else // existing db, let us load it
-                    LoadExistingDatabase();
-
-                State.FreeSpaceRoot.Name = Constants.FreeSpaceTreeName;
-                State.Root.Name = Constants.RootTreeName;
-
-                Writer = new TransactionMergingWriter(this);
-
-                if (_options.ManualFlushing == false)
-                    _flushingTask = FlushWritesToDataFileAsync();
-            }
-            catch (Exception)
-            {
-                Dispose();
-                throw;
-            }
-		}
-
-        public ScratchBufferPool ScratchBufferPool
-        {
-            get { return _scratchBufferPool; }
-        }
-
-        private unsafe void LoadExistingDatabase()
-        {
-            var header = stackalloc TransactionHeader[1];
-            bool hadIntegrityIssues = _journal.RecoverDatabase(header);
-
-            if (hadIntegrityIssues)
-            {
-                var message = _journal.Files.Count == 0 ? "Unrecoverable database" : "Database recovered partially. Some data was lost.";
-
-                _options.InvokeRecoveryError(this, message, null);
-            }
-
-            var entry = _headerAccessor.CopyHeader();
-            var nextPageNumber = (header->TransactionId == 0 ? entry.LastPageNumber : header->LastPageNumber) + 1;
-            State = new StorageEnvironmentState(null, null, nextPageNumber)
-            {
-                NextPageNumber = nextPageNumber
-            };
-
-            _transactionsCounter = (header->TransactionId == 0 ? entry.TransactionId : header->TransactionId);
-
-            using (var tx = NewTransaction(TransactionFlags.ReadWrite))
-            {
-                var root = Tree.Open(tx, _sliceComparer, header->TransactionId == 0 ? &entry.Root : &header->Root);
-                var freeSpace = Tree.Open(tx, _sliceComparer, header->TransactionId == 0 ? &entry.FreeSpace : &header->FreeSpace);
-
-                tx.UpdateRootsIfNeeded(root, freeSpace);
-                tx.Commit();
-            }
-        }
-
-        private unsafe void CreateNewDatabase()
-        {
-            const int initialNextPageNumber = 0;
-            State = new StorageEnvironmentState(null, null, initialNextPageNumber);
-            using (var tx = NewTransaction(TransactionFlags.ReadWrite))
-            {
-                var root = Tree.Create(tx, _sliceComparer);
-                var freeSpace = Tree.Create(tx, _sliceComparer);
-
-                // important to first create the two trees, then set them on the env
-                tx.UpdateRootsIfNeeded(root, freeSpace);
-
-                tx.Commit();
-            }
-        }
-
-        public IFreeSpaceHandling FreeSpaceHandling
-        {
-            get { return _freeSpaceHandling; }
-        }
-
-        public unsafe SliceComparer SliceComparer
-        {
-            get { return _sliceComparer; }
-        }
-
-        public HeaderAccessor HeaderAccessor
-        {
-            get { return _headerAccessor; }
-        }
-
-        public long OldestTransaction
-        {
-            get
-            {
-                return Math.Min(_activeTransactions.OrderBy(x => x.Id).Select(x => x.Id).FirstOrDefault(), _transactionsCounter);
-            }
-        }
-
-        public long NextPageNumber
-        {
-            get { return State.NextPageNumber; }
-        }
-
-        public StorageEnvironmentOptions Options
-        {
-            get { return _options; }
-        }
-
-        public WriteAheadJournal Journal
-        {
-            get { return _journal; }
-        }
-
-	    public bool IsDebugRecording
-	    {
-		    get
-		    {
-			    if (DebugJournal == null)
-				    return false;
-			    return DebugJournal.IsRecording;
-		    }
-		    set
-		    {
-			    if (DebugJournal != null)
-				    DebugJournal.IsRecording = value;
-		    }
-	    }
-
-	    public DebugJournal DebugJournal
-	    {
-		    get { return _debugJournal; }
-		    set
-		    {
-			    _debugJournal = value;
-
-			    if (Writer != null && value != null)
-			    {
-				    Writer.Dispose();
-				    Writer = new TransactionMergingWriter(this, _debugJournal);
-			    }
-
-		    }
-	    }
-
-	    public void DeleteTree(Transaction tx, string name)
-        {
-            if (tx.Flags == (TransactionFlags.ReadWrite) == false)
-                throw new ArgumentException("Cannot create a new newRootTree with a read only transaction");
-
-	        Tree tree = tx.ReadTree(name);
-	        if (tree == null)
-	            return;
-
-            foreach (var page in tree.AllPages(tx))
-            {
-                tx.FreePage(page);
-            }
-
-            tx.State.Root.Delete(tx, name);
-
-            tx.RemoveTree(name);
-        }
-
-        public unsafe Tree CreateTree(Transaction tx, string name)
-        {
-            if (tx.Flags == (TransactionFlags.ReadWrite) == false)
-                throw new ArgumentException("Cannot create a new tree with a read only transaction");
-
-            Tree tree = tx.ReadTree(name);
-            if (tree != null)
-                return tree;
-
-            Slice key = name;
-
-            // we are in a write transaction, no need to handle locks
-            var header = (TreeRootHeader*)tx.State.Root.DirectRead(tx, key);
-            if (header != null)
-            {
-                tree = Tree.Open(tx, _sliceComparer, header);
-                tree.Name = name;
-                tx.AddTree(name, tree);
-                return tree;
-            }
-
-            tree = Tree.Create(tx, _sliceComparer);
-            tree.Name = name;
-            var space = tx.State.Root.DirectAdd(tx, key, sizeof(TreeRootHeader));
-
-            tree.State.CopyTo((TreeRootHeader*)space);
-            tree.State.IsModified = true;
-            tx.AddTree(name, tree);
-
-			if(IsDebugRecording)
-				DebugJournal.RecordAction(DebugActionType.CreateTree, Slice.Empty,name,Stream.Null);
-
-            return tree;
-        }
-
-        public void Dispose()
-        {
-			if(DebugJournal != null)
-				DebugJournal.Dispose();
-
-            _cancellationTokenSource.Cancel();
-            _flushWriter.Set();
-
-            try
-            {
-                if (_flushingTask != null)
-                {
-                    switch (_flushingTask.Status)
-                    {
-                        case TaskStatus.RanToCompletion:
-                        case TaskStatus.Canceled:
-                            break;
-                        default:
-                            try
-                            {
-                                _flushingTask.Wait();
-                            }
-                            catch (AggregateException ae)
-                            {
-	                            if (ae.InnerException is OperationCanceledException == false)
-		                            throw ae.InnerException;
-                            }
-                            break;
-                    }
-                }
-
-            }
-            finally
-            {
-                var errors = new List<Exception>();
-                foreach (var disposable in new IDisposable[]
-                {
-                    Writer,
-                    _headerAccessor,
-                    _scratchBufferPool,
-                    _options.OwnsPagers ? _options : null,
-                    _journal, TemporaryPage
-                })
-                {
-                    try
-                    {
-                        if (disposable != null)
-                            disposable.Dispose();
-                    }
-                    catch (Exception e)
-                    {
-                        errors.Add(e);
-                    }
-                }
-
-                if (errors.Count != 0)
-                    throw new AggregateException(errors);
-            }
-        }
-
-        public Transaction NewTransaction(TransactionFlags flags, TimeSpan? timeout = null)
-        {
-            bool txLockTaken = false;
-            try
-            {
-                if (flags == (TransactionFlags.ReadWrite))
-                {
-                    var wait = timeout ?? (Debugger.IsAttached ? TimeSpan.FromMinutes(30) : TimeSpan.FromSeconds(30));
-                    if (_txWriter.Wait(wait) == false)
-                    {
-                        throw new TimeoutException("Waited for " + wait +
-                                                   " for transaction write lock, but could not get it");
-                    }
-                    txLockTaken = true;
-
-					if (_endOfDiskSpace != null)
-					{
-						if (_endOfDiskSpace.CanContinueWriting)
-						{
-							Debug.Assert(_flushingTask.Status == TaskStatus.Canceled || _flushingTask.Status == TaskStatus.RanToCompletion);
-							_cancellationTokenSource = new CancellationTokenSource();
-							_flushingTask = FlushWritesToDataFileAsync();
-							_endOfDiskSpace = null;
-						}
-                    }
-                }
-
-                long txId;
-                Transaction tx;
-
-                _txCommit.EnterReadLock();
-                try
-                {
-                    txId = flags == TransactionFlags.ReadWrite ? _transactionsCounter + 1 : _transactionsCounter;
-                    tx = new Transaction(this, txId, flags, _freeSpaceHandling);
-                }
-                finally
-                {
-                    _txCommit.ExitReadLock();
-                }
-
-                _activeTransactions.Add(tx);
-                var state = _dataPager.TransactionBegan();
-                tx.AddPagerState(state);
-
-                if (flags == TransactionFlags.ReadWrite)
-                {
-                    tx.AfterCommit = TransactionAfterCommit;
-                }
-
-                return tx;
-            }
-            catch (Exception)
-            {
-                if (txLockTaken)
-                    _txWriter.Release();
-                throw;
-            }
-        }
-
-        private void TransactionAfterCommit(Transaction tx)
-        {
-            if (_activeTransactions.Contains(tx) == false)
-		        return;
-	        
-            _txCommit.EnterWriteLock();
-            try
-            {
-                if (tx.Committed && tx.FlushedToJournal)
-                    _transactionsCounter = tx.Id;
-
-                State = tx.State;
-            }
-            finally
-            {
-                _txCommit.ExitWriteLock();
-            }
-
-            if (tx.FlushedToJournal == false)
-                return;
-
-            Interlocked.Add(ref _sizeOfUnflushedTransactionsInJournalFile, tx.GetTransactionPages().Count);
-			_flushWriter.Set();
-        }
-
-        internal void TransactionCompleted(Transaction tx)
-        {
-            if (_activeTransactions.TryRemove(tx) == false)
-                return;
-
-            if (tx.Flags != (TransactionFlags.ReadWrite))
-                return;
-            
-            _txWriter.Release();
-        }
-
-        public Dictionary<string, List<long>> AllPages(Transaction tx)
-        {
-            var results = new Dictionary<string, List<long>>(StringComparer.OrdinalIgnoreCase)
-				{
-					{"Root", State.Root.AllPages(tx)},
-					{"Free Space Overhead", State.FreeSpaceRoot.AllPages(tx)},
-					{"Free Pages", _freeSpaceHandling.AllPages(tx)}
-				};
-
-            foreach (var tree in tx.Trees)
-            {
-                results.Add(tree.Name, tree.AllPages(tx));
-            }
-
-            return results;
-        }
-
-        public EnvironmentStats Stats()
-        {
-            return new EnvironmentStats
-                {
-                    FreePages = _freeSpaceHandling.GetFreePageCount(),
-                    FreePagesOverhead = State.FreeSpaceRoot.State.PageCount,
-                    RootPages = State.Root.State.PageCount,
-                    UnallocatedPagesAtEndOfFile = _dataPager.NumberOfAllocatedPages - NextPageNumber
-                };
-        }
-
-        private Task FlushWritesToDataFileAsync()
-        {
-	        return Task.Factory.StartNew(() =>
-		        {
-			        while (_cancellationTokenSource.IsCancellationRequested == false)
-			        {
-				        _cancellationTokenSource.Token.ThrowIfCancellationRequested();
-
-				        var hasWrites = _flushWriter.Wait(_options.IdleFlushTimeout);
-
-				        _cancellationTokenSource.Token.ThrowIfCancellationRequested();
-
-				        if (hasWrites)
-					        _flushWriter.Reset();
-
-				        var sizeOfUnflushedTransactionsInJournalFile =
-					        Thread.VolatileRead(ref _sizeOfUnflushedTransactionsInJournalFile);
-				        if (sizeOfUnflushedTransactionsInJournalFile == 0)
-					        continue;
-
-				        if (hasWrites == false ||
-				            sizeOfUnflushedTransactionsInJournalFile >= _options.MaxNumberOfPagesInJournalBeforeFlush)
-				        {
-					        Interlocked.Add(ref _sizeOfUnflushedTransactionsInJournalFile, -sizeOfUnflushedTransactionsInJournalFile);
-
-					        // we either reached our the max size we allow in the journal file before flush flushing (and therefor require a flush)
-					        // we didn't have a write in the idle timeout (default: 5 seconds), this is probably a good time to try and do a proper flush
-					        // while there isn't any other activity going on.
-
-				            try
-				            {
-				                _journal.Applicator.ApplyLogsToDataFile(OldestTransaction);
-				            }
-				            catch (TimeoutException)
-				            {
-                                // we can ignore this, we'll try next time
-				            }
-				        }
-			        }
-		        }, TaskCreationOptions.LongRunning);
-        }
-
-        public void FlushLogToDataFile(Transaction tx = null)
-        {
-            if (_options.ManualFlushing == false)
-                throw new NotSupportedException("Manual flushes are not set in the storage options, cannot manually flush!");
-
-           _journal.Applicator.ApplyLogsToDataFile(OldestTransaction, tx);
-        }
-
-        public void AssertFlushingNotFailed()
-        {
-            if (_flushingTask == null || _flushingTask.IsFaulted == false)
-                return;
-
-            _flushingTask.Wait();// force re-throw of error
-        }
-
-	    public void HandleDataDiskFullException(DiskFullException exception)
-	    {
-			if(_options.ManualFlushing)
-				return;
-
-		    _cancellationTokenSource.Cancel();
-			_endOfDiskSpace = new EndOfDiskSpaceEvent(exception.DriveInfo);
-	    }
-    }
-}
->>>>>>> 406c36c9
+}