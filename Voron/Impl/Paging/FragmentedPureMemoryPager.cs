<<<<<<< HEAD
﻿using System;
using System.Collections.Generic;
using System.Linq;
using Voron.Impl.Journal;
using Voron.Trees;
using Voron.Util;

namespace Voron.Impl.Paging
{
	public class FragmentedPureMemoryPager : AbstractPager
	{
		private readonly SafeList<PureMemoryJournalWriter.Buffer> _buffers;


		internal FragmentedPureMemoryPager(SafeList<PureMemoryJournalWriter.Buffer> buffers)
		{
			_buffers = buffers;
			NumberOfAllocatedPages = buffers.Sum(x => x.SizeInPages);
		}

		protected override string GetSourceName()
		{
			return "FragmentedPureMemoryPager";
		}

		public override unsafe byte* AcquirePagePointer(long pageNumber)
		{
			long page = 0;
			foreach (var buffer in _buffers)
			{
			    if (page + buffer.SizeInPages > pageNumber)
			        return buffer.Pointer + ((pageNumber - page)*PageSize);

				page += buffer.SizeInPages;
			}
			throw new InvalidOperationException("Could not find a matchin page number: " + pageNumber);
		}

		public override void AllocateMorePages(Transaction tx, long newLength)
		{
			throw new NotSupportedException();
		}

		public override void Sync()
		{
			throw new NotSupportedException();
		}

		public override void Write(Page page, long? pageNumber)
		{
			throw new NotSupportedException();
		}

		public override void WriteDirect(Page start, long pagePosition, int pagesToWrite)
		{
			throw new NotSupportedException();
		}

		public override string ToString()
		{
			return "memory";
		}
	}
}
=======
﻿using System;
using System.Collections.Generic;
using System.Linq;
using Voron.Impl.Journal;
using Voron.Trees;
using Voron.Util;

namespace Voron.Impl.Paging
{
	public class FragmentedPureMemoryPager : AbstractPager
	{
		private readonly ImmutableAppendOnlyList<PureMemoryJournalWriter.Buffer> _buffers;


		internal FragmentedPureMemoryPager(ImmutableAppendOnlyList<PureMemoryJournalWriter.Buffer> buffers)
		{
			_buffers = buffers;
			NumberOfAllocatedPages = buffers.Sum(x => x.SizeInPages);
		}

		protected override string GetSourceName()
		{
			return "FragmentedPureMemoryPager";
		}

		public override unsafe byte* AcquirePagePointer(long pageNumber)
		{
			long page = 0;
			foreach (var buffer in _buffers)
			{
			    if (page + buffer.SizeInPages > pageNumber)
			        return buffer.Pointer + ((pageNumber - page)*PageSize);

				page += buffer.SizeInPages;
			}
			throw new InvalidOperationException("Could not find a matchin page number: " + pageNumber);
		}

		public override void AllocateMorePages(Transaction tx, long newLength)
		{
			throw new NotSupportedException();
		}

		public override void Sync()
		{
			throw new NotSupportedException();
		}

		public override void Write(Page page, long? pageNumber)
		{
			throw new NotSupportedException();
		}

		public override void WriteDirect(Page start, long pagePosition, int pagesToWrite)
		{
			throw new NotSupportedException();
		}

		public override string ToString()
		{
			return "memory";
		}
	}
}
>>>>>>> bb443197
<|MERGE_RESOLUTION|>--- conflicted
+++ resolved
@@ -1,69 +1,3 @@
-<<<<<<< HEAD
-﻿using System;
-using System.Collections.Generic;
-using System.Linq;
-using Voron.Impl.Journal;
-using Voron.Trees;
-using Voron.Util;
-
-namespace Voron.Impl.Paging
-{
-	public class FragmentedPureMemoryPager : AbstractPager
-	{
-		private readonly SafeList<PureMemoryJournalWriter.Buffer> _buffers;
-
-
-		internal FragmentedPureMemoryPager(SafeList<PureMemoryJournalWriter.Buffer> buffers)
-		{
-			_buffers = buffers;
-			NumberOfAllocatedPages = buffers.Sum(x => x.SizeInPages);
-		}
-
-		protected override string GetSourceName()
-		{
-			return "FragmentedPureMemoryPager";
-		}
-
-		public override unsafe byte* AcquirePagePointer(long pageNumber)
-		{
-			long page = 0;
-			foreach (var buffer in _buffers)
-			{
-			    if (page + buffer.SizeInPages > pageNumber)
-			        return buffer.Pointer + ((pageNumber - page)*PageSize);
-
-				page += buffer.SizeInPages;
-			}
-			throw new InvalidOperationException("Could not find a matchin page number: " + pageNumber);
-		}
-
-		public override void AllocateMorePages(Transaction tx, long newLength)
-		{
-			throw new NotSupportedException();
-		}
-
-		public override void Sync()
-		{
-			throw new NotSupportedException();
-		}
-
-		public override void Write(Page page, long? pageNumber)
-		{
-			throw new NotSupportedException();
-		}
-
-		public override void WriteDirect(Page start, long pagePosition, int pagesToWrite)
-		{
-			throw new NotSupportedException();
-		}
-
-		public override string ToString()
-		{
-			return "memory";
-		}
-	}
-}
-=======
 ﻿using System;
 using System.Collections.Generic;
 using System.Linq;
@@ -127,5 +61,4 @@
 			return "memory";
 		}
 	}
-}
->>>>>>> bb443197
+}