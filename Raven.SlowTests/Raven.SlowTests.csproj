﻿<?xml version="1.0" encoding="utf-8"?>
<Project ToolsVersion="12.0" DefaultTargets="Build" xmlns="http://schemas.microsoft.com/developer/msbuild/2003">
  <Import Project="$(MSBuildExtensionsPath)\$(MSBuildToolsVersion)\Microsoft.Common.props" Condition="Exists('$(MSBuildExtensionsPath)\$(MSBuildToolsVersion)\Microsoft.Common.props')" />
  <PropertyGroup>
    <Configuration Condition=" '$(Configuration)' == '' ">Debug</Configuration>
    <Platform Condition=" '$(Platform)' == '' ">AnyCPU</Platform>
    <ProjectGuid>{FD6DA74C-A7E3-4176-A340-2EB2F3952F2D}</ProjectGuid>
    <OutputType>Library</OutputType>
    <AppDesignerFolder>Properties</AppDesignerFolder>
    <RootNamespace>Raven.SlowTests</RootNamespace>
    <AssemblyName>Raven.SlowTests</AssemblyName>
    <TargetFrameworkVersion>v4.5</TargetFrameworkVersion>
    <FileAlignment>512</FileAlignment>
    <SolutionDir Condition="$(SolutionDir) == '' Or $(SolutionDir) == '*Undefined*'">..\</SolutionDir>
    <RestorePackages>true</RestorePackages>
  </PropertyGroup>
  <PropertyGroup Condition=" '$(Configuration)|$(Platform)' == 'Debug|AnyCPU' ">
    <DebugSymbols>true</DebugSymbols>
    <DebugType>full</DebugType>
    <Optimize>false</Optimize>
    <OutputPath>bin\Debug\</OutputPath>
    <DefineConstants>DEBUG;TRACE</DefineConstants>
    <ErrorReport>prompt</ErrorReport>
    <WarningLevel>4</WarningLevel>
  </PropertyGroup>
  <PropertyGroup Condition=" '$(Configuration)|$(Platform)' == 'Release|AnyCPU' ">
    <DebugType>pdbonly</DebugType>
    <Optimize>true</Optimize>
    <OutputPath>bin\Release\</OutputPath>
    <DefineConstants>TRACE</DefineConstants>
    <ErrorReport>prompt</ErrorReport>
    <WarningLevel>4</WarningLevel>
  </PropertyGroup>
  <ItemGroup>
    <Reference Include="Microsoft.Owin, Version=2.1.0.0, Culture=neutral, PublicKeyToken=31bf3856ad364e35, processorArchitecture=MSIL">
      <SpecificVersion>False</SpecificVersion>
      <HintPath>..\packages\Microsoft.Owin.2.1.0\lib\net45\Microsoft.Owin.dll</HintPath>
    </Reference>
    <Reference Include="Microsoft.Owin.Host.HttpListener">
      <HintPath>..\packages\Microsoft.Owin.Host.HttpListener.2.1.0\lib\net45\Microsoft.Owin.Host.HttpListener.dll</HintPath>
    </Reference>
    <Reference Include="Microsoft.Owin.Hosting, Version=2.1.0.0, Culture=neutral, PublicKeyToken=31bf3856ad364e35, processorArchitecture=MSIL">
      <SpecificVersion>False</SpecificVersion>
      <HintPath>..\packages\Microsoft.Owin.Hosting.2.1.0\lib\net45\Microsoft.Owin.Hosting.dll</HintPath>
    </Reference>
    <Reference Include="Owin, Version=1.0.0.0, Culture=neutral, PublicKeyToken=f0ebd12fd5e55cc5, processorArchitecture=MSIL">
      <SpecificVersion>False</SpecificVersion>
      <HintPath>..\packages\Owin.1.0\lib\net40\Owin.dll</HintPath>
    </Reference>
    <Reference Include="System" />
    <Reference Include="System.ComponentModel.Composition" />
    <Reference Include="System.Core" />
    <Reference Include="System.Net.Http" />
    <Reference Include="System.Transactions" />
    <Reference Include="xunit">
      <HintPath>..\SharedLibs\xunit\xunit.dll</HintPath>
    </Reference>
    <Reference Include="xunit.extensions">
      <HintPath>..\SharedLibs\xunit\xunit.extensions.dll</HintPath>
    </Reference>
  </ItemGroup>
  <ItemGroup>
    <Compile Include="..\CommonAssemblyInfo.cs">
      <Link>Properties\CommonAssemblyInfo.cs</Link>
    </Compile>
    <Compile Include="..\Raven.Tests\Properties\TestAssemblyInfo.cs">
      <Link>Properties\TestAssemblyInfo.cs</Link>
    </Compile>
    <Compile Include="Bugs\ManyDocumentsViaDTC.cs" />
    <Compile Include="Bugs\ManyDocumentWithMapReduce.cs" />
    <Compile Include="Bugs\TimeoutTester.cs" />
    <Compile Include="Bugs\VeryBigResultSet.cs" />
    <Compile Include="Bugs\VeryBigResultSetRemote.cs" />
<<<<<<< HEAD
=======
    <Compile Include="Bundles\Replication\Async\ConflictWhenReplicating.cs" />
    <Compile Include="Bundles\Replication\Async\ReadStriping.cs" />
    <Compile Include="Bundles\Replication\Bugs\AddingAndDeletingRemote.cs" />
    <Compile Include="Bundles\Replication\ReadStriping.cs" />
    <Compile Include="Faceted\FacetPaging.cs" />
    <Compile Include="Issues\RavenDB_1033.cs" />
>>>>>>> e53c2e22
    <Compile Include="Issues\RavenDB_1280.cs" />
    <Compile Include="Issues\RavenDB_1280_ReOpen.cs" />
    <Compile Include="Issues\RavenDB_1359 .cs" />
    <Compile Include="Issues\RavenDB_1411.cs" />
<<<<<<< HEAD
    <Compile Include="Issues\RavenDB_1603.cs" />
    <Compile Include="Issues\RavenDB_1754.cs" />
    <Compile Include="Issues\RavenDB_1829.cs" />
    <Compile Include="Issues\RavenDB_560.cs" />
    <Compile Include="MailingList\FailingBulkInsertTest.cs" />
    <Compile Include="MailingList\Jalchr.cs" />
    <Compile Include="Properties\AssemblyInfo.cs" />
    <Compile Include="Replication\AsyncReadStriping.cs" />
    <Compile Include="Replication\ReadStriping.cs" />
    <Compile Include="Syncronization\IndexationTests.cs" />
    <Compile Include="Voron\Class1.cs" />
=======
    <Compile Include="Issues\RavenDB_1594.cs" />
    <Compile Include="Issues\RavenDB_1603.cs" />
    <Compile Include="Issues\RavenDB_1754.cs" />
    <Compile Include="Issues\RavenDB_560.cs" />
    <Compile Include="MailingList\Jalchr2.cs" />
    <Compile Include="Queries\IntersectionWithLargeDataset.cs" />
    <Compile Include="Security\OAuth\ReplicationWithOAuthMultipleKeys.cs" />
    <Compile Include="Storage\Voron\DocumentsStorageActionsTests.cs" />
    <Compile Include="Synchronization\IndexationTests.cs" />
>>>>>>> e53c2e22
  </ItemGroup>
  <ItemGroup>
    <ProjectReference Include="..\Raven.Abstractions\Raven.Abstractions.csproj">
      <Project>{41AC479E-1EB2-4D23-AAF2-E4C8DF1BC2BA}</Project>
      <Name>Raven.Abstractions</Name>
    </ProjectReference>
    <ProjectReference Include="..\Raven.Client.Lightweight\Raven.Client.Lightweight.csproj">
      <Project>{4e087ecb-e7ca-4891-ac3c-3c76702715b6}</Project>
      <Name>Raven.Client.Lightweight</Name>
    </ProjectReference>
    <ProjectReference Include="..\Raven.Database\Raven.Database.csproj">
      <Project>{212823cd-25e1-41ac-92d1-d6df4d53fc85}</Project>
      <Name>Raven.Database</Name>
    </ProjectReference>
    <ProjectReference Include="..\Raven.Smuggler\Raven.Smuggler.csproj">
<<<<<<< HEAD
      <Project>{3E6401AC-3E33-4B61-A460-49953654A207}</Project>
      <Name>Raven.Smuggler</Name>
    </ProjectReference>
    <ProjectReference Include="..\Raven.Tests.Core\Raven.Tests.Core.csproj">
      <Project>{93287fba-732a-4603-9bbe-9cfdc82fc8be}</Project>
      <Name>Raven.Tests.Core</Name>
=======
      <Project>{3e6401ac-3e33-4b61-a460-49953654a207}</Project>
      <Name>Raven.Smuggler</Name>
    </ProjectReference>
    <ProjectReference Include="..\Raven.Tests.Bundles\Raven.Tests.Bundles.csproj">
      <Project>{83ab5b46-5502-40dd-ba5f-83499f19b953}</Project>
      <Name>Raven.Tests.Bundles</Name>
>>>>>>> e53c2e22
    </ProjectReference>
    <ProjectReference Include="..\Raven.Tests.Common\Raven.Tests.Common.csproj">
      <Project>{381234cc-8aa7-41ff-8cad-22330e15f993}</Project>
      <Name>Raven.Tests.Common</Name>
    </ProjectReference>
    <ProjectReference Include="..\Raven.Tests.Issues\Raven.Tests.Issues.csproj">
      <Project>{d8bdd718-6e21-41b7-9c41-d0fbe0532df4}</Project>
      <Name>Raven.Tests.Issues</Name>
    </ProjectReference>
    <ProjectReference Include="..\Raven.Tests\Raven.Tests.csproj">
      <Project>{267ac60c-751e-42e9-aa18-66035deff63a}</Project>
      <Name>Raven.Tests</Name>
    </ProjectReference>
  </ItemGroup>
  <ItemGroup>
    <None Include="app.config" />
    <None Include="packages.config" />
  </ItemGroup>
  <Import Project="$(MSBuildToolsPath)\Microsoft.CSharp.targets" />
  <Import Project="$(SolutionDir)\.nuget\NuGet.targets" Condition="Exists('$(SolutionDir)\.nuget\NuGet.targets')" />
  <Target Name="EnsureNuGetPackageBuildImports" BeforeTargets="PrepareForBuild">
    <PropertyGroup>
      <ErrorText>This project references NuGet package(s) that are missing on this computer. Enable NuGet Package Restore to download them.  For more information, see http://go.microsoft.com/fwlink/?LinkID=322105. The missing file is {0}.</ErrorText>
    </PropertyGroup>
    <Error Condition="!Exists('$(SolutionDir)\.nuget\NuGet.targets')" Text="$([System.String]::Format('$(ErrorText)', '$(SolutionDir)\.nuget\NuGet.targets'))" />
  </Target>
  <!-- To modify your build process, add your task inside one of the targets below and uncomment it. 
       Other similar extension points exist, see Microsoft.Common.targets.
  <Target Name="BeforeBuild">
  </Target>
  <Target Name="AfterBuild">
  </Target>
  -->
</Project><|MERGE_RESOLUTION|>--- conflicted
+++ resolved
@@ -71,20 +71,16 @@
     <Compile Include="Bugs\TimeoutTester.cs" />
     <Compile Include="Bugs\VeryBigResultSet.cs" />
     <Compile Include="Bugs\VeryBigResultSetRemote.cs" />
-<<<<<<< HEAD
-=======
     <Compile Include="Bundles\Replication\Async\ConflictWhenReplicating.cs" />
     <Compile Include="Bundles\Replication\Async\ReadStriping.cs" />
     <Compile Include="Bundles\Replication\Bugs\AddingAndDeletingRemote.cs" />
     <Compile Include="Bundles\Replication\ReadStriping.cs" />
     <Compile Include="Faceted\FacetPaging.cs" />
     <Compile Include="Issues\RavenDB_1033.cs" />
->>>>>>> e53c2e22
     <Compile Include="Issues\RavenDB_1280.cs" />
     <Compile Include="Issues\RavenDB_1280_ReOpen.cs" />
     <Compile Include="Issues\RavenDB_1359 .cs" />
     <Compile Include="Issues\RavenDB_1411.cs" />
-<<<<<<< HEAD
     <Compile Include="Issues\RavenDB_1603.cs" />
     <Compile Include="Issues\RavenDB_1754.cs" />
     <Compile Include="Issues\RavenDB_1829.cs" />
@@ -96,7 +92,6 @@
     <Compile Include="Replication\ReadStriping.cs" />
     <Compile Include="Syncronization\IndexationTests.cs" />
     <Compile Include="Voron\Class1.cs" />
-=======
     <Compile Include="Issues\RavenDB_1594.cs" />
     <Compile Include="Issues\RavenDB_1603.cs" />
     <Compile Include="Issues\RavenDB_1754.cs" />
@@ -106,7 +101,6 @@
     <Compile Include="Security\OAuth\ReplicationWithOAuthMultipleKeys.cs" />
     <Compile Include="Storage\Voron\DocumentsStorageActionsTests.cs" />
     <Compile Include="Synchronization\IndexationTests.cs" />
->>>>>>> e53c2e22
   </ItemGroup>
   <ItemGroup>
     <ProjectReference Include="..\Raven.Abstractions\Raven.Abstractions.csproj">
@@ -122,21 +116,18 @@
       <Name>Raven.Database</Name>
     </ProjectReference>
     <ProjectReference Include="..\Raven.Smuggler\Raven.Smuggler.csproj">
-<<<<<<< HEAD
       <Project>{3E6401AC-3E33-4B61-A460-49953654A207}</Project>
       <Name>Raven.Smuggler</Name>
     </ProjectReference>
     <ProjectReference Include="..\Raven.Tests.Core\Raven.Tests.Core.csproj">
       <Project>{93287fba-732a-4603-9bbe-9cfdc82fc8be}</Project>
       <Name>Raven.Tests.Core</Name>
-=======
       <Project>{3e6401ac-3e33-4b61-a460-49953654a207}</Project>
       <Name>Raven.Smuggler</Name>
     </ProjectReference>
     <ProjectReference Include="..\Raven.Tests.Bundles\Raven.Tests.Bundles.csproj">
       <Project>{83ab5b46-5502-40dd-ba5f-83499f19b953}</Project>
       <Name>Raven.Tests.Bundles</Name>
->>>>>>> e53c2e22
     </ProjectReference>
     <ProjectReference Include="..\Raven.Tests.Common\Raven.Tests.Common.csproj">
       <Project>{381234cc-8aa7-41ff-8cad-22330e15f993}</Project>
