--- conflicted
+++ resolved
@@ -76,24 +76,10 @@
 
 		private Etag CalculateEtag(IEnumerable<JsonDocumentMetadata> documents, string userId)
 		{
-			var etags = new List<byte>();
+				var etags = new List<byte>();
 
-			etags.AddRange(documents.SelectMany(x => x == null ? Guid.Empty.ToByteArray() : (x.Etag ?? Etag.Empty).ToByteArray()));
+				etags.AddRange(documents.SelectMany(x => x == null ? Guid.Empty.ToByteArray() : (x.Etag ?? Etag.Empty).ToByteArray()));
 
-<<<<<<< HEAD
-			var userDoc = Database.Get(userId, null);
-			if (userDoc == null)
-			{
-				etags.AddRange(Guid.Empty.ToByteArray());
-			}
-			else
-			{
-				etags.AddRange((userDoc.Etag ?? Etag.Empty).ToByteArray());
-				var user = userDoc.DataAsJson.JsonDeserialization<AuthorizationUser>();
-				foreach (var roleMetadata in user.Roles.Select(role => Database.GetDocumentMetadata(role, null)))
-				{
-					etags.AddRange(roleMetadata == null ? Guid.Empty.ToByteArray() : (roleMetadata.Etag ?? Etag.Empty).ToByteArray());
-=======
 				var userDoc = Database.Documents.Get(userId, null);
 				if (userDoc == null)
 				{
@@ -107,11 +93,9 @@
 					{
 						etags.AddRange(roleMetadata == null ? Guid.Empty.ToByteArray() : (roleMetadata.Etag ?? Etag.Empty).ToByteArray());
 					}
->>>>>>> b88e36c8
 				}
-			}
 
 			return Etag.Parse(Encryptor.Current.Hash.Compute16(etags.ToArray()));
-		}
+			}
 	}
 }