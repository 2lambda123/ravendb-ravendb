--- conflicted
+++ resolved
@@ -1,314 +1,3 @@
-<<<<<<< HEAD
-//-----------------------------------------------------------------------
-// <copyright file="ReplicateToSql.cs" company="Hibernating Rhinos LTD">
-//     Copyright (c) Hibernating Rhinos LTD. All rights reserved.
-// </copyright>
-//-----------------------------------------------------------------------
-extern alias database;
-using System;
-using System.ComponentModel.Composition.Hosting;
-using System.Configuration;
-using System.Data.Common;
-using System.IO;
-using System.Linq;
-using System.Reflection;
-using Raven.Abstractions.Indexing;
-using Raven.Bundles.Expiration;
-using Raven.Bundles.IndexReplication;
-using Raven.Bundles.IndexReplication.Data;
-using Raven.Client.Document;
-using Raven.Server;
-using Xunit;
-
-namespace Raven.Bundles.Tests.IndexReplication
-{
-	public class ReplicateToSql : IDisposable
-	{
-		private readonly DocumentStore documentStore;
-		private readonly string path;
-		private readonly RavenDbServer ravenDbServer;
-
-		public ConnectionStringSettings ConnectionString { get; set; }
-
-		public ReplicateToSql()
-		{
-			path = Path.GetDirectoryName(Assembly.GetAssembly(typeof(Versioning.Versioning)).CodeBase);
-			path = Path.Combine(path, "TestDb").Substring(6);
-			database::Raven.Database.Extensions.IOExtensions.DeleteDirectory(path);
-			ravenDbServer = new RavenDbServer(
-				new database::Raven.Database.Config.RavenConfiguration
-				{
-					Port = 8079,
-					DataDirectory = path,
-					RunInUnreliableYetFastModeThatIsNotSuitableForProduction = true,
-					Catalog =
-						{
-							Catalogs =
-								{
-									new AssemblyCatalog(typeof (IndexReplicationIndexUpdateTrigger).Assembly)
-								}
-						},
-				});
-			ExpirationReadTrigger.GetCurrentUtcDate = () => DateTime.UtcNow;
-			documentStore = new DocumentStore
-			{
-				Url = "http://localhost:8079"
-			};
-			documentStore.Initialize();
-
-			documentStore.DatabaseCommands.PutIndex(
-				"Questions/Votes",
-				new IndexDefinition
-				{
-					Map =
-						@"
-from q in docs.Questions
-select new 
-	{
-		q.Title, 
-		UpVotes = q.Votes.Count(((Func<dynamic,bool>)(x=>x.Up))), 
-		DownVotes = q.Votes.Count(((Func<dynamic,bool>)(x=>!x.Up))),
-		Date = new System.DateTime(2000,1,1)
-	}
-",
-					Stores =
-						{
-							{"Title", FieldStorage.Yes},
-							{"UpVotes", FieldStorage.Yes},
-							{"DownVotes", FieldStorage.Yes}
-						},
-					Indexes = {{"Title", FieldIndexing.NotAnalyzed}}
-				});
-		}
-
-		private void CreateRdbmsSchema()
-		{
-			var providerFactory = DbProviderFactories.GetFactory(ConnectionString.ProviderName);
-			using (var con = providerFactory.CreateConnection())
-			{
-				con.ConnectionString = ConnectionString.ConnectionString;
-				con.Open();
-
-				using (var dbCommand = con.CreateCommand())
-				{
-					dbCommand.CommandText = @"
-IF OBJECT_ID('QuestionSummaries') is not null 
-	DROP TABLE [dbo].[QuestionSummaries]
-";
-					dbCommand.ExecuteNonQuery();
-
-					dbCommand.CommandText = @"
-CREATE TABLE [dbo].[QuestionSummaries]
-(
-	[Id] [nvarchar](50) NOT NULL,
-	[UpVotes] [int] NOT NULL,
-	[DownVotes] [int] NOT NULL,
-	[Title] [nvarchar](255) NOT NULL,
-	[Date] [datetime] NOT NULL
-)
-";
-					dbCommand.ExecuteNonQuery();
-				}
-			}
-		}
-
-		public void Dispose()
-		{
-			documentStore.Dispose();
-			ravenDbServer.Dispose();
-			database::Raven.Database.Extensions.IOExtensions.DeleteDirectory(path);
-		}
-
-		[FactIfSqlServerIsAvailable]
-		public void Can_replicate_to_sql()
-		{
-			CreateRdbmsSchema();
-
-			using (var session = documentStore.OpenSession())
-			{
-				session.Store(new IndexReplicationDestination
-				{
-					Id = "Raven/IndexReplication/Questions/Votes",
-					ColumnsMapping =
-						{
-							{"Title", "Title"},
-							{"UpVotes", "UpVotes"},
-							{"DownVotes", "DownVotes"},
-							{"Date", "Date"}
-						},
-					ConnectionStringName = ConnectionString.Name,
-					PrimaryKeyColumnName = "Id",
-					TableName = "QuestionSummaries"
-				});
-				session.SaveChanges();
-			}
-			using (var session = documentStore.OpenSession())
-			{
-				var q = new Question
-				{
-					Title = "How to replicate to SQL Server?",
-					Votes = new[]
-					{
-						new Vote{ Up = true, Comment = "Good!"}, 
-						new Vote{ Up = false, Comment = "Nah!"}, 
-						new Vote{ Up = true, Comment = "Nice..."}, 
-					}
-				};
-				session.Store(q);
-				session.SaveChanges();
-			}
-
-			using (var session = documentStore.OpenSession())
-			{
-				session.Advanced.LuceneQuery<Question>("Questions/Votes")
-					.WaitForNonStaleResults()
-					.SelectFields<QuestionSummary>("__document_id", "Title", "UpVotes", "DownVotes")
-					.ToList();
-			}
-
-			var providerFactory = DbProviderFactories.GetFactory(ConnectionString.ProviderName);
-			using(var con = providerFactory.CreateConnection())
-			{
-				con.ConnectionString = ConnectionString.ConnectionString;
-				con.Open();
-
-				using(var dbCommand = con.CreateCommand())
-				{
-					dbCommand.CommandText = "SELECT * FROM QuestionSummaries";
-					using(var reader = dbCommand.ExecuteReader())
-					{
-						Assert.True(reader.Read());
-
-						Assert.Equal("questions/1", reader["Id"]);
-						Assert.Equal("How to replicate to SQL Server?", reader["Title"]);
-						Assert.Equal(2, reader["UpVotes"]);
-						Assert.Equal(1, reader["DownVotes"]);
-					}
-				}
-			}
-		}
-
-		[FactIfSqlServerIsAvailable]
-		public void Can_replicate_to_sql_when_document_is_updated()
-		{
-			CreateRdbmsSchema();
-			
-			using (var session = documentStore.OpenSession())
-			{
-				session.Store(new IndexReplicationDestination
-				{
-					Id = "Raven/IndexReplication/Questions/Votes",
-					ColumnsMapping =
-						{
-							{"Title", "Title"},
-							{"UpVotes", "UpVotes"},
-							{"DownVotes", "DownVotes"},
-							{"Date", "Date"},
-						},
-					ConnectionStringName = ConnectionString.Name,
-					PrimaryKeyColumnName = "Id",
-					TableName = "QuestionSummaries"
-				});
-				session.SaveChanges();
-			}
-			using (var session = documentStore.OpenSession())
-			{
-				var q = new Question
-				{
-					Id = "questions/1",
-					Title = "How to replicate to SQL Server?",
-					Votes = new[]
-					{
-						new Vote{ Up = true, Comment = "Good!"}, 
-						new Vote{ Up = false, Comment = "Nah!"}, 
-						new Vote{ Up = true, Comment = "Nice..."}, 
-					}
-				};
-				session.Store(q);
-				session.SaveChanges();
-			}
-
-			using (var session = documentStore.OpenSession())
-			{
-				session.Advanced.LuceneQuery<Question>("Questions/Votes")
-					.WaitForNonStaleResults()
-					.SelectFields<QuestionSummary>("__document_id", "Title", "UpVotes", "DownVotes")
-					.ToList();
-			}
-
-			using (var session = documentStore.OpenSession())
-			{
-				var q = new Question
-				{
-					Id = "questions/1",
-					Title = "How to replicate to SQL Server!?",
-					Votes = new[]
-					{
-						new Vote{ Up = true, Comment = "Good!"}, 
-						new Vote{ Up = false, Comment = "Nah!"}, 
-						new Vote{ Up = true, Comment = "Nice..."}, 
-						new Vote{ Up = false, Comment = "No!"}, 
-					  }
-				};
-				session.Store(q, q.Id);
-				session.SaveChanges();
-			}
-
-			using (var session = documentStore.OpenSession())
-			{
-				session.Advanced.LuceneQuery<Question>("Questions/Votes")
-					.WaitForNonStaleResults()
-					.SelectFields<QuestionSummary>("__document_id", "Title", "UpVotes", "DownVotes")
-					.ToList();
-			}
-
-			var providerFactory = DbProviderFactories.GetFactory(ConnectionString.ProviderName);
-			using (var con = providerFactory.CreateConnection())
-			{
-				con.ConnectionString = ConnectionString.ConnectionString;
-				con.Open();
-
-				using (var dbCommand = con.CreateCommand())
-				{
-					dbCommand.CommandText = "SELECT * FROM QuestionSummaries";
-					using (var reader = dbCommand.ExecuteReader())
-					{
-						Assert.True(reader.Read());
-
-						Assert.Equal("questions/1", reader["Id"]);
-						Assert.Equal("How to replicate to SQL Server!?", reader["Title"]);
-						Assert.Equal(2, reader["UpVotes"]);
-						Assert.Equal(2, reader["DownVotes"]);
-						Assert.Equal(new DateTime(2000,1,1), reader["Date"]);
-					}
-				}
-			}
-		}
-
-		public class QuestionSummary
-		{
-			public string Id { get; set; }
-			public string Title { get; set; }
-			public int UpVotes { get; set; }
-			public int DownVotes { get; set; }
-		}
-
-		public class Question
-		{
-			public string Id { get; set; }
-			public string Title { get; set; }
-
-			public Vote[] Votes { get; set; }
-		}
-
-		public class Vote
-		{
-			public bool Up { get; set; }
-			public string Comment { get; set; }
-		}
-
-	}
-=======
 //-----------------------------------------------------------------------
 // <copyright file="ReplicateToSql.cs" company="Hibernating Rhinos LTD">
 //     Copyright (c) Hibernating Rhinos LTD. All rights reserved.
@@ -617,5 +306,4 @@
 			public string Comment { get; set; }
 		}
 	}
->>>>>>> 110c84e2
 }