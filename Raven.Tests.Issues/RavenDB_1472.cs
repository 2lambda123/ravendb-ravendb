using System.Linq;
using Raven.Client.Linq;
using Raven.Tests.Common;

using Xunit;

namespace Raven.Tests.Issues
{
    //https://groups.google.com/forum/#!topic/ravendb/srfAG3vrmCk
    public class RavenDB_1472 : RavenTest
    {
        public class Cat
        {
            public string Id { get; set; }
            public string Name { get; set; }
        }

        [Fact]
        public void Multiple_terms_queries_with_separate_Where_statements_should_return_intersection_of_results()
        {
            using (var store = NewDocumentStore())
            {
                using (var session = store.OpenSession())
                {
                    session.Store(new Cat(), "cats/1");
                    session.Store(new Cat(), "cats/2");
                    session.Store(new Cat(), "cats/3");
                    session.SaveChanges();
                }

                using (var session = store.OpenSession())
                {
                    var cats = session.Query<Cat>()
                        .Customize(q => q.WaitForNonStaleResultsAsOfLastWrite())
                        .Where(cat => cat.Id.In("cats/1", "cats/2"))
                        .Where(cat => cat.Id.In("cats/2", "cats/3"))
                        .ToList();

                    Assert.Equal(1, cats.Count);
                    Assert.Equal("cats/2", cats.First().Id);
                }
            }
        }

        [Fact]
        public void Multiple_terms_queries_with_AND_operator_should_return_intersection_of_results()
        {
            using (var store = NewDocumentStore())
            {
                using (var session = store.OpenSession())
                {
                    session.Store(new Cat(), "cats/1");
                    session.Store(new Cat(), "cats/2");
                    session.Store(new Cat(), "cats/3");
                    session.SaveChanges();
                }

                using (var session = store.OpenSession())
                {
                    var cats = session.Query<Cat>()
                        .Customize(q => q.WaitForNonStaleResultsAsOfLastWrite())
                        .Where(cat => cat.Id.In("cats/1", "cats/2") && cat.Id.In("cats/2", "cats/3"))
                        .ToList();

                    Assert.Equal(1, cats.Count);
                    Assert.Equal("cats/2", cats.First().Id);
                }
            }
        }

        [Fact]
        public void Multiple_terms_queries_with_OR_operator_should_return_union_of_results()
        {
            using (var store = NewDocumentStore())
            {
                using (var session = store.OpenSession())
                {
                    session.Store(new Cat(), "cats/1");
                    session.Store(new Cat(), "cats/2");
                    session.Store(new Cat(), "cats/3");
                    session.SaveChanges();
                }

<<<<<<< HEAD
				using (var session = store.OpenSession())
				{
					var cats = session.Query<Cat>()
						.Customize(q => q.WaitForNonStaleResultsAsOfLastWrite())
						.OrderBy(x=>x.Id)
						.Where(cat => cat.Id.In("cats/1", "cats/2") || cat.Id.In("cats/2", "cats/3"))
						.ToList();
=======
                using (var session = store.OpenSession())
                {
                    var cats = session.Query<Cat>()
                        .Customize(q => q.WaitForNonStaleResultsAsOfLastWrite())
                        .Where(cat => cat.Id.In("cats/1", "cats/2") || cat.Id.In("cats/2", "cats/3"))
                        .ToList();
>>>>>>> b19bf61a

                    Assert.Equal(3, cats.Count);
                    Assert.Equal(cats.Select(row => row.Id), new[] { "cats/1", "cats/2", "cats/3" });
                }
            }
        }

    }
}<|MERGE_RESOLUTION|>--- conflicted
+++ resolved
@@ -81,7 +81,6 @@
                     session.SaveChanges();
                 }
 
-<<<<<<< HEAD
 				using (var session = store.OpenSession())
 				{
 					var cats = session.Query<Cat>()
@@ -89,14 +88,6 @@
 						.OrderBy(x=>x.Id)
 						.Where(cat => cat.Id.In("cats/1", "cats/2") || cat.Id.In("cats/2", "cats/3"))
 						.ToList();
-=======
-                using (var session = store.OpenSession())
-                {
-                    var cats = session.Query<Cat>()
-                        .Customize(q => q.WaitForNonStaleResultsAsOfLastWrite())
-                        .Where(cat => cat.Id.In("cats/1", "cats/2") || cat.Id.In("cats/2", "cats/3"))
-                        .ToList();
->>>>>>> b19bf61a
 
                     Assert.Equal(3, cats.Count);
                     Assert.Equal(cats.Select(row => row.Id), new[] { "cats/1", "cats/2", "cats/3" });
