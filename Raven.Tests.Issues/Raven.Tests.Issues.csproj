﻿<?xml version="1.0" encoding="utf-8"?>
<Project ToolsVersion="12.0" DefaultTargets="Build" xmlns="http://schemas.microsoft.com/developer/msbuild/2003">
  <Import Project="$(MSBuildExtensionsPath)\$(MSBuildToolsVersion)\Microsoft.Common.props" Condition="Exists('$(MSBuildExtensionsPath)\$(MSBuildToolsVersion)\Microsoft.Common.props')" />
  <PropertyGroup>
    <Configuration Condition=" '$(Configuration)' == '' ">Debug</Configuration>
    <Platform Condition=" '$(Platform)' == '' ">AnyCPU</Platform>
    <ProjectGuid>{D8BDD718-6E21-41B7-9C41-D0FBE0532DF4}</ProjectGuid>
    <OutputType>Library</OutputType>
    <AppDesignerFolder>Properties</AppDesignerFolder>
    <RootNamespace>Raven.Tests.Issues</RootNamespace>
    <AssemblyName>Raven.Tests.Issues</AssemblyName>
    <TargetFrameworkVersion>v4.5</TargetFrameworkVersion>
    <FileAlignment>512</FileAlignment>
    <SolutionDir Condition="$(SolutionDir) == '' Or $(SolutionDir) == '*Undefined*'">..\</SolutionDir>
    <RestorePackages>true</RestorePackages>
  </PropertyGroup>
  <PropertyGroup Condition=" '$(Configuration)|$(Platform)' == 'Debug|AnyCPU' ">
    <DebugSymbols>true</DebugSymbols>
    <DebugType>full</DebugType>
    <Optimize>false</Optimize>
    <OutputPath>bin\Debug\</OutputPath>
    <DefineConstants>DEBUG;TRACE</DefineConstants>
    <ErrorReport>prompt</ErrorReport>
    <WarningLevel>4</WarningLevel>
  </PropertyGroup>
  <PropertyGroup Condition=" '$(Configuration)|$(Platform)' == 'Release|AnyCPU' ">
    <DebugType>pdbonly</DebugType>
    <Optimize>true</Optimize>
    <OutputPath>bin\Release\</OutputPath>
    <DefineConstants>TRACE</DefineConstants>
    <ErrorReport>prompt</ErrorReport>
    <WarningLevel>4</WarningLevel>
  </PropertyGroup>
  <ItemGroup>
    <Reference Include="FizzWare.NBuilder">
      <HintPath>..\packages\NBuilder.3.0.1.1\lib\FizzWare.NBuilder.dll</HintPath>
    </Reference>
    <Reference Include="Lucene.Net">
      <HintPath>..\SharedLibs\Lucene.Net.dll</HintPath>
    </Reference>
    <Reference Include="Microsoft.Owin, Version=2.1.0.0, Culture=neutral, PublicKeyToken=31bf3856ad364e35, processorArchitecture=MSIL">
      <SpecificVersion>False</SpecificVersion>
      <HintPath>..\packages\Microsoft.Owin.2.1.0\lib\net45\Microsoft.Owin.dll</HintPath>
    </Reference>
    <Reference Include="Microsoft.Owin.Host.HttpListener">
      <HintPath>..\packages\Microsoft.Owin.Host.HttpListener.2.1.0\lib\net45\Microsoft.Owin.Host.HttpListener.dll</HintPath>
    </Reference>
    <Reference Include="Microsoft.Owin.Hosting, Version=2.1.0.0, Culture=neutral, PublicKeyToken=31bf3856ad364e35, processorArchitecture=MSIL">
      <SpecificVersion>False</SpecificVersion>
      <HintPath>..\packages\Microsoft.Owin.Hosting.2.1.0\lib\net45\Microsoft.Owin.Hosting.dll</HintPath>
    </Reference>
    <Reference Include="Newtonsoft.Json, Version=4.5.0.0, Culture=neutral, PublicKeyToken=30ad4fe6b2a6aeed, processorArchitecture=MSIL">
      <HintPath>..\packages\Newtonsoft.Json.5.0.8\lib\net45\Newtonsoft.Json.dll</HintPath>
    </Reference>
    <Reference Include="Owin, Version=1.0.0.0, Culture=neutral, PublicKeyToken=f0ebd12fd5e55cc5, processorArchitecture=MSIL">
      <SpecificVersion>False</SpecificVersion>
      <HintPath>..\packages\Owin.1.0\lib\net40\Owin.dll</HintPath>
    </Reference>
    <Reference Include="System" />
    <Reference Include="System.ComponentModel.Composition" />
    <Reference Include="System.Core" />
    <Reference Include="System.Net.Http" />
    <Reference Include="System.Net.Http.Formatting, Version=5.1.0.0, Culture=neutral, PublicKeyToken=31bf3856ad364e35, processorArchitecture=MSIL">
      <SpecificVersion>False</SpecificVersion>
      <HintPath>..\packages\Microsoft.AspNet.WebApi.Client.5.1.2\lib\net45\System.Net.Http.Formatting.dll</HintPath>
    </Reference>
    <Reference Include="System.Reactive.Core">
      <HintPath>..\packages\Rx-Core.2.2.2\lib\net45\System.Reactive.Core.dll</HintPath>
    </Reference>
    <Reference Include="System.Reactive.Interfaces">
      <HintPath>..\packages\Rx-Interfaces.2.2.2\lib\net45\System.Reactive.Interfaces.dll</HintPath>
    </Reference>
    <Reference Include="System.Runtime.Serialization" />
    <Reference Include="System.Transactions" />
    <Reference Include="System.Web.Http, Version=5.1.0.0, Culture=neutral, PublicKeyToken=31bf3856ad364e35, processorArchitecture=MSIL">
      <SpecificVersion>False</SpecificVersion>
      <HintPath>..\packages\Microsoft.AspNet.WebApi.Core.5.1.2\lib\net45\System.Web.Http.dll</HintPath>
    </Reference>
    <Reference Include="System.Xml.Linq" />
    <Reference Include="System.Data.DataSetExtensions" />
    <Reference Include="Microsoft.CSharp" />
    <Reference Include="System.Data" />
    <Reference Include="System.Xml" />
    <Reference Include="xunit">
      <HintPath>..\SharedLibs\xunit\xunit.dll</HintPath>
    </Reference>
    <Reference Include="xunit.extensions">
      <HintPath>..\SharedLibs\xunit\xunit.extensions.dll</HintPath>
    </Reference>
  </ItemGroup>
  <ItemGroup>
    <Compile Include="..\Bundles\Raven.Bundles.UniqueConstraints\Util.cs">
      <Link>Util.cs</Link>
    </Compile>
    <Compile Include="..\CommonAssemblyInfo.cs">
      <Link>Properties\CommonAssemblyInfo.cs</Link>
    </Compile>
    <Compile Include="..\Raven.Tests\Properties\TestAssemblyInfo.cs">
      <Link>Properties\TestAssemblyInfo.cs</Link>
    </Compile>
    <Compile Include="1379\RavenDB_1379.cs" />
    <Compile Include="1379\RavenDB_1379_Client.cs" />
    <Compile Include="1379\RavenDB_1379_Client_Lazy.cs" />
    <Compile Include="1379\RavenDB_1379_Client_Remote.cs" />
    <Compile Include="ActualValueInJsonReaderException.cs" />
    <Compile Include="BulkInsertAuth.cs" />
    <Compile Include="BulkInsertClient.cs" />
    <Compile Include="BulkInsertDatabaseUrl.cs" />
    <Compile Include="BulkInsertTests.cs" />
    <Compile Include="LongIndexAndTransformerNames.cs" />
    <Compile Include="NestedPropertiesIndex_1182.cs" />
    <Compile Include="RaveDB-1279.cs" />
    <Compile Include="RavenDB-1847.cs" />
    <Compile Include="RavenDb-1934.cs" />
    <Compile Include="RavenDB1009.cs" />
    <Compile Include="RavenDB1019.cs" />
    <Compile Include="RavenDB1025.cs" />
    <Compile Include="RavenDB1067.cs" />
    <Compile Include="RavenDB1229.cs" />
    <Compile Include="RavenDB1247.cs" />
    <Compile Include="RavenDB1259.cs" />
    <Compile Include="RavenDB1260.cs" />
    <Compile Include="RavenDB1261.cs" />
    <Compile Include="RavenDB1316.cs" />
    <Compile Include="RavenDB1369.cs" />
    <Compile Include="RavenDB1508.cs" />
    <Compile Include="RavenDB1519.cs" />
    <Compile Include="Ravendb718\DateTimeOffset_LoadTests.cs" />
    <Compile Include="Ravendb718\DateTimeOffset_QueryDynamicTests.cs" />
    <Compile Include="Ravendb718\DateTimeOffset_QueryMapReduceAnalyzedTests.cs" />
    <Compile Include="Ravendb718\DateTimeOffset_QueryMapReduceNotAnalyzedTests.cs" />
    <Compile Include="Ravendb718\DateTimeOffset_QueryMapReduceTests.cs" />
    <Compile Include="Ravendb718\DateTimeOffset_QueryMultiMapTests.cs" />
    <Compile Include="Ravendb718\DateTimeOffset_QueryStaticTests.cs" />
    <Compile Include="Ravendb718\DateTimeOffset_QueryTransformTests.cs" />
    <Compile Include="Ravendb718\DateTime_LoadTests.cs" />
    <Compile Include="Ravendb718\DateTime_QueryDynamicTests.cs" />
    <Compile Include="Ravendb718\DateTime_QueryMapReduceTests.cs" />
    <Compile Include="Ravendb718\DateTime_QueryMultiMapTests.cs" />
    <Compile Include="Ravendb718\DateTime_QueryStaticTests.cs" />
    <Compile Include="Ravendb718\DateTime_QueryTransformTests.cs" />
    <Compile Include="RavenDB741.cs" />
    <Compile Include="RavenDB814.cs" />
    <Compile Include="RavenDB815.cs" />
    <Compile Include="RavenDB820.cs" />
    <Compile Include="RavenDb827.cs" />
    <Compile Include="RavenDB845.cs" />
    <Compile Include="RavenDB903.cs" />
    <Compile Include="RavenDB921.cs" />
    <Compile Include="RavenDB934.cs" />
    <Compile Include="RavenDB937.cs" />
    <Compile Include="RavenDB953.cs" />
    <Compile Include="RavenDB955.cs" />
    <Compile Include="RavenDB957.cs" />
    <Compile Include="RavenDB982.cs" />
    <Compile Include="RavenDB987.cs" />
    <Compile Include="RavenDB_10.cs" />
    <Compile Include="RavenDB_1007.cs" />
    <Compile Include="RavenDB_1010.cs" />
    <Compile Include="RavenDB_1018.cs" />
    <Compile Include="RavenDB_1041.cs" />
    <Compile Include="RavenDB_1077.cs" />
    <Compile Include="RavenDB_1088.cs" />
    <Compile Include="RavenDB_1107.cs" />
    <Compile Include="RavenDB_1165.cs" />
    <Compile Include="RavenDB_1187.cs" />
    <Compile Include="RavenDB_1205.cs" />
    <Compile Include="RavenDB_1207.cs" />
    <Compile Include="RavenDB_1217.cs" />
    <Compile Include="RavenDB_1226.cs" />
    <Compile Include="RavenDB_1235.cs" />
    <Compile Include="RavenDB_1251_1.cs" />
    <Compile Include="RavenDB_1251_2.cs" />
    <Compile Include="RavenDB_1279.cs" />
    <Compile Include="RavenDB_1285.cs" />
    <Compile Include="RavenDB_1288.cs" />
    <Compile Include="RavenDB_1289.cs" />
    <Compile Include="RavenDB_1297 .cs" />
    <Compile Include="RavenDB_1302.cs" />
    <Compile Include="RavenDB_1304.cs" />
    <Compile Include="RavenDB_1305.cs" />
    <Compile Include="RavenDB_1333.cs" />
    <Compile Include="RavenDB_1345.cs" />
    <Compile Include="RavenDB_1346.cs" />
    <Compile Include="RavenDB_1353.cs" />
    <Compile Include="RavenDB_1374 .cs" />
    <Compile Include="RavenDB_1377.cs" />
    <Compile Include="RavenDB_1380.cs" />
    <Compile Include="RavenDB_1395.cs" />
    <Compile Include="RavenDB_1410.cs" />
    <Compile Include="RavenDB_1435.cs" />
    <Compile Include="RavenDB_1443 .cs" />
    <Compile Include="RavenDB_1461.cs" />
    <Compile Include="RavenDB_1466.cs" />
    <Compile Include="RavenDB_1470.cs" />
    <Compile Include="RavenDB_1472.cs" />
    <Compile Include="RavenDB_1489.cs" />
    <Compile Include="RavenDB_1493.cs" />
    <Compile Include="RavenDB_1497.cs" />
    <Compile Include="RavenDB_1517.cs" />
    <Compile Include="RavenDB_1520.cs" />
    <Compile Include="RavenDB_1533.cs" />
    <Compile Include="RavenDB_1537.cs" />
    <Compile Include="RavenDB_1538.cs" />
    <Compile Include="RavenDB_1539.cs" />
    <Compile Include="RavenDB_1540.cs" />
    <Compile Include="RavenDB_1553.cs" />
    <Compile Include="RavenDB_1555.cs" />
    <Compile Include="RavenDB_1557.cs" />
    <Compile Include="RavenDB_1560.cs" />
    <Compile Include="RavenDB_1561.cs" />
    <Compile Include="RavenDB_1565.cs" />
    <Compile Include="RavenDB_1595.cs" />
    <Compile Include="RavenDB_1598_MappingComplexProperties.cs" />
    <Compile Include="RavenDB_1600.cs" />
    <Compile Include="RavenDB_1601.cs" />
    <Compile Include="RavenDB_1609.cs" />
    <Compile Include="RavenDB_1610.cs" />
    <Compile Include="RavenDB_1650.cs" />
    <Compile Include="RavenDB_1666.cs" />
    <Compile Include="RavenDB_1716.cs" />
    <Compile Include="RavenDB_1717.cs" />
    <Compile Include="RavenDB_1733.cs" />
    <Compile Include="RavenDB_1735.cs" />
    <Compile Include="RavenDB_1749.cs" />
    <Compile Include="RavenDB_1760.cs" />
    <Compile Include="RavenDB_1761.cs" />
    <Compile Include="RavenDB_1762.cs" />
    <Compile Include="RavenDB_1765.cs" />
    <Compile Include="RavenDB_1828.cs" />
    <Compile Include="RavenDB_1829.cs" />
    <Compile Include="RavenDB_187.cs" />
    <Compile Include="RavenDB_1877.cs" />
    <Compile Include="RavenDb_1977.cs" />
    <Compile Include="RavenDB_2113.cs" />
    <Compile Include="RavenDB_2124.cs" />
    <Compile Include="RavenDB_295.cs" />
    <Compile Include="RavenDB_299.cs" />
    <Compile Include="RavenDB_301.cs" />
    <Compile Include="RavenDB_302.cs" />
    <Compile Include="Ravendb_334.cs" />
    <Compile Include="RavenDB_349.cs" />
    <Compile Include="RavenDB_367.cs" />
    <Compile Include="RavenDB_381.cs" />
    <Compile Include="RavenDB_384.cs" />
    <Compile Include="RavenDB_406.cs" />
    <Compile Include="RavenDB_410.cs" />
    <Compile Include="RavenDB_421.cs" />
    <Compile Include="RavenDB_422.cs" />
    <Compile Include="RavenDB_425.cs" />
    <Compile Include="RavenDB_478.cs" />
    <Compile Include="RavenDB_483.cs" />
    <Compile Include="RavenDB_505.cs" />
    <Compile Include="RavenDB_514.cs" />
    <Compile Include="RavenDB_535.cs" />
    <Compile Include="RavenDB_542 .cs" />
    <Compile Include="RavenDB_554.cs" />
    <Compile Include="RavenDB_556.cs" />
    <Compile Include="RavenDB_576.cs" />
    <Compile Include="RavenDB_578.cs" />
    <Compile Include="RavenDB_579.cs" />
    <Compile Include="RavenDB_626.cs" />
    <Compile Include="RavenDB_644.cs" />
    <Compile Include="RavenDB_651.cs" />
    <Compile Include="RavenDB_653.cs" />
    <Compile Include="RavenDB_659.cs" />
    <Compile Include="RavenDB_689.cs" />
    <Compile Include="RavenDB_714.cs" />
    <Compile Include="RavenDB_718.cs" />
    <Compile Include="RavenDB_72.cs" />
    <Compile Include="RavenDB_726.cs" />
    <Compile Include="RavenDB_743.cs" />
    <Compile Include="RavenDB_752.cs" />
    <Compile Include="RavenDB_757.cs" />
    <Compile Include="RavenDB_766.cs" />
    <Compile Include="RavenDB_772.cs" />
    <Compile Include="RavenDb_783.cs" />
    <Compile Include="RavenDB_784.cs" />
    <Compile Include="RavenDB_790.cs" />
    <Compile Include="RavenDB_806.cs" />
    <Compile Include="RavenDB_851.cs" />
    <Compile Include="RavenDB_863.cs" />
    <Compile Include="RavenDB_863_2.cs" />
    <Compile Include="RavenDB_868.cs" />
    <Compile Include="RavenDB_895.cs" />
    <Compile Include="RavenDB_967.cs" />
    <Compile Include="RavenDB_993.cs" />
    <Compile Include="RDBQA_1.cs" />
    <Compile Include="RDBQA_11.cs" />
    <Compile Include="RDBQA_13.cs" />
<<<<<<< HEAD
    <Compile Include="RDBQA_16.cs" />
=======
    <Compile Include="RDBQA_17.cs" />
>>>>>>> a30f7fc9
    <Compile Include="RDBQA_4.cs" />
    <Compile Include="RDBQA_6.cs" />
    <Compile Include="RDBQA_7.cs" />
    <Compile Include="RDBQA_9.cs" />
    <Compile Include="RDoc_56.cs" />
    <Compile Include="RDoc_60.cs" />
    <Compile Include="RDoc_76.cs" />
    <Compile Include="ReplicationAlerts.cs" />
    <Compile Include="ReplicationBehavior.cs" />
    <Compile Include="SlowIndex.cs" />
    <Compile Include="WaitForStaleOnAbandonedIndexShouldWork.cs" />
  </ItemGroup>
  <ItemGroup>
    <ProjectReference Include="..\Bundles\Raven.Client.UniqueConstraints\Raven.Client.UniqueConstraints.csproj">
      <Project>{d185331d-2b7c-4251-8ebe-140ede1fab9f}</Project>
      <Name>Raven.Client.UniqueConstraints</Name>
    </ProjectReference>
    <ProjectReference Include="..\Raven.Abstractions\Raven.Abstractions.csproj">
      <Project>{41ac479e-1eb2-4d23-aaf2-e4c8df1bc2ba}</Project>
      <Name>Raven.Abstractions</Name>
    </ProjectReference>
    <ProjectReference Include="..\Raven.Backup\Raven.Backup.csproj">
      <Project>{dbb6561c-6264-430d-8f3c-e11c6268981e}</Project>
      <Name>Raven.Backup</Name>
    </ProjectReference>
    <ProjectReference Include="..\Raven.Client.Lightweight\Raven.Client.Lightweight.csproj">
      <Project>{4e087ecb-e7ca-4891-ac3c-3c76702715b6}</Project>
      <Name>Raven.Client.Lightweight</Name>
    </ProjectReference>
    <ProjectReference Include="..\Raven.Database\Raven.Database.csproj">
      <Project>{212823cd-25e1-41ac-92d1-d6df4d53fc85}</Project>
      <Name>Raven.Database</Name>
    </ProjectReference>
    <ProjectReference Include="..\Raven.Smuggler\Raven.Smuggler.csproj">
      <Project>{3e6401ac-3e33-4b61-a460-49953654a207}</Project>
      <Name>Raven.Smuggler</Name>
    </ProjectReference>
    <ProjectReference Include="..\Raven.Tests.Bundles\Raven.Tests.Bundles.csproj">
      <Project>{83ab5b46-5502-40dd-ba5f-83499f19b953}</Project>
      <Name>Raven.Tests.Bundles</Name>
    </ProjectReference>
    <ProjectReference Include="..\Raven.Tests.Common\Raven.Tests.Common.csproj">
      <Project>{381234cc-8aa7-41ff-8cad-22330e15f993}</Project>
      <Name>Raven.Tests.Common</Name>
    </ProjectReference>
    <ProjectReference Include="..\Raven.Tests.MailingList\Raven.Tests.MailingList.csproj">
      <Project>{EA32FD05-8537-4A31-879E-20A0F2C87479}</Project>
      <Name>Raven.Tests.MailingList</Name>
    </ProjectReference>
  </ItemGroup>
  <ItemGroup>
    <None Include="app.config" />
    <None Include="packages.config" />
  </ItemGroup>
  <ItemGroup>
    <Service Include="{82A7F48D-3B50-4B1E-B82E-3ADA8210C358}" />
  </ItemGroup>
  <Import Project="$(MSBuildToolsPath)\Microsoft.CSharp.targets" />
  <Import Project="$(SolutionDir)\.nuget\NuGet.targets" Condition="Exists('$(SolutionDir)\.nuget\NuGet.targets')" />
  <Target Name="EnsureNuGetPackageBuildImports" BeforeTargets="PrepareForBuild">
    <PropertyGroup>
      <ErrorText>This project references NuGet package(s) that are missing on this computer. Enable NuGet Package Restore to download them.  For more information, see http://go.microsoft.com/fwlink/?LinkID=322105. The missing file is {0}.</ErrorText>
    </PropertyGroup>
    <Error Condition="!Exists('$(SolutionDir)\.nuget\NuGet.targets')" Text="$([System.String]::Format('$(ErrorText)', '$(SolutionDir)\.nuget\NuGet.targets'))" />
  </Target>
  <!-- To modify your build process, add your task inside one of the targets below and uncomment it. 
       Other similar extension points exist, see Microsoft.Common.targets.
  <Target Name="BeforeBuild">
  </Target>
  <Target Name="AfterBuild">
  </Target>
  -->
</Project><|MERGE_RESOLUTION|>--- conflicted
+++ resolved
@@ -288,11 +288,8 @@
     <Compile Include="RDBQA_1.cs" />
     <Compile Include="RDBQA_11.cs" />
     <Compile Include="RDBQA_13.cs" />
-<<<<<<< HEAD
     <Compile Include="RDBQA_16.cs" />
-=======
     <Compile Include="RDBQA_17.cs" />
->>>>>>> a30f7fc9
     <Compile Include="RDBQA_4.cs" />
     <Compile Include="RDBQA_6.cs" />
     <Compile Include="RDBQA_7.cs" />
