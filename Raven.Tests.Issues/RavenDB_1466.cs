--- conflicted
+++ resolved
@@ -16,208 +16,7 @@
 
 namespace Raven.Tests.Issues
 {
-<<<<<<< HEAD
-	public class RavenDB_1466 : RavenTest
-	{
-		public enum Region
-		{
-			North,
-			South,
-			East,
-			West
-		}
-
-		public class Employee
-		{
-			public string Id { get; set; }
-			public string Name { get; set; }
-			public Region Region { get; set; }
-			public decimal Salary { get; set; }
-		}
-
-		public class EmployeeByRegionAndSalary : AbstractIndexCreationTask<Employee>
-		{
-			public EmployeeByRegionAndSalary()
-			{
-				Map = employees => from employee in employees select new {employee.Region, employee.Salary};
-			}
-		}
-
-        [Theory]
-        [PropertyData("Storages")]
-		public void CanSearchByMultiFacetQueries_Remote(string storage)
-		{
-			using (var store = NewRemoteDocumentStore(requestedStorage: storage))
-			{
-				DoTest(store);
-			}
-		}
-
-        [Theory]
-        [PropertyData("Storages")]
-		public void CanSearchByMultiFacetQueries_Embedded(string storage)
-		{
-			using (var store = NewDocumentStore(requestedStorage: storage))
-			{
-				DoTest(store);
-			}
-		}
-
-		private static void DoTest(IDocumentStore store)
-		{
-			new EmployeeByRegionAndSalary().Execute(store);
-
-			using (var session = store.OpenSession())
-			{
-				session.Store(new Employee
-				{
-					Name = "A",
-					Region = Region.North,
-					Salary = 20000
-				});
-
-				session.Store(new Employee
-				{
-					Name = "B",
-					Region = Region.North,
-					Salary = 30000
-				});
-
-				session.Store(new Employee
-				{
-					Name = "C",
-					Region = Region.South,
-					Salary = 25000
-				});
-
-				session.Store(new Employee
-				{
-					Name = "D",
-					Region = Region.East,
-					Salary = 45000
-				});
-
-				session.Store(new Employee
-				{
-					Name = "E",
-					Region = Region.East,
-					Salary = 55000
-				});
-
-				session.Store(new Employee
-				{
-					Name = "F",
-					Region = Region.West,
-					Salary = 15000
-				});
-
-				session.Store(new Employee
-				{
-					Name = "G",
-					Region = Region.West,
-					Salary = 85000
-				});
-
-				session.SaveChanges();
-
-				WaitForIndexing(store);
-
-				var facets = new List<Facet>
-				{
-					new Facet<Employee>
-					{
-						Name = x => x.Salary,
-						Ranges =
-						{
-							x => x.Salary < 20000,
-							x => x.Salary >= 20000 && x.Salary < 40000,
-							x => x.Salary >= 40000 && x.Salary < 60000,
-							x => x.Salary >= 60000 && x.Salary < 80000,
-							x => x.Salary > 80000
-						}
-					}
-				};
-
-				using (var s = store.OpenSession())
-				{
-					var facetSetupDoc = new FacetSetup {Id = "facets/EmployeeFacets", Facets = facets};
-					s.Store(facetSetupDoc);
-					s.SaveChanges();
-				}
-
-				// by using setup document
-
-				var northSalaryFacetQuery = session.Query<Employee, EmployeeByRegionAndSalary>()
-				                                   .Where(x => x.Region == Region.North).ToFacetQuery("facets/EmployeeFacets");
-				var southSalaryFacetQuery = session.Query<Employee, EmployeeByRegionAndSalary>()
-				                                   .Where(x => x.Region == Region.South).ToFacetQuery("facets/EmployeeFacets");
-				var eastSalaryFacetQuery = session.Query<Employee, EmployeeByRegionAndSalary>()
-				                                  .Where(x => x.Region == Region.East).ToFacetQuery("facets/EmployeeFacets");
-				var westSalaryFacetQuery = session.Query<Employee, EmployeeByRegionAndSalary>()
-				                                  .Where(x => x.Region == Region.West).ToFacetQuery("facets/EmployeeFacets");
-
-
-				var multiFacetedSearchResults = session.Advanced.MultiFacetedSearch(northSalaryFacetQuery, southSalaryFacetQuery,
-				                                                                    eastSalaryFacetQuery, westSalaryFacetQuery);
-
-				Assert.Equal(4, multiFacetedSearchResults.Length);
-
-				AssertResults(multiFacetedSearchResults);
-
-				// by using list of facets
-
-				northSalaryFacetQuery = session.Query<Employee, EmployeeByRegionAndSalary>()
-											   .Where(x => x.Region == Region.North).ToFacetQuery(facets);
-				southSalaryFacetQuery = session.Query<Employee, EmployeeByRegionAndSalary>()
-											   .Where(x => x.Region == Region.South).ToFacetQuery(facets);
-				eastSalaryFacetQuery = session.Query<Employee, EmployeeByRegionAndSalary>()
-											  .Where(x => x.Region == Region.East).ToFacetQuery(facets);
-				westSalaryFacetQuery = session.Query<Employee, EmployeeByRegionAndSalary>()
-											  .Where(x => x.Region == Region.West).ToFacetQuery(facets);
-
-
-				multiFacetedSearchResults = session.Advanced.MultiFacetedSearch(northSalaryFacetQuery, southSalaryFacetQuery,
-																					eastSalaryFacetQuery, westSalaryFacetQuery);
-
-				Assert.Equal(4, multiFacetedSearchResults.Length);
-
-				AssertResults(multiFacetedSearchResults);
-			}
-		}
-
-		private static void AssertResults(FacetResults[] multiFacetedSearchResults)
-		{
-			var northResults = multiFacetedSearchResults[0].Results["Salary_Range"].Values;
-			Assert.Equal(1, northResults[0].Hits);
-			Assert.Equal(1, northResults[1].Hits);
-			Assert.Equal(0, northResults[2].Hits);
-			Assert.Equal(0, northResults[3].Hits);
-			Assert.Equal(0, northResults[4].Hits);
-
-			var southResults = multiFacetedSearchResults[1].Results["Salary_Range"].Values;
-			Assert.Equal(0, southResults[0].Hits);
-			Assert.Equal(1, southResults[1].Hits);
-			Assert.Equal(0, southResults[2].Hits);
-			Assert.Equal(0, southResults[3].Hits);
-			Assert.Equal(0, southResults[4].Hits);
-
-			var eastResults = multiFacetedSearchResults[2].Results["Salary_Range"].Values;
-			Assert.Equal(0, eastResults[0].Hits);
-			Assert.Equal(0, eastResults[1].Hits);
-			Assert.Equal(2, eastResults[2].Hits);
-			Assert.Equal(0, eastResults[3].Hits);
-			Assert.Equal(0, eastResults[4].Hits);
-
-			var westResults = multiFacetedSearchResults[3].Results["Salary_Range"].Values;
-			Assert.Equal(1, westResults[0].Hits);
-			Assert.Equal(0, westResults[1].Hits);
-			Assert.Equal(0, westResults[2].Hits);
-			Assert.Equal(0, westResults[3].Hits);
-			Assert.Equal(1, westResults[4].Hits);
-		}
-	}
-=======
-    public class RavenDB_1466 : RavenTestBase
+    public class RavenDB_1466 : RavenTest
     {
         public enum Region
         {
@@ -243,19 +42,21 @@
             }
         }
 
-        [Fact]
-        public void CanSearchByMultiFacetQueries_Remote()
-        {
-            using (var store = NewRemoteDocumentStore(requestedStorage:"esent"))
+        [Theory]
+        [PropertyData("Storages")]
+        public void CanSearchByMultiFacetQueries_Remote(string storage)
+        {
+            using (var store = NewRemoteDocumentStore(requestedStorage: storage))
             {
                 DoTest(store);
             }
         }
 
-        [Fact]
-        public void CanSearchByMultiFacetQueries_Embedded()
-        {
-            using (var store = NewDocumentStore(requestedStorage: "esent"))
+        [Theory]
+        [PropertyData("Storages")]
+        public void CanSearchByMultiFacetQueries_Embedded(string storage)
+        {
+            using (var store = NewDocumentStore(requestedStorage: storage))
             {
                 DoTest(store);
             }
@@ -414,5 +215,4 @@
             Assert.Equal(1, westResults[4].Hits);
         }
     }
->>>>>>> 68f1ca50
 }