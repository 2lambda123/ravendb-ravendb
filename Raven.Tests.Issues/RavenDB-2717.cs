--- conflicted
+++ resolved
@@ -119,11 +119,7 @@
                 }
                 catch (InvalidOperationException e)
                 {
-<<<<<<< HEAD
-					Assert.True(e.Message.StartsWith("Operation failed: Bulk operation"));
-=======
-                    Assert.Contains("Operation failed: Bulk operation cancelled because the index is stale", e.Message);
->>>>>>> 68f1ca50
+                    Assert.True(e.Message.StartsWith("Operation failed: Bulk operation"));
                     exceptionThrown = true;
                 }
                 Assert.True(exceptionThrown);
